## Hikari 2.0.0.dev109 (2022-06-26)

<<<<<<< HEAD
### Breaking Changes
=======
All notable changes to this project will be documented in this file.

This file is updated every release with the use of `towncrier` from the fragments found under `changes/`.

.. towncrier release notes start

Hikari 2.0.0.dev111 (2022-09-26)
================================

Breaking Changes
----------------

- Lifetime improvements breaking changes:
  - `GatewayBot.join`'s `until_close` argument removed.
  - `GatewayShardImpl.get_user_id` is no longer async and will now always be available.
  - `GatewayBotAware` no longer defines the default parameters for `join`, `start` and `run`. It is left to implementation detail. ([#1204](https://github.com/hikari-py/hikari/issues/1204))
- Remove support for ProcessPoolExecutor executor when reading files
  - It is much more efficient to use a threadpool executor for I/O actions like this one
    - Due to the nature of process pool, we were also not able to perform proper chunking when reading off the file ([#1273](https://github.com/hikari-py/hikari/issues/1273))


Deprecation
-----------

- Deprecate `CacheView.iterator` in favour of using the `itertools` module. ([#1289](https://github.com/hikari-py/hikari/issues/1289))


Features
--------

- Add python 3.11-dev support. ([#847](https://github.com/hikari-py/hikari/issues/847))
- Support for Application Command Localizations. ([#1141](https://github.com/hikari-py/hikari/issues/1141))
- Improve components lifetimes:
  - `GatewayBot`:
    - General speedups.
    - Fix a lot of edge cases of hard crashes if the application shuts unexpectedly.
    - More consistent signal handling.
    - `run`'s `shard_ids` argument can now be a `typing.Sequence`.
    - Improved logging.
  - `RESTBot`:
    - Consistent signal handling inline with `GatewayBot`.
    - Improved logging.
    - Improved loop closing.
  - `GatewayShardImpl`:
    - New `is_connected` property to determine whether the shard is connected to the gateway.
    - Faster websocket pulling and heartbeating.
    - Improved error handling.
    - Rate limiting changes:
      - Chunking no longer has its own special ratelimit. Now it is shared with the rest of
      "non-priority" packages sent, which is of 117/60s (3 less than the hard limit).
        - "priority" packages currently only include heartbeating. ([#1204](https://github.com/hikari-py/hikari/issues/1204))
- Implement slash option min/max length fields ([#1216](https://github.com/hikari-py/hikari/issues/1216))
- Add `mention` property to `PartialChannel`. ([#1221](https://github.com/hikari-py/hikari/issues/1221))
- Implement new Gateway reconnect logic enforced by Discord. ([#1245](https://github.com/hikari-py/hikari/issues/1245))


Bugfixes
--------

- Lifetime improvements bugfixes:
  - `GatewayShardImpl` can now be instantiated out of an async environment for consistency with other components.
  - Correct signal handling in `RESTBot`. ([#1204](https://github.com/hikari-py/hikari/issues/1204))
- Improve `BadRequestError`'s error string. ([#1213](https://github.com/hikari-py/hikari/issues/1213))
- Fix `hikari.impl.VoiceImpl.connect_to` silently failing if the guild or voice channel do not exist by providing a timeout. ([#1242](https://github.com/hikari-py/hikari/issues/1242))
- `dm_permission` now correctly defaults to `True` instead of `False` when parsing command objects from Discord. ([#1243](https://github.com/hikari-py/hikari/issues/1243))
- Fix float precision issues when creating a snowflake from a datetime object. ([#1247](https://github.com/hikari-py/hikari/issues/1247))
- Fix `reposition_channels` to use the correct route. ([#1259](https://github.com/hikari-py/hikari/issues/1259))
- Allow for `replace_attachments` kwarg to be used in `RESTClient.create_initial_response`. ([#1266](https://github.com/hikari-py/hikari/issues/1266))
- Ignore guild create events which contain unavailable guilds ([#1284](https://github.com/hikari-py/hikari/issues/1284))


Hikari 2.0.0.dev110 (2022-08-08)
================================

Breaking Changes
----------------

- Removed case of `Member.mention` returning bang (`!`) mention, as it is deprecated by Discord. ([#1207](https://github.com/hikari-py/hikari/issues/1207))


Deprecation
-----------

- `RESTClient.edit_permission_overwrites` renamed to `RESTClient.edit_permission_overwrite` ([#1195](https://github.com/hikari-py/hikari/issues/1195))


Features
--------

- Add `hikari.events.StickersUpdateEvent` and relevant cache internals.
  Add sticker related public methods onto `hikari.impl.CacheImpl` and `hikari.guilds.Guild`. ([#1126](https://github.com/hikari-py/hikari/issues/1126))
- `GuildVoiceChannel` now inherits from `TextableGuildChannel` instead of `GuildChannel`. ([#1189](https://github.com/hikari-py/hikari/issues/1189))
- Add the `app_permissions` field to command and component interactions. ([#1201](https://github.com/hikari-py/hikari/issues/1201))
- Add application command badge ([#1225](https://github.com/hikari-py/hikari/issues/1225))


Bugfixes
--------

- Fix how CommandBuilder handles `default_member_permissions` to match the behaviour on PartialCommand. ([#1212](https://github.com/hikari-py/hikari/issues/1212))


Hikari 2.0.0.dev109 (2022-06-26)
================================

Breaking Changes
----------------
>>>>>>> d87f16af

- Removal of all application commands v1 related fields and endpoints.
   - Discord has completely disabled some endpoints, so we unfortunately can't
     deprecate them instead of removing them ([#1148](https://github.com/hikari-py/hikari/issues/1148))
- Removed the `resolved` attribute from `AutocompleteInteraction` as autocomplete interactions never have resolved objects. ([#1152](https://github.com/hikari-py/hikari/issues/1152))
- `build` methods are now typed as returning `MutableMapping[str, typing.Any]`. ([#1164](https://github.com/hikari-py/hikari/issues/1164))

### Deprecation

- `messages.Mentions` object deprecated
   - Alternatives can be found in the base message object ([#1149](https://github.com/hikari-py/hikari/issues/1149))

### Features

- Add `create` method to `CommandBuilder`. ([#1016](https://github.com/hikari-py/hikari/issues/1016))
- Support for attachments in REST-based interaction responses. ([#1048](https://github.com/hikari-py/hikari/issues/1048))
- Add option to disable automatic member chunking.
  Added the `auto_chunk_members` kwarg to `GatewayBot` and `EventManagerImpl`, which when `False` will disable automatic member chunking. ([#1084](https://github.com/hikari-py/hikari/issues/1084))
- Allow passing multiple event types to the listen decorator.
  Parse union type hints for events if listen decorator is empty. ([#1103](https://github.com/hikari-py/hikari/issues/1103))
- Animated guild banner support. ([#1116](https://github.com/hikari-py/hikari/issues/1116))
- Implement application commands permission v2.
   - New `default_member_permissions` and `is_dm_enabled` related fields.
   - Added `hikari.events.application_events.ApplicationCommandPermissionsUpdate`.
   - Added `APPLICATION_COMMAND_PERMISSION_UPDATE` audit log entry ([#1148](https://github.com/hikari-py/hikari/issues/1148))

### Bugfixes

- Improved pyright support. ([#1108](https://github.com/hikari-py/hikari/issues/1108))
- `RESTClientImpl.fetch_bans` now return a `LazyIterator` to allow pagination of values. ([#1119](https://github.com/hikari-py/hikari/issues/1119))
- Fix unicode decode error caused by `latin-1` encoding when sending the banner. ([#1120](https://github.com/hikari-py/hikari/issues/1120))
- Don't error on an out-of-spec HTTP status code (e.g one of Cloudflare's custom status codes).
  `HTTPResponseError.status` may now be of type `http.HTTPStatus` or `int`. ([#1121](https://github.com/hikari-py/hikari/issues/1121))
- Fix name of polish locale (`hikari.Locale.OL` -> `hikari.Locale.PL`) ([#1144](https://github.com/hikari-py/hikari/issues/1144))
- Properly garbage collect message references in the cache
    - Properly deserialize `PartialMessage.referenced_message` as a partial message ([#1192](https://github.com/hikari-py/hikari/issues/1192))

---


## Hikari 2.0.0.dev108 (2022-03-27)

### Breaking Changes

- `hikari.config` has now been split up to `hikari.api.config` and `hikari.impl.config` to avoid leaking impl detail.
  This also means that config types are no-longer accessible at the top level (directly on `hikari`). ([#1067](https://github.com/hikari-py/hikari/issues/1067))
- Hide the entity factory's component deserialize methods. ([#1074](https://github.com/hikari-py/hikari/issues/1074))
- Remove nonce parameter from create message.
  This was purposely removed from the bot api documentation inferring that its no-longer officially supported. ([#1075](https://github.com/hikari-py/hikari/issues/1075))
- Remove `VoiceRegion.is_vip` due to Discord no longer sending it. ([#1086](https://github.com/hikari-py/hikari/issues/1086))
- Remove store sku related application fields and store channels. ([#1092](https://github.com/hikari-py/hikari/issues/1092))

### Deprecation

- Renamed `nick` argument to `nickname` for edit member and add user to guild REST methods. ([#1095](https://github.com/hikari-py/hikari/issues/1095))

### Features

- Scheduled event support. ([#1056](https://github.com/hikari-py/hikari/issues/1056))
- `get_guild()` is now available on `hikari.GuildChannel`. ([#1057](https://github.com/hikari-py/hikari/issues/1057))
- Optimize receiving websocket JSON for the happy path. ([#1058](https://github.com/hikari-py/hikari/issues/1058))
- The threaded file reader now persists the open file pointer while the context manager is active. ([#1073](https://github.com/hikari-py/hikari/issues/1073))
- Optimize event dispatching by only deserializing events when they are needed. ([#1094](https://github.com/hikari-py/hikari/issues/1094))
- Add `hikari.locales.Locale` to help with Discord locale strings. ([#1090](https://github.com/hikari-py/hikari/issues/1090))

### Bugfixes

- `fetch_my_guilds` no-longer returns duplicate guilds nor makes unnecessary (duplicated) requests when `newest_first` is set to `True`. ([#1059](https://github.com/hikari-py/hikari/issues/1059))
- Add `InviteEvent` to `hikari.events.channel_events.__all__`, `hikari.events.__all__` and `hikari.__all__`. ([#1065](https://github.com/hikari-py/hikari/issues/1065))
- Fix incorrect type for ATTACHMENT option values. ([#1066](https://github.com/hikari-py/hikari/issues/1066))
- `EventManager.get_listeners` now correctly defines polymorphic and returns accordingly. ([#1094](https://github.com/hikari-py/hikari/issues/1094))
- Take the major param for webhook without token endpoints when handling bucket ratelimits. ([#1102](https://github.com/hikari-py/hikari/issues/1102))
- Fix incorrect value for `GuildFeature.MORE_STICKERS`. ([#1989](https://github.com/hikari-py/hikari/issues/1989))

---


## Hikari 2.0.0.dev107 (2022-03-04)

### Features

- Added a `total_length` function to `hikari.embeds.Embed`
  - Takes into account the character length of the embed's title, description, fields (all field names and values), footer, and author combined.
  - Useful for determining if the embed exceeds Discord's 6000 character limit. ([#796](https://github.com/hikari-py/hikari/issues/796))
- Added attachment command option type support. ([#1015](https://github.com/hikari-py/hikari/issues/1015))
- Add MESSAGE_CONTENT intent. ([#1021](https://github.com/hikari-py/hikari/issues/1021))
- Custom substitutions can now be used in `hikari.internal.ux.print_banner`. ([#1022](https://github.com/hikari-py/hikari/issues/1022))
- `get_guild()` is now available on `hikari.Member`. ([#1025](https://github.com/hikari-py/hikari/issues/1025))
- The notorious "failed to communicate with server" log message is now a warning rather than an error. ([#1041](https://github.com/hikari-py/hikari/issues/1041))
- `hikari.applications`, `hikari.files`, `hikari.snowflakes` and `hikari.undefined` are now all explicitly exported by `hikari.__init__`, allowing pyright to see them without a direct import. ([#1042](https://github.com/hikari-py/hikari/issues/1042))

### Bugfixes

- Fix bucket lock not being released on errors while being acquired, which locked the bucket infinitely ([#841](https://github.com/hikari-py/hikari/issues/841))
- `enable_signal_handlers` now only defaults to `True` when the run/start method is called in the main thread.
  This avoids these functions from always raising when being run in a threaded environment as only the main thread can register signal handlers. ([#998](https://github.com/hikari-py/hikari/issues/998))
- Sub-command options are now properly deserialized in the autocomplete flow to `AutocompleteInteractionOption` instead of `CommandInteractionOption`. ([#1012](https://github.com/hikari-py/hikari/issues/1012))
- Attempt to reconnect on a gateway `TimeoutError`. ([#1014](https://github.com/hikari-py/hikari/issues/1014))
- Properly close `GatewayBot` when not fully started. ([#1023](https://github.com/hikari-py/hikari/issues/1023))
- The async context manager returned by `File.stream` now errors on enter if the target file doesn't exist to improve error handling when a file that doesn't exist is sent as an attachment.

  The multiprocessing file reader strategy now expands user relative (`~`) links (like the threaded strategy). ([#1046](https://github.com/hikari-py/hikari/issues/1046))

---


## Hikari 2.0.0.dev106 (2022-02-03)

### Breaking Changes

- Running the standard interaction server implementation now requires a `hikari[server]` install.

  This matches a switch over to PyNacl for the cryptographic payload validation. ([#986](https://github.com/hikari-py/hikari/issues/986))

### Deprecation

- Deprecated `RESTClient.command_builder` and `RESTClient.create_application_command`.

  You should switch to `RESTClient.slash_command_builder`and `RESTClient.create_slash_command` respectively. ([#924](https://github.com/hikari-py/hikari/issues/924))

### Features

- Add context menu commands and command autocomplete. ([#924](https://github.com/hikari-py/hikari/issues/924))
- Added support for GET /users/@me/guilds/{guild}/member. ([#955](https://github.com/hikari-py/hikari/issues/955))
- Add the `SUPPRESS_USER_JOIN_REPLIES` system channel flag. ([#957](https://github.com/hikari-py/hikari/issues/957))
- Add new message content intent related application flags. ([#958](https://github.com/hikari-py/hikari/issues/958))
- Add the `BOT_HTTP_INTERACTIONS` user flag. ([#959](https://github.com/hikari-py/hikari/issues/959))
- Add new presence activity flags. ([#960](https://github.com/hikari-py/hikari/issues/960))
- Add URL methods and properties for rich presence assets. ([#961](https://github.com/hikari-py/hikari/issues/961))
- Add `locale` and `guild_locale` properties to interactions. ([#962](https://github.com/hikari-py/hikari/issues/962))
- Add ability to send attachments in an interaction initial response. ([#971](https://github.com/hikari-py/hikari/issues/971))
- Add `display_avatar_url` property to `hikari.Member` and `hikari.User`. ([#975](https://github.com/hikari-py/hikari/issues/975))
- old_x keyword arguments in the event factory now default to `None`. ([#984](https://github.com/hikari-py/hikari/issues/984))
- Strip tokens in the standard bot impls and RESTApp.

  This helps avoids a common mistake with trailing new-lines which leads to confusing errors on request. ([#989](https://github.com/hikari-py/hikari/issues/989))

### Bugfixes

- Relaxed typing of methods with union entry specific specialisations through overloads. ([#876](https://github.com/hikari-py/hikari/issues/876))
- Fix deprecation warnings raised by usage of `asyncio.gather` outside of an active event loop in `GatewayBot.run`. ([#954](https://github.com/hikari-py/hikari/issues/954))
- UTF-8 characters are now properly handled for audit-log reasons in REST requests. ([#963](https://github.com/hikari-py/hikari/issues/963))
- Fix magic methods for `UserImpl` and its subclasses. ([#982](https://github.com/hikari-py/hikari/issues/982))

---


## Hikari 2.0.0.dev105 (2022-01-01)

### Features

- Add min_value and max_value to `CommandOption` ([#920](https://github.com/hikari-py/hikari/issues/920))
- Add `flags` attribute to Application ([#939](https://github.com/hikari-py/hikari/issues/939))
- Implement member timeouts
   - Add `raw_communication_disabled_until` and `communication_disabled_until` to `Member`
   - Add `MODERATE_MEMBERS` to `Permission`
   - Add `communication_disabled_until` attribute to `edit_member` ([#940](https://github.com/hikari-py/hikari/issues/940))

### Bugfixes

- Improved pyright compatibility and introduced pyright "type-completeness" checking. ([#916](https://github.com/hikari-py/hikari/issues/916))
- Add EventStream.filter specialisation to the abc. ([#917](https://github.com/hikari-py/hikari/issues/917))
- Update the app command name regex to account for more recently documented support for non-english characters on Discord's end. ([#918](https://github.com/hikari-py/hikari/issues/918))
- Fix reposition_roles using the wrong route. ([#928](https://github.com/hikari-py/hikari/issues/928))
- Fix `PartialSticker.image_url` not passing the hash as a string ([#930](https://github.com/hikari-py/hikari/issues/930))
- Fixed the url being generated for role icons to not erroneously insert ".png" before the file extension ([#931](https://github.com/hikari-py/hikari/issues/931))
- Fix some bugs in message deserialization
    - Remove case for setting `member` and `reference_message` to `undefined.Undefined` in full message deserialization
    - Don't set `message.member` to `undefined.UNDEFINED` on partial message deserialization if message was sent by a webhook ([#933](https://github.com/hikari-py/hikari/issues/933))

---


## Hikari 2.0.0.dev104 (2021-11-22)

### Breaking Changes

- Remove the redundant `ChannelCreateEvent`, `ChannelUpdateEvent` and `ChannelDeleteEvent` base classes.
  `GuildChannelCreateEvent`, `GuildChannelUpdateEvent` and `GuildChannelDeleteEvent` should now be used. ([#862](https://github.com/hikari-py/hikari/issues/862))
- Split bulk message delete from normal delete
    - The new event is now `hikari.events.message_events.GuildBulkMessageDeleteEvent` ([#897](https://github.com/hikari-py/hikari/issues/897))

### Deprecation

- `edit_my_nick` rest method. ([#827](https://github.com/hikari-py/hikari/issues/827))
- EventStream is now a sync context manager, not async. ([#864](https://github.com/hikari-py/hikari/issues/864))

### Features

- User banners and accent colors to user models. ([#811](https://github.com/hikari-py/hikari/issues/811))
- Add attachment "is_ephemeral" field ([#824](https://github.com/hikari-py/hikari/issues/824))
- Guild member avatars ([#825](https://github.com/hikari-py/hikari/issues/825))
- RESTClient `edit_my_member` method which currently only takes "nick". ([#827](https://github.com/hikari-py/hikari/issues/827))
- Add role icons ([#838](https://github.com/hikari-py/hikari/issues/838))
- RESTClient.entity_factory property ([#848](https://github.com/hikari-py/hikari/issues/848))
- Added component support to InteractionMessageBuilder. ([#851](https://github.com/hikari-py/hikari/issues/851))
- `EventStream.filter` now always returns `EventStream`. ([#864](https://github.com/hikari-py/hikari/issues/864))
- Allow for passing a URL for avatar_url on execute_webhook. ([#889](https://github.com/hikari-py/hikari/issues/889))
- Add `old_message` attribute to `hikari.events.message_events.MessageDelete` ([#897](https://github.com/hikari-py/hikari/issues/897))
- Switch to more relaxed requirements. ([#906](https://github.com/hikari-py/hikari/issues/906))

### Bugfixes

- Don't raise in bulk delete when message not found by delete single message endpoint ([#828](https://github.com/hikari-py/hikari/issues/828))
- Setup basic handler if no handlers are defined in favour passed to `logging.config.dictConfig` ([#832](https://github.com/hikari-py/hikari/issues/832))
- InteractionMessageBuilder and RESTClientImpl.create_interaction_response now cast content to str to be consistent with the other message create methods. ([#834](https://github.com/hikari-py/hikari/issues/834))
- create_sticker method failing due to using an incorrect body. ([#858](https://github.com/hikari-py/hikari/issues/858))
- Fix logic for asserting listeners to not error when using defaults for other arguments ([#911](https://github.com/hikari-py/hikari/issues/911))
- Fix error message given by action row when a conflicted type is added. ([#912](https://github.com/hikari-py/hikari/issues/912))

---


## Hikari 2.0.0.dev103 (2021-10-06)

### Breaking Changes

- `USE_PUBLIC_THREADS` and `USE_PRIVATE_THREADS` permissions have been removed in favour of new threads permission
  - New permissions are split into `CREATE_PUBLIC_THREADS`, `CREATE_PRIVATE_THREADS` and `SEND_MESSAGES_IN_THREADS` ([#799](https://github.com/hikari-py/hikari/issues/799))
- `GuildAvailableEvent` will no longer fire when the bot joins new guilds
  - Some `guild_create`-ish methods were renamed to `guild_available` ([#809](https://github.com/hikari-py/hikari/issues/809))
- Remove `hikari.errors.RESTErrorCode` enum
  - The message that is sent with the error code is the info that the enum contained ([#816](https://github.com/hikari-py/hikari/issues/816))
- PermissionOverwrite doesn't inherit from Unique anymore and isn't hashable. Equality checks now consider all its fields. ([#820](https://github.com/hikari-py/hikari/issues/820))

### Features

- Add new `START_EMBEDDED_ACTIVITIES` permission ([#798](https://github.com/hikari-py/hikari/issues/798))
- Support new `channel_types` field in `CommandOption` ([#800](https://github.com/hikari-py/hikari/issues/800))
- Add the `add_component` method to `hikari.api.special_endpoints.ActionRowBuilder` ([#804](https://github.com/hikari-py/hikari/issues/804))
- Add `old_guild` attribute to `GuildLeaveEvent`. ([#806](https://github.com/hikari-py/hikari/issues/806))
- Add `GuildJoinEvent` that will fire when the bot joins new guilds ([#809](https://github.com/hikari-py/hikari/issues/809))

### Bugfixes

- Fix re-uploading forms with resources ([#787](https://github.com/hikari-py/hikari/issues/787))
- Prevent double linking embed resources, which causes them to upload twice
  - This was caused by attempting to move the resource from one embed to another ([#788](https://github.com/hikari-py/hikari/issues/788))
- Fix `BulkDeleteError` returning incorrect values for `messages_skipped`
  - This affected the `__str__` and `percentage_completion`, which also returned incorrect values ([#817](https://github.com/hikari-py/hikari/issues/817))

### Documentation Improvements

- Add docstrings to the remaining undocumented `GatewayBot` methods ([#804](https://github.com/hikari-py/hikari/issues/804))

---


## Hikari 2.0.0.dev102 (2021-09-19)

### Deprecations and Removals

- `MessageType.APPLICATION_COMMAND` renamed to `MessageType.CHAT_INPUT` ([#775](https://github.com/hikari-py/hikari/issues/775))
- Removal of deprecated `hikari.impl.bot.BotApp` and `hikari.traits.BotAware`
  - Use `hikari.impl.bot.GatewayBot` and `hikari.traits.GatewayBotAware` respectively instead ([#778](https://github.com/hikari-py/hikari/issues/778))

### Features

- Message components support ([#684](https://github.com/hikari-py/hikari/issues/684))
- Web dashboard example with `rillrate` ([#752](https://github.com/hikari-py/hikari/issues/752))
- Sticker methods to PartialGuild ([#754](https://github.com/hikari-py/hikari/issues/754))
- Sticker audit log event types ([#756](https://github.com/hikari-py/hikari/issues/756))
- Helpful Application object methods ([#757](https://github.com/hikari-py/hikari/issues/757))
- Missing audit log change keys ([#759](https://github.com/hikari-py/hikari/issues/759))
- Retry request on 500, 502, 503 and 504 errors
  - Default retry count is 3, with a hard top of 5. This can be changed with the `max_retries` argument ([#763](https://github.com/hikari-py/hikari/issues/763))
- New `is_for_emoji` methods to relevant reaction events ([#770](https://github.com/hikari-py/hikari/issues/770))
- Add `USE_EXTERNAL_STICKERS` permission ([#774](https://github.com/hikari-py/hikari/issues/774))
- Add `MessageType.CONTEXT_MENU_COMMAND` message type ([#775](https://github.com/hikari-py/hikari/issues/775))
- Add `ApplicationCommand.version` ([#776](https://github.com/hikari-py/hikari/issues/776))

### Bugfixes

- Handling of interaction models passed to the webhook message endpoints as the "webhook" field ([#759](https://github.com/hikari-py/hikari/issues/759))
- Fix passing `embeds` arguments in `create_interaction_response` and `edit_initial_response` endpoints
  - Fix deserialization of embeds in `create_interaction_response`
  - Fix `TypeErrors` raised in `edit_initial_response` when passing a list of embeds ([#779](https://github.com/hikari-py/hikari/issues/779))
- Improve typing for message objects and message update methods
  - Fix the use of `typing.Optional` where `undefined.UndefinedOr` should have been used
  - Remove trying to acquire guild_id from the cached channel on PartialMessage
    - Instead, clearly document the issue Discord imposes by not sending the guild_id
  - `is_webhook` will now return `undefined.UNDEFINED` if the information is not available
  - Fix logic in `is_human` to account for the changes in the typing
  - Set `PartialMessage.member` to `undefined.UNDEFINED` when Discord edit the message to display an embed/attachment ([#783](https://github.com/hikari-py/hikari/issues/783))
- `CommandInteractionOption.value` will now be cast to a `Snowflake` for types 6-9 ([#785](https://github.com/hikari-py/hikari/issues/785))

### Documentation Improvements

- Fix typo in Colorish docstring ([#755](https://github.com/hikari-py/hikari/issues/755))
- Remove duplicate raise type in REST and guilds docstrings ([#768](https://github.com/hikari-py/hikari/issues/768))
- Fix various spelling mistakes ([#773](https://github.com/hikari-py/hikari/issues/773))

---


*The changelog was added during the development of version 2.0.0.dev102, so nothing before that is documented here.*<|MERGE_RESOLUTION|>--- conflicted
+++ resolved
@@ -1,19 +1,6 @@
-## Hikari 2.0.0.dev109 (2022-06-26)
-
-<<<<<<< HEAD
-### Breaking Changes
-=======
-All notable changes to this project will be documented in this file.
-
-This file is updated every release with the use of `towncrier` from the fragments found under `changes/`.
-
-.. towncrier release notes start
-
-Hikari 2.0.0.dev111 (2022-09-26)
-================================
-
-Breaking Changes
-----------------
+## Hikari 2.0.0.dev111 (2022-09-26)
+
+### Breaking Changes
 
 - Lifetime improvements breaking changes:
   - `GatewayBot.join`'s `until_close` argument removed.
@@ -23,15 +10,11 @@
   - It is much more efficient to use a threadpool executor for I/O actions like this one
     - Due to the nature of process pool, we were also not able to perform proper chunking when reading off the file ([#1273](https://github.com/hikari-py/hikari/issues/1273))
 
-
-Deprecation
------------
+### Deprecation
 
 - Deprecate `CacheView.iterator` in favour of using the `itertools` module. ([#1289](https://github.com/hikari-py/hikari/issues/1289))
 
-
-Features
---------
+### Features
 
 - Add python 3.11-dev support. ([#847](https://github.com/hikari-py/hikari/issues/847))
 - Support for Application Command Localizations. ([#1141](https://github.com/hikari-py/hikari/issues/1141))
@@ -58,9 +41,7 @@
 - Add `mention` property to `PartialChannel`. ([#1221](https://github.com/hikari-py/hikari/issues/1221))
 - Implement new Gateway reconnect logic enforced by Discord. ([#1245](https://github.com/hikari-py/hikari/issues/1245))
 
-
-Bugfixes
---------
+### Bugfixes
 
 - Lifetime improvements bugfixes:
   - `GatewayShardImpl` can now be instantiated out of an async environment for consistency with other components.
@@ -73,24 +54,20 @@
 - Allow for `replace_attachments` kwarg to be used in `RESTClient.create_initial_response`. ([#1266](https://github.com/hikari-py/hikari/issues/1266))
 - Ignore guild create events which contain unavailable guilds ([#1284](https://github.com/hikari-py/hikari/issues/1284))
 
-
-Hikari 2.0.0.dev110 (2022-08-08)
-================================
-
-Breaking Changes
-----------------
+---
+
+
+## Hikari 2.0.0.dev110 (2022-08-08)
+
+### Breaking Changes
 
 - Removed case of `Member.mention` returning bang (`!`) mention, as it is deprecated by Discord. ([#1207](https://github.com/hikari-py/hikari/issues/1207))
 
-
-Deprecation
------------
+### Deprecation
 
 - `RESTClient.edit_permission_overwrites` renamed to `RESTClient.edit_permission_overwrite` ([#1195](https://github.com/hikari-py/hikari/issues/1195))
 
-
-Features
---------
+### Features
 
 - Add `hikari.events.StickersUpdateEvent` and relevant cache internals.
   Add sticker related public methods onto `hikari.impl.CacheImpl` and `hikari.guilds.Guild`. ([#1126](https://github.com/hikari-py/hikari/issues/1126))
@@ -98,19 +75,16 @@
 - Add the `app_permissions` field to command and component interactions. ([#1201](https://github.com/hikari-py/hikari/issues/1201))
 - Add application command badge ([#1225](https://github.com/hikari-py/hikari/issues/1225))
 
-
-Bugfixes
---------
+### Bugfixes
 
 - Fix how CommandBuilder handles `default_member_permissions` to match the behaviour on PartialCommand. ([#1212](https://github.com/hikari-py/hikari/issues/1212))
 
-
-Hikari 2.0.0.dev109 (2022-06-26)
-================================
-
-Breaking Changes
-----------------
->>>>>>> d87f16af
+---
+
+
+## Hikari 2.0.0.dev109 (2022-06-26)
+
+### Breaking Changes
 
 - Removal of all application commands v1 related fields and endpoints.
    - Discord has completely disabled some endpoints, so we unfortunately can't
@@ -406,4 +380,4 @@
 ---
 
 
-*The changelog was added during the development of version 2.0.0.dev102, so nothing before that is documented here.*+*The changelog was added during the development of version 2.0.0.dev102, so nothing prior is documented here.*