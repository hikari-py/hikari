## 2.0.0.dev111 (2022-09-26)

<<<<<<< HEAD
### Breaking Changes
=======
All notable changes to this project will be documented in this file.

This file is updated every release with the use of `towncrier` from the fragments found under `changes/`.

.. towncrier release notes start

Hikari 2.0.0.dev112 (2022-11-06)
================================

Breaking Changes
----------------

- Moved permission overwrite mapping and permission related methods from `GuildChannel` to `PermissibleGuildChannel`. ([#811](https://github.com/hikari-py/hikari/issues/811))
- Support v10 attachments edits

  This includes breaking changes, features and things to look out for when editing messages:
  - Modifying attachments in messages that contain embeds with any image attached to them now requires the images of that embed
    image to be re-passed in the edit or they will be lost.
  - `attachment` and `attachments` in message edits now support passing an `Attachment` object to keep existing attachments.
  - `replace_attachments` has been removed, as it is now the default.
    - `attachment` and `attachments` now supports `None` to replicate the behaviour of fully removing all attachments.
  - `InteractionMessageBuilder.clear_attachments` has been implemented to remove existing attachments from messages. ([#1260](https://github.com/hikari-py/hikari/issues/1260))


Features
--------

- Thread support for REST requests and gateway events. ([#811](https://github.com/hikari-py/hikari/issues/811))
- Startup and shutdown callbacks for the RESTBot interface/impl. ([#999](https://github.com/hikari-py/hikari/issues/999))
- Support specifying `with_counts` and `with_expiration` in `RESTClient.fetch_invite` ([#1330](https://github.com/hikari-py/hikari/issues/1330))
- Support for including the `SUPPRESS_EMBEDS` flag while creating a message. ([#1331](https://github.com/hikari-py/hikari/issues/1331))
- Add `MANAGE_EVENTS` permission to `hikari.Permissions` ([#1334](https://github.com/hikari-py/hikari/issues/1334))


Bugfixes
--------

- Wrong typehint for `InviteGuild.features`. ([#1307](https://github.com/hikari-py/hikari/issues/1307))
- Fix aiohttp error "charset must not be in content type" when using `InteractionServer` ([#1320](https://github.com/hikari-py/hikari/issues/1320))
- The REST list methods (e.g. `fetch_channels`) no-longer raise `hikari.errors.UnrecognisedEntityError` when they encounter an unknown type. ([#1337](https://github.com/hikari-py/hikari/issues/1337))
- Fix deprecation warnings in CPython3.11 in `hikari.internal.ux`. ([#1344](https://github.com/hikari-py/hikari/issues/1344))


Hikari 2.0.0.dev111 (2022-09-26)
================================

Breaking Changes
----------------
>>>>>>> 9ebe219a

- Lifetime improvements breaking changes:
  - `GatewayBot.join`'s `until_close` argument removed.
  - `GatewayShardImpl.get_user_id` is no longer async and will now always be available.
  - `GatewayBotAware` no longer defines the default parameters for `join`, `start` and `run`. It is left to implementation detail. ([#1204](https://github.com/hikari-py/hikari/issues/1204))
- Remove support for ProcessPoolExecutor executor when reading files
  - It is much more efficient to use a threadpool executor for I/O actions like this one
    - Due to the nature of process pool, we were also not able to perform proper chunking when reading off the file ([#1273](https://github.com/hikari-py/hikari/issues/1273))

### Deprecation

- Deprecate `CacheView.iterator` in favour of using the `itertools` module. ([#1289](https://github.com/hikari-py/hikari/issues/1289))

### Features

- Add python 3.11-dev support. ([#847](https://github.com/hikari-py/hikari/issues/847))
- Support for Application Command Localizations. ([#1141](https://github.com/hikari-py/hikari/issues/1141))
- Improve components lifetimes:
  - `GatewayBot`:
    - General speedups.
    - Fix a lot of edge cases of hard crashes if the application shuts unexpectedly.
    - More consistent signal handling.
    - `run`'s `shard_ids` argument can now be a `typing.Sequence`.
    - Improved logging.
  - `RESTBot`:
    - Consistent signal handling inline with `GatewayBot`.
    - Improved logging.
    - Improved loop closing.
  - `GatewayShardImpl`:
    - New `is_connected` property to determine whether the shard is connected to the gateway.
    - Faster websocket pulling and heartbeating.
    - Improved error handling.
    - Rate limiting changes:
      - Chunking no longer has its own special ratelimit. Now it is shared with the rest of
      "non-priority" packages sent, which is of 117/60s (3 less than the hard limit).
        - "priority" packages currently only include heartbeating. ([#1204](https://github.com/hikari-py/hikari/issues/1204))
- Implement slash option min/max length fields ([#1216](https://github.com/hikari-py/hikari/issues/1216))
- Add `mention` property to `PartialChannel`. ([#1221](https://github.com/hikari-py/hikari/issues/1221))
- Implement new Gateway reconnect logic enforced by Discord. ([#1245](https://github.com/hikari-py/hikari/issues/1245))

### Bugfixes

- Lifetime improvements bugfixes:
  - `GatewayShardImpl` can now be instantiated out of an async environment for consistency with other components.
  - Correct signal handling in `RESTBot`. ([#1204](https://github.com/hikari-py/hikari/issues/1204))
- Improve `BadRequestError`'s error string. ([#1213](https://github.com/hikari-py/hikari/issues/1213))
- Fix `hikari.impl.VoiceImpl.connect_to` silently failing if the guild or voice channel do not exist by providing a timeout. ([#1242](https://github.com/hikari-py/hikari/issues/1242))
- `dm_permission` now correctly defaults to `True` instead of `False` when parsing command objects from Discord. ([#1243](https://github.com/hikari-py/hikari/issues/1243))
- Fix float precision issues when creating a snowflake from a datetime object. ([#1247](https://github.com/hikari-py/hikari/issues/1247))
- Fix `reposition_channels` to use the correct route. ([#1259](https://github.com/hikari-py/hikari/issues/1259))
- Allow for `replace_attachments` kwarg to be used in `RESTClient.create_initial_response`. ([#1266](https://github.com/hikari-py/hikari/issues/1266))
- Ignore guild create events which contain unavailable guilds ([#1284](https://github.com/hikari-py/hikari/issues/1284))

---


## 2.0.0.dev110 (2022-08-08)

### Breaking Changes

- Removed case of `Member.mention` returning bang (`!`) mention, as it is deprecated by Discord. ([#1207](https://github.com/hikari-py/hikari/issues/1207))

### Deprecation

- `RESTClient.edit_permission_overwrites` renamed to `RESTClient.edit_permission_overwrite` ([#1195](https://github.com/hikari-py/hikari/issues/1195))

### Features

- Add `hikari.events.StickersUpdateEvent` and relevant cache internals.
  Add sticker related public methods onto `hikari.impl.CacheImpl` and `hikari.guilds.Guild`. ([#1126](https://github.com/hikari-py/hikari/issues/1126))
- `GuildVoiceChannel` now inherits from `TextableGuildChannel` instead of `GuildChannel`. ([#1189](https://github.com/hikari-py/hikari/issues/1189))
- Add the `app_permissions` field to command and component interactions. ([#1201](https://github.com/hikari-py/hikari/issues/1201))
- Add application command badge ([#1225](https://github.com/hikari-py/hikari/issues/1225))

### Bugfixes

- Fix how CommandBuilder handles `default_member_permissions` to match the behaviour on PartialCommand. ([#1212](https://github.com/hikari-py/hikari/issues/1212))

---


## 2.0.0.dev109 (2022-06-26)

### Breaking Changes

- Removal of all application commands v1 related fields and endpoints.
   - Discord has completely disabled some endpoints, so we unfortunately can't
     deprecate them instead of removing them ([#1148](https://github.com/hikari-py/hikari/issues/1148))
- Removed the `resolved` attribute from `AutocompleteInteraction` as autocomplete interactions never have resolved objects. ([#1152](https://github.com/hikari-py/hikari/issues/1152))
- `build` methods are now typed as returning `MutableMapping[str, typing.Any]`. ([#1164](https://github.com/hikari-py/hikari/issues/1164))

### Deprecation

- `messages.Mentions` object deprecated
   - Alternatives can be found in the base message object ([#1149](https://github.com/hikari-py/hikari/issues/1149))

### Features

- Add `create` method to `CommandBuilder`. ([#1016](https://github.com/hikari-py/hikari/issues/1016))
- Support for attachments in REST-based interaction responses. ([#1048](https://github.com/hikari-py/hikari/issues/1048))
- Add option to disable automatic member chunking.
  Added the `auto_chunk_members` kwarg to `GatewayBot` and `EventManagerImpl`, which when `False` will disable automatic member chunking. ([#1084](https://github.com/hikari-py/hikari/issues/1084))
- Allow passing multiple event types to the listen decorator.
  Parse union type hints for events if listen decorator is empty. ([#1103](https://github.com/hikari-py/hikari/issues/1103))
- Animated guild banner support. ([#1116](https://github.com/hikari-py/hikari/issues/1116))
- Implement application commands permission v2.
   - New `default_member_permissions` and `is_dm_enabled` related fields.
   - Added `hikari.events.application_events.ApplicationCommandPermissionsUpdate`.
   - Added `APPLICATION_COMMAND_PERMISSION_UPDATE` audit log entry ([#1148](https://github.com/hikari-py/hikari/issues/1148))

### Bugfixes

- Improved pyright support. ([#1108](https://github.com/hikari-py/hikari/issues/1108))
- `RESTClientImpl.fetch_bans` now return a `LazyIterator` to allow pagination of values. ([#1119](https://github.com/hikari-py/hikari/issues/1119))
- Fix unicode decode error caused by `latin-1` encoding when sending the banner. ([#1120](https://github.com/hikari-py/hikari/issues/1120))
- Don't error on an out-of-spec HTTP status code (e.g one of Cloudflare's custom status codes).
  `HTTPResponseError.status` may now be of type `http.HTTPStatus` or `int`. ([#1121](https://github.com/hikari-py/hikari/issues/1121))
- Fix name of polish locale (`hikari.Locale.OL` -> `hikari.Locale.PL`) ([#1144](https://github.com/hikari-py/hikari/issues/1144))
- Properly garbage collect message references in the cache
    - Properly deserialize `PartialMessage.referenced_message` as a partial message ([#1192](https://github.com/hikari-py/hikari/issues/1192))

---


## 2.0.0.dev108 (2022-03-27)

### Breaking Changes

- `hikari.config` has now been split up to `hikari.api.config` and `hikari.impl.config` to avoid leaking impl detail.
  This also means that config types are no-longer accessible at the top level (directly on `hikari`). ([#1067](https://github.com/hikari-py/hikari/issues/1067))
- Hide the entity factory's component deserialize methods. ([#1074](https://github.com/hikari-py/hikari/issues/1074))
- Remove nonce parameter from create message.
  This was purposely removed from the bot api documentation inferring that its no-longer officially supported. ([#1075](https://github.com/hikari-py/hikari/issues/1075))
- Remove `VoiceRegion.is_vip` due to Discord no longer sending it. ([#1086](https://github.com/hikari-py/hikari/issues/1086))
- Remove store sku related application fields and store channels. ([#1092](https://github.com/hikari-py/hikari/issues/1092))

### Deprecation

- Renamed `nick` argument to `nickname` for edit member and add user to guild REST methods. ([#1095](https://github.com/hikari-py/hikari/issues/1095))

### Features

- Scheduled event support. ([#1056](https://github.com/hikari-py/hikari/issues/1056))
- `get_guild()` is now available on `hikari.GuildChannel`. ([#1057](https://github.com/hikari-py/hikari/issues/1057))
- Optimize receiving websocket JSON for the happy path. ([#1058](https://github.com/hikari-py/hikari/issues/1058))
- The threaded file reader now persists the open file pointer while the context manager is active. ([#1073](https://github.com/hikari-py/hikari/issues/1073))
- Optimize event dispatching by only deserializing events when they are needed. ([#1094](https://github.com/hikari-py/hikari/issues/1094))
- Add `hikari.locales.Locale` to help with Discord locale strings. ([#1090](https://github.com/hikari-py/hikari/issues/1090))

### Bugfixes

- `fetch_my_guilds` no-longer returns duplicate guilds nor makes unnecessary (duplicated) requests when `newest_first` is set to `True`. ([#1059](https://github.com/hikari-py/hikari/issues/1059))
- Add `InviteEvent` to `hikari.events.channel_events.__all__`, `hikari.events.__all__` and `hikari.__all__`. ([#1065](https://github.com/hikari-py/hikari/issues/1065))
- Fix incorrect type for ATTACHMENT option values. ([#1066](https://github.com/hikari-py/hikari/issues/1066))
- `EventManager.get_listeners` now correctly defines polymorphic and returns accordingly. ([#1094](https://github.com/hikari-py/hikari/issues/1094))
- Take the major param for webhook without token endpoints when handling bucket ratelimits. ([#1102](https://github.com/hikari-py/hikari/issues/1102))
- Fix incorrect value for `GuildFeature.MORE_STICKERS`. ([#1989](https://github.com/hikari-py/hikari/issues/1989))

---


## 2.0.0.dev107 (2022-03-04)

### Features

- Added a `total_length` function to `hikari.embeds.Embed`
  - Takes into account the character length of the embed's title, description, fields (all field names and values), footer, and author combined.
  - Useful for determining if the embed exceeds Discord's 6000 character limit. ([#796](https://github.com/hikari-py/hikari/issues/796))
- Added attachment command option type support. ([#1015](https://github.com/hikari-py/hikari/issues/1015))
- Add MESSAGE_CONTENT intent. ([#1021](https://github.com/hikari-py/hikari/issues/1021))
- Custom substitutions can now be used in `hikari.internal.ux.print_banner`. ([#1022](https://github.com/hikari-py/hikari/issues/1022))
- `get_guild()` is now available on `hikari.Member`. ([#1025](https://github.com/hikari-py/hikari/issues/1025))
- The notorious "failed to communicate with server" log message is now a warning rather than an error. ([#1041](https://github.com/hikari-py/hikari/issues/1041))
- `hikari.applications`, `hikari.files`, `hikari.snowflakes` and `hikari.undefined` are now all explicitly exported by `hikari.__init__`, allowing pyright to see them without a direct import. ([#1042](https://github.com/hikari-py/hikari/issues/1042))

### Bugfixes

- Fix bucket lock not being released on errors while being acquired, which locked the bucket infinitely ([#841](https://github.com/hikari-py/hikari/issues/841))
- `enable_signal_handlers` now only defaults to `True` when the run/start method is called in the main thread.
  This avoids these functions from always raising when being run in a threaded environment as only the main thread can register signal handlers. ([#998](https://github.com/hikari-py/hikari/issues/998))
- Sub-command options are now properly deserialized in the autocomplete flow to `AutocompleteInteractionOption` instead of `CommandInteractionOption`. ([#1012](https://github.com/hikari-py/hikari/issues/1012))
- Attempt to reconnect on a gateway `TimeoutError`. ([#1014](https://github.com/hikari-py/hikari/issues/1014))
- Properly close `GatewayBot` when not fully started. ([#1023](https://github.com/hikari-py/hikari/issues/1023))
- The async context manager returned by `File.stream` now errors on enter if the target file doesn't exist to improve error handling when a file that doesn't exist is sent as an attachment.

  The multiprocessing file reader strategy now expands user relative (`~`) links (like the threaded strategy). ([#1046](https://github.com/hikari-py/hikari/issues/1046))

---


## 2.0.0.dev106 (2022-02-03)

### Breaking Changes

- Running the standard interaction server implementation now requires a `hikari[server]` install.

  This matches a switch over to PyNacl for the cryptographic payload validation. ([#986](https://github.com/hikari-py/hikari/issues/986))

### Deprecation

- Deprecated `RESTClient.command_builder` and `RESTClient.create_application_command`.

  You should switch to `RESTClient.slash_command_builder`and `RESTClient.create_slash_command` respectively. ([#924](https://github.com/hikari-py/hikari/issues/924))

### Features

- Add context menu commands and command autocomplete. ([#924](https://github.com/hikari-py/hikari/issues/924))
- Added support for GET /users/@me/guilds/{guild}/member. ([#955](https://github.com/hikari-py/hikari/issues/955))
- Add the `SUPPRESS_USER_JOIN_REPLIES` system channel flag. ([#957](https://github.com/hikari-py/hikari/issues/957))
- Add new message content intent related application flags. ([#958](https://github.com/hikari-py/hikari/issues/958))
- Add the `BOT_HTTP_INTERACTIONS` user flag. ([#959](https://github.com/hikari-py/hikari/issues/959))
- Add new presence activity flags. ([#960](https://github.com/hikari-py/hikari/issues/960))
- Add URL methods and properties for rich presence assets. ([#961](https://github.com/hikari-py/hikari/issues/961))
- Add `locale` and `guild_locale` properties to interactions. ([#962](https://github.com/hikari-py/hikari/issues/962))
- Add ability to send attachments in an interaction initial response. ([#971](https://github.com/hikari-py/hikari/issues/971))
- Add `display_avatar_url` property to `hikari.Member` and `hikari.User`. ([#975](https://github.com/hikari-py/hikari/issues/975))
- old_x keyword arguments in the event factory now default to `None`. ([#984](https://github.com/hikari-py/hikari/issues/984))
- Strip tokens in the standard bot impls and RESTApp.

  This helps avoids a common mistake with trailing new-lines which leads to confusing errors on request. ([#989](https://github.com/hikari-py/hikari/issues/989))

### Bugfixes

- Relaxed typing of methods with union entry specific specialisations through overloads. ([#876](https://github.com/hikari-py/hikari/issues/876))
- Fix deprecation warnings raised by usage of `asyncio.gather` outside of an active event loop in `GatewayBot.run`. ([#954](https://github.com/hikari-py/hikari/issues/954))
- UTF-8 characters are now properly handled for audit-log reasons in REST requests. ([#963](https://github.com/hikari-py/hikari/issues/963))
- Fix magic methods for `UserImpl` and its subclasses. ([#982](https://github.com/hikari-py/hikari/issues/982))

---


## 2.0.0.dev105 (2022-01-01)

### Features

- Add min_value and max_value to `CommandOption` ([#920](https://github.com/hikari-py/hikari/issues/920))
- Add `flags` attribute to Application ([#939](https://github.com/hikari-py/hikari/issues/939))
- Implement member timeouts
   - Add `raw_communication_disabled_until` and `communication_disabled_until` to `Member`
   - Add `MODERATE_MEMBERS` to `Permission`
   - Add `communication_disabled_until` attribute to `edit_member` ([#940](https://github.com/hikari-py/hikari/issues/940))

### Bugfixes

- Improved pyright compatibility and introduced pyright "type-completeness" checking. ([#916](https://github.com/hikari-py/hikari/issues/916))
- Add EventStream.filter specialisation to the abc. ([#917](https://github.com/hikari-py/hikari/issues/917))
- Update the app command name regex to account for more recently documented support for non-english characters on Discord's end. ([#918](https://github.com/hikari-py/hikari/issues/918))
- Fix reposition_roles using the wrong route. ([#928](https://github.com/hikari-py/hikari/issues/928))
- Fix `PartialSticker.image_url` not passing the hash as a string ([#930](https://github.com/hikari-py/hikari/issues/930))
- Fixed the url being generated for role icons to not erroneously insert ".png" before the file extension ([#931](https://github.com/hikari-py/hikari/issues/931))
- Fix some bugs in message deserialization
    - Remove case for setting `member` and `reference_message` to `undefined.Undefined` in full message deserialization
    - Don't set `message.member` to `undefined.UNDEFINED` on partial message deserialization if message was sent by a webhook ([#933](https://github.com/hikari-py/hikari/issues/933))

---


## 2.0.0.dev104 (2021-11-22)

### Breaking Changes

- Remove the redundant `ChannelCreateEvent`, `ChannelUpdateEvent` and `ChannelDeleteEvent` base classes.
  `GuildChannelCreateEvent`, `GuildChannelUpdateEvent` and `GuildChannelDeleteEvent` should now be used. ([#862](https://github.com/hikari-py/hikari/issues/862))
- Split bulk message delete from normal delete
    - The new event is now `hikari.events.message_events.GuildBulkMessageDeleteEvent` ([#897](https://github.com/hikari-py/hikari/issues/897))

### Deprecation

- `edit_my_nick` rest method. ([#827](https://github.com/hikari-py/hikari/issues/827))
- EventStream is now a sync context manager, not async. ([#864](https://github.com/hikari-py/hikari/issues/864))

### Features

- User banners and accent colors to user models. ([#811](https://github.com/hikari-py/hikari/issues/811))
- Add attachment "is_ephemeral" field ([#824](https://github.com/hikari-py/hikari/issues/824))
- Guild member avatars ([#825](https://github.com/hikari-py/hikari/issues/825))
- RESTClient `edit_my_member` method which currently only takes "nick". ([#827](https://github.com/hikari-py/hikari/issues/827))
- Add role icons ([#838](https://github.com/hikari-py/hikari/issues/838))
- RESTClient.entity_factory property ([#848](https://github.com/hikari-py/hikari/issues/848))
- Added component support to InteractionMessageBuilder. ([#851](https://github.com/hikari-py/hikari/issues/851))
- `EventStream.filter` now always returns `EventStream`. ([#864](https://github.com/hikari-py/hikari/issues/864))
- Allow for passing a URL for avatar_url on execute_webhook. ([#889](https://github.com/hikari-py/hikari/issues/889))
- Add `old_message` attribute to `hikari.events.message_events.MessageDelete` ([#897](https://github.com/hikari-py/hikari/issues/897))
- Switch to more relaxed requirements. ([#906](https://github.com/hikari-py/hikari/issues/906))

### Bugfixes

- Don't raise in bulk delete when message not found by delete single message endpoint ([#828](https://github.com/hikari-py/hikari/issues/828))
- Setup basic handler if no handlers are defined in favour passed to `logging.config.dictConfig` ([#832](https://github.com/hikari-py/hikari/issues/832))
- InteractionMessageBuilder and RESTClientImpl.create_interaction_response now cast content to str to be consistent with the other message create methods. ([#834](https://github.com/hikari-py/hikari/issues/834))
- create_sticker method failing due to using an incorrect body. ([#858](https://github.com/hikari-py/hikari/issues/858))
- Fix logic for asserting listeners to not error when using defaults for other arguments ([#911](https://github.com/hikari-py/hikari/issues/911))
- Fix error message given by action row when a conflicted type is added. ([#912](https://github.com/hikari-py/hikari/issues/912))

---


## 2.0.0.dev103 (2021-10-06)

### Breaking Changes

- `USE_PUBLIC_THREADS` and `USE_PRIVATE_THREADS` permissions have been removed in favour of new threads permission
  - New permissions are split into `CREATE_PUBLIC_THREADS`, `CREATE_PRIVATE_THREADS` and `SEND_MESSAGES_IN_THREADS` ([#799](https://github.com/hikari-py/hikari/issues/799))
- `GuildAvailableEvent` will no longer fire when the bot joins new guilds
  - Some `guild_create`-ish methods were renamed to `guild_available` ([#809](https://github.com/hikari-py/hikari/issues/809))
- Remove `hikari.errors.RESTErrorCode` enum
  - The message that is sent with the error code is the info that the enum contained ([#816](https://github.com/hikari-py/hikari/issues/816))
- PermissionOverwrite doesn't inherit from Unique anymore and isn't hashable. Equality checks now consider all its fields. ([#820](https://github.com/hikari-py/hikari/issues/820))

### Features

- Add new `START_EMBEDDED_ACTIVITIES` permission ([#798](https://github.com/hikari-py/hikari/issues/798))
- Support new `channel_types` field in `CommandOption` ([#800](https://github.com/hikari-py/hikari/issues/800))
- Add the `add_component` method to `hikari.api.special_endpoints.ActionRowBuilder` ([#804](https://github.com/hikari-py/hikari/issues/804))
- Add `old_guild` attribute to `GuildLeaveEvent`. ([#806](https://github.com/hikari-py/hikari/issues/806))
- Add `GuildJoinEvent` that will fire when the bot joins new guilds ([#809](https://github.com/hikari-py/hikari/issues/809))

### Bugfixes

- Fix re-uploading forms with resources ([#787](https://github.com/hikari-py/hikari/issues/787))
- Prevent double linking embed resources, which causes them to upload twice
  - This was caused by attempting to move the resource from one embed to another ([#788](https://github.com/hikari-py/hikari/issues/788))
- Fix `BulkDeleteError` returning incorrect values for `messages_skipped`
  - This affected the `__str__` and `percentage_completion`, which also returned incorrect values ([#817](https://github.com/hikari-py/hikari/issues/817))

### Documentation Improvements

- Add docstrings to the remaining undocumented `GatewayBot` methods ([#804](https://github.com/hikari-py/hikari/issues/804))

---


## 2.0.0.dev102 (2021-09-19)

### Deprecations and Removals

- `MessageType.APPLICATION_COMMAND` renamed to `MessageType.CHAT_INPUT` ([#775](https://github.com/hikari-py/hikari/issues/775))
- Removal of deprecated `hikari.impl.bot.BotApp` and `hikari.traits.BotAware`
  - Use `hikari.impl.bot.GatewayBot` and `hikari.traits.GatewayBotAware` respectively instead ([#778](https://github.com/hikari-py/hikari/issues/778))

### Features

- Message components support ([#684](https://github.com/hikari-py/hikari/issues/684))
- Web dashboard example with `rillrate` ([#752](https://github.com/hikari-py/hikari/issues/752))
- Sticker methods to PartialGuild ([#754](https://github.com/hikari-py/hikari/issues/754))
- Sticker audit log event types ([#756](https://github.com/hikari-py/hikari/issues/756))
- Helpful Application object methods ([#757](https://github.com/hikari-py/hikari/issues/757))
- Missing audit log change keys ([#759](https://github.com/hikari-py/hikari/issues/759))
- Retry request on 500, 502, 503 and 504 errors
  - Default retry count is 3, with a hard top of 5. This can be changed with the `max_retries` argument ([#763](https://github.com/hikari-py/hikari/issues/763))
- New `is_for_emoji` methods to relevant reaction events ([#770](https://github.com/hikari-py/hikari/issues/770))
- Add `USE_EXTERNAL_STICKERS` permission ([#774](https://github.com/hikari-py/hikari/issues/774))
- Add `MessageType.CONTEXT_MENU_COMMAND` message type ([#775](https://github.com/hikari-py/hikari/issues/775))
- Add `ApplicationCommand.version` ([#776](https://github.com/hikari-py/hikari/issues/776))

### Bugfixes

- Handling of interaction models passed to the webhook message endpoints as the "webhook" field ([#759](https://github.com/hikari-py/hikari/issues/759))
- Fix passing `embeds` arguments in `create_interaction_response` and `edit_initial_response` endpoints
  - Fix deserialization of embeds in `create_interaction_response`
  - Fix `TypeErrors` raised in `edit_initial_response` when passing a list of embeds ([#779](https://github.com/hikari-py/hikari/issues/779))
- Improve typing for message objects and message update methods
  - Fix the use of `typing.Optional` where `undefined.UndefinedOr` should have been used
  - Remove trying to acquire guild_id from the cached channel on PartialMessage
    - Instead, clearly document the issue Discord imposes by not sending the guild_id
  - `is_webhook` will now return `undefined.UNDEFINED` if the information is not available
  - Fix logic in `is_human` to account for the changes in the typing
  - Set `PartialMessage.member` to `undefined.UNDEFINED` when Discord edit the message to display an embed/attachment ([#783](https://github.com/hikari-py/hikari/issues/783))
- `CommandInteractionOption.value` will now be cast to a `Snowflake` for types 6-9 ([#785](https://github.com/hikari-py/hikari/issues/785))

### Documentation Improvements

- Fix typo in Colorish docstring ([#755](https://github.com/hikari-py/hikari/issues/755))
- Remove duplicate raise type in REST and guilds docstrings ([#768](https://github.com/hikari-py/hikari/issues/768))
- Fix various spelling mistakes ([#773](https://github.com/hikari-py/hikari/issues/773))

---


*The changelog was added during the development of version 2.0.0.dev102, so nothing prior is documented here.*<|MERGE_RESOLUTION|>--- conflicted
+++ resolved
@@ -1,19 +1,6 @@
-## 2.0.0.dev111 (2022-09-26)
-
-<<<<<<< HEAD
-### Breaking Changes
-=======
-All notable changes to this project will be documented in this file.
-
-This file is updated every release with the use of `towncrier` from the fragments found under `changes/`.
-
-.. towncrier release notes start
-
-Hikari 2.0.0.dev112 (2022-11-06)
-================================
-
-Breaking Changes
-----------------
+## 2.0.0.dev112 (2022-11-06)
+
+### Breaking Changes
 
 - Moved permission overwrite mapping and permission related methods from `GuildChannel` to `PermissibleGuildChannel`. ([#811](https://github.com/hikari-py/hikari/issues/811))
 - Support v10 attachments edits
@@ -26,9 +13,7 @@
     - `attachment` and `attachments` now supports `None` to replicate the behaviour of fully removing all attachments.
   - `InteractionMessageBuilder.clear_attachments` has been implemented to remove existing attachments from messages. ([#1260](https://github.com/hikari-py/hikari/issues/1260))
 
-
-Features
---------
+### Features
 
 - Thread support for REST requests and gateway events. ([#811](https://github.com/hikari-py/hikari/issues/811))
 - Startup and shutdown callbacks for the RESTBot interface/impl. ([#999](https://github.com/hikari-py/hikari/issues/999))
@@ -36,22 +21,19 @@
 - Support for including the `SUPPRESS_EMBEDS` flag while creating a message. ([#1331](https://github.com/hikari-py/hikari/issues/1331))
 - Add `MANAGE_EVENTS` permission to `hikari.Permissions` ([#1334](https://github.com/hikari-py/hikari/issues/1334))
 
-
-Bugfixes
---------
+### Bugfixes
 
 - Wrong typehint for `InviteGuild.features`. ([#1307](https://github.com/hikari-py/hikari/issues/1307))
 - Fix aiohttp error "charset must not be in content type" when using `InteractionServer` ([#1320](https://github.com/hikari-py/hikari/issues/1320))
 - The REST list methods (e.g. `fetch_channels`) no-longer raise `hikari.errors.UnrecognisedEntityError` when they encounter an unknown type. ([#1337](https://github.com/hikari-py/hikari/issues/1337))
 - Fix deprecation warnings in CPython3.11 in `hikari.internal.ux`. ([#1344](https://github.com/hikari-py/hikari/issues/1344))
 
-
-Hikari 2.0.0.dev111 (2022-09-26)
-================================
-
-Breaking Changes
-----------------
->>>>>>> 9ebe219a
+---
+
+
+## 2.0.0.dev111 (2022-09-26)
+
+### Breaking Changes
 
 - Lifetime improvements breaking changes:
   - `GatewayBot.join`'s `until_close` argument removed.
