# Changelog
All notable changes to this project will be documented in this file.

The format is based on [Keep a Changelog](https://keepachangelog.com/en/1.0.0/),
and this project adheres to [Semantic Versioning](https://semver.org/spec/v2.0.0.html).

*This file was added at the beginning of the development of version 2.0.0.dev102, so nothing before that is documented.*

## [Unreleased]
### Added
 - Sticker methods to PartialGuild.
 - Helpful methods to Application object.
<<<<<<< HEAD
 - Missing Audit Log change keys.
 - Sticker Audit Log event types.
 - Added retries if request fails with 5xx error
=======
 - Retries for HTTP requests which fail with `5xx` status codes.
>>>>>>> 2774bf7e

### Changed
 - Fix errors in rest sticker method docstrings.

### Fixed
 - Handling of interaction models passed to the webhook message endpoints as the "webhook" field.<|MERGE_RESOLUTION|>--- conflicted
+++ resolved
@@ -10,13 +10,9 @@
 ### Added
  - Sticker methods to PartialGuild.
  - Helpful methods to Application object.
-<<<<<<< HEAD
  - Missing Audit Log change keys.
  - Sticker Audit Log event types.
- - Added retries if request fails with 5xx error
-=======
  - Retries for HTTP requests which fail with `5xx` status codes.
->>>>>>> 2774bf7e
 
 ### Changed
  - Fix errors in rest sticker method docstrings.
