--- conflicted
+++ resolved
@@ -31,13 +31,6 @@
 class TestWarnDeprecated:
     def test_when_not_past_removal(self):
         with mock.patch.object(hikari_about, "__version__", "2.0.1"):
-<<<<<<< HEAD
-            with pytest.warns(
-                DeprecationWarning,
-                match=r"'testing' is deprecated and will be removed in `2.0.2`. Some info!",
-            ):
-                deprecation.warn_deprecated("testing", removal_version="2.0.2", additional_info="Some info!")
-=======
             with mock.patch.object(warnings, "warn") as warn:
                 deprecation.warn_deprecated(
                     "testing", removal_version="2.0.2", additional_info="Some info!", stack_level=100
@@ -48,7 +41,6 @@
             category=DeprecationWarning,
             stacklevel=100,
         )
->>>>>>> d87f16af
 
     def test_when_past_removal(self):
         with mock.patch.object(hikari_about, "__version__", "2.0.2"):
