# Copyright (c) 2020 Nekokatt
# Copyright (c) 2021-present davfsa
#
# Permission is hereby granted, free of charge, to any person obtaining a copy
# of this software and associated documentation files (the "Software"), to deal
# in the Software without restriction, including without limitation the rights
# to use, copy, modify, merge, publish, distribute, sublicense, and/or sell
# copies of the Software, and to permit persons to whom the Software is
# furnished to do so, subject to the following conditions:
#
# The above copyright notice and this permission notice shall be included in all
# copies or substantial portions of the Software.
#
# THE SOFTWARE IS PROVIDED "AS IS", WITHOUT WARRANTY OF ANY KIND, EXPRESS OR
# IMPLIED, INCLUDING BUT NOT LIMITED TO THE WARRANTIES OF MERCHANTABILITY,
# FITNESS FOR A PARTICULAR PURPOSE AND NONINFRINGEMENT. IN NO EVENT SHALL THE
# AUTHORS OR COPYRIGHT HOLDERS BE LIABLE FOR ANY CLAIM, DAMAGES OR OTHER
# LIABILITY, WHETHER IN AN ACTION OF CONTRACT, TORT OR OTHERWISE, ARISING FROM,
# OUT OF OR IN CONNECTION WITH THE SOFTWARE OR THE USE OR OTHER DEALINGS IN THE
# SOFTWARE.
from __future__ import annotations

import contextlib
import importlib
import importlib.resources
import logging
import logging.config
import os
import pathlib
import platform
import string
import sys
import time
import typing

import colorlog
import colorlog.escape_codes
import colorlog.formatter
import mock
import pytest

from hikari import _about
from hikari.impl import config
from hikari.internal import data_binding
from hikari.internal import net
from hikari.internal import ux
from tests.hikari import hikari_test_helpers


class TestInitLogging:
    def test_when_handlers_already_set_up(self):
        stack = contextlib.ExitStack()
        stack.enter_context(mock.patch.object(logging, "root", handlers=[None]))
        logging_dict_config = stack.enter_context(mock.patch.object(logging.config, "dictConfig"))
        logging_basic_config = stack.enter_context(mock.patch.object(logging, "basicConfig"))
        colored_formatter = stack.enter_context(mock.patch.object(colorlog.formatter, "ColoredFormatter"))

        with stack:
            ux.init_logging("LOGGING_LEVEL", allow_color=True, force_color=False)

        logging_dict_config.assert_not_called()
        logging_basic_config.assert_not_called()
        colored_formatter.assert_not_called()

    def test_when_handlers_specify_not_to_set_up(self):
        stack = contextlib.ExitStack()
        stack.enter_context(mock.patch.object(logging, "root", handlers=[]))
        logging_dict_config = stack.enter_context(mock.patch.object(logging.config, "dictConfig"))
        logging_basic_config = stack.enter_context(mock.patch.object(logging, "basicConfig"))
        colored_formatter = stack.enter_context(mock.patch.object(colorlog.formatter, "ColoredFormatter"))

        with stack:
            ux.init_logging(None, allow_color=True, force_color=False)

        logging_dict_config.assert_not_called()
        logging_basic_config.assert_not_called()
        colored_formatter.assert_not_called()

    def test_when_flavour_is_a_dict_and_is_not_incremental(self):
        stack = contextlib.ExitStack()
        stack.enter_context(mock.patch.object(logging, "root", handlers=[]))
        stack.enter_context(mock.patch.object(ux, "supports_color", return_value=False))
        logging_dict_config = stack.enter_context(mock.patch.object(logging.config, "dictConfig"))
        logging_file_config = stack.enter_context(mock.patch.object(logging.config, "fileConfig"))
        logging_basic_config = stack.enter_context(mock.patch.object(logging, "basicConfig"))
        colored_formatter = stack.enter_context(mock.patch.object(colorlog.formatter, "ColoredFormatter"))

        with stack:
            ux.init_logging({"hikari": {"level": "INFO"}}, allow_color=True, force_color=False)

        logging_file_config.assert_not_called()
        logging_dict_config.assert_called_once_with({"hikari": {"level": "INFO"}})
        logging_basic_config.assert_not_called()
        colored_formatter.assert_not_called()

    def test_when_flavour_is_a_dict_and_is_incremental(self):
        # This will emulate it being populated during the basicConfig call
        def _basicConfig(*args: typing.Any, **kwargs: typing.Any):
            logging_basic_config(*args, **kwargs)
            stack.enter_context(mock.patch.object(logging.root, "handlers", new=[handler]))

        stack = contextlib.ExitStack()
        stack.enter_context(mock.patch.object(logging, "root", handlers=[]))
        stack.enter_context(mock.patch.object(ux, "supports_color", return_value=False))
        logging_dict_config = stack.enter_context(mock.patch.object(logging.config, "dictConfig"))
        logging_file_config = stack.enter_context(mock.patch.object(logging.config, "fileConfig"))
        handler = mock.Mock()
        logging_basic_config = mock.Mock()
        stack.enter_context(mock.patch.object(logging, "basicConfig", new=_basicConfig))
        colored_formatter = stack.enter_context(mock.patch.object(colorlog.formatter, "ColoredFormatter"))

        with stack:
            ux.init_logging({"incremental": True, "hikari": {"level": "INFO"}}, allow_color=True, force_color=False)

        logging_file_config.assert_not_called()
        logging_dict_config.assert_called_once_with({"incremental": True, "hikari": {"level": "INFO"}})
        logging_basic_config.assert_called_once_with(
            level=None, stream=sys.stdout, format="%(levelname)-1.1s %(asctime)23.23s %(name)s: %(message)s"
        )
        colored_formatter.assert_not_called()
        handler.setFormatter.assert_not_called()

    def test_when_supports_color(self):
        # This will emulate it being populated during the basicConfig call
        def _basicConfig(*args: typing.Any, **kwargs: typing.Any):
            logging_basic_config(*args, **kwargs)
            stack.enter_context(mock.patch.object(logging.root, "handlers", new=[handler]))

        stack = contextlib.ExitStack()
        stack.enter_context(mock.patch.object(logging, "root", handlers=[]))
        logging_dict_config = stack.enter_context(mock.patch.object(logging.config, "dictConfig"))
        logging_file_config = stack.enter_context(mock.patch.object(logging.config, "fileConfig"))
        handler = mock.Mock()
        logging_basic_config = mock.Mock()
        stack.enter_context(mock.patch.object(logging, "basicConfig", new=_basicConfig))
        colored_formatter = stack.enter_context(mock.patch.object(colorlog.formatter, "ColoredFormatter"))
        supports_color = stack.enter_context(mock.patch.object(ux, "supports_color", return_value=True))

        with stack:
            ux.init_logging("LOGGING_LEVEL", allow_color=True, force_color=False)

        logging_file_config.assert_not_called()
        logging_dict_config.assert_not_called()
        logging_basic_config.assert_called_once_with(level="LOGGING_LEVEL", stream=sys.stdout)
        colored_formatter.assert_called_once_with(
            fmt="%(log_color)s%(bold)s%(levelname)-1.1s%(thin)s %(asctime)23.23s %(bold)s%(name)s: "
            "%(thin)s%(message)s%(reset)s",
            force_color=True,
        )
        supports_color.assert_called_once_with(allow_color=True, force_color=False)
        handler.setFormatter.assert_called_once_with(colored_formatter.return_value)

    def test_when_doesnt_support_color(self):
        stack = contextlib.ExitStack()
        stack.enter_context(mock.patch.object(logging, "root", handlers=[]))
        logging_dict_config = stack.enter_context(mock.patch.object(logging.config, "dictConfig"))
        logging_basic_config = stack.enter_context(mock.patch.object(logging, "basicConfig"))
        logging_file_config = stack.enter_context(mock.patch.object(logging.config, "fileConfig"))
        colored_formatter = stack.enter_context(mock.patch.object(colorlog.formatter, "ColoredFormatter"))
        supports_color = stack.enter_context(mock.patch.object(ux, "supports_color", return_value=False))

        with stack:
            ux.init_logging("LOGGING_LEVEL", allow_color=True, force_color=False)

        logging_dict_config.assert_not_called()
        logging_file_config.assert_not_called()
        logging_basic_config.assert_called_once_with(
            level="LOGGING_LEVEL", format="%(levelname)-1.1s %(asctime)23.23s %(name)s: %(message)s", stream=sys.stdout
        )
        colored_formatter.assert_not_called()
        supports_color.assert_called_once_with(allow_color=True, force_color=False)

    def test_when_flavour_is_pathlike(self):
        path = pathlib.Path("some/path/to/somewhere.ini")

        stack = contextlib.ExitStack()
        stack.enter_context(mock.patch.object(logging, "root", handlers=[]))
        pathlib_path = stack.enter_context(mock.patch.object(pathlib, "Path"))
        logging_dict_config = stack.enter_context(mock.patch.object(logging.config, "dictConfig"))
        logging_basic_config = stack.enter_context(mock.patch.object(logging, "basicConfig"))
        logging_file_config = stack.enter_context(mock.patch.object(logging.config, "fileConfig"))
        colored_formatter = stack.enter_context(mock.patch.object(colorlog.formatter, "ColoredFormatter"))
        supports_color = stack.enter_context(mock.patch.object(ux, "supports_color", return_value=False))

        with stack:
            ux.init_logging(path, allow_color=True, force_color=False)

        pathlib_path.assert_not_called()
        logging_dict_config.assert_not_called()
        logging_file_config.assert_called_once_with(path)
        logging_basic_config.assert_not_called()
        colored_formatter.assert_not_called()
        supports_color.assert_not_called()

    def test_when_flavour_is_an_existing_path(self):
        stack = contextlib.ExitStack()
        stack.enter_context(mock.patch.object(logging, "root", handlers=[]))
        pathlib_path = stack.enter_context(mock.patch.object(pathlib, "Path"))
        logging_dict_config = stack.enter_context(mock.patch.object(logging.config, "dictConfig"))
        logging_basic_config = stack.enter_context(mock.patch.object(logging, "basicConfig"))
        logging_file_config = stack.enter_context(mock.patch.object(logging.config, "fileConfig"))
        colored_formatter = stack.enter_context(mock.patch.object(colorlog.formatter, "ColoredFormatter"))
        supports_color = stack.enter_context(mock.patch.object(ux, "supports_color", return_value=False))

        with stack:
            ux.init_logging("some/path/to/somewhere.ini", allow_color=True, force_color=False)

        pathlib_path.assert_called_once_with("some/path/to/somewhere.ini")
        logging_dict_config.assert_not_called()
        logging_file_config.assert_called_once_with(pathlib_path.return_value)
        logging_basic_config.assert_not_called()
        colored_formatter.assert_not_called()
        supports_color.assert_not_called()


def test_read_banner():
    class MockFile:
        context_entered = 0
        context_exited = 0

        def __enter__(self):
            self.context_entered += 1
            return self

        def __exit__(self, exc_type, exc_val, exc_tb):
            self.context_exited += 1
            return None

        def read(self):
            return read

    class MockTraversable:
        joint_path = None
        open_mode = None
        mock_file = None
        open_encoding = None

        def joinpath(self, path: str):
            self.joint_path = path
            return self

        def open(self, mode: str, encoding: str):
            self.open_mode = mode
            self.open_encoding = encoding
            return self.mock_file

    traversable = MockTraversable()
    traversable.mock_file = MockFile()
    read = mock.Mock()

    with mock.patch.object(importlib.resources, "files", return_value=traversable, create=True) as read_text:
        assert ux._read_banner("hikaru") is read

    read_text.assert_called_once_with("hikaru")
    assert traversable.joint_path == "banner.txt"
    assert traversable.open_mode == "r"
    assert traversable.open_encoding == "utf-8"
    assert traversable.mock_file.context_entered == 1
    assert traversable.mock_file.context_exited == 1


class TestPrintBanner:
    def test_when_package_is_none(self):
        with mock.patch.object(sys.stdout, "write") as write:
            ux.print_banner(None, allow_color=True, force_color=False)

        write.assert_not_called()

    @pytest.fixture
<<<<<<< HEAD
    def mock_args(
        self,
    ):  # FIXME: I am unsure how this should be typed. It wants to type itself as a Generator[None, Any, None] but it doesn't seem right.
=======
    def mock_args(self):
        _about_path = str(pathlib.Path("/", "somewhere", "..", "coding", "hikari", "_about.py"))

>>>>>>> 9fb83ab4
        stack = contextlib.ExitStack()

        with stack:
            stack.enter_context(mock.patch.object(platform, "release", return_value="1.0.0"))
            stack.enter_context(mock.patch.object(platform, "system", return_value="Potato"))
            stack.enter_context(mock.patch.object(platform, "machine", return_value="Machine"))
            stack.enter_context(mock.patch.object(platform, "python_implementation", return_value="CPython"))
            stack.enter_context(mock.patch.object(platform, "python_version", return_value="4.0.0"))

            stack.enter_context(mock.patch.object(_about, "__version__", new="2.2.2"))
            stack.enter_context(mock.patch.object(_about, "__git_sha1__", new="12345678901234567890"))
            stack.enter_context(mock.patch.object(_about, "__copyright__", new="2020, Nekokatt"))
            stack.enter_context(mock.patch.object(_about, "__license__", new="MIT"))
            stack.enter_context(mock.patch.object(_about, "__file__", new=_about_path))
            stack.enter_context(mock.patch.object(_about, "__docs__", new="https://nekokatt.github.io/hikari/docs"))
            stack.enter_context(mock.patch.object(_about, "__discord_invite__", new="https://discord.gg/Jx4cNGG"))
            stack.enter_context(mock.patch.object(_about, "__url__", new="https://nekokatt.github.io/hikari"))

            yield None

    def test_when_supports_color(self, mock_args):
        stack = contextlib.ExitStack()
        stack.enter_context(
            mock.patch.object(colorlog.escape_codes, "escape_codes", new={"red": 0, "green": 1, "blue": 2})
        )
        stack.enter_context(mock.patch.object(time, "sleep"))
        supports_color = stack.enter_context(mock.patch.object(ux, "supports_color", return_value=True))
        read_banner = stack.enter_context(mock.patch.object(ux, "_read_banner"))
        template = stack.enter_context(mock.patch.object(string, "Template"))
        stdout = stack.enter_context(mock.patch.object(sys, "stdout"))

        with stack:
            ux.print_banner("hikaru", allow_color=True, force_color=False)

        args = {
            # Hikari stuff.
            "hikari_version": "2.2.2",
            "hikari_git_sha1": "12345678",
            "hikari_copyright": "2020, Nekokatt",
            "hikari_license": "MIT",
            "hikari_install_location": str(pathlib.Path("/", "coding", "hikari").resolve()),
            "hikari_documentation_url": "https://nekokatt.github.io/hikari/docs",
            "hikari_discord_invite": "https://discord.gg/Jx4cNGG",
            "hikari_source_url": "https://nekokatt.github.io/hikari",
            "python_implementation": "CPython",
            "python_version": "4.0.0",
            "system_description": "Machine Potato 1.0.0",
            "red": 0,
            "green": 1,
            "blue": 2,
        }

        read_banner.assert_called_once_with("hikaru")
        template.assert_called_once_with(read_banner.return_value)
        safe_substitute = template.return_value.safe_substitute
        safe_substitute.assert_called_once_with(args)
        supports_color.assert_called_once_with(allow_color=True, force_color=False)
        stdout.buffer.write.assert_called_once_with(safe_substitute.return_value.encode.return_value)
        stdout.flush.assert_called_once_with()

    def test_when_doesnt_supports_color(self, mock_args):
        stack = contextlib.ExitStack()
        stack.enter_context(
            mock.patch.object(colorlog.escape_codes, "escape_codes", new={"red": 0, "green": 1, "blue": 2})
        )
        stack.enter_context(mock.patch.object(time, "sleep"))
        supports_color = stack.enter_context(mock.patch.object(ux, "supports_color", return_value=False))
        read_banner = stack.enter_context(mock.patch.object(ux, "_read_banner"))
        template = stack.enter_context(mock.patch.object(string, "Template"))
        stdout = stack.enter_context(mock.patch.object(sys, "stdout"))

        with stack:
            ux.print_banner("hikaru", allow_color=True, force_color=False)

        args = {
            # Hikari stuff.
            "hikari_version": "2.2.2",
            "hikari_git_sha1": "12345678",
            "hikari_copyright": "2020, Nekokatt",
            "hikari_license": "MIT",
            "hikari_install_location": str(pathlib.Path("/", "coding", "hikari").resolve()),
            "hikari_documentation_url": "https://nekokatt.github.io/hikari/docs",
            "hikari_discord_invite": "https://discord.gg/Jx4cNGG",
            "hikari_source_url": "https://nekokatt.github.io/hikari",
            "python_implementation": "CPython",
            "python_version": "4.0.0",
            "system_description": "Machine Potato 1.0.0",
            "red": "",
            "green": "",
            "blue": "",
        }

        template.assert_called_once_with(read_banner.return_value)
        safe_substitute = template.return_value.safe_substitute
        safe_substitute.assert_called_once_with(args)
        supports_color.assert_called_once_with(allow_color=True, force_color=False)
        stdout.buffer.write.assert_called_once_with(safe_substitute.return_value.encode.return_value)
        stdout.flush.assert_called_once_with()

    def test_use_extra_args(self, mock_args):
        stack = contextlib.ExitStack()
        stack.enter_context(mock.patch.object(colorlog.escape_codes, "escape_codes", new={}))
        stack.enter_context(mock.patch.object(time, "sleep"))
        read_banner = stack.enter_context(mock.patch.object(ux, "_read_banner"))
        template = stack.enter_context(mock.patch.object(string, "Template"))
        stdout = stack.enter_context(mock.patch.object(sys, "stdout"))

        extra_args = {"extra_argument_1": "one", "extra_argument_2": "two"}

        with stack:
            ux.print_banner("hikaru", allow_color=True, force_color=False, extra_args=extra_args)

        args = {
            # Hikari stuff.
            "hikari_version": "2.2.2",
            "hikari_git_sha1": "12345678",
            "hikari_copyright": "2020, Nekokatt",
            "hikari_license": "MIT",
            "hikari_install_location": str(pathlib.Path("/", "coding", "hikari").resolve()),
            "hikari_documentation_url": "https://nekokatt.github.io/hikari/docs",
            "hikari_discord_invite": "https://discord.gg/Jx4cNGG",
            "hikari_source_url": "https://nekokatt.github.io/hikari",
            "python_implementation": "CPython",
            "python_version": "4.0.0",
            "system_description": "Machine Potato 1.0.0",
        }

        args.update(extra_args)

        read_banner.assert_called_once_with("hikaru")
        template.assert_called_once_with(read_banner.return_value)
        safe_substitute = template.return_value.safe_substitute
        safe_substitute.assert_called_once_with(args)
        stdout.buffer.write.assert_called_once_with(safe_substitute.return_value.encode.return_value)
        stdout.flush.assert_called_once_with()

    def test_overwrite_args_raises_error(self, mock_args):
        stack = contextlib.ExitStack()
        stack.enter_context(mock.patch.object(time, "sleep"))
        stack.enter_context(mock.patch.object(colorlog.escape_codes, "escape_codes", new={}))
        stack.enter_context(mock.patch.object(ux, "_read_banner"))
        stack.enter_context(mock.patch.object(string, "Template"))
        stack.enter_context(mock.patch.object(sys.stdout, "write"))
        stack.enter_context(mock.patch.object(os.path, "abspath", return_value="some path"))

        with stack:
            with pytest.raises(
                ValueError, match=r"Cannot overwrite \$-substitution `hikari_version`. Please use a different key."
            ):
                ux.print_banner(
                    "hikari", allow_color=True, force_color=False, extra_args={"hikari_version": "overwrite"}
                )


class TestWarnIfNotOptimized:
    @pytest.mark.skipif(not __debug__, reason="Not running in optimized mode")
    def test_when_not_optimized(self):
        with mock.patch.object(ux, "_LOGGER") as logger:
            ux.warn_if_not_optimized(suppress=False)

        logger.warning.assert_called()

    @pytest.mark.skipif(__debug__, reason="Running in optimized mode")
    def test_when_optimized(self):
        with mock.patch.object(ux, "_LOGGER") as logger:
            ux.warn_if_not_optimized(suppress=False)

        logger.warning.assert_not_called()

    @pytest.mark.skipif(not __debug__, reason="Not running in optimized mode")
    def test_when_optimized_and_suppressed(self):
        with mock.patch.object(ux, "_LOGGER") as logger:
            ux.warn_if_not_optimized(suppress=True)

        logger.warning.assert_not_called()


class TestSupportsColor:
    def test_when_not_allow_color(self):
        assert ux.supports_color(allow_color=False, force_color=True) is False

    def test_when_CLICOLOR_FORCE_in_env(self):
        with mock.patch.dict(os.environ, {"CLICOLOR_FORCE": "1"}, clear=True):
            assert ux.supports_color(allow_color=True, force_color=False) is True

    def test_when_force_color(self):
        with mock.patch.dict(os.environ, {"CLICOLOR_FORCE": "0"}, clear=True):
            assert ux.supports_color(allow_color=True, force_color=True) is True

    def test_when_CLICOLOR_and_is_a_tty(self):
        with mock.patch.object(sys.stdout, "isatty", return_value=True):
            with mock.patch.dict(os.environ, {"CLICOLOR_FORCE": "0", "CLICOLOR": "1"}, clear=True):
                assert ux.supports_color(allow_color=True, force_color=False) is True

    def test_when_CLICOLOR_is_0(self):
        with mock.patch.object(sys.stdout, "isatty", return_value=True):
            with mock.patch.dict(os.environ, {"CLICOLOR_FORCE": "0", "CLICOLOR": "0"}, clear=True):
                assert ux.supports_color(allow_color=True, force_color=False) is False

    @pytest.mark.parametrize("colorterm", ["truecolor", "24bit", "TRUECOLOR", "24BIT"])
    def test_when_COLORTERM_has_correct_value(self, colorterm: str):
        with mock.patch.dict(os.environ, {"COLORTERM": colorterm}, clear=True):
            assert ux.supports_color(allow_color=True, force_color=False) is True

    def test_when_plat_is_Pocket_PC(self):
        stack = contextlib.ExitStack()
        stack.enter_context(mock.patch.dict(os.environ, {}, clear=True))
        stack.enter_context(mock.patch.object(sys, "platform", new="Pocket PC"))

        with stack:
            assert ux.supports_color(allow_color=True, force_color=False) is False

    @pytest.mark.parametrize(
        ("term_program", "ansicon", "isatty", "expected"),
        [
            ("mintty", False, True, True),
            ("Terminus", False, True, True),
            ("some other", True, True, True),
            ("some other", False, True, False),
            ("some other", False, False, False),
            ("mintty", True, False, False),
            ("Terminus", True, False, False),
        ],
    )
    def test_when_plat_is_win32(self, term_program: str, ansicon: bool, isatty: bool, expected: bool):
        environ = {"TERM_PROGRAM": term_program}
        if ansicon:
            environ["ANSICON"] = "ooga booga"

        stack = contextlib.ExitStack()
        stack.enter_context(mock.patch.dict(os.environ, environ, clear=True))
        stack.enter_context(mock.patch.object(sys.stdout, "isatty", return_value=isatty))
        stack.enter_context(mock.patch.object(sys, "platform", new="win32"))

        with stack:
            assert ux.supports_color(allow_color=True, force_color=False) is expected

    @pytest.mark.parametrize("isatty", [True, False])
    def test_when_plat_is_not_win32(self, isatty: bool):
        stack = contextlib.ExitStack()
        stack.enter_context(mock.patch.dict(os.environ, {}, clear=True))
        stack.enter_context(mock.patch.object(sys.stdout, "isatty", return_value=isatty))
        stack.enter_context(mock.patch.object(sys, "platform", new="linux"))

        with stack:
            assert ux.supports_color(allow_color=True, force_color=False) is isatty

    @pytest.mark.parametrize("isatty", [True, False])
    @pytest.mark.parametrize("plat", ["linux", "win32"])
    def test_when_PYCHARM_HOSTED(self, isatty: bool, plat: str):
        stack = contextlib.ExitStack()
        stack.enter_context(mock.patch.dict(os.environ, {"PYCHARM_HOSTED": "OOGA BOOGA"}, clear=True))
        stack.enter_context(mock.patch.object(sys.stdout, "isatty", return_value=isatty))
        stack.enter_context(mock.patch.object(sys, "platform", new=plat))

        with stack:
            assert ux.supports_color(allow_color=True, force_color=False) is True

    @pytest.mark.parametrize("isatty", [True, False])
    @pytest.mark.parametrize("plat", ["linux", "win32"])
    def test_when_WT_SESSION(self, isatty: bool, plat: str):
        stack = contextlib.ExitStack()
        stack.enter_context(mock.patch.dict(os.environ, {"WT_SESSION": "OOGA BOOGA"}, clear=True))
        stack.enter_context(mock.patch.object(sys.stdout, "isatty", return_value=isatty))
        stack.enter_context(mock.patch.object(sys, "platform", new=plat))

        with stack:
            assert ux.supports_color(allow_color=True, force_color=False) is True


class TestHikariVersion:
    @pytest.mark.parametrize("v", ["1", "1.0.0dev2"])
    def test_init_when_version_number_is_invalid(self, v: str):
        with pytest.raises(ValueError, match=rf"Invalid version: '{v}'"):
            ux.HikariVersion(v)

    def test_init_when_prerelease(self):
        assert ux.HikariVersion("1.2.3.dev99").prerelease == (".dev", 99)

    def test_init_when_no_prerelease(self):
        assert ux.HikariVersion("1.2.3").prerelease is None

    def test_str_when_prerelease(self):
        assert str(ux.HikariVersion("1.2.3.dev99")) == "1.2.3.dev99"

    def test_str_when_no_prerelease(self):
        assert str(ux.HikariVersion("1.2.3")) == "1.2.3"

    def test_repr(self):
        assert repr(ux.HikariVersion("1.2.3.dev99")) == "HikariVersion('1.2.3.dev99')"

    @pytest.mark.parametrize(
        ("other", "result"),
        [
            (ux.HikariVersion("1.2.3.dev99"), True),
            (ux.HikariVersion("42.212.4.dev99"), False),
            (ux.HikariVersion("1.2.3.dev98"), False),
            (ux.HikariVersion("1.2.3"), False),
        ],
    )
    def test_eq(self, other: ux.HikariVersion, result: bool):
        assert (ux.HikariVersion("1.2.3.dev99") == other) is result

    @pytest.mark.parametrize(
        ("other", "result"),
        [
            (ux.HikariVersion("1.2.3.dev99"), False),
            (ux.HikariVersion("42.212.4.dev99"), True),
            (ux.HikariVersion("1.2.3.dev98"), True),
            (ux.HikariVersion("1.2.3"), True),
        ],
    )
    def test_ne(self, other: ux.HikariVersion, result: bool):
        assert (ux.HikariVersion("1.2.3.dev99") != other) is result

    @pytest.mark.parametrize(
        ("other", "result"),
        [
            (ux.HikariVersion("1.2.3.dev99"), False),
            (ux.HikariVersion("42.212.4.dev99"), True),
            (ux.HikariVersion("1.2.3.dev98"), False),
            (ux.HikariVersion("1.2.3"), True),
        ],
    )
    def test_lt(self, other: ux.HikariVersion, result: bool):
        assert (ux.HikariVersion("1.2.3.dev99") < other) is result

    @pytest.mark.parametrize(
        ("other", "result"),
        [
            (ux.HikariVersion("1.2.3.dev99"), True),
            (ux.HikariVersion("42.212.4.dev99"), True),
            (ux.HikariVersion("1.2.3.dev98"), False),
            (ux.HikariVersion("1.2.3"), True),
        ],
    )
    def test_le(self, other: ux.HikariVersion, result: bool):
        assert (ux.HikariVersion("1.2.3.dev99") <= other) is result

    @pytest.mark.parametrize(
        ("other", "result"),
        [
            (ux.HikariVersion("1.2.3.dev99"), False),
            (ux.HikariVersion("42.212.4.dev99"), False),
            (ux.HikariVersion("1.2.3.dev98"), True),
            (ux.HikariVersion("1.2.3"), False),
        ],
    )
    def test_ge(self, other: ux.HikariVersion, result: bool):
        assert (ux.HikariVersion("1.2.3.dev99") > other) is result

    @pytest.mark.parametrize(
        ("other", "result"),
        [
            (ux.HikariVersion("1.2.3.dev99"), True),
            (ux.HikariVersion("42.212.4.dev99"), False),
            (ux.HikariVersion("1.2.3.dev98"), True),
            (ux.HikariVersion("1.2.3"), False),
        ],
    )
    def test_gt(self, other: ux.HikariVersion, result: bool):
        assert (ux.HikariVersion("1.2.3.dev99") >= other) is result


@pytest.mark.asyncio
class TestCheckForUpdates:
    @pytest.fixture
    def http_settings(self) -> config.HTTPSettings:
        return mock.Mock(spec_set=config.HTTPSettings)

    @pytest.fixture
    def proxy_settings(self) -> config.ProxySettings:
        return mock.Mock(spec_set=config.ProxySettings)

    async def test_when_not_official_pypi_release(
        self, http_settings: config.HTTPSettings, proxy_settings: config.ProxySettings
    ):
        stack = contextlib.ExitStack()
        logger = stack.enter_context(mock.patch.object(ux, "_LOGGER"))
        create_client_session = stack.enter_context(mock.patch.object(net, "create_client_session"))
        stack.enter_context(mock.patch.object(_about, "__git_sha1__", new="HEAD"))

        with stack:
            await ux.check_for_updates(http_settings=http_settings, proxy_settings=proxy_settings)

        logger.warning.assert_not_called()
        logger.info.assert_not_called()
        create_client_session.assert_not_called()

    async def test_when_error_fetching(self, http_settings: config.HTTPSettings, proxy_settings: config.ProxySettings):
        ex = RuntimeError("testing")
        stack = contextlib.ExitStack()
        logger = stack.enter_context(mock.patch.object(ux, "_LOGGER"))
        stack.enter_context(mock.patch.object(_about, "__git_sha1__", new="1234567890"))
        create_client_session = stack.enter_context(mock.patch.object(net, "create_client_session", side_effect=ex))
        create_tcp_connector = stack.enter_context(mock.patch.object(net, "create_tcp_connector"))

        with stack:
            await ux.check_for_updates(http_settings=http_settings, proxy_settings=proxy_settings)

        logger.warning.assert_called_once_with("Failed to fetch hikari version details", exc_info=ex)
        create_tcp_connector.assert_called_once_with(dns_cache=False, limit=1, http_settings=http_settings)
        create_client_session.assert_called_once_with(
            connector=create_tcp_connector(),
            connector_owner=True,
            http_settings=http_settings,
            raise_for_status=True,
            trust_env=proxy_settings.trust_env,
        )

    async def test_when_no_new_available_releases(
        self, http_settings: config.HTTPSettings, proxy_settings: config.ProxySettings
    ):
        data = {
            "releases": {
                "0.1.0": [{"yanked": False}],
                "1.0.0": [{"yanked": False}],
                "1.0.0.dev1": [{"yanked": False}],
                "1.0.1": [{"yanked": True}],
            }
        }
        _request = hikari_test_helpers.AsyncContextManagerMock()
        _request.read = mock.AsyncMock(return_value=data)
        _client_session = hikari_test_helpers.AsyncContextManagerMock()
        _client_session.get = mock.Mock(return_value=_request)
        stack = contextlib.ExitStack()
        logger = stack.enter_context(mock.patch.object(ux, "_LOGGER"))
        json_loads = stack.enter_context(mock.patch.object(data_binding, "default_json_loads", return_value=data))
        create_client_session = stack.enter_context(
            mock.patch.object(net, "create_client_session", return_value=_client_session)
        )
        create_tcp_connector = stack.enter_context(mock.patch.object(net, "create_tcp_connector"))
        stack.enter_context(mock.patch.object(_about, "__version__", new="1.0.0"))
        stack.enter_context(mock.patch.object(_about, "__git_sha1__", new="1234567890"))

        with stack:
            await ux.check_for_updates(http_settings=http_settings, proxy_settings=proxy_settings)

        logger.warning.assert_not_called()
        logger.info.assert_not_called()

        json_loads.assert_called_once_with(_request.read.return_value)
        create_tcp_connector.assert_called_once_with(dns_cache=False, limit=1, http_settings=http_settings)
        create_client_session.assert_called_once_with(
            connector=create_tcp_connector(),
            connector_owner=True,
            http_settings=http_settings,
            raise_for_status=True,
            trust_env=proxy_settings.trust_env,
        )
        _client_session.get.assert_called_once_with(
            "https://pypi.org/pypi/hikari/json",
            allow_redirects=http_settings.max_redirects is not None,
            max_redirects=http_settings.max_redirects,
            proxy=proxy_settings.url,
            proxy_headers=proxy_settings.all_headers,
        )

    @pytest.mark.parametrize("v", ["1.0.1", "1.0.1.dev10"])
    async def test_check_for_updates(
        self, v: str, http_settings: config.HTTPSettings, proxy_settings: config.ProxySettings
    ):
        data = {
            "releases": {
                v: [{"yanked": False}, {"yanked": True}],
                "1.0.0": [{"yanked": False}],
                "1.0.0.dev1": [{"yanked": False}],
                "0.1.0": [{"yanked": False}],
                "1.0.2": [{"yanked": True}],
            }
        }
        _request = hikari_test_helpers.AsyncContextManagerMock()
        _request.read = mock.AsyncMock()
        _client_session = hikari_test_helpers.AsyncContextManagerMock()
        _client_session.get = mock.Mock(return_value=_request)
        stack = contextlib.ExitStack()
        logger = stack.enter_context(mock.patch.object(ux, "_LOGGER"))
        json_loads = stack.enter_context(mock.patch.object(data_binding, "default_json_loads", return_value=data))
        create_client_session = stack.enter_context(
            mock.patch.object(net, "create_client_session", return_value=_client_session)
        )
        create_tcp_connector = stack.enter_context(mock.patch.object(net, "create_tcp_connector"))
        stack.enter_context(mock.patch.object(_about, "__version__", new="1.0.0.dev1"))
        stack.enter_context(mock.patch.object(_about, "__git_sha1__", new="1234567890"))

        with stack:
            await ux.check_for_updates(http_settings=http_settings, proxy_settings=proxy_settings)

        logger.warning.assert_not_called()
        logger.info.assert_called_once_with(
            "A newer version of hikari is available, consider upgrading to %s", ux.HikariVersion(v)
        )
        json_loads.assert_called_once_with(_request.read.return_value)
        create_tcp_connector.assert_called_once_with(dns_cache=False, limit=1, http_settings=http_settings)
        create_client_session.assert_called_once_with(
            connector=create_tcp_connector(),
            connector_owner=True,
            http_settings=http_settings,
            raise_for_status=True,
            trust_env=proxy_settings.trust_env,
        )
        _client_session.get.assert_called_once_with(
            "https://pypi.org/pypi/hikari/json",
            allow_redirects=http_settings.max_redirects is not None,
            max_redirects=http_settings.max_redirects,
            proxy=proxy_settings.url,
            proxy_headers=proxy_settings.all_headers,
        )<|MERGE_RESOLUTION|>--- conflicted
+++ resolved
@@ -267,15 +267,9 @@
         write.assert_not_called()
 
     @pytest.fixture
-<<<<<<< HEAD
-    def mock_args(
-        self,
-    ):  # FIXME: I am unsure how this should be typed. It wants to type itself as a Generator[None, Any, None] but it doesn't seem right.
-=======
-    def mock_args(self):
+    def mock_args(self) -> typing.Generator[None, None, None]:
         _about_path = str(pathlib.Path("/", "somewhere", "..", "coding", "hikari", "_about.py"))
 
->>>>>>> 9fb83ab4
         stack = contextlib.ExitStack()
 
         with stack:
