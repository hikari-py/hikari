--- conflicted
+++ resolved
@@ -124,12 +124,7 @@
         nonce=None,
         referenced_message=None,
         stickers=[],
-<<<<<<< HEAD
-        interaction=None,
         application_id=snowflakes.Snowflake(123123),
-=======
-        application_id=123123,
->>>>>>> 50b7eda2
         components=[],
         thread=None,
         interaction_metadata=None,
