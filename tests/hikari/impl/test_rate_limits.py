# Copyright (c) 2020 Nekokatt
# Copyright (c) 2021-present davfsa
#
# Permission is hereby granted, free of charge, to any person obtaining a copy
# of this software and associated documentation files (the "Software"), to deal
# in the Software without restriction, including without limitation the rights
# to use, copy, modify, merge, publish, distribute, sublicense, and/or sell
# copies of the Software, and to permit persons to whom the Software is
# furnished to do so, subject to the following conditions:
#
# The above copyright notice and this permission notice shall be included in all
# copies or substantial portions of the Software.
#
# THE SOFTWARE IS PROVIDED "AS IS", WITHOUT WARRANTY OF ANY KIND, EXPRESS OR
# IMPLIED, INCLUDING BUT NOT LIMITED TO THE WARRANTIES OF MERCHANTABILITY,
# FITNESS FOR A PARTICULAR PURPOSE AND NONINFRINGEMENT. IN NO EVENT SHALL THE
# AUTHORS OR COPYRIGHT HOLDERS BE LIABLE FOR ANY CLAIM, DAMAGES OR OTHER
# LIABILITY, WHETHER IN AN ACTION OF CONTRACT, TORT OR OTHERWISE, ARISING FROM,
# OUT OF OR IN CONNECTION WITH THE SOFTWARE OR THE USE OR OTHER DEALINGS IN THE
# SOFTWARE.
from __future__ import annotations

import asyncio
import contextlib
import math
import sys
import time
import typing

import mock
import pytest

from hikari.impl import rate_limits
from tests.hikari import hikari_test_helpers


class MockFuture(mock.Mock):
    def __await__(self):
        if False:
            yield  # Turns this into a generator.
        return None


class TestBaseRateLimiter:
    def test_context_management(self):
        class MockedBaseRateLimiter(rate_limits.BaseRateLimiter):
            close = mock.Mock()
            acquire = NotImplemented

        with MockedBaseRateLimiter() as m:
            pass

        m.close.assert_called_once()


class MockBurstLimiterImpl(rate_limits.BurstRateLimiter):
    async def acquire(self, *args: typing.Any, **kwargs: typing.Any) -> None:
        raise NotImplementedError


class TestBurstRateLimiter:
    @pytest.fixture
    def mock_burst_limiter(self) -> MockBurstLimiterImpl:
        return MockBurstLimiterImpl(__name__)

    @pytest.mark.parametrize(("queue", "is_empty"), [(["foo", "bar", "baz"], False), ([], True)])
    def test_is_empty(
        self, queue: list[asyncio.Future[typing.Any]], is_empty: bool, mock_burst_limiter: MockBurstLimiterImpl
    ):
        mock_burst_limiter.queue = queue
        assert mock_burst_limiter.is_empty is is_empty

    @pytest.mark.asyncio
    async def test_close_removes_all_futures_from_queue(self, mock_burst_limiter: MockBurstLimiterImpl):
        event_loop = asyncio.get_running_loop()
        mock_burst_limiter.throttle_task = None
        futures = [event_loop.create_future() for _ in range(10)]
        mock_burst_limiter.queue = list(futures)
        mock_burst_limiter.close()
        assert len(mock_burst_limiter.queue) == 0

    @pytest.mark.asyncio
    async def test_close_cancels_all_futures_pending_when_futures_pending(
        self, mock_burst_limiter: MockBurstLimiterImpl
    ):
        event_loop = asyncio.get_running_loop()
        mock_burst_limiter.throttle_task = None
        futures = [event_loop.create_future() for _ in range(10)]
        mock_burst_limiter.queue = list(futures)
        mock_burst_limiter.close()
        for i, future in enumerate(futures):
            assert future.cancelled(), f"future {i} was not cancelled"

    @pytest.mark.asyncio
    async def test_close_is_silent_when_no_futures_pending(self, mock_burst_limiter: MockBurstLimiterImpl):
        mock_burst_limiter.throttle_task = None
        mock_burst_limiter.queue = []
        mock_burst_limiter.close()
        assert True, "passed successfully"

    @pytest.mark.asyncio
    async def test_close_cancels_throttle_task_if_running(self, mock_burst_limiter: MockBurstLimiterImpl):
        event_loop = asyncio.get_running_loop()
        task = event_loop.create_future()
        mock_burst_limiter.throttle_task = task
        mock_burst_limiter.close()
        assert mock_burst_limiter.throttle_task is None, "task was not overwritten with None"
        assert task.cancelled(), "throttle_task is not cancelled"

    @pytest.mark.asyncio
    async def test_close_when_closed(self, mock_burst_limiter: MockBurstLimiterImpl):
        # Double-running shouldn't do anything adverse.
        mock_burst_limiter.close()
        mock_burst_limiter.close()


class TestManualRateLimiter:
    @pytest.mark.asyncio
    async def test_acquire_returns_completed_future_if_throttle_task_is_None(self):
        event_loop = asyncio.get_running_loop()

        with rate_limits.ManualRateLimiter() as limiter:
            limiter.throttle_task = None
            future = MockFuture()
            event_loop.create_future = mock.Mock(return_value=future)

            await limiter.acquire()
            future.set_result.assert_called_once_with(None)

    @pytest.mark.asyncio
    async def test_acquire_returns_incomplete_future_if_throttle_task_is_not_None(self):
        event_loop = asyncio.get_running_loop()

        with rate_limits.ManualRateLimiter() as limiter:
            limiter.throttle_task = event_loop.create_future()
            future = MockFuture()
            event_loop.create_future = mock.Mock(return_value=future)

            await limiter.acquire()
            future.set_result.assert_not_called()

    @pytest.mark.asyncio
    async def test_acquire_places_future_on_queue_if_throttle_task_is_not_None(self):
        event_loop = asyncio.get_running_loop()

        with rate_limits.ManualRateLimiter() as limiter:
            limiter.throttle_task = event_loop.create_future()
            future = MockFuture()
            event_loop.create_future = mock.Mock(return_value=future)

            assert len(limiter.queue) == 0

            await limiter.acquire()

            assert len(limiter.queue) == 1
            assert future in limiter.queue
            future.set_result.assert_not_called()

    @pytest.mark.asyncio
    async def test_throttle_cancels_existing_task(self):
        with rate_limits.ManualRateLimiter() as limiter:
            limiter.throttle_task = asyncio.get_running_loop().create_future()
            old_task = limiter.throttle_task
            limiter.throttle(0)
            assert old_task.cancelled()
            assert old_task is not limiter.throttle_task

    @pytest.mark.asyncio
    async def test_throttle_schedules_throttle(self):
        with hikari_test_helpers.mock_class_namespace(rate_limits.ManualRateLimiter, slots_=False)() as limiter:
            limiter.unlock_later = mock.AsyncMock()
            limiter.throttle(0)
            await limiter.throttle_task
            limiter.unlock_later.assert_called_once_with(0)

    @pytest.mark.asyncio
    async def test_throttle_chews_queue_completing_futures(self):
        event_loop = asyncio.get_running_loop()

        with rate_limits.ManualRateLimiter() as limiter:
            futures = [event_loop.create_future() for _ in range(10)]
            limiter.queue = list(futures)
            await limiter.unlock_later(0.01)
            for i, future in enumerate(futures):
                assert future.done(), f"future {i} was not done"

    @pytest.mark.asyncio
    async def test_throttle_sleeps_before_popping_queue(self):
        event_loop = asyncio.get_running_loop()
        # GIVEN
        slept_at = float("nan")
        popped_at = []

        async def mock_sleep(_):
            nonlocal slept_at
            slept_at = time.time()

        class MockList(list):
            def pop(self, _=-1):
                popped_at.append(time.time())
                return event_loop.create_future()

        with hikari_test_helpers.mock_class_namespace(rate_limits.ManualRateLimiter, slots_=False)() as limiter:
            with mock.patch("asyncio.sleep", wraps=mock_sleep):
                limiter.queue = MockList()

                # WHEN
                await limiter.unlock_later(5)

        # THEN
        for i, pop_time in enumerate(popped_at):
            assert slept_at < pop_time, f"future {i} popped before initial sleep"

    @pytest.mark.asyncio
    async def test_throttle_clears_throttle_task(self):
        event_loop = asyncio.get_running_loop()

        with rate_limits.ManualRateLimiter() as limiter:
            limiter.throttle_task = event_loop.create_future()
            await limiter.unlock_later(0)
        assert limiter.throttle_task is None


class TestWindowedBurstRateLimiter:
    @pytest.fixture
    def ratelimiter(self) -> typing.Generator[rate_limits.WindowedBurstRateLimiter, typing.Any, None]:
        inst = hikari_test_helpers.mock_class_namespace(rate_limits.WindowedBurstRateLimiter, slots_=False)(
            __name__, 3, 3
        )
        yield inst
        with contextlib.suppress(Exception):
            inst.close()

    @pytest.mark.asyncio
    async def test_drip_if_not_throttled_and_not_ratelimited(self, ratelimiter: rate_limits.WindowedBurstRateLimiter):
        event_loop = asyncio.get_running_loop()

        ratelimiter.remaining = 10
        ratelimiter.throttle_task = None
        ratelimiter.is_rate_limited = mock.Mock(return_value=False)
        event_loop.create_future = mock.Mock()

        await ratelimiter.acquire()

        assert ratelimiter.remaining == 9
        event_loop.create_future.assert_not_called()

    @pytest.mark.asyncio
    async def test_no_drip_if_throttle_task_is_not_None(self, ratelimiter: rate_limits.WindowedBurstRateLimiter):
        event_loop = asyncio.get_running_loop()

        ratelimiter.remaining = 10
        ratelimiter.throttle_task = asyncio.get_running_loop().create_future()
        ratelimiter.is_rate_limited = mock.Mock(return_value=False)
        future = MockFuture()
        event_loop.create_future = mock.Mock(return_value=future)

        await ratelimiter.acquire()

        assert ratelimiter.remaining == 10

    @pytest.mark.asyncio
    async def test_no_drip_if_rate_limited(self, ratelimiter: rate_limits.WindowedBurstRateLimiter):
        event_loop = asyncio.get_running_loop()

        ratelimiter.remaining = 10
        ratelimiter.throttle_task = False
        ratelimiter.is_rate_limited = mock.Mock(return_value=True)
        future = MockFuture()
        event_loop.create_future = mock.Mock(return_value=future)

        await ratelimiter.acquire()

        assert ratelimiter.remaining == 10

    @pytest.mark.asyncio
    async def test_task_scheduled_if_rate_limited_and_throttle_task_is_None(
        self, ratelimiter: rate_limits.WindowedBurstRateLimiter
    ):
        event_loop = asyncio.get_running_loop()

        ratelimiter.throttle_task = None
        ratelimiter.throttle = mock.AsyncMock()
        ratelimiter.is_rate_limited = mock.Mock(return_value=True)
        future = MockFuture()
        event_loop.create_future = mock.Mock(return_value=future)

        await ratelimiter.acquire()
        assert ratelimiter.throttle_task is not None

        ratelimiter.throttle.assert_called()

    @pytest.mark.asyncio
    async def test_task_not_scheduled_if_rate_limited_and_throttle_task_not_None(
        self, ratelimiter: rate_limits.WindowedBurstRateLimiter
    ):
        event_loop = asyncio.get_running_loop()

        ratelimiter.throttle_task = event_loop.create_future()
        old_task = ratelimiter.throttle_task
        ratelimiter.is_rate_limited = mock.Mock(return_value=True)
        future = MockFuture()
        event_loop.create_future = mock.Mock(return_value=future)

        await ratelimiter.acquire()
        assert old_task is ratelimiter.throttle_task, "task was rescheduled, that shouldn't happen :("

    @pytest.mark.asyncio
    async def test_future_is_added_to_queue_if_throttle_task_is_not_None(
        self, ratelimiter: rate_limits.WindowedBurstRateLimiter
    ):
        event_loop = asyncio.get_running_loop()

        ratelimiter.throttle_task = asyncio.get_running_loop().create_future()
        ratelimiter.is_rate_limited = mock.Mock(return_value=False)
        future = MockFuture()
        event_loop.create_future = mock.Mock(return_value=future)

        await ratelimiter.acquire()

        # use slice to prevent aborting test with index error rather than assertion error if this fails.
        assert ratelimiter.queue[-1:] == [future]

    @pytest.mark.asyncio
    async def test_future_is_added_to_queue_if_rate_limited(self, ratelimiter: rate_limits.WindowedBurstRateLimiter):
        event_loop = asyncio.get_running_loop()

        ratelimiter.throttle_task = None
        ratelimiter.is_rate_limited = mock.Mock(return_value=True)
        future = MockFuture()
        event_loop.create_future = mock.Mock(return_value=future)

        try:
            await ratelimiter.acquire()
            # use slice to prevent aborting test with index error rather than assertion error if this fails.
            assert ratelimiter.queue[-1:] == [future]
        finally:
            ratelimiter.throttle_task.cancel()

    @pytest.mark.asyncio
    async def test_throttle_consumes_queue(self):
        event_loop = asyncio.get_running_loop()

        with mock.patch.object(asyncio, "sleep"):
            with rate_limits.WindowedBurstRateLimiter(__name__, 0.001, 1) as rl:
                rl.queue = [event_loop.create_future() for _ in range(15)]
                old_queue = list(rl.queue)
                await rl.throttle()

        assert len(rl.queue) == 0
        for i, future in enumerate(old_queue):
            assert future.done(), f"future {i} was incomplete!"

    @pytest.mark.asyncio
    async def test_throttle_when_limited_sleeps_then_bursts_repeatedly(self):
        event_loop = asyncio.get_running_loop()

        window = 5
        loop_count = 0
        futures = [event_loop.create_future() for _ in range(20)]
        reset_time_iter = iter(range(int(len(futures) / window)))

        def mock_get_time_until_increase(_self, _):
            nonlocal loop_count

            for i, future in enumerate(futures):
                if i >= (window * loop_count):
                    assert not future.done(), f"future {i} was complete, expected it to be incomplete!"
                else:
                    assert future.done(), f"future {i} was incomplete, expected it to be completed!"

            loop_count += 1

            rl.remaining = window

            return next(reset_time_iter)

        with (
            rate_limits.WindowedBurstRateLimiter(__name__, 0, window) as rl,
            mock.patch.object(
<<<<<<< HEAD
                rate_limits.WindowedBurstRateLimiter, "get_time_until_reset", new=mock_get_time_until_reset
            ),
            mock.patch.object(asyncio, "sleep"),
        ):
=======
                rate_limits.WindowedBurstRateLimiter, "get_time_until_increase", new=mock_get_time_until_increase
            )
        )
        stack.enter_context(mock.patch.object(asyncio, "sleep"))

        with stack:
>>>>>>> f59e413c
            rl.queue = list(futures)
            rl.move_at = time.time()
            await rl.throttle()
            # die if we take too long...
            await asyncio.wait(futures, timeout=3)

        assert loop_count == 4
        assert len(rl.queue) == 0
        for i, future in enumerate(futures):
            assert future.done(), f"future {i} was incomplete!"

    @pytest.mark.asyncio
    async def test_throttle_resets_throttle_task(self):
        event_loop = asyncio.get_running_loop()

        with rate_limits.WindowedBurstRateLimiter(__name__, 0.001, 1) as rl:
            rl.queue = [event_loop.create_future() for _ in range(15)]
            rl.throttle_task = None
            await rl.throttle()
        assert rl.throttle_task is None

    def test_get_time_until_increase_if_not_rate_limited(self):
        with hikari_test_helpers.mock_class_namespace(rate_limits.WindowedBurstRateLimiter, slots_=False)(
            __name__, 0.01, 1
        ) as rl:
            rl.is_rate_limited = mock.Mock(return_value=False)
            assert rl.get_time_until_increase(420) == 0.0

    def test_get_time_until_increase_if_rate_limited(self):
        with hikari_test_helpers.mock_class_namespace(rate_limits.WindowedBurstRateLimiter, slots_=False)(
            __name__, 0.01, 1
        ) as rl:
            rl.is_rate_limited = mock.Mock(return_value=True)
            rl.move_at = 420.4
            assert rl.get_time_until_increase(69.8) == 420.4 - 69.8

    def test_is_rate_limited_when_rate_limit_expired(self):
        with rate_limits.WindowedBurstRateLimiter(__name__, 27, 27) as rl:
            now = 180
            rl.move_at = 80
            rl.remaining = 3

            assert not rl.is_rate_limited(now)

            assert rl.move_at == 207
            assert rl.remaining == 27

    @pytest.mark.parametrize("remaining", [-1, 0, 1])
<<<<<<< HEAD
    def test_is_rate_limited_when_rate_limit_not_expired_only_returns_False(self, remaining: int):
=======
    def test_is_rate_limited_when_rate_limit_not_expired(self, remaining):
>>>>>>> f59e413c
        with rate_limits.WindowedBurstRateLimiter(__name__, 403, 27) as rl:
            now = 420
            rl.move_at = now + 69
            rl.remaining = remaining
            assert rl.is_rate_limited(now) is (remaining <= 0)


class TestExponentialBackOff:
    def test___init___raises_on_too_large_int_base(self):
        base = int(sys.float_info.max) + int(sys.float_info.max * 1 / 100)
        with pytest.raises(ValueError, match="int too large to be represented as a float"):
            rate_limits.ExponentialBackOff(base=base)

    def test___init___raises_on_too_large_int_maximum(self):
        maximum = int(sys.float_info.max) + int(sys.float_info.max * 1 / 200)
        with pytest.raises(ValueError, match="int too large to be represented as a float"):
            rate_limits.ExponentialBackOff(maximum=maximum)

    def test___init___raises_on_too_large_int_jitter_multiplier(self):
        jitter_multiplier = int(sys.float_info.max) + int(sys.float_info.max * 1 / 300)
        with pytest.raises(ValueError, match="int too large to be represented as a float"):
            rate_limits.ExponentialBackOff(jitter_multiplier=jitter_multiplier)

    def test___init___raises_on_not_finite_base(self):
        with pytest.raises(ValueError, match="base must be a finite number"):
            rate_limits.ExponentialBackOff(base=float("inf"))

    def test___init___raises_on_not_finite_maximum(self):
        with pytest.raises(ValueError, match="maximum must be a finite number"):
            rate_limits.ExponentialBackOff(maximum=float("nan"))

    def test___init___raises_on_not_finite_jitter_multiplier(self):
        with pytest.raises(ValueError, match="jitter_multiplier must be a finite number"):
            rate_limits.ExponentialBackOff(jitter_multiplier=float("inf"))

    def test_reset(self):
        eb = rate_limits.ExponentialBackOff()
        eb.increment = 10
        eb.reset()
        assert eb.increment == 0

    @pytest.mark.parametrize(("iteration", "backoff"), enumerate((1, 2, 4, 8, 16, 32)))
    def test_increment_linear(self, iteration: int, backoff: int):
        eb = rate_limits.ExponentialBackOff(2, 64, 0)

        for _ in range(iteration):
            next(eb)

        assert next(eb) == backoff

    def test_increment_raises_on_numerical_limitation(self):
        power = math.log(sys.float_info.max, 5) + 0.5
        eb = rate_limits.ExponentialBackOff(
            base=5, maximum=sys.float_info.max, jitter_multiplier=0.0, initial_increment=power
        )

        assert next(eb) == sys.float_info.max

    def test_increment_maximum(self):
        max_bound = 64
        eb = rate_limits.ExponentialBackOff(2, max_bound, 0)
        iterations = math.ceil(math.log2(max_bound))
        for _ in range(iterations):
            next(eb)

        assert next(eb) == max_bound

    def test_increment_does_not_increment_when_on_maximum(self):
        eb = rate_limits.ExponentialBackOff(2, 32, initial_increment=5, jitter_multiplier=0)

        assert eb.increment == 5

        assert next(eb) == 32

        assert eb.increment == 5

    @pytest.mark.parametrize(("iteration", "backoff"), enumerate((1, 2, 4, 8, 16, 32)))
    def test_increment_jitter(self, iteration: int, backoff: int):
        abs_tol = 1
        eb = rate_limits.ExponentialBackOff(2, 64, abs_tol)

        for _ in range(iteration):
            next(eb)

        assert math.isclose(next(eb), backoff, abs_tol=abs_tol)

    def test_iter_returns_self(self):
        eb = rate_limits.ExponentialBackOff(2, 64, 123)
        assert iter(eb) is eb<|MERGE_RESOLUTION|>--- conflicted
+++ resolved
@@ -375,22 +375,16 @@
 
             return next(reset_time_iter)
 
-        with (
-            rate_limits.WindowedBurstRateLimiter(__name__, 0, window) as rl,
+        stack = contextlib.ExitStack()
+        rl = stack.enter_context(rate_limits.WindowedBurstRateLimiter(__name__, 0, window))
+        stack.enter_context(
             mock.patch.object(
-<<<<<<< HEAD
-                rate_limits.WindowedBurstRateLimiter, "get_time_until_reset", new=mock_get_time_until_reset
-            ),
-            mock.patch.object(asyncio, "sleep"),
-        ):
-=======
                 rate_limits.WindowedBurstRateLimiter, "get_time_until_increase", new=mock_get_time_until_increase
             )
         )
         stack.enter_context(mock.patch.object(asyncio, "sleep"))
 
         with stack:
->>>>>>> f59e413c
             rl.queue = list(futures)
             rl.move_at = time.time()
             await rl.throttle()
@@ -439,11 +433,7 @@
             assert rl.remaining == 27
 
     @pytest.mark.parametrize("remaining", [-1, 0, 1])
-<<<<<<< HEAD
-    def test_is_rate_limited_when_rate_limit_not_expired_only_returns_False(self, remaining: int):
-=======
-    def test_is_rate_limited_when_rate_limit_not_expired(self, remaining):
->>>>>>> f59e413c
+    def test_is_rate_limited_when_rate_limit_not_expired(self, remaining: int):
         with rate_limits.WindowedBurstRateLimiter(__name__, 403, 27) as rl:
             now = 420
             rl.move_at = now + 69
