--- conflicted
+++ resolved
@@ -253,11 +253,7 @@
 
     @pytest.fixture
     def mock_interaction_server(
-<<<<<<< HEAD
         self, mock_entity_factory: entity_factory.EntityFactory, mock_rest_client: rest_impl.RESTClientImpl
-=======
-        self, mock_entity_factory: entity_factory_impl.EntityFactoryImpl, mock_rest_client: rest_impl.RESTClientImpl
->>>>>>> 9fb83ab4
     ):
         cls = hikari_test_helpers.mock_class_namespace(interaction_server_impl.InteractionServer, slots_=False)
 
