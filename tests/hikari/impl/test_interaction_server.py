--- conflicted
+++ resolved
@@ -662,21 +662,13 @@
         mock_file_2 = mock.Mock()
         mock_entity_factory.deserialize_interaction.return_value = base_interactions.PartialInteraction(
             app=None,
-<<<<<<< HEAD
             id=snowflakes.Snowflake(123),
             application_id=snowflakes.Snowflake(541324),
             type=2,
             token="ok",
             version=1,
-=======
-            id=123,
-            application_id=541324,
-            type=2,
-            token="ok",
-            version=1,
             authorizing_integration_owners={},
             context=applications.ApplicationContextType.GUILD,
->>>>>>> 50b7eda2
         )
         mock_builder = mock.Mock(build=mock.Mock(return_value=({"ok": "No boomer"}, [mock_file_1, mock_file_2])))
         mock_listener = mock.AsyncMock(return_value=mock_builder)
@@ -717,23 +709,14 @@
         mock_file_1 = mock.Mock()
         mock_file_2 = mock.Mock()
         mock_entity_factory.deserialize_interaction.return_value = base_interactions.PartialInteraction(
-<<<<<<< HEAD
             app=mock.Mock(),
             id=snowflakes.Snowflake(123),
             application_id=snowflakes.Snowflake(541324),
             type=2,
             token="ok",
             version=1,
-=======
-            app=None,
-            id=123,
-            application_id=541324,
-            type=2,
-            token="ok",
-            version=1,
             authorizing_integration_owners={},
             context=applications.ApplicationContextType.GUILD,
->>>>>>> 50b7eda2
         )
         mock_builder = mock.Mock(build=mock.Mock(return_value=({"ok": "No boomer"}, [mock_file_1, mock_file_2])))
         g_called = False
@@ -895,31 +878,10 @@
 
     @pytest.mark.asyncio
     async def test_on_interaction_on_dispatch_error(
-        self,
-        mock_interaction_server: interaction_server_impl.InteractionServer,
-        mock_entity_factory: entity_factory_impl.EntityFactoryImpl,
+        self, mock_interaction_server: interaction_server_impl.InteractionServer
     ):
         mock_interaction_server._public_key = mock.Mock()
         mock_exception = TypeError("OK")
-        mock_entity_factory.deserialize_interaction.return_value = base_interactions.PartialInteraction(
-<<<<<<< HEAD
-            app=mock.Mock(),
-            id=snowflakes.Snowflake(123),
-            application_id=snowflakes.Snowflake(541324),
-            type=2,
-            token="ok",
-            version=1,
-=======
-            app=None,
-            id=123,
-            application_id=541324,
-            type=2,
-            token="ok",
-            version=1,
-            authorizing_integration_owners={},
-            context=applications.ApplicationContextType.GUILD,
->>>>>>> 50b7eda2
-        )
         mock_interaction_server.set_listener(
             base_interactions.PartialInteraction, mock.Mock(side_effect=mock_exception)
         )
@@ -927,9 +889,9 @@
         with mock.patch.object(asyncio, "get_running_loop") as get_running_loop:
             result = await mock_interaction_server.on_interaction(b'{"type": 2}', b"signature", b"timestamp")
 
-            get_running_loop.return_value.call_exception_handler.assert_called_once_with(
-                {"message": "Exception occurred during interaction dispatch", "exception": mock_exception}
-            )
+        get_running_loop.return_value.call_exception_handler.assert_called_once_with(
+            {"message": "Exception occurred during interaction dispatch", "exception": mock_exception}
+        )
 
         assert result.content_type == "text/plain"
         assert result.charset == "UTF-8"
@@ -940,31 +902,10 @@
 
     @pytest.mark.asyncio
     async def test_on_interaction_when_response_builder_error(
-        self,
-        mock_interaction_server: interaction_server_impl.InteractionServer,
-        mock_entity_factory: entity_factory_impl.EntityFactoryImpl,
+        self, mock_interaction_server: interaction_server_impl.InteractionServer
     ):
         mock_interaction_server._public_key = mock.Mock()
         mock_exception = TypeError("OK")
-        mock_entity_factory.deserialize_interaction.return_value = base_interactions.PartialInteraction(
-<<<<<<< HEAD
-            app=mock.Mock(),
-            id=snowflakes.Snowflake(123),
-            application_id=snowflakes.Snowflake(541324),
-            type=2,
-            token="ok",
-            version=1,
-=======
-            app=None,
-            id=123,
-            application_id=541324,
-            type=2,
-            token="ok",
-            version=1,
-            authorizing_integration_owners={},
-            context=applications.ApplicationContextType.GUILD,
->>>>>>> 50b7eda2
-        )
         mock_builder = mock.Mock(build=mock.Mock(side_effect=mock_exception))
         mock_interaction_server.set_listener(
             base_interactions.PartialInteraction, mock.AsyncMock(return_value=mock_builder)
@@ -973,9 +914,9 @@
         with mock.patch.object(asyncio, "get_running_loop") as get_running_loop:
             result = await mock_interaction_server.on_interaction(b'{"type": 2}', b"signature", b"timestamp")
 
-            get_running_loop.return_value.call_exception_handler.assert_called_once_with(
-                {"message": "Exception occurred during interaction dispatch", "exception": mock_exception}
-            )
+        get_running_loop.return_value.call_exception_handler.assert_called_once_with(
+            {"message": "Exception occurred during interaction dispatch", "exception": mock_exception}
+        )
 
         assert result.content_type == "text/plain"
         assert result.charset == "UTF-8"
@@ -986,32 +927,11 @@
 
     @pytest.mark.asyncio
     async def test_on_interaction_when_json_encode_fails(
-        self,
-        mock_interaction_server: interaction_server_impl.InteractionServer,
-        mock_entity_factory: entity_factory_impl.EntityFactoryImpl,
+        self, mock_interaction_server: interaction_server_impl.InteractionServer
     ):
         mock_interaction_server._public_key = mock.Mock()
         mock_exception = TypeError("OK")
         mock_interaction_server._dumps = mock.Mock(side_effect=mock_exception)
-        mock_entity_factory.deserialize_interaction.return_value = base_interactions.PartialInteraction(
-<<<<<<< HEAD
-            app=mock.Mock(),
-            id=snowflakes.Snowflake(123),
-            application_id=snowflakes.Snowflake(541324),
-            type=2,
-            token="ok",
-            version=1,
-=======
-            app=None,
-            id=123,
-            application_id=541324,
-            type=2,
-            token="ok",
-            version=1,
-            authorizing_integration_owners={},
-            context=applications.ApplicationContextType.GUILD,
->>>>>>> 50b7eda2
-        )
         mock_builder = mock.Mock(build=mock.Mock(return_value=({"ok": "No"}, [])))
         mock_interaction_server.set_listener(
             base_interactions.PartialInteraction, mock.AsyncMock(return_value=mock_builder)
@@ -1020,9 +940,9 @@
         with mock.patch.object(asyncio, "get_running_loop") as get_running_loop:
             result = await mock_interaction_server.on_interaction(b'{"type": 2}', b"signature", b"timestamp")
 
-            get_running_loop.return_value.call_exception_handler.assert_called_once_with(
-                {"message": "Exception occurred during interaction dispatch", "exception": mock_exception}
-            )
+        get_running_loop.return_value.call_exception_handler.assert_called_once_with(
+            {"message": "Exception occurred during interaction dispatch", "exception": mock_exception}
+        )
 
         assert result.content_type == "text/plain"
         assert result.charset == "UTF-8"
@@ -1132,7 +1052,7 @@
             [aiohttp.web.post("/", mock_interaction_server.aiohttp_hook)]
         )
         web_app_runner.assert_called_once_with(web_application.return_value, access_log=interaction_server_impl._LOGGER)
-        web_app_runner.AppRunner.return_value.setup.assert_awaited_once()
+        web_app_runner.return_value.setup.assert_awaited_once()
         web_tcp_site.assert_called_once_with(
             web_app_runner.return_value,
             port=None,
