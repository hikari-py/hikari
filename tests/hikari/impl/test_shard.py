# -*- coding: utf-8 -*-
# Copyright (c) 2020 Nekokatt
# Copyright (c) 2021-present davfsa
#
# Permission is hereby granted, free of charge, to any person obtaining a copy
# of this software and associated documentation files (the "Software"), to deal
# in the Software without restriction, including without limitation the rights
# to use, copy, modify, merge, publish, distribute, sublicense, and/or sell
# copies of the Software, and to permit persons to whom the Software is
# furnished to do so, subject to the following conditions:
#
# The above copyright notice and this permission notice shall be included in all
# copies or substantial portions of the Software.
#
# THE SOFTWARE IS PROVIDED "AS IS", WITHOUT WARRANTY OF ANY KIND, EXPRESS OR
# IMPLIED, INCLUDING BUT NOT LIMITED TO THE WARRANTIES OF MERCHANTABILITY,
# FITNESS FOR A PARTICULAR PURPOSE AND NONINFRINGEMENT. IN NO EVENT SHALL THE
# AUTHORS OR COPYRIGHT HOLDERS BE LIABLE FOR ANY CLAIM, DAMAGES OR OTHER
# LIABILITY, WHETHER IN AN ACTION OF CONTRACT, TORT OR OTHERWISE, ARISING FROM,
# OUT OF OR IN CONNECTION WITH THE SOFTWARE OR THE USE OR OTHER DEALINGS IN THE
# SOFTWARE.
import asyncio
import contextlib
import datetime
import platform
import re

import aiohttp
import mock
import pytest

from hikari import _about
from hikari import errors
from hikari import intents
from hikari import presences
from hikari.impl import config
from hikari.impl import shard
from hikari.internal import aio
from hikari.internal import data_binding
from hikari.internal import net
from hikari.internal import time
from hikari.internal import ux
from tests.hikari import hikari_test_helpers


def test_log_filterer():
    filterer = shard._log_filterer("TOKEN")

    returned = filterer("this log contains the TOKEN and it should get removed and the TOKEN here too")
    assert returned == (
        "this log contains the **REDACTED TOKEN** and it should get removed and the **REDACTED TOKEN** here too"
    )


def test__serialize_activity_when_activity_is_None():
    assert shard._serialize_activity(None) is None


def test__serialize_activity_when_activity_is_not_None():
    activity = mock.Mock(type="0", url="https://some.url")
    activity.name = "some name"  # This has to be set separate because if not, its set as the mock's name
    assert shard._serialize_activity(activity) == {"name": "some name", "type": 0, "url": "https://some.url"}


def test__serialize_datetime_when_datetime_is_None():
    assert shard._serialize_datetime(None) is None


def test__serialize_datetime_when_datetime_is_not_None():
    dt = datetime.datetime(2004, 11, 22, tzinfo=datetime.timezone.utc)
    assert shard._serialize_datetime(dt) == 1101081600000


@pytest.fixture()
def http_settings():
    return mock.Mock(spec_set=config.HTTPSettings)


@pytest.fixture()
def proxy_settings():
    return mock.Mock(spec_set=config.ProxySettings)


class StubResponse:
    def __init__(
        self,
        *,
        type=None,
        data=None,
        extra=None,
    ):
        self.type = type
        self.data = data
        self.extra = extra


class TestGatewayTransport:
    @pytest.fixture()
    def transport_impl(self):
        return shard._GatewayTransport(
            ws=mock.Mock(),
            exit_stack=mock.AsyncMock(),
            logger=mock.Mock(),
            log_filterer=mock.Mock(),
            transport_compression=True,
        )

    def test_init_when_transport_compression(self):
        transport = shard._GatewayTransport(
            ws=mock.Mock(),
            exit_stack=mock.AsyncMock(),
            logger=mock.Mock(),
            log_filterer=mock.Mock(),
            transport_compression=True,
        )

        assert transport._receive_and_check == transport._receive_and_check_zlib

    def test_init_when_no_transport_compression(self):
        transport = shard._GatewayTransport(
            ws=mock.Mock(),
            exit_stack=mock.AsyncMock(),
            logger=mock.Mock(isEnabledFor=mock.Mock(return_value=False)),
            log_filterer=mock.Mock(),
            transport_compression=False,
        )

        assert transport._receive_and_check == transport._receive_and_check_text

    @pytest.mark.asyncio()
    async def test_send_close(self, transport_impl):
        transport_impl._sent_close = False

        with mock.patch.object(asyncio, "wait_for", return_value=mock.AsyncMock()) as wait_for:
            with mock.patch.object(asyncio, "sleep") as sleep:
                await transport_impl.send_close(code=1234, message=b"some message")

        wait_for.assert_awaited_once_with(transport_impl._ws.close.return_value, timeout=5)
        transport_impl._ws.close.assert_called_once_with(code=1234, message=b"some message")
        transport_impl._exit_stack.aclose.assert_awaited_once_with()
        sleep.assert_awaited_once_with(0.25)

    @pytest.mark.asyncio()
    async def test_send_close_when_TimeoutError(self, transport_impl):
        transport_impl._sent_close = False
        transport_impl._ws.close.side_effect = asyncio.TimeoutError

        with mock.patch.object(asyncio, "sleep") as sleep:
            await transport_impl.send_close(code=1234, message=b"some message")

        transport_impl._ws.close.assert_called_once_with(code=1234, message=b"some message")
        transport_impl._exit_stack.aclose.assert_awaited_once_with()
        sleep.assert_awaited_once_with(0.25)

    @pytest.mark.asyncio()
    async def test_send_close_when_already_sent(self, transport_impl):
        transport_impl._sent_close = True

        with mock.patch.object(aiohttp.ClientWebSocketResponse, "close", side_effect=asyncio.TimeoutError) as close:
            await transport_impl.send_close(code=1234, message=b"some message")

        close.assert_not_called()

    @pytest.mark.asyncio()
    @pytest.mark.parametrize("trace", [True, False])
    async def test_receive_json(self, transport_impl, trace):
        transport_impl._logger.isEnabledFor.return_value = trace
        transport_impl._receive_and_check = mock.AsyncMock()

        with mock.patch.object(data_binding, "load_json") as load_json:
            assert await transport_impl.receive_json() == load_json.return_value

        transport_impl._receive_and_check.assert_awaited_once_with()
        load_json.assert_called_once_with(transport_impl._receive_and_check.return_value)

    @pytest.mark.asyncio()
    @pytest.mark.parametrize("trace", [True, False])
    async def test_send_json(self, transport_impl, trace):
        transport_impl._ws.send_str = mock.AsyncMock()
        transport_impl._logger.isEnabledFor.return_value = trace

        with mock.patch.object(data_binding, "dump_json") as dump_json:
            await transport_impl.send_json({"json_send": None})

        transport_impl._ws.send_str.assert_awaited_once_with(dump_json.return_value)
        dump_json.assert_called_once_with({"json_send": None})

    async def test__handle_other_message_when_TEXT(self, transport_impl):
        stub_response = StubResponse(type=aiohttp.WSMsgType.TEXT)

        with pytest.raises(errors.GatewayError, match="Unexpected message type received TEXT, expected BINARY"):
            transport_impl._handle_other_message(stub_response)

    async def test__handle_other_message_when_BINARY(self, transport_impl):
        stub_response = StubResponse(type=aiohttp.WSMsgType.BINARY)

        with pytest.raises(errors.GatewayError, match="Unexpected message type received BINARY, expected TEXT"):
            transport_impl._handle_other_message(stub_response)

    @pytest.mark.parametrize(
        "code",
        [
            *range(3990, 4000),
            errors.ShardCloseCode.DECODE_ERROR,
            errors.ShardCloseCode.INVALID_SEQ,
            errors.ShardCloseCode.UNKNOWN_ERROR,
            errors.ShardCloseCode.SESSION_TIMEOUT,
            errors.ShardCloseCode.RATE_LIMITED,
        ],
    )
    def test__handle_other_message_when_message_type_is_CLOSE_and_should_reconnect(self, code, transport_impl):
        stub_response = StubResponse(type=aiohttp.WSMsgType.CLOSE, extra="some error extra", data=code)

        with pytest.raises(errors.GatewayServerClosedConnectionError) as exinfo:
            transport_impl._handle_other_message(stub_response)

        exception = exinfo.value
        assert exception.reason == "some error extra"
        assert exception.code == int(code)
        assert exception.can_reconnect is True

    @pytest.mark.parametrize(
        "code",
        [*range(4010, 4020), 5000],
    )
<<<<<<< HEAD
    def test__handle_other_message_when_message_type_is_CLOSE_and_should_not_reconnect(self, code, transport_impl):
        stub_response = StubResponse(type=aiohttp.WSMsgType.CLOSE, extra="dont reconnect", data=code)
=======
    async def test__handle_other_message_when_message_type_is_CLOSE_and_should_not_reconnect(
        self, code, transport_impl
    ):
        stub_response = StubResponse(type=aiohttp.WSMsgType.CLOSE, extra="don't reconnect", data=code)
>>>>>>> e463b9cf

        with pytest.raises(errors.GatewayServerClosedConnectionError) as exinfo:
            transport_impl._handle_other_message(stub_response)

        exception = exinfo.value
        assert exception.reason == "don't reconnect"
        assert exception.code == int(code)
        assert exception.can_reconnect is False

    def test__handle_other_message_when_message_type_is_CLOSING(self, transport_impl):
        stub_response = StubResponse(type=aiohttp.WSMsgType.CLOSING)

        with pytest.raises(errors.GatewayError, match="Socket has closed"):
            transport_impl._handle_other_message(stub_response)

    def test__handle_other_message_when_message_type_is_CLOSED(self, transport_impl):
        stub_response = StubResponse(type=aiohttp.WSMsgType.CLOSED)

        with pytest.raises(errors.GatewayError, match="Socket has closed"):
            transport_impl._handle_other_message(stub_response)

    def test__handle_other_message_when_message_type_is_unknown(self, transport_impl):
        stub_response = mock.AsyncMock(return_value=StubResponse(type=aiohttp.WSMsgType.ERROR))
        exception = Exception("some error")
        transport_impl._ws.exception = mock.Mock(return_value=exception)

        with pytest.raises(errors.GatewayError, match="Unexpected websocket exception from gateway") as exc_info:
            transport_impl._handle_other_message(stub_response)

        assert exc_info.value.__cause__ is exception

    @pytest.mark.asyncio()
    async def test__receive_and_check_text_when_message_type_is_TEXT(self, transport_impl):
        transport_impl._ws.receive = mock.AsyncMock(
            return_value=StubResponse(type=aiohttp.WSMsgType.TEXT, data="some text")
        )

        assert await transport_impl._receive_and_check_text() == "some text"

        transport_impl._ws.receive.assert_awaited_once_with()

    @pytest.mark.asyncio()
    async def test__receive_and_check_text_when_message_type_is_unknown(self, transport_impl):
        mock_exception = errors.GatewayError("aye")
        transport_impl._ws.receive = mock.AsyncMock(return_value=StubResponse(type=aiohttp.WSMsgType.BINARY))

        with mock.patch.object(
            shard._GatewayTransport, "_handle_other_message", side_effect=mock_exception
        ) as handle_other_message:
            with pytest.raises(errors.GatewayError) as exc_info:
                await transport_impl._receive_and_check_text()

        assert exc_info.value is mock_exception
        transport_impl._ws.receive.assert_awaited_once_with()
        handle_other_message.assert_called_once_with(transport_impl._ws.receive.return_value)

    @pytest.mark.asyncio()
    async def test__receive_and_check_zlib_when_message_type_is_BINARY(self, transport_impl):
        response = StubResponse(type=aiohttp.WSMsgType.BINARY, data=b"some initial data")
        transport_impl._ws.receive = mock.AsyncMock(return_value=response)

        with mock.patch.object(
            shard._GatewayTransport, "_receive_and_check_complete_zlib_package"
        ) as receive_and_check_complete_zlib_package:
            assert (
                await transport_impl._receive_and_check_zlib() is receive_and_check_complete_zlib_package.return_value
            )

        transport_impl._ws.receive.assert_awaited_once_with()
        receive_and_check_complete_zlib_package.assert_awaited_once_with(b"some initial data")

    @pytest.mark.asyncio()
    async def test__receive_and_check_zlib_when_message_type_is_BINARY_and_the_full_payload(self, transport_impl):
        response = StubResponse(type=aiohttp.WSMsgType.BINARY, data=b"some initial data\x00\x00\xff\xff")
        transport_impl._ws.receive = mock.AsyncMock(return_value=response)
        transport_impl._zlib = mock.Mock(decompress=mock.Mock(return_value=b"aaaaaaaaaaaaaaaaaa"))

        assert await transport_impl._receive_and_check_zlib() == "aaaaaaaaaaaaaaaaaa"

        transport_impl._ws.receive.assert_awaited_once_with()
        transport_impl._zlib.decompress.assert_called_once_with(response.data)

    @pytest.mark.asyncio()
    async def test__receive_and_check_zlib_when_message_type_is_unknown(self, transport_impl):
        mock_exception = errors.GatewayError("aye")
        transport_impl._ws.receive = mock.AsyncMock(return_value=StubResponse(type=aiohttp.WSMsgType.TEXT))

        with mock.patch.object(
            shard._GatewayTransport, "_handle_other_message", side_effect=mock_exception
        ) as handle_other_message:
            with pytest.raises(errors.GatewayError) as exc_info:
                await transport_impl._receive_and_check_zlib()

        assert exc_info.value is mock_exception
        transport_impl._ws.receive.assert_awaited_once_with()
        handle_other_message.assert_called_once_with(transport_impl._ws.receive.return_value)

    @pytest.mark.asyncio()
    async def test__receive_and_check_complete_zlib_package_for_unexpected_message_type(self, transport_impl):
        mock_exception = errors.GatewayError("aye")
        response = StubResponse(type=aiohttp.WSMsgType.TEXT)
        transport_impl._ws.receive = mock.AsyncMock(return_value=response)

        with mock.patch.object(
            shard._GatewayTransport, "_handle_other_message", side_effect=mock_exception
        ) as handle_other_message:
            with pytest.raises(errors.GatewayError) as exc_info:
                await transport_impl._receive_and_check_complete_zlib_package(b"some")

        assert exc_info.value is mock_exception
        transport_impl._ws.receive.assert_awaited_with()
        handle_other_message.assert_called_once_with(response)

    @pytest.mark.asyncio()
    async def test__receive_and_check_complete_zlib_package(self, transport_impl):
        response1 = StubResponse(type=aiohttp.WSMsgType.BINARY, data=b"more")
        response2 = StubResponse(type=aiohttp.WSMsgType.BINARY, data=b"data")
        response3 = StubResponse(type=aiohttp.WSMsgType.BINARY, data=b"\x00\x00\xff\xff")
        transport_impl._ws.receive = mock.AsyncMock(side_effect=[response1, response2, response3])
        transport_impl._zlib = mock.Mock(decompress=mock.Mock(return_value=b"decoded utf-8 encoded bytes"))

        assert await transport_impl._receive_and_check_complete_zlib_package(b"some") == "decoded utf-8 encoded bytes"

        assert transport_impl._ws.receive.call_count == 3
        transport_impl._ws.receive.assert_has_awaits([mock.call(), mock.call(), mock.call()])
        transport_impl._zlib.decompress.assert_called_once_with(bytearray(b"somemoredata\x00\x00\xff\xff"))

    @pytest.mark.parametrize("transport_compression", [True, False])
    @pytest.mark.asyncio()
    async def test_connect(self, http_settings, proxy_settings, transport_compression):
        logger = mock.Mock()
        log_filterer = mock.Mock()
        client_session = mock.Mock()
        websocket = mock.Mock()
        exit_stack = mock.AsyncMock(enter_async_context=mock.AsyncMock(side_effect=[client_session, websocket]))

        stack = contextlib.ExitStack()
        sleep = stack.enter_context(mock.patch.object(asyncio, "sleep"))
        create_tcp_connector = stack.enter_context(mock.patch.object(net, "create_tcp_connector"))
        create_client_session = stack.enter_context(mock.patch.object(net, "create_client_session"))
        stack.enter_context(mock.patch.object(contextlib, "AsyncExitStack", return_value=exit_stack))

        with stack:
            ws = await shard._GatewayTransport.connect(
                http_settings=http_settings,
                proxy_settings=proxy_settings,
                logger=logger,
                url="testing.com",
                log_filterer=log_filterer,
                transport_compression=transport_compression,
            )

        assert isinstance(ws, shard._GatewayTransport)
        assert ws._ws is websocket
        assert ws._exit_stack is exit_stack
        assert ws._logger is logger
        assert ws._log_filterer is log_filterer

        if transport_compression:
            assert ws._receive_and_check == ws._receive_and_check_zlib
        else:
            assert ws._receive_and_check == ws._receive_and_check_text

        assert exit_stack.enter_async_context.call_count == 2
        exit_stack.enter_async_context.assert_has_calls(
            [mock.call(create_client_session.return_value), mock.call(client_session.ws_connect.return_value)]
        )

        create_tcp_connector.assert_called_once_with(http_settings=http_settings, dns_cache=False, limit=1)
        create_client_session.assert_called_once_with(
            connector=create_tcp_connector.return_value,
            connector_owner=True,
            raise_for_status=True,
            http_settings=http_settings,
            trust_env=proxy_settings.trust_env,
        )
        client_session.ws_connect.assert_called_once_with(
            max_msg_size=0,
            proxy=proxy_settings.url,
            proxy_headers=proxy_settings.headers,
            url="testing.com",
            autoclose=False,
        )
        exit_stack.aclose.assert_not_called()
        sleep.assert_not_called()

    @pytest.mark.asyncio()
    async def test_connect_when_error_while_connecting(self, http_settings, proxy_settings):
        logger = mock.Mock()
        log_filterer = mock.Mock()
        client_session = mock.Mock()
        websocket = mock.Mock()
        exit_stack = mock.AsyncMock(enter_async_context=mock.AsyncMock(side_effect=[client_session, websocket]))

        stack = contextlib.ExitStack()
        sleep = stack.enter_context(mock.patch.object(asyncio, "sleep"))
        stack.enter_context(mock.patch.object(net, "create_tcp_connector", side_effect=RuntimeError))
        stack.enter_context(mock.patch.object(contextlib, "AsyncExitStack", return_value=exit_stack))
        stack.enter_context(pytest.raises(RuntimeError))

        with stack:
            await shard._GatewayTransport.connect(
                http_settings=http_settings,
                proxy_settings=proxy_settings,
                logger=logger,
                url="https://some.url",
                log_filterer=log_filterer,
                transport_compression=True,
            )

        exit_stack.aclose.assert_awaited_once_with()
        sleep.assert_awaited_once_with(0.25)

    @pytest.mark.asyncio()
    @pytest.mark.parametrize(
        ("error", "reason"),
        [
            (
                aiohttp.WSServerHandshakeError(status=123, message="some error", request_info=None, history=None),
                "WSServerHandshakeError(None, None, status=123, message='some error')",
            ),
            (aiohttp.ClientOSError("some os error"), "some os error"),
            (aiohttp.ClientConnectionError("some error"), "some error"),
            (asyncio.TimeoutError("some error"), "Timeout exceeded"),
        ],
    )
    async def test_connect_when_expected_error_while_connecting(self, http_settings, proxy_settings, error, reason):
        logger = mock.Mock()
        log_filterer = mock.Mock()
        client_session = mock.Mock()
        websocket = mock.Mock()
        exit_stack = mock.AsyncMock(enter_async_context=mock.AsyncMock(side_effect=[client_session, websocket]))

        stack = contextlib.ExitStack()
        sleep = stack.enter_context(mock.patch.object(asyncio, "sleep"))
        stack.enter_context(mock.patch.object(net, "create_tcp_connector", side_effect=error))
        stack.enter_context(mock.patch.object(contextlib, "AsyncExitStack", return_value=exit_stack))
        stack.enter_context(
            pytest.raises(errors.GatewayConnectionError, match=re.escape(f"Failed to connect to server: {reason!r}"))
        )

        with stack:
            await shard._GatewayTransport.connect(
                http_settings=http_settings,
                proxy_settings=proxy_settings,
                logger=logger,
                url="https://some.url",
                log_filterer=log_filterer,
                transport_compression=True,
            )

        exit_stack.aclose.assert_awaited_once_with()
        sleep.assert_awaited_once_with(0.25)


@pytest.fixture()
def client(http_settings, proxy_settings):
    return shard.GatewayShardImpl(
        event_manager=mock.Mock(),
        event_factory=mock.Mock(),
        url="wss://gateway.discord.gg",
        intents=intents.Intents.ALL,
        token="lol",
        http_settings=http_settings,
        proxy_settings=proxy_settings,
    )


class TestGatewayShardImpl:
    def test__init__when_unsupported_compression_format(self):
        with pytest.raises(NotImplementedError, match=r"Unsupported compression format something"):
            shard.GatewayShardImpl(
                event_manager=mock.Mock(),
                event_factory=mock.Mock(),
                http_settings=http_settings,
                proxy_settings=proxy_settings,
                intents=intents.Intents.ALL,
                url="wss://gaytewhuy.discord.meh",
                data_format="json",
                compression="something",
                token="12345",
            )

    def test_using_etf_is_unsupported(self, http_settings, proxy_settings):
        with pytest.raises(NotImplementedError, match="Unsupported gateway data format: etf"):
            shard.GatewayShardImpl(
                event_manager=mock.Mock(),
                event_factory=mock.Mock(),
                http_settings=http_settings,
                proxy_settings=proxy_settings,
                token=mock.Mock(),
                url="wss://erlpack-is-broken-lol.discord.meh",
                intents=intents.Intents.ALL,
                data_format="etf",
                compression="testing",
            )

    def test_heartbeat_latency_property(self, client):
        client._heartbeat_latency = 420
        assert client.heartbeat_latency == 420

    def test_id_property(self, client):
        client._shard_id = 101
        assert client.id == 101

    def test_intents_property(self, client):
        mock_intents = object()
        client._intents = mock_intents
        assert client.intents is mock_intents

    @pytest.mark.parametrize(
        ("keep_alive_task", "expected"),
        [(None, False), ("some", True)],
    )
    def test_is_alive_property(self, client, keep_alive_task, expected):
        client._keep_alive_task = keep_alive_task

        assert client.is_alive is expected

    def test_shard_count_property(self, client):
        client._shard_count = 69
        assert client.shard_count == 69

    def test_shard__check_if_connected_when_not_alive(self, client):
        with mock.patch.object(shard.GatewayShardImpl, "is_connected", new=False):
            with pytest.raises(errors.ComponentStateConflictError):
                client._check_if_connected()

    def test_shard__check_if_connected_when_alive(self, client):
        with mock.patch.object(shard.GatewayShardImpl, "is_connected", new=True):
            client._check_if_connected()

    @pytest.mark.parametrize("idle_since", [datetime.datetime.now(), None])
    @pytest.mark.parametrize("afk", [True, False])
    @pytest.mark.parametrize(
        "status",
        [presences.Status.DO_NOT_DISTURB, presences.Status.IDLE, presences.Status.ONLINE, presences.Status.OFFLINE],
    )
    @pytest.mark.parametrize("activity", [presences.Activity(name="foo"), None])
    def test__serialize_and_store_presence_payload_when_all_args_undefined(
        self, client, idle_since, afk, status, activity
    ):
        client._activity = activity
        client._idle_since = idle_since
        client._is_afk = afk
        client._status = status

        actual_result = client._serialize_and_store_presence_payload()

        if activity is not None:
            expected_activity = {
                "name": activity.name,
                "type": activity.type,
                "url": activity.url,
            }
        else:
            expected_activity = None

        if status == presences.Status.OFFLINE:
            expected_status = "invisible"
        else:
            expected_status = status.value

        expected_result = {
            "game": expected_activity,
            "since": int(idle_since.timestamp() * 1_000) if idle_since is not None else None,
            "afk": afk,
            "status": expected_status,
        }

        assert expected_result == actual_result

    @pytest.mark.parametrize("idle_since", [datetime.datetime.now(), None])
    @pytest.mark.parametrize("afk", [True, False])
    @pytest.mark.parametrize(
        "status",
        [presences.Status.DO_NOT_DISTURB, presences.Status.IDLE, presences.Status.ONLINE, presences.Status.OFFLINE],
    )
    @pytest.mark.parametrize("activity", [presences.Activity(name="foo"), None])
    def test__serialize_and_store_presence_payload_sets_state(self, client, idle_since, afk, status, activity):
        client._serialize_and_store_presence_payload(idle_since=idle_since, afk=afk, status=status, activity=activity)

        assert client._activity == activity
        assert client._idle_since == idle_since
        assert client._is_afk == afk
        assert client._status == status

    def test_get_user_id(self, client):
        client._user_id = 123

        with mock.patch.object(shard.GatewayShardImpl, "_check_if_connected") as check_if_alive:
            assert client.get_user_id() == 123

        check_if_alive.assert_called_once_with()


@pytest.mark.asyncio()
class TestGatewayShardImplAsync:
    async def test_close_when_no_keep_alive_task(self, client):
        client._keep_alive_task = None

        with pytest.raises(errors.ComponentStateConflictError):
            await client.close()

    async def test_close_when_closing_event_set(self, client):
        client._keep_alive_task = mock.Mock(cancel=mock.AsyncMock())
        client._chunking_rate_limit = mock.Mock()
        client._total_rate_limit = mock.Mock()
        client._is_closing = True

        with mock.patch.object(shard.GatewayShardImpl, "join") as join:
            await client.close()

        join.assert_awaited_once_with()
        client._keep_alive_task.cancel.assert_not_called()
        client._chunking_rate_limit.close.assert_not_called()
        client._total_rate_limit.close.assert_not_called()

    async def test_close_when_closing_event_not_set(self, client):
        cancel_async_mock = mock.Mock()

        class TaskMock:
            def __init__(self):
                self._awaited_count = 0

            def __await__(self):
                self._awaited_count += 1
                raise asyncio.CancelledError

            @property
            def cancel(self):
                return cancel_async_mock

            def assert_awaited_once(self):
                assert self._awaited_count == 1

        client._keep_alive_task = keep_alive_task = TaskMock()
        client._chunking_rate_limit = mock.Mock()
        client._total_rate_limit = mock.Mock()

        with mock.patch.object(shard.GatewayShardImpl, "join") as join:
            await client.close()

        join.assert_not_called()
        cancel_async_mock.assert_called_once_with()
        keep_alive_task.assert_awaited_once()
        client._chunking_rate_limit.close.assert_called_once_with()
        client._total_rate_limit.close.assert_called_once_with()

    async def test_join_when_not_alive(self, client):
        client._keep_alive_task = None

        with pytest.raises(errors.ComponentStateConflictError):
            await client.join()

    async def test_join(self, client):
        client._keep_alive_task = object()

        with mock.patch.object(asyncio, "wait_for") as wait_for:
            with mock.patch.object(asyncio, "shield", new=mock.Mock()) as shield:
                await client.join()

        shield.assert_called_once_with(client._keep_alive_task)
        wait_for.assert_awaited_once_with(shield.return_value, timeout=None)

    async def test__send_json(self, client):
        client._total_rate_limit = mock.AsyncMock()
        client._ws = mock.AsyncMock()
        data = object()

        await client._send_json(data)

        client._total_rate_limit.acquire.assert_awaited_once_with()
        client._ws.send_json.assert_awaited_once_with(data)

    async def test_request_guild_members_when_no_query_and_no_limit_and_GUILD_MEMBERS_not_enabled(self, client):
        client._intents = intents.Intents.GUILD_INTEGRATIONS

        with mock.patch.object(shard.GatewayShardImpl, "_check_if_connected") as check_if_alive:
            with pytest.raises(errors.MissingIntentError):
                await client.request_guild_members(123, query="", limit=0)

        check_if_alive.assert_called_once_with()

    async def test_request_guild_members_when_presences_and_GUILD_PRESENCES_not_enabled(self, client):
        client._intents = intents.Intents.GUILD_INTEGRATIONS

        with mock.patch.object(shard.GatewayShardImpl, "_check_if_connected") as check_if_alive:
            with pytest.raises(errors.MissingIntentError):
                await client.request_guild_members(123, query="test", limit=1, include_presences=True)

        check_if_alive.assert_called_once_with()

    async def test_request_guild_members_when_presences_false_and_GUILD_PRESENCES_not_enabled(self, client):
        client._intents = intents.Intents.GUILD_INTEGRATIONS

        with mock.patch.object(shard.GatewayShardImpl, "_send_json") as send_json:
            with mock.patch.object(shard.GatewayShardImpl, "_check_if_connected") as check_if_alive:
                await client.request_guild_members(123, query="test", limit=1, include_presences=False)

        send_json.assert_awaited_once_with(
            {
                "op": 8,
                "d": {"guild_id": "123", "query": "test", "presences": False, "limit": 1},
            }
        )

        check_if_alive.assert_called_once_with()

    @pytest.mark.parametrize("kwargs", [{"query": "some query"}, {"limit": 1}])
    async def test_request_guild_members_when_specifiying_users_with_limit_or_query(self, client, kwargs):
        client._intents = intents.Intents.GUILD_INTEGRATIONS

        with mock.patch.object(shard.GatewayShardImpl, "_check_if_connected") as check_if_alive:
            with pytest.raises(ValueError, match="Cannot specify limit/query with users"):
                await client.request_guild_members(123, users=[], **kwargs)

        check_if_alive.assert_called_once_with()

    @pytest.mark.parametrize("limit", [-1, 101])
    async def test_request_guild_members_when_limit_under_0_or_over_100(self, client, limit):
        client._intents = intents.Intents.ALL

        with mock.patch.object(shard.GatewayShardImpl, "_check_if_connected") as check_if_alive:
            with pytest.raises(ValueError, match="'limit' must be between 0 and 100, both inclusive"):
                await client.request_guild_members(123, limit=limit)

        check_if_alive.assert_called_once_with()

    async def test_request_guild_members_when_users_over_100(self, client):
        client._intents = intents.Intents.ALL

        with mock.patch.object(shard.GatewayShardImpl, "_check_if_connected") as check_if_alive:
            with pytest.raises(ValueError, match="'users' is limited to 100 users"):
                await client.request_guild_members(123, users=range(101))

        check_if_alive.assert_called_once_with()

    async def test_request_guild_members_when_nonce_over_32_chars(self, client):
        client._intents = intents.Intents.ALL

        with mock.patch.object(shard.GatewayShardImpl, "_check_if_connected") as check_if_alive:
            with pytest.raises(ValueError, match="'nonce' can be no longer than 32 byte characters long."):
                await client.request_guild_members(123, nonce="x" * 33)

        check_if_alive.assert_called_once_with()

    @pytest.mark.parametrize("include_presences", [True, False])
    async def test_request_guild_members(self, client, include_presences):
        client._intents = intents.Intents.ALL

        with mock.patch.object(shard.GatewayShardImpl, "_send_json") as send_json:
            with mock.patch.object(shard.GatewayShardImpl, "_check_if_connected") as check_if_alive:
                await client.request_guild_members(123, include_presences=include_presences)

        send_json.assert_awaited_once_with(
            {
                "op": 8,
                "d": {"guild_id": "123", "query": "", "presences": include_presences, "limit": 0},
            }
        )
        check_if_alive.assert_called_once_with()

    @pytest.mark.parametrize("attr", ["_keep_alive_task", "_handshake_event"])
    async def test_start_when_already_running(self, client, attr):
        setattr(client, attr, object())

        with pytest.raises(errors.ComponentStateConflictError):
            await client.start()

    async def test_start_when_shard_closed_before_starting(self, client):
        client._keep_alive_task = None
        client._shard_id = 20
        handshake_event = mock.Mock(is_set=mock.Mock(return_value=False))

        stack = contextlib.ExitStack()
        stack.enter_context(mock.patch.object(aio, "first_completed"))
        stack.enter_context(mock.patch.object(asyncio, "shield"))
        stack.enter_context(mock.patch.object(asyncio, "create_task"))
        stack.enter_context(mock.patch.object(shard.GatewayShardImpl, "_keep_alive", new=mock.Mock()))
        stack.enter_context(mock.patch.object(asyncio, "Event", return_value=handshake_event))
        stack.enter_context(pytest.raises(RuntimeError, match="shard 20 was closed before it could start successfully"))

        with stack:
            await client.start()

        assert client._keep_alive_task is None

    async def test_start(self, client):
        client._keep_alive_task = None
        client._shard_id = 20
        handshake_event = mock.Mock(is_set=mock.Mock(return_value=True))
        keep_alive_task = mock.Mock()

        stack = contextlib.ExitStack()
        first_completed = stack.enter_context(mock.patch.object(aio, "first_completed"))
        shield = stack.enter_context(mock.patch.object(asyncio, "shield"))
        create_task = stack.enter_context(mock.patch.object(asyncio, "create_task", return_value=keep_alive_task))
        keep_alive = stack.enter_context(mock.patch.object(shard.GatewayShardImpl, "_keep_alive", new=mock.Mock()))
        stack.enter_context(mock.patch.object(asyncio, "Event", return_value=handshake_event))

        with stack:
            await client.start()

        assert client._keep_alive_task is keep_alive_task

        create_task.assert_called_once_with(keep_alive.return_value, name="keep alive (shard 20)")
        shield.assert_called_once_with(create_task.return_value)
        first_completed.assert_awaited_once_with(handshake_event.wait.return_value, shield.return_value)

    async def test_update_presence(self, client):
        with mock.patch.object(shard.GatewayShardImpl, "_serialize_and_store_presence_payload") as presence:
            with mock.patch.object(shard.GatewayShardImpl, "_check_if_connected") as check_if_alive:
                with mock.patch.object(shard.GatewayShardImpl, "_send_json") as send_json:
                    await client.update_presence(
                        idle_since=datetime.datetime.now(),
                        afk=True,
                        status=presences.Status.IDLE,
                        activity=None,
                    )

        send_json.assert_awaited_once_with({"op": 3, "d": presence.return_value})
        check_if_alive.assert_called_once_with()

    async def test_update_voice_state(self, client):
        with mock.patch.object(shard.GatewayShardImpl, "_check_if_connected") as check_if_alive:
            with mock.patch.object(shard.GatewayShardImpl, "_send_json") as send_json:
                await client.update_voice_state(123456, 6969420, self_mute=False, self_deaf=True)

        send_json.assert_awaited_once_with(
            {
                "op": 4,
                "d": {
                    "guild_id": "123456",
                    "channel_id": "6969420",
                    "self_mute": False,
                    "self_deaf": True,
                },
            }
        )
        check_if_alive.assert_called_once_with()

    async def test_update_voice_state_without_optionals(self, client):
        with mock.patch.object(shard.GatewayShardImpl, "_check_if_connected") as check_if_alive:
            with mock.patch.object(shard.GatewayShardImpl, "_send_json") as send_json:
                await client.update_voice_state(123456, 6969420)

        send_json.assert_awaited_once_with({"op": 4, "d": {"guild_id": "123456", "channel_id": "6969420"}})
        check_if_alive.assert_called_once_with()

    @hikari_test_helpers.timeout()
    async def test__heartbeat(self, client):
        client._last_heartbeat_sent = 5
        client._logger = mock.Mock()

        class ExitException(Exception):
            ...

        stack = contextlib.ExitStack()
        sleep = stack.enter_context(mock.patch.object(asyncio, "sleep", side_effect=[None, ExitException]))
        stack.enter_context(mock.patch.object(time, "monotonic", return_value=10))
        send_heartbeat = stack.enter_context(mock.patch.object(shard.GatewayShardImpl, "_send_heartbeat"))
        stack.enter_context(pytest.raises(ExitException))

        with stack:
            await client._heartbeat(20)

        assert send_heartbeat.await_count == 2
        send_heartbeat.assert_has_awaits([mock.call(), mock.call()])
        assert sleep.await_count == 2
        sleep.assert_has_awaits([mock.call(20), mock.call(20)])

    @hikari_test_helpers.timeout()
    async def test__heartbeat_when_zombie(self, client):
        client._last_heartbeat_sent = 10
        client._logger = mock.Mock()

        with mock.patch.object(time, "monotonic", return_value=5):
            with mock.patch.object(asyncio, "sleep") as sleep:
                await client._heartbeat(20)

        sleep.assert_not_called()

    async def test__connect_when_ws(self, client):
        client._ws = object()

        with pytest.raises(errors.ComponentStateConflictError):
            await client._connect()

    async def test__connect_when_not_reconnecting(self, client, http_settings, proxy_settings):
        ws = mock.AsyncMock()
        ws.receive_json.return_value = {"op": 10, "d": {"heartbeat_interval": 10}}
        client._transport_compression = False
        client._shard_id = 20
        client._shard_count = 100
        client._gateway_url = "wss://somewhere.com"
        client._resume_gateway_url = None
        client._token = "sometoken"
        client._logger = mock.Mock()
        client._handshake_event = mock.Mock()
        client._seq = None
        client._large_threshold = "your mom"
        client._intents = 9

        heartbeat_task = object()
        poll_events_task = object()
        shielded_heartbeat_task = object()
        shielded_poll_events_task = object()

        stack = contextlib.ExitStack()
        create_task = stack.enter_context(
            mock.patch.object(asyncio, "create_task", side_effect=[heartbeat_task, poll_events_task])
        )
        shield = stack.enter_context(
            mock.patch.object(asyncio, "shield", side_effect=[shielded_heartbeat_task, shielded_poll_events_task])
        )
        first_completed = stack.enter_context(mock.patch.object(aio, "first_completed"))
        log_filterer = stack.enter_context(mock.patch.object(shard, "_log_filterer"))
        serialize_and_store_presence_payload = stack.enter_context(
            mock.patch.object(shard.GatewayShardImpl, "_serialize_and_store_presence_payload")
        )
        send_json = stack.enter_context(mock.patch.object(shard.GatewayShardImpl, "_send_json"))
        heartbeat = stack.enter_context(mock.patch.object(shard.GatewayShardImpl, "_heartbeat", new=mock.Mock()))
        poll_events = stack.enter_context(mock.patch.object(shard.GatewayShardImpl, "_poll_events", new=mock.Mock()))
        gateway_transport_connect = stack.enter_context(
            mock.patch.object(shard._GatewayTransport, "connect", return_value=ws)
        )
        stack.enter_context(mock.patch.object(shard, "_VERSION", new=400))
        stack.enter_context(mock.patch.object(platform, "system", return_value="Potato OS"))
        stack.enter_context(mock.patch.object(platform, "architecture", return_value=["ARM64"]))
        stack.enter_context(mock.patch.object(aiohttp, "__version__", new="4.0"))
        stack.enter_context(mock.patch.object(_about, "__version__", new="1.0.0"))

        with stack:
            assert await client._connect() == (heartbeat_task, poll_events_task)

        log_filterer.assert_called_once_with("sometoken")
        gateway_transport_connect.assert_called_once_with(
            http_settings=http_settings,
            log_filterer=log_filterer.return_value,
            logger=client._logger,
            proxy_settings=proxy_settings,
            transport_compression=False,
            url="wss://somewhere.com?v=400&encoding=json",
        )
        client._event_factory.deserialize_connected_event.assert_called_once_with(client)
        client._event_manager.dispatch.assert_called_once_with(
            client._event_factory.deserialize_connected_event.return_value
        )

        assert create_task.call_count == 2
        create_task.assert_has_calls(
            [
                mock.call(heartbeat.return_value, name="heartbeat (shard 20)"),
                mock.call(poll_events.return_value, name="poll events (shard 20)"),
            ],
        )
        heartbeat.assert_called_once_with(0.01)

        ws.receive_json.assert_awaited_once_with()
        send_json.assert_called_once_with(
            {
                "op": 2,
                "d": {
                    "token": "sometoken",
                    "compress": False,
                    "large_threshold": "your mom",
                    "properties": {
                        "os": "Potato OS ARM64",
                        "browser": "hikari (1.0.0, aiohttp 4.0)",
                        "device": "hikari 1.0.0",
                    },
                    "shard": [20, 100],
                    "intents": 9,
                    "presence": serialize_and_store_presence_payload.return_value,
                },
            }
        )

        assert shield.call_count == 2
        shield.assert_has_calls([mock.call(heartbeat_task), mock.call(poll_events_task)])
        first_completed.assert_called_once_with(
            client._handshake_event.wait.return_value, shielded_heartbeat_task, shielded_poll_events_task
        )

    async def test__connect_when_reconnecting(self, client, http_settings, proxy_settings):
        ws = mock.AsyncMock()
        ws.receive_json.return_value = {"op": 10, "d": {"heartbeat_interval": 10}}
        client._transport_compression = True
        client._shard_id = 20
        client._gateway_url = "wss://somewhere.com"
        client._resume_gateway_url = "wss://notsomewhere.com"
        client._token = "sometoken"
        client._logger = mock.Mock()
        client._handshake_event = mock.Mock()
        client._seq = 1234
        client._session_id = "some session id"

        heartbeat_task = object()
        poll_events_task = object()
        shielded_heartbeat_task = object()
        shielded_poll_events_task = object()

        stack = contextlib.ExitStack()
        create_task = stack.enter_context(
            mock.patch.object(asyncio, "create_task", side_effect=[heartbeat_task, poll_events_task])
        )
        shield = stack.enter_context(
            mock.patch.object(asyncio, "shield", side_effect=[shielded_heartbeat_task, shielded_poll_events_task])
        )
        first_completed = stack.enter_context(mock.patch.object(aio, "first_completed"))
        log_filterer = stack.enter_context(mock.patch.object(shard, "_log_filterer"))
        send_json = stack.enter_context(mock.patch.object(shard.GatewayShardImpl, "_send_json"))
        heartbeat = stack.enter_context(mock.patch.object(shard.GatewayShardImpl, "_heartbeat", new=mock.Mock()))
        poll_events = stack.enter_context(mock.patch.object(shard.GatewayShardImpl, "_poll_events", new=mock.Mock()))
        gateway_transport_connect = stack.enter_context(
            mock.patch.object(shard._GatewayTransport, "connect", return_value=ws)
        )
        stack.enter_context(mock.patch.object(shard, "_VERSION", new=400))

        with stack:
            assert await client._connect() == (heartbeat_task, poll_events_task)

        log_filterer.assert_called_once_with("sometoken")
        gateway_transport_connect.assert_called_once_with(
            http_settings=http_settings,
            log_filterer=log_filterer.return_value,
            logger=client._logger,
            proxy_settings=proxy_settings,
            transport_compression=True,
            url="wss://notsomewhere.com?v=400&encoding=json&compress=zlib-stream",
        )
        client._event_factory.deserialize_connected_event.assert_called_once_with(client)
        client._event_manager.dispatch.assert_called_once_with(
            client._event_factory.deserialize_connected_event.return_value
        )

        assert create_task.call_count == 2
        create_task.assert_has_calls(
            [
                mock.call(heartbeat.return_value, name="heartbeat (shard 20)"),
                mock.call(poll_events.return_value, name="poll events (shard 20)"),
            ],
        )
        heartbeat.assert_called_once_with(0.01)

        ws.receive_json.assert_awaited_once_with()
        send_json.assert_called_once_with(
            {
                "op": 6,
                "d": {
                    "token": "sometoken",
                    "seq": 1234,
                    "session_id": "some session id",
                },
            }
        )

        assert shield.call_count == 2
        shield.assert_has_calls([mock.call(heartbeat_task), mock.call(poll_events_task)])
        first_completed.assert_called_once_with(
            client._handshake_event.wait.return_value, shielded_heartbeat_task, shielded_poll_events_task
        )

    async def test__connect_when_op_received_is_not_HELLO(self, client):
        ws = mock.AsyncMock()
        ws.receive_json.return_value = {"op": 0, "d": {"not": "hello"}}
        client._gateway_url = "somewhere.com"
        client._logger = mock.Mock()
        client._handshake_event = object()

        stack = contextlib.ExitStack()
        stack.enter_context(pytest.raises(errors.GatewayError))
        gateway_transport_connect = stack.enter_context(
            mock.patch.object(shard._GatewayTransport, "connect", return_value=ws)
        )

        with stack:
            assert await client._connect()

        gateway_transport_connect.return_value.send_close.assert_awaited_once_with(
            code=1002, message=b"Expected HELLO op"
        )

    @pytest.mark.skip("TODO")
    async def test__keep_alive(self, client):
        ...

    async def test__send_heartbeat(self, client):
        client._last_heartbeat_sent = 0
        client._seq = 10

        with mock.patch.object(shard.GatewayShardImpl, "_send_json") as send_json:
            with mock.patch.object(time, "monotonic", return_value=200):
                await client._send_heartbeat()

        send_json.assert_awaited_once_with({"op": 1, "d": 10})
        assert client._last_heartbeat_sent == 200

    async def test__poll_events_on_dispatch(self, client):
        payload = {"op": 0, "t": "SOMETHING", "d": {"some": "test"}, "s": 101}

        client._ws = mock.Mock(receive_json=mock.AsyncMock(side_effect=[payload, RuntimeError]))
        client._seq = 1000
        client._event_manager.consume_raw_event = mock.Mock(side_effect=[LookupError])
        client._handshake_event = mock.Mock()

        with pytest.raises(RuntimeError):
            await client._poll_events()

        assert client._ws.receive_json.await_count == 2
        assert client._seq == 101
        client._event_manager.consume_raw_event.assert_called_once_with("SOMETHING", client, {"some": "test"})
        client._handshake_event.set.assert_not_called()

    async def test__poll_events_on_dispatch_when_READY(self, client):
        data = {
            "v": 10,
            "session_id": 100001,
            "resume_gateway_url": "testing_endpoint",
            "user": {
                "id": 123,
                "username": "davfsa",
                "discriminator": "7026",
            },
            "guilds": ["1"] * 100,
        }

        payload = {"op": 0, "t": "READY", "d": data, "s": 101}

        client._ws = mock.Mock(receive_json=mock.AsyncMock(side_effect=[payload, RuntimeError]))
        client._seq = None
        client._session_id = None
        client._resume_gateway_url = None
        client._user_id = None
        client._event_manager.consume_raw_event = mock.Mock(side_effect=[LookupError])
        client._handshake_event = mock.Mock()

        with pytest.raises(RuntimeError):
            await client._poll_events()

        assert client._ws.receive_json.await_count == 2
        assert client._seq == 101
        assert client._resume_gateway_url == "testing_endpoint"
        assert client._session_id == 100001
        assert client._user_id == 123
        client._event_manager.consume_raw_event.assert_called_once_with("READY", client, data)
        client._handshake_event.set.assert_called_once_with()

    async def test__poll_events_on_dispatch_when_RESUMED(self, client):
        payload = {"op": 0, "t": "RESUMED", "d": {"some": "test"}, "s": 101}

        client._ws = mock.Mock(receive_json=mock.AsyncMock(side_effect=[payload, RuntimeError]))
        client._seq = 1000
        client._event_manager.consume_raw_event = mock.Mock(side_effect=[LookupError])
        client._handshake_event = mock.Mock()

        with pytest.raises(RuntimeError):
            await client._poll_events()

        assert client._ws.receive_json.await_count == 2
        assert client._seq == 101
        client._event_manager.consume_raw_event.assert_called_once_with("RESUMED", client, {"some": "test"})
        client._handshake_event.set.assert_called_once_with()

    async def test__poll_events_on_heartbeat_ack(self, client):
        payload = {"op": 11}

        client._ws = mock.Mock(receive_json=mock.AsyncMock(side_effect=[payload, RuntimeError]))
        client._heartbeat_latency = 0
        client._last_heartbeat_ack_received = 0
        client._last_heartbeat_sent = 1.5
        client._handshake_event = mock.Mock()

        with mock.patch.object(time, "monotonic", return_value=3):
            with pytest.raises(RuntimeError):
                await client._poll_events()

        assert client._ws.receive_json.await_count == 2
        assert client._last_heartbeat_ack_received == 3
        assert client._heartbeat_latency == 1.5
        client._handshake_event.set.assert_not_called()

    async def test__poll_events_on_heartbeat(self, client):
        payload = {"op": 1}

        client._ws = mock.Mock(receive_json=mock.AsyncMock(side_effect=[payload, RuntimeError]))
        client._handshake_event = mock.Mock()

        with mock.patch.object(shard.GatewayShardImpl, "_send_heartbeat") as send_heartbeat:
            with pytest.raises(RuntimeError):
                await client._poll_events()

        assert client._ws.receive_json.await_count == 2
        send_heartbeat.assert_awaited_once_with()
        client._handshake_event.set.assert_not_called()

    async def test__poll_events_on_reconnect(self, client):
        payload = {"op": 7}

        client._ws = mock.Mock(receive_json=mock.AsyncMock(side_effect=[payload, RuntimeError]))
        client._handshake_event = mock.Mock()

        await client._poll_events()

        assert client._ws.receive_json.await_count == 1
        client._handshake_event.set.assert_not_called()

    async def test__poll_events_on_invalid_session_when_can_resume(self, client):
        payload = {"op": 9, "d": True}

        client._seq = 123
        client._session_id = 456
        client._ws = mock.Mock(receive_json=mock.AsyncMock(side_effect=[payload, RuntimeError]))
        client._handshake_event = mock.Mock()

        await client._poll_events()

        assert client._ws.receive_json.await_count == 1
        assert client._seq == 123
        assert client._session_id == 456
        client._handshake_event.set.assert_not_called()

    async def test__poll_events_on_invalid_session_when_cant_resume(self, client):
        payload = {"op": 9, "d": False}

        client._seq = 123
        client._session_id = 456
        client._ws = mock.Mock(receive_json=mock.AsyncMock(side_effect=[payload, RuntimeError]))
        client._handshake_event = mock.Mock()

        await client._poll_events()

        assert client._ws.receive_json.await_count == 1
        assert client._seq is None
        assert client._session_id is None
        client._handshake_event.set.assert_not_called()

    async def test__poll_events_on_unknown_op(self, client):
        payload = {"op": 69, "d": "DATA"}

        client._logger = mock.Mock()
        client._ws = mock.Mock(receive_json=mock.AsyncMock(side_effect=[payload, RuntimeError]))
        client._handshake_event = mock.Mock()

        with pytest.raises(RuntimeError):
            await client._poll_events()

        assert client._ws.receive_json.await_count == 2
        client._logger.log.assert_called_once_with(ux.TRACE, "unknown opcode %s received, it will be ignored...", 69)
        client._handshake_event.set.assert_not_called()<|MERGE_RESOLUTION|>--- conflicted
+++ resolved
@@ -223,15 +223,8 @@
         "code",
         [*range(4010, 4020), 5000],
     )
-<<<<<<< HEAD
     def test__handle_other_message_when_message_type_is_CLOSE_and_should_not_reconnect(self, code, transport_impl):
-        stub_response = StubResponse(type=aiohttp.WSMsgType.CLOSE, extra="dont reconnect", data=code)
-=======
-    async def test__handle_other_message_when_message_type_is_CLOSE_and_should_not_reconnect(
-        self, code, transport_impl
-    ):
         stub_response = StubResponse(type=aiohttp.WSMsgType.CLOSE, extra="don't reconnect", data=code)
->>>>>>> e463b9cf
 
         with pytest.raises(errors.GatewayServerClosedConnectionError) as exinfo:
             transport_impl._handle_other_message(stub_response)
