--- conflicted
+++ resolved
@@ -33,11 +33,7 @@
 from hikari import errors
 from hikari import intents
 from hikari import presences
-<<<<<<< HEAD
-from hikari import undefined
 from hikari import urls
-=======
->>>>>>> c9aee91c
 from hikari.impl import config
 from hikari.impl import shard
 from hikari.internal import aio
@@ -501,29 +497,6 @@
 
 
 class TestGatewayShardImpl:
-<<<<<<< HEAD
-    @pytest.mark.parametrize(
-        ("compression", "expect"),
-        [
-            (None, f"v={urls.VERSION}&encoding=json"),
-            ("transport_zlib_stream", f"v={urls.VERSION}&encoding=json&compress=zlib-stream"),
-        ],
-    )
-    def test__init__sets_url_is_correct_json(self, compression, expect, http_settings, proxy_settings):
-        g = shard.GatewayShardImpl(
-            event_manager=mock.Mock(),
-            event_factory=mock.Mock(),
-            http_settings=http_settings,
-            proxy_settings=proxy_settings,
-            intents=intents.Intents.ALL,
-            url="wss://gaytewhuy.discord.meh",
-            data_format="json",
-            compression=compression,
-            token="12345",
-        )
-
-        assert g._url == f"wss://gaytewhuy.discord.meh?{expect}"
-=======
     def test__init__when_unsupported_compression_format(self):
         with pytest.raises(NotImplementedError, match=r"Unsupported compression format something"):
             shard.GatewayShardImpl(
@@ -537,7 +510,6 @@
                 compression="something",
                 token="12345",
             )
->>>>>>> c9aee91c
 
     def test_using_etf_is_unsupported(self, http_settings, proxy_settings):
         with pytest.raises(NotImplementedError, match="Unsupported gateway data format: etf"):
@@ -1016,7 +988,7 @@
         gateway_transport_connect = stack.enter_context(
             mock.patch.object(shard._GatewayTransport, "connect", return_value=ws)
         )
-        stack.enter_context(mock.patch.object(shard, "_VERSION", new=400))
+        stack.enter_context(mock.patch.object(urls, "VERSION", new=400))
         stack.enter_context(mock.patch.object(platform, "system", return_value="Potato OS"))
         stack.enter_context(mock.patch.object(platform, "architecture", return_value=["ARM64"]))
         stack.enter_context(mock.patch.object(aiohttp, "__version__", new="4.0"))
@@ -1107,7 +1079,7 @@
         gateway_transport_connect = stack.enter_context(
             mock.patch.object(shard._GatewayTransport, "connect", return_value=ws)
         )
-        stack.enter_context(mock.patch.object(shard, "_VERSION", new=400))
+        stack.enter_context(mock.patch.object(urls, "VERSION", new=400))
 
         with stack:
             assert await client._connect() == (heartbeat_task, poll_events_task)
