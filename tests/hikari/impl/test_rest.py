--- conflicted
+++ resolved
@@ -23,11 +23,7 @@
 import contextlib
 import datetime
 import http
-<<<<<<< HEAD
-=======
 import typing
-import warnings
->>>>>>> 2118ff2b
 
 import mock
 import pytest
