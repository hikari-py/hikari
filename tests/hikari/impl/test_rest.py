--- conflicted
+++ resolved
@@ -6808,7 +6808,41 @@
 
         rest_client._request.assert_called_once_with(expected_route)
 
-<<<<<<< HEAD
+    async def test_fetch_poll_voters(self, rest_client: rest.RESTClientImpl):
+        expected_route = routes.GET_POLL_ANSWER.compile(
+            channel=StubModel(45874392), message=StubModel(398475938475), answer=StubModel(4)
+        )
+
+        rest_client._request = mock.AsyncMock(return_value=[{"id": "1234"}])
+
+        with mock.patch.object(
+            rest_client._entity_factory, "deserialize_user", return_value=mock.Mock()
+        ) as patched_deserialize_user:
+            await rest_client.fetch_poll_voters(
+                StubModel(45874392), StubModel(398475938475), StubModel(4), after=StubModel(43587935), limit=6
+            )
+
+            patched_deserialize_user.assert_called_once_with({"id": "1234"})
+
+        rest_client._request.assert_awaited_once_with(expected_route, query={"after": "43587935", "limit": "6"})
+
+    async def test_end_poll(self, rest_client: rest.RESTClientImpl):
+        expected_route = routes.POST_EXPIRE_POLL.compile(
+            channel=StubModel(45874392), message=StubModel(398475938475), answer=StubModel(4)
+        )
+
+        message_obj = mock.Mock()
+
+        rest_client._request = mock.AsyncMock(return_value={"id": "398475938475"})
+
+        rest_client._entity_factory.deserialize_message = mock.Mock(return_value=message_obj)
+
+        response = await rest_client.end_poll(StubModel(45874392), StubModel(398475938475))
+
+        rest_client._request.assert_awaited_once_with(expected_route)
+
+        assert response is message_obj
+
     async def test_fetch_auto_mod_rules(self, rest_client: rest.RESTClientImpl):
         mock_payload_1 = {"id": "432123"}
         mock_payload_2 = {"id": "949494994"}
@@ -6953,40 +6987,4 @@
         result = await rest_client.delete_auto_mod_rule(StubModel(54123), StubModel(651234), reason="ok hi")
 
         assert result is None
-        rest_client._request.assert_awaited_once_with(expected_route, reason="ok hi")
-=======
-    async def test_fetch_poll_voters(self, rest_client: rest.RESTClientImpl):
-        expected_route = routes.GET_POLL_ANSWER.compile(
-            channel=StubModel(45874392), message=StubModel(398475938475), answer=StubModel(4)
-        )
-
-        rest_client._request = mock.AsyncMock(return_value=[{"id": "1234"}])
-
-        with mock.patch.object(
-            rest_client._entity_factory, "deserialize_user", return_value=mock.Mock()
-        ) as patched_deserialize_user:
-            await rest_client.fetch_poll_voters(
-                StubModel(45874392), StubModel(398475938475), StubModel(4), after=StubModel(43587935), limit=6
-            )
-
-            patched_deserialize_user.assert_called_once_with({"id": "1234"})
-
-        rest_client._request.assert_awaited_once_with(expected_route, query={"after": "43587935", "limit": "6"})
-
-    async def test_end_poll(self, rest_client: rest.RESTClientImpl):
-        expected_route = routes.POST_EXPIRE_POLL.compile(
-            channel=StubModel(45874392), message=StubModel(398475938475), answer=StubModel(4)
-        )
-
-        message_obj = mock.Mock()
-
-        rest_client._request = mock.AsyncMock(return_value={"id": "398475938475"})
-
-        rest_client._entity_factory.deserialize_message = mock.Mock(return_value=message_obj)
-
-        response = await rest_client.end_poll(StubModel(45874392), StubModel(398475938475))
-
-        rest_client._request.assert_awaited_once_with(expected_route)
-
-        assert response is message_obj
->>>>>>> 904a3879
+        rest_client._request.assert_awaited_once_with(expected_route, reason="ok hi")