--- conflicted
+++ resolved
@@ -3422,8 +3422,6 @@
         rest_client._request.assert_awaited_once_with(expected_route, json=expected_json)
         rest_client._entity_factory.deserialize_member.assert_called_once_with({"id": "789"}, guild_id=123)
 
-<<<<<<< HEAD
-=======
     async def test_add_user_to_guild_with_deprecated_nick_field(self, rest_client):
         member = StubModel(789)
         expected_route = routes.PUT_GUILD_MEMBER.compile(guild=123, user=456)
@@ -3442,7 +3440,6 @@
         rest_client._request.assert_awaited_once_with(expected_route, json=expected_json)
         rest_client._entity_factory.deserialize_member.assert_called_once_with({"id": "789"}, guild_id=123)
 
->>>>>>> d87f16af
     async def test_add_user_to_guild_when_already_in_guild(self, rest_client):
         expected_route = routes.PUT_GUILD_MEMBER.compile(guild=123, user=456)
         expected_json = {"access_token": "token"}
@@ -4095,8 +4092,6 @@
         )
         rest_client._request.assert_awaited_once_with(expected_route, json=expected_json, reason="because i can")
 
-<<<<<<< HEAD
-=======
     async def test_edit_member_with_deprecated_nick_field(self, rest_client):
         expected_route = routes.PATCH_GUILD_MEMBER.compile(guild=123, user=456)
         expected_json = {"nick": "eeeeeestrogen"}
@@ -4111,7 +4106,6 @@
         )
         rest_client._request.assert_awaited_once_with(expected_route, json=expected_json, reason=undefined.UNDEFINED)
 
->>>>>>> d87f16af
     async def test_edit_member_when_voice_channel_is_None(self, rest_client):
         expected_route = routes.PATCH_GUILD_MEMBER.compile(guild=123, user=456)
         expected_json = {"nick": "test", "roles": ["654", "321"], "mute": True, "deaf": False, "channel_id": None}
