# Copyright (c) 2020 Nekokatt
# Copyright (c) 2021-present davfsa
#
# Permission is hereby granted, free of charge, to any person obtaining a copy
# of this software and associated documentation files (the "Software"), to deal
# in the Software without restriction, including without limitation the rights
# to use, copy, modify, merge, publish, distribute, sublicense, and/or sell
# copies of the Software, and to permit persons to whom the Software is
# furnished to do so, subject to the following conditions:
#
# The above copyright notice and this permission notice shall be included in all
# copies or substantial portions of the Software.
#
# THE SOFTWARE IS PROVIDED "AS IS", WITHOUT WARRANTY OF ANY KIND, EXPRESS OR
# IMPLIED, INCLUDING BUT NOT LIMITED TO THE WARRANTIES OF MERCHANTABILITY,
# FITNESS FOR A PARTICULAR PURPOSE AND NONINFRINGEMENT. IN NO EVENT SHALL THE
# AUTHORS OR COPYRIGHT HOLDERS BE LIABLE FOR ANY CLAIM, DAMAGES OR OTHER
# LIABILITY, WHETHER IN AN ACTION OF CONTRACT, TORT OR OTHERWISE, ARISING FROM,
# OUT OF OR IN CONNECTION WITH THE SOFTWARE OR THE USE OR OTHER DEALINGS IN THE
# SOFTWARE.
from __future__ import annotations

import asyncio
import concurrent.futures
import contextlib
import datetime
import http
import re
import typing

import aiohttp
import mock
import pytest

from hikari import applications
from hikari import audit_logs
from hikari import channels
from hikari import colors
from hikari import commands
from hikari import embeds
from hikari import emojis
from hikari import errors
from hikari import files
from hikari import guilds
from hikari import interactions
from hikari import invites
from hikari import iterators
from hikari import locales
from hikari import messages
from hikari import permissions
from hikari import scheduled_events
from hikari import sessions
from hikari import snowflakes
from hikari import stage_instances
from hikari import stickers
from hikari import undefined
from hikari import urls
from hikari import users
from hikari import voices
from hikari import webhooks
from hikari.api import cache
from hikari.api import rest as rest_api
from hikari.impl import config
from hikari.impl import entity_factory
from hikari.impl import rate_limits
from hikari.impl import rest
from hikari.impl import special_endpoints
from hikari.internal import data_binding
from hikari.internal import mentions
from hikari.internal import net
from hikari.internal import routes
from hikari.internal import time
from tests.hikari import hikari_test_helpers

#################
# _RESTProvider #
#################


class StubRestClient:
    http_settings = mock.Mock()
    proxy_settings = mock.Mock()


class TestRestProvider:
    @pytest.fixture
    def rest_client(self) -> StubRestClient:
        return StubRestClient()

    @pytest.fixture
    def executor(self) -> concurrent.futures.Executor:
        return mock.Mock()

    @pytest.fixture
    def entity_factory(self) -> entity_factory.EntityFactoryImpl:
        return mock.Mock()

    @pytest.fixture
<<<<<<< HEAD
    def rest_provider(
        self,
        rest_client: StubRestClient,
        executor: concurrent.futures.Executor,
        entity_factory: entity_factory.EntityFactoryImpl,
    ):
        return rest._RESTProvider(lambda: entity_factory, executor, lambda: rest_client)
=======
    def rest_provider(self, rest_client, executor, entity_factory):
        provider = rest._RESTProvider(executor)

        provider.update(rest_client, entity_factory)

        return provider
>>>>>>> 9fb83ab4

    def test_rest_property(self, rest_provider: rest._RESTProvider, rest_client: StubRestClient):
        assert rest_provider.rest == rest_client

    def test_http_settings_property(self, rest_provider: rest._RESTProvider, rest_client: StubRestClient):
        assert rest_provider.http_settings == rest_client.http_settings

    def test_proxy_settings_property(self, rest_provider: rest._RESTProvider, rest_client: StubRestClient):
        assert rest_provider.proxy_settings == rest_client.proxy_settings

    def test_entity_factory_property(
        self, rest_provider: rest._RESTProvider, entity_factory: entity_factory.EntityFactoryImpl
    ):
        assert rest_provider.entity_factory == entity_factory

    def test_executor_property(self, rest_provider: rest._RESTProvider, executor: concurrent.futures.Executor):
        assert rest_provider.executor == executor


#############################
# ClientCredentialsStrategy #
#############################


class TestClientCredentialsStrategy:
    @pytest.fixture
    def mock_token(self) -> applications.PartialOAuth2Token:
        return mock.Mock(
            applications.PartialOAuth2Token,
            expires_in=datetime.timedelta(weeks=1),
            token_type=applications.TokenType.BEARER,
            access_token="okokok.fofofo.ddd",
        )

    def test_client_id_property(self, mock_application: applications.Application):
        token = rest.ClientCredentialsStrategy(client=mock_application, client_secret="123123123")

        assert token.client_id == 111

    def test_scopes_property(self):
        scopes = [applications.OAuth2Scope.BOT, applications.OAuth2Scope.APPLICATIONS_ENTITLEMENTS]
        token = rest.ClientCredentialsStrategy(client=123, client_secret="123123123", scopes=scopes)

        assert token.scopes == ("bot", "applications.entitlements")

    def test_token_type_property(self):
        token = rest.ClientCredentialsStrategy(client=123, client_secret="123123123", scopes=[])

        assert token.token_type is applications.TokenType.BEARER

    @pytest.mark.asyncio
    async def test_acquire_on_new_instance(self, mock_token: applications.PartialOAuth2Token):
        mock_rest = mock.Mock(authorize_client_credentials_token=mock.AsyncMock(return_value=mock_token))

        result = await rest.ClientCredentialsStrategy(client=54123123, client_secret="123123123").acquire(mock_rest)

        assert result == "Bearer okokok.fofofo.ddd"

        mock_rest.authorize_client_credentials_token.assert_awaited_once_with(
            client=54123123, client_secret="123123123", scopes=("applications.commands.update", "identify")
        )

    @pytest.mark.asyncio
    async def test_acquire_handles_out_of_date_token(self, mock_token: applications.PartialOAuth2Token):
        mock_old_token = mock.Mock(
            applications.PartialOAuth2Token,
            expires_in=datetime.timedelta(weeks=1),
            token_type=applications.TokenType.BEARER,
            access_token="okokok.fofdsasdasdofo.ddd",
        )
        mock_rest = mock.Mock(authorize_client_credentials_token=mock.AsyncMock(return_value=mock_token))
        strategy = rest.ClientCredentialsStrategy(client=3412321, client_secret="54123123")
        token = await strategy.acquire(
            mock.Mock(authorize_client_credentials_token=mock.AsyncMock(return_value=mock_old_token))
        )

        with mock.patch.object(time, "monotonic", return_value=99999999999):
            new_token = await strategy.acquire(mock_rest)

        mock_rest.authorize_client_credentials_token.assert_awaited_once_with(
            client=3412321, client_secret="54123123", scopes=("applications.commands.update", "identify")
        )
        assert new_token != token
        assert new_token == "Bearer okokok.fofofo.ddd"

    @pytest.mark.asyncio
    async def test_acquire_handles_token_being_set_before_lock_is_acquired(
        self, mock_token: applications.PartialOAuth2Token
    ):
        lock = asyncio.Lock()
        mock_rest = mock.Mock(authorize_client_credentials_token=mock.AsyncMock(side_effect=[mock_token]))

        with mock.patch.object(asyncio, "Lock", return_value=lock):
            strategy = rest.ClientCredentialsStrategy(client=6512312, client_secret="453123123")

        async with lock:
            tokens_gather = asyncio.gather(
                strategy.acquire(mock_rest), strategy.acquire(mock_rest), strategy.acquire(mock_rest)
            )

        results = await tokens_gather

        mock_rest.authorize_client_credentials_token.assert_awaited_once_with(
            client=6512312, client_secret="453123123", scopes=("applications.commands.update", "identify")
        )
        assert results == ["Bearer okokok.fofofo.ddd", "Bearer okokok.fofofo.ddd", "Bearer okokok.fofofo.ddd"]

    @pytest.mark.asyncio
    async def test_acquire_after_invalidation(self, mock_token: applications.PartialOAuth2Token):
        mock_old_token = mock.Mock(
            applications.PartialOAuth2Token,
            expires_in=datetime.timedelta(weeks=1),
            token_type=applications.TokenType.BEARER,
            access_token="okokok.fofdsasdasdofo.ddd",
        )
        mock_rest = mock.Mock(authorize_client_credentials_token=mock.AsyncMock(return_value=mock_token))
        strategy = rest.ClientCredentialsStrategy(client=123, client_secret="123456")
        token = await strategy.acquire(
            mock.Mock(authorize_client_credentials_token=mock.AsyncMock(return_value=mock_old_token))
        )

        strategy.invalidate(token)
        new_token = await strategy.acquire(mock_rest)

        mock_rest.authorize_client_credentials_token.assert_awaited_once_with(
            client=123, client_secret="123456", scopes=("applications.commands.update", "identify")
        )
        assert new_token != token
        assert new_token == "Bearer okokok.fofofo.ddd"

    @pytest.mark.asyncio
    async def test_acquire_uses_newly_cached_token_after_acquiring_lock(self):
        class MockLock:
            def __init__(self, strategy: rest.ClientCredentialsStrategy):
                self._strategy = strategy

            async def __aenter__(self):
                self._strategy._token = "abc.abc.abc"
                return self

            async def __aexit__(self, exc_type, exc_val, exc_tb):
                return

        mock_rest = mock.AsyncMock()
        strategy = rest.ClientCredentialsStrategy(client=65123, client_secret="12354")
        strategy._lock = MockLock(strategy)
        strategy._token = None
        strategy._expire_at = time.monotonic() + 500

        result = await strategy.acquire(mock_rest)

        assert result == "abc.abc.abc"

        mock_rest.authorize_client_credentials_token.assert_not_called()

    @pytest.mark.asyncio
    async def test_acquire_caches_client_http_response_error(self):
        mock_rest = mock.AsyncMock()
        error = errors.ClientHTTPResponseError(
            url="okokok", status=42, headers={}, raw_body=b"ok", message="OK", code=34123
        )
        mock_rest.authorize_client_credentials_token.side_effect = error
        strategy = rest.ClientCredentialsStrategy(client=65123, client_secret="12354")

        with pytest.raises(errors.ClientHTTPResponseError):
            await strategy.acquire(mock_rest)

        with pytest.raises(errors.ClientHTTPResponseError):
            await strategy.acquire(mock_rest)

        mock_rest.authorize_client_credentials_token.assert_awaited_once_with(
            client=65123, client_secret="12354", scopes=("applications.commands.update", "identify")
        )

    def test_invalidate_when_token_is_not_stored_token(self):
        strategy = rest.ClientCredentialsStrategy(client=65123, client_secret="12354")
        strategy._expire_at = 10.0
        strategy._token = "token"

        strategy.invalidate("tokena")

        assert strategy._expire_at == 10.0
        assert strategy._token == "token"

    def test_invalidate_when_no_token_specified(self):
        strategy = rest.ClientCredentialsStrategy(client=65123, client_secret="12354")
        strategy._expire_at = 10.0
        strategy._token = "token"

        strategy.invalidate(None)

        assert strategy._expire_at == 0.0
        assert strategy._token is None

    def test_invalidate_when_token_is_stored_token(self):
        strategy = rest.ClientCredentialsStrategy(client=65123, client_secret="12354")
        strategy._expire_at = 10.0
        strategy._token = "token"

        strategy.invalidate("token")

        assert strategy._expire_at == 0.0
        assert strategy._token is None


###########
# RESTApp #
###########


class TestRESTApp:
    @pytest.fixture
    def rest_app(self) -> rest.RESTApp:
        return hikari_test_helpers.mock_class_namespace(rest.RESTApp, slots_=False)(
            executor=None,
            http_settings=mock.Mock(spec_set=config.HTTPSettings),
            max_rate_limit=float("inf"),
            max_retries=0,
            proxy_settings=mock.Mock(spec_set=config.ProxySettings),
            url="https://some.url",
        )

    def test_executor_property(self, rest_app: rest.RESTApp):
        mock_executor = mock.Mock()
        rest_app._executor = mock_executor
        assert rest_app.executor is mock_executor

    def test_http_settings_property(self, rest_app: rest.RESTApp):
        mock_http_settings = mock.Mock()
        rest_app._http_settings = mock_http_settings
        assert rest_app.http_settings is mock_http_settings

    def test_proxy_settings(self, rest_app: rest.RESTApp):
        mock_proxy_settings = mock.Mock()
        rest_app._proxy_settings = mock_proxy_settings
        assert rest_app.proxy_settings is mock_proxy_settings

    def test_acquire(self, rest_app: rest.RESTApp):
        rest_app._client_session = mock.Mock()
        rest_app._bucket_manager = mock.Mock()

        with (
            mock.patch.object(entity_factory, "EntityFactoryImpl") as mock_entity_factory,
            mock.patch.object(rest, "RESTClientImpl") as mock_client,
        ):
            rest_app.acquire(token="token", token_type="Type")

        mock_client.assert_called_once_with(
            cache=None,
            entity_factory=mock_entity_factory.return_value,
            executor=rest_app._executor,
            http_settings=rest_app._http_settings,
            max_retries=0,
            proxy_settings=rest_app._proxy_settings,
            dumps=rest_app._dumps,
            loads=rest_app._loads,
            token="token",
            token_type="Type",
            rest_url=rest_app._url,
            bucket_manager=rest_app._bucket_manager,
            bucket_manager_owner=False,
            client_session=rest_app._client_session,
            client_session_owner=False,
        )

        rest_provider = mock_entity_factory.call_args_list[0][0][0]
        assert rest_provider.entity_factory is mock_entity_factory.return_value
        assert rest_provider.rest is mock_client.return_value
        assert rest_provider.executor is rest_app._executor

    def test_acquire_defaults_to_bearer_for_a_string_token(self, rest_app: rest.RESTApp):
        rest_app._client_session = mock.Mock()
        rest_app._bucket_manager = mock.Mock()

        with (
            mock.patch.object(entity_factory, "EntityFactoryImpl") as mock_entity_factory,
            mock.patch.object(rest, "RESTClientImpl") as mock_client,
        ):
            rest_app.acquire(token="token")

        mock_client.assert_called_once_with(
            cache=None,
            entity_factory=mock_entity_factory.return_value,
            executor=rest_app._executor,
            http_settings=rest_app._http_settings,
            max_retries=0,
            proxy_settings=rest_app._proxy_settings,
            dumps=rest_app._dumps,
            loads=rest_app._loads,
            token="token",
            token_type=applications.TokenType.BEARER,
            rest_url=rest_app._url,
            bucket_manager=rest_app._bucket_manager,
            bucket_manager_owner=False,
            client_session=rest_app._client_session,
            client_session_owner=False,
        )

        rest_provider = mock_entity_factory.call_args_list[0][0][0]
        assert rest_provider.entity_factory is mock_entity_factory.return_value
        assert rest_provider.rest is mock_client.return_value
        assert rest_provider.executor is rest_app._executor


##################
# RESTClientImpl #
##################


@pytest.fixture(scope="module")
def rest_client_class() -> typing.Type[rest.RESTClientImpl]:
    return hikari_test_helpers.mock_class_namespace(rest.RESTClientImpl, slots_=False)


@pytest.fixture
def mock_cache() -> cache.MutableCache:
    return mock.Mock()


@pytest.fixture
def rest_client(
    rest_client_class: typing.Type[rest.RESTClientImpl], mock_cache: cache.MutableCache
) -> rest.RESTClientImpl:
    obj = rest_client_class(
        cache=mock_cache,
        http_settings=mock.Mock(spec=config.HTTPSettings),
        max_rate_limit=float("inf"),
        proxy_settings=mock.Mock(spec=config.ProxySettings),
        token="some_token",
        token_type="tYpe",
        max_retries=0,
        rest_url="https://some.where/api/v3",
        executor=mock.Mock(),
        entity_factory=mock.Mock(),
        bucket_manager=mock.Mock(
            acquire_bucket=mock.Mock(return_value=hikari_test_helpers.AsyncContextManagerMock()),
            acquire_authentication=mock.AsyncMock(),
        ),
        client_session=mock.Mock(request=mock.AsyncMock()),
    )
    obj._close_event = mock.Mock()
    return obj


class MockStream:
    def __init__(self, data: str):
        self.open = False
        self.data = data

    async def data_uri(self):
        if not self.open:
            raise RuntimeError("Tried to read off a closed stream")

        return self.data

    async def __aenter__(self):
        self.open = True
        return self

    async def __aexit__(self, exc_type: type[Exception], exc: Exception, exc_tb: typing.Any) -> None:
        self.open = False


class MockFileResource(files.Resource[typing.Any]):
    @property
    def filename(self) -> str:
        return ""

    @property
    def url(self) -> str:
        return ""

    def __init__(self, stream_data: str):
        self._stream = MockStream(data=stream_data)

    def stream(self, executor: concurrent.futures.Executor):
        return self._stream


@pytest.fixture
def file_resource_patch() -> typing.Generator[files.Resource[typing.Any], typing.Any, None]:
    resource = MockFileResource("some data")
    with mock.patch.object(files, "ensure_resource", return_value=resource):
        yield resource


# There is a naming scheme to everything.
# Partial objects have a unique identifier. guild=123, channel=456, user=789 and message=101
# Sub objects, use their Type to identify them further. For example, a guild stage channel would be 45613
# Objects that do not have partial, go in increments of a plural of 3 numbers.
# for example, applications start at 111, the next item would be 222 and so on.


@pytest.fixture
def mock_partial_guild() -> guilds.PartialGuild:
    return guilds.PartialGuild(
        app=mock.Mock(), id=snowflakes.Snowflake(123), icon_hash="partial_guild_icon_hash", name="partial_guild"
    )


def make_guild_text_channel(id: int) -> channels.GuildTextChannel:
    return channels.GuildTextChannel(
        app=mock.Mock(),
        id=snowflakes.Snowflake(id),
        name="guild_text_channel_name",
        type=channels.ChannelType.GUILD_TEXT,
        guild_id=mock.Mock(),  # FIXME: Can this be pulled from the actual fixture?
        parent_id=mock.Mock(),  # FIXME: Can this be pulled from the actual fixture?
        position=0,
        is_nsfw=False,
        permission_overwrites={},
        topic=None,
        last_message_id=None,
        rate_limit_per_user=datetime.timedelta(seconds=10),
        last_pin_timestamp=None,
        default_auto_archive_duration=datetime.timedelta(seconds=10),
    )


@pytest.fixture
def mock_guild_text_channel() -> channels.GuildTextChannel:
    return make_guild_text_channel(4560)


@pytest.fixture
def mock_dm_channel() -> channels.DMChannel:
    return channels.DMChannel(
        app=mock.Mock(),
        id=snowflakes.Snowflake(4561),
        name="dm_channel_name",
        type=channels.ChannelType.DM,
        last_message_id=None,
        recipient=mock.Mock(),
    )


@pytest.fixture
def mock_guild_voice_channel(
    mock_guild_category: channels.GuildCategory, mock_partial_guild: guilds.PartialGuild
) -> channels.GuildVoiceChannel:
    return channels.GuildVoiceChannel(
        app=mock.Mock(),
        id=snowflakes.Snowflake(4562),
        name="guild_voice_channel_name",
        type=channels.ChannelType.GUILD_VOICE,
        guild_id=mock_partial_guild.id,
        parent_id=mock_guild_category.id,
        position=0,
        is_nsfw=False,
        permission_overwrites={},
        bitrate=1,
        region=None,
        user_limit=0,
        video_quality_mode=0,
        last_message_id=None,
    )


@pytest.fixture
def mock_guild_category(mock_partial_guild: guilds.PartialGuild) -> channels.GuildCategory:
    return channels.GuildCategory(
        app=mock.Mock(),
        id=snowflakes.Snowflake(4564),
        name="guild_category_name",
        type=channels.ChannelType.GUILD_CATEGORY,
        guild_id=mock_partial_guild.id,
        parent_id=None,
        position=0,
        is_nsfw=False,
        permission_overwrites={},
    )


@pytest.fixture
def mock_guild_news_channel(
    mock_partial_guild: guilds.PartialGuild, mock_guild_category: channels.GuildCategory
) -> channels.GuildNewsChannel:
    return channels.GuildNewsChannel(
        app=mock.Mock(),
        id=snowflakes.Snowflake(4565),
        name="guild_news_channel_name",
        type=channels.ChannelType.GUILD_NEWS,
        guild_id=mock_partial_guild.id,
        parent_id=mock_guild_category.id,
        position=1,
        is_nsfw=False,
        permission_overwrites={},
        topic="guild_news_channel_topic",
        last_message_id=None,
        last_pin_timestamp=datetime.datetime.fromtimestamp(1),
        default_auto_archive_duration=datetime.timedelta(1),
    )


@pytest.fixture
def mock_guild_public_thread_channel(
    mock_partial_guild: guilds.PartialGuild, mock_guild_text_channel: channels.GuildTextChannel, mock_user: users.User
) -> channels.GuildThreadChannel:
    return channels.GuildThreadChannel(
        app=mock.Mock(),
        id=snowflakes.Snowflake(45611),
        name="guild_public_thread_channel_name",
        type=channels.ChannelType.GUILD_PUBLIC_THREAD,
        guild_id=mock_partial_guild.id,
        parent_id=mock_guild_text_channel.id,
        last_message_id=None,
        last_pin_timestamp=datetime.datetime.fromtimestamp(1),
        rate_limit_per_user=datetime.timedelta(1),
        approximate_message_count=1,
        approximate_member_count=1,
        is_archived=False,
        auto_archive_duration=datetime.timedelta(1),
        archive_timestamp=datetime.datetime.fromtimestamp(10),
        is_locked=True,
        member=None,
        owner_id=mock_user.id,
        thread_created_at=None,
    )


@pytest.fixture
def mock_guild_stage_channel(
    mock_partial_guild: guilds.PartialGuild, mock_guild_category: channels.GuildCategory, mock_user: users.User
) -> channels.GuildStageChannel:
    return channels.GuildStageChannel(
        app=mock.Mock(),
        id=snowflakes.Snowflake(45613),
        name="guild_news_channel_name",
        type=channels.ChannelType.GUILD_STAGE,
        guild_id=mock_partial_guild.id,
        parent_id=mock_guild_category.id,
        position=1,
        is_nsfw=False,
        permission_overwrites={},
        last_message_id=None,
        bitrate=1,
        region=None,
        user_limit=1,
        video_quality_mode=channels.VideoQualityMode.FULL,
    )


def make_user(id: int) -> users.User:
    return users.UserImpl(
        id=snowflakes.Snowflake(id),
        app=mock.Mock(),
        discriminator="0",
        username="user_username",
        global_name="user_global_name",
        avatar_hash="user_avatar_hash",
        banner_hash="user_banner_hash",
        accent_color=None,
        is_bot=False,
        is_system=False,
        flags=users.UserFlag.NONE,
    )


@pytest.fixture
def mock_user() -> users.User:
    return make_user(789)


def make_mock_message(id: int) -> messages.Message:
    return messages.Message(
        id=snowflakes.Snowflake(id),
        app=mock.Mock(),
        channel_id=snowflakes.Snowflake(456),
        guild_id=None,
        author=mock.Mock(),
        member=mock.Mock(),
        content=None,
        timestamp=datetime.datetime.fromtimestamp(6000),
        edited_timestamp=None,
        is_tts=False,
        user_mentions={},
        role_mention_ids=[],
        channel_mentions={},
        mentions_everyone=False,
        attachments=[],
        embeds=[],
        reactions=[],
        is_pinned=False,
        webhook_id=snowflakes.Snowflake(432),
        type=messages.MessageType.DEFAULT,
        activity=None,
        application=None,
        message_reference=None,
        flags=messages.MessageFlag.NONE,
        stickers=[],
        nonce=None,
        referenced_message=None,
        application_id=None,
        components=[],
        thread=None,
        interaction_metadata=None,
    )


@pytest.fixture
def mock_message() -> messages.Message:
    return make_mock_message(101)


def make_partial_webhook(id: int) -> webhooks.PartialWebhook:
    return webhooks.PartialWebhook(
        app=mock.Mock(),
        id=snowflakes.Snowflake(id),
        type=webhooks.WebhookType.APPLICATION,
        name="partial_webhook_name",
        avatar_hash="partial_webhook_avatar_hash",
        application_id=None,
    )


@pytest.fixture
def mock_partial_webhook() -> webhooks.PartialWebhook:
    return make_partial_webhook(112)


@pytest.fixture
def mock_application() -> applications.Application:
    return applications.Application(
        id=snowflakes.Snowflake(111),
        name="application_name",
        description="application_description",
        icon_hash="application_icon_hash",
        app=mock.Mock(),
        is_bot_public=False,
        is_bot_code_grant_required=False,
        owner=mock.Mock(),
        rpc_origins=None,
        flags=applications.ApplicationFlags.EMBEDDED,
        public_key=b"application_key",
        team=None,
        cover_image_hash="application_cover_image_hash",
        terms_of_service_url=None,
        privacy_policy_url=None,
        role_connections_verification_url=None,
        custom_install_url=None,
        tags=[],
        install_parameters=None,
        approximate_guild_count=0,
        integration_types_config={},
    )


@pytest.fixture
def mock_partial_sticker() -> stickers.PartialSticker:
    return stickers.PartialSticker(
        id=snowflakes.Snowflake(222), name="sticker_name", format_type=stickers.StickerFormatType.PNG
    )


def make_invite_with_metadata(code: str) -> invites.InviteWithMetadata:
    return invites.InviteWithMetadata(
        app=mock.Mock(),
        code=code,
        guild=None,
        guild_id=None,
        channel_id=snowflakes.Snowflake(456),
        inviter=None,
        channel=None,
        target_type=invites.TargetType.STREAM,
        target_user=None,
        target_application=None,
        approximate_active_member_count=None,
        approximate_member_count=None,
        expires_at=None,
        uses=1,
        max_uses=None,
        max_age=None,
        is_temporary=False,
        created_at=datetime.datetime.fromtimestamp(0),
    )


@pytest.fixture
def mock_invite_with_metadata() -> invites.InviteWithMetadata:
    return make_invite_with_metadata("invite_with_metadata_name")


def make_partial_role(id: int) -> guilds.PartialRole:
    return guilds.PartialRole(app=mock.Mock(), id=snowflakes.Snowflake(id), name="partial_role_name")


@pytest.fixture
def mock_partial_role() -> guilds.PartialRole:
    return make_partial_role(333)


def make_custom_emoji(id: int) -> emojis.CustomEmoji:
    return emojis.CustomEmoji(id=snowflakes.Snowflake(id), name="custom_emoji_name", is_animated=False)


@pytest.fixture
def mock_custom_emoji() -> emojis.CustomEmoji:
    return make_custom_emoji(4440)


def make_unicode_emoji(emoji: str) -> emojis.UnicodeEmoji:
    return emojis.UnicodeEmoji(emoji)


@pytest.fixture
def mock_unicode_emoji() -> emojis.UnicodeEmoji:
    return make_unicode_emoji("🙂")


def make_permission_overwrite(id: int) -> channels.PermissionOverwrite:
    return channels.PermissionOverwrite(id=snowflakes.Snowflake(id), type=channels.PermissionOverwriteType.MEMBER)


@pytest.fixture
def mock_permission_overwrite() -> channels.PermissionOverwrite:
    return make_permission_overwrite(555)


@pytest.fixture
def mock_partial_command(mock_application: applications.Application) -> commands.PartialCommand:
    return commands.PartialCommand(
        app=mock.Mock(),
        id=snowflakes.Snowflake(666),
        type=commands.CommandType.SLASH,
        application_id=mock_application.id,
        name="partial_command_name",
        default_member_permissions=permissions.Permissions.NONE,
        is_nsfw=False,
        guild_id=None,
        version=snowflakes.Snowflake(1),
        name_localizations={},
        integration_types=[],
        context_types=[],
    )


@pytest.fixture
def mock_partial_interaction(mock_application: applications.Application) -> interactions.PartialInteraction:
    return interactions.PartialInteraction(
        app=mock.Mock(),
        id=snowflakes.Snowflake(777),
        application_id=mock_application.id,
        type=interactions.InteractionType.APPLICATION_COMMAND,
        token="partial_interaction_token",
        version=1,
        context=applications.ApplicationContextType.GUILD,
        authorizing_integration_owners={},
    )


@pytest.fixture
def mock_scheduled_event(mock_partial_guild: guilds.PartialGuild) -> scheduled_events.ScheduledEvent:
    return scheduled_events.ScheduledEvent(
        app=mock.Mock(),
        id=snowflakes.Snowflake(888),
        guild_id=mock_partial_guild.id,
        name="scheduled_event_name",
        description="scheduled_event_description",
        start_time=datetime.datetime.fromtimestamp(1),
        end_time=None,
        privacy_level=scheduled_events.EventPrivacyLevel.GUILD_ONLY,
        status=scheduled_events.ScheduledEventStatus.ACTIVE,
        entity_type=scheduled_events.ScheduledEventType.VOICE,
        creator=None,
        user_count=None,
        image_hash="scheduled_event_image_hash",
    )


class TestStringifyHttpMessage:
<<<<<<< HEAD
    def test_when_body_is_None(self):
=======
    def test_when_body_is_str(self, rest_client):
>>>>>>> 9fb83ab4
        headers = {"HEADER1": "value1", "HEADER2": "value2", "Authorization": "this will never see the light of day"}

<<<<<<< HEAD
    @pytest.mark.parametrize(("body", "expected"), [(bytes("hello :)", "ascii"), "hello :)"), (123, "123")])
    def test_when_body_is_not_None(self, body: int | tuple[str, str], expected: str):
=======
        returned = rest._stringify_http_message(headers, None)

        assert returned == "    HEADER1: value1\n    HEADER2: value2\n    Authorization: **REDACTED TOKEN**"

    def test_when_body_is_not_None(self, rest_client):
>>>>>>> 9fb83ab4
        headers = {"HEADER1": "value1", "HEADER2": "value2", "Authorization": "this will never see the light of day"}

        returned = rest._stringify_http_message(headers, bytes("hello :)", "ascii"))

        assert returned == (
            f"    HEADER1: value1\n    HEADER2: value2\n    Authorization: **REDACTED TOKEN**\n\n    hello :)"
        )


class TestTransformEmojiToUrlFormat:
    @pytest.mark.parametrize(
        ("emoji", "expected_return"),
        [
            (emojis.CustomEmoji(id=snowflakes.Snowflake(123), name="rooYay", is_animated=False), "rooYay:123"),
            ("\N{OK HAND SIGN}", "\N{OK HAND SIGN}"),
            (emojis.UnicodeEmoji("\N{OK HAND SIGN}"), "\N{OK HAND SIGN}"),
        ],
    )
    def test_expected(self, emoji: emojis.Emoji, expected_return: str):
        assert rest._transform_emoji_to_url_format(emoji, undefined.UNDEFINED) == expected_return

    def test_with_id(self):
        assert rest._transform_emoji_to_url_format("rooYay", 123) == "rooYay:123"

    @pytest.mark.parametrize(
        "emoji",
        [
            emojis.CustomEmoji(id=snowflakes.Snowflake(123), name="rooYay", is_animated=False),
            emojis.UnicodeEmoji("\N{OK HAND SIGN}"),
        ],
    )
    def test_when_id_passed_with_emoji_object(self, emoji: emojis.Emoji):
        with pytest.raises(ValueError, match="emoji_id shouldn't be passed when an Emoji object is passed for emoji"):
            rest._transform_emoji_to_url_format(emoji, 123)


class TestRESTClientImpl:
    def test__init__when_max_retries_over_5(self):
        with pytest.raises(ValueError, match="'max_retries' must be below or equal to 5"):
            rest.RESTClientImpl(
                max_retries=10,
                cache=None,
                http_settings=mock.Mock(),
                max_rate_limit=float("inf"),
                proxy_settings=mock.Mock(),
                token=mock.Mock(rest_api.TokenStrategy),
                token_type="ooga booga",
                rest_url=None,
                executor=None,
                entity_factory=mock.Mock(),
            )

    def test__init__when_token_strategy_passed_with_token_type(self):
        with pytest.raises(ValueError, match="Token type should be handled by the token strategy"):
            rest.RESTClientImpl(
                cache=None,
                http_settings=mock.Mock(),
                max_rate_limit=float("inf"),
                proxy_settings=mock.Mock(),
                token=mock.Mock(rest_api.TokenStrategy),
                token_type="ooga booga",
                rest_url=None,
                executor=None,
                entity_factory=mock.Mock(),
            )

    def test__init__when_token_strategy_passed(self):
        mock_strategy = mock.Mock(rest_api.TokenStrategy)
        obj = rest.RESTClientImpl(
            cache=None,
            http_settings=mock.Mock(),
            max_rate_limit=float("inf"),
            proxy_settings=mock.Mock(),
            token=mock_strategy,
            token_type=None,
            rest_url=None,
            executor=None,
            entity_factory=mock.Mock(),
        )

        assert obj._token is mock_strategy
        assert obj._token_type is mock_strategy.token_type

    def test__init__when_token_is_None_sets_token_to_None(self):
        obj = rest.RESTClientImpl(
            cache=None,
            http_settings=mock.Mock(),
            max_rate_limit=float("inf"),
            proxy_settings=mock.Mock(),
            token=None,
            token_type=None,
            rest_url=None,
            executor=None,
            entity_factory=mock.Mock(),
        )
        assert obj._token is None
        assert obj._token_type is None

    def test__init__when_token_and_token_type_is_not_None_generates_token_with_type(self):
        obj = rest.RESTClientImpl(
            cache=None,
            http_settings=mock.Mock(),
            max_rate_limit=float("inf"),
            proxy_settings=mock.Mock(),
            token="some_token",
            token_type="tYpe",
            rest_url=None,
            executor=None,
            entity_factory=mock.Mock(),
        )
        assert obj._token == "Type some_token"
        assert obj._token_type == "Type"

    def test__init__when_token_provided_as_string_without_type(self):
        with pytest.raises(ValueError, match="Token type required when a str is passed for `token`"):
            rest.RESTClientImpl(
                cache=None,
                http_settings=mock.Mock(),
                max_rate_limit=float("inf"),
                proxy_settings=mock.Mock(),
                token="some_token",
                token_type=None,
                rest_url=None,
                executor=None,
                entity_factory=mock.Mock(),
            )

    def test__init__when_rest_url_is_None_generates_url_using_default_url(self):
        obj = rest.RESTClientImpl(
            cache=None,
            http_settings=mock.Mock(),
            max_rate_limit=float("inf"),
            proxy_settings=mock.Mock(),
            token=None,
            token_type=None,
            rest_url=None,
            executor=None,
            entity_factory=mock.Mock(),
        )
        assert obj._rest_url == urls.REST_API_URL

    def test__init__when_rest_url_is_not_None_generates_url_using_given_url(self):
        obj = rest.RESTClientImpl(
            cache=None,
            http_settings=mock.Mock(),
            max_rate_limit=float("inf"),
            proxy_settings=mock.Mock(),
            token=None,
            token_type=None,
            rest_url="https://some.where/api/v2",
            executor=None,
            entity_factory=mock.Mock(),
        )
        assert obj._rest_url == "https://some.where/api/v2"

    def test___enter__(self, rest_client: rest.RESTClientImpl):
        # flake8 gets annoyed if we use "with" here so here's a hacky alternative
        with pytest.raises(TypeError, match=" is async-only, did you mean 'async with'?"):
            rest_client.__enter__()

    def test___exit__(self, rest_client: rest.RESTClientImpl):
        try:
            rest_client.__exit__(None, None, None)
        except AttributeError as exc:
            pytest.fail(exc)

    @pytest.mark.parametrize(("attributes", "expected_result"), [(None, False), (mock.Mock(), True)])
    def test_is_alive_property(
        self, rest_client: rest.RESTClientImpl, attributes: object | None, expected_result: bool
    ):
        with mock.patch.object(rest_client, "_close_event", attributes):
            assert rest_client.is_alive is expected_result

    def test_entity_factory_property(self, rest_client: rest.RESTClientImpl):
        assert rest_client.entity_factory is rest_client._entity_factory

    def test_http_settings_property(self, rest_client: rest.RESTClientImpl):
        mock_http_settings = mock.Mock()

        with mock.patch.object(rest_client, "_http_settings", mock_http_settings):
            assert rest_client.http_settings is mock_http_settings

    def test_proxy_settings_property(self, rest_client: rest.RESTClientImpl):
        mock_proxy_settings = mock.Mock()

        with mock.patch.object(rest_client, "_proxy_settings", mock_proxy_settings):
            assert rest_client.proxy_settings is mock_proxy_settings

    def test_token_type_property(self, rest_client: rest.RESTClientImpl):
        mock_type = mock.Mock()

        with mock.patch.object(rest_client, "_token_type", mock_type):
            assert rest_client.token_type is mock_type

    @pytest.mark.parametrize("client_session_owner", [True, False])
    @pytest.mark.parametrize("bucket_manager_owner", [True, False])
    @pytest.mark.asyncio
    async def test_close(
        self, rest_client: rest.RESTClientImpl, client_session_owner: bool, bucket_manager_owner: bool
    ):
        rest_client._close_event = mock_close_event = mock.Mock()
        rest_client._client_session_owner = client_session_owner
        rest_client._bucket_manager_owner = bucket_manager_owner

        with (
            mock.patch.object(rest_client._client_session, "close", mock.AsyncMock()) as patched__client_session_close,
            mock.patch.object(rest_client, "_bucket_manager") as patched__bucket_manager,
            mock.patch.object(patched__bucket_manager, "close", mock.AsyncMock()) as patched__bucket_manager_close,
        ):
            await rest_client.close()

        mock_close_event.set.assert_called_once_with()
        assert rest_client._close_event is None

        if client_session_owner:
            patched__client_session_close.assert_awaited_once_with()
            assert rest_client._client_session is None
        else:
            patched__client_session_close.assert_not_called()
            assert rest_client._client_session is not None

        if bucket_manager_owner:
            patched__bucket_manager_close.assert_awaited_once_with()
        else:
            patched__bucket_manager.assert_not_called()

    @pytest.mark.parametrize("client_session_owner", [True, False])
    @pytest.mark.parametrize("bucket_manager_owner", [True, False])
    @pytest.mark.asyncio  # Function needs to be executed in a running loop
    async def test_start(
        self, rest_client: rest.RESTClientImpl, client_session_owner: bool, bucket_manager_owner: bool
    ):
        rest_client._client_session = None
        rest_client._close_event = None
        rest_client._bucket_manager = mock.Mock()
        rest_client._client_session_owner = client_session_owner
        rest_client._bucket_manager_owner = bucket_manager_owner

        with (
            mock.patch.object(net, "create_client_session") as create_client_session,
            mock.patch.object(net, "create_tcp_connector") as create_tcp_connector,
            mock.patch.object(asyncio, "Event") as event,
        ):
            rest_client.start()

        assert rest_client._close_event is event.return_value

        if client_session_owner:
            create_tcp_connector.assert_called_once_with(rest_client._http_settings)
            create_client_session.assert_called_once_with(
                connector=create_tcp_connector.return_value,
                connector_owner=True,
                http_settings=rest_client._http_settings,
                raise_for_status=False,
                trust_env=rest_client._proxy_settings.trust_env,
            )
            assert rest_client._client_session is create_client_session.return_value
        else:
            assert rest_client._client_session is None

        if bucket_manager_owner:
            rest_client._bucket_manager.start.assert_called_once_with()
        else:
            rest_client._bucket_manager.start.assert_not_called()

    def test_start_when_active(self, rest_client: rest.RESTClientImpl):
        with mock.patch.object(rest_client, "_close_event"), pytest.raises(errors.ComponentStateConflictError):
            rest_client.start()

    #######################
    # Non-async endpoints #
    #######################

    def test_trigger_typing(self, rest_client: rest.RESTClientImpl, mock_guild_text_channel: channels.GuildTextChannel):
        stub_iterator = mock.Mock()

        with mock.patch.object(special_endpoints, "TypingIndicator", return_value=stub_iterator) as typing_indicator:
            assert rest_client.trigger_typing(mock_guild_text_channel) == stub_iterator

            typing_indicator.assert_called_once_with(
                request_call=rest_client._request,
                channel=mock_guild_text_channel,
                rest_close_event=rest_client._close_event,
            )

    @pytest.mark.parametrize(
        "before",
        [
            datetime.datetime(2020, 7, 23, 7, 18, 11, 554023, tzinfo=datetime.timezone.utc),
            make_user(735757641938108416),
        ],
    )
    def test_fetch_messages_with_before(
        self,
        rest_client: rest.RESTClientImpl,
        mock_guild_text_channel: channels.GuildTextChannel,
        before: datetime.datetime | users.User,
    ):
        stub_iterator = mock.Mock()

        with mock.patch.object(special_endpoints, "MessageIterator", return_value=stub_iterator) as iterator:
            assert rest_client.fetch_messages(mock_guild_text_channel, before=before) == stub_iterator

            iterator.assert_called_once_with(
                entity_factory=rest_client._entity_factory,
                request_call=rest_client._request,
                channel=mock_guild_text_channel,
                direction="before",
                first_id="735757641938108416",
            )

    @pytest.mark.parametrize(
        "after",
        [
            datetime.datetime(2020, 7, 23, 7, 18, 11, 554023, tzinfo=datetime.timezone.utc),
            make_user(735757641938108416),
        ],
    )
    def test_fetch_messages_with_after(
        self,
        rest_client: rest.RESTClientImpl,
        mock_guild_text_channel: channels.GuildTextChannel,
        after: datetime.datetime | users.User,
    ):
        stub_iterator = mock.Mock()

        with mock.patch.object(special_endpoints, "MessageIterator", return_value=stub_iterator) as iterator:
            assert rest_client.fetch_messages(mock_guild_text_channel, after=after) == stub_iterator

            iterator.assert_called_once_with(
                entity_factory=rest_client._entity_factory,
                request_call=rest_client._request,
                channel=mock_guild_text_channel,
                direction="after",
                first_id="735757641938108416",
            )

    @pytest.mark.parametrize(
        "around",
        [
            datetime.datetime(2020, 7, 23, 7, 18, 11, 554023, tzinfo=datetime.timezone.utc),
            make_user(735757641938108416),
        ],
    )
    def test_fetch_messages_with_around(
        self,
        rest_client: rest.RESTClientImpl,
        mock_guild_text_channel: channels.GuildTextChannel,
        around: datetime.datetime | users.User,
    ):
        stub_iterator = mock.Mock()

        with mock.patch.object(special_endpoints, "MessageIterator", return_value=stub_iterator) as iterator:
            assert rest_client.fetch_messages(mock_guild_text_channel, around=around) == stub_iterator

            iterator.assert_called_once_with(
                entity_factory=rest_client._entity_factory,
                request_call=rest_client._request,
                channel=mock_guild_text_channel,
                direction="around",
                first_id="735757641938108416",
            )

    def test_fetch_messages_with_default(
        self, rest_client: rest.RESTClientImpl, mock_guild_text_channel: channels.GuildTextChannel
    ):
        stub_iterator = mock.Mock()

        with mock.patch.object(special_endpoints, "MessageIterator", return_value=stub_iterator) as iterator:
            assert rest_client.fetch_messages(mock_guild_text_channel) == stub_iterator

            iterator.assert_called_once_with(
                entity_factory=rest_client._entity_factory,
                request_call=rest_client._request,
                channel=mock_guild_text_channel,
                direction="before",
                first_id=undefined.UNDEFINED,
            )

    @pytest.mark.parametrize(
        "kwargs",
        [
            {"before": 1234, "after": 1234},
            {"after": 1234, "around": 1234},
            {"before": 1234, "around": 1234},
            {"before": 1234, "after": 1234, "around": 1234},
        ],
    )
    def test_fetch_messages_when_more_than_one_kwarg_passed(
        self,
        rest_client: rest.RESTClientImpl,
        mock_guild_text_channel: channels.GuildTextChannel,
        kwargs: dict[str, int],
    ):
        with pytest.raises(TypeError):
            rest_client.fetch_messages(mock_guild_text_channel, **kwargs)

    def test_fetch_reactions_for_emoji(
        self,
        rest_client: rest.RESTClientImpl,
        mock_guild_text_channel: channels.GuildTextChannel,
        mock_message: messages.Message,
    ):
        stub_iterator = mock.Mock()

        with mock.patch.object(special_endpoints, "ReactorIterator", return_value=stub_iterator) as iterator:
            with mock.patch.object(rest, "_transform_emoji_to_url_format", return_value="rooYay:123"):
                assert (
                    rest_client.fetch_reactions_for_emoji(mock_guild_text_channel, mock_message, "<:rooYay:123>")
                    == stub_iterator
                )

            iterator.assert_called_once_with(
                entity_factory=rest_client._entity_factory,
                request_call=rest_client._request,
                channel=mock_guild_text_channel,
                message=mock_message,
                emoji="rooYay:123",
            )

    def test_fetch_my_guilds_when_start_at_is_undefined(self, rest_client: rest.RESTClientImpl):
        stub_iterator = mock.Mock()

        with mock.patch.object(special_endpoints, "OwnGuildIterator", return_value=stub_iterator) as iterator:
            assert rest_client.fetch_my_guilds() == stub_iterator

            iterator.assert_called_once_with(
                entity_factory=rest_client._entity_factory,
                request_call=rest_client._request,
                newest_first=False,
                first_id="0",
            )

    def test_fetch_my_guilds_when_start_at_is_datetime(self, rest_client: rest.RESTClientImpl):
        stub_iterator = mock.Mock()
        datetime_obj = datetime.datetime(2020, 7, 23, 7, 18, 11, 554023, tzinfo=datetime.timezone.utc)

        with mock.patch.object(special_endpoints, "OwnGuildIterator", return_value=stub_iterator) as iterator:
            assert rest_client.fetch_my_guilds(start_at=datetime_obj) == stub_iterator

            iterator.assert_called_once_with(
                entity_factory=rest_client._entity_factory,
                request_call=rest_client._request,
                newest_first=False,
                first_id="735757641938108416",
            )

    def test_fetch_my_guilds_when_start_at_is_else(
        self, rest_client: rest.RESTClientImpl, mock_partial_guild: guilds.PartialGuild
    ):
        stub_iterator = mock.Mock()

        with mock.patch.object(special_endpoints, "OwnGuildIterator", return_value=stub_iterator) as iterator:
            assert rest_client.fetch_my_guilds(newest_first=True, start_at=mock_partial_guild) == stub_iterator

            iterator.assert_called_once_with(
                entity_factory=rest_client._entity_factory,
                request_call=rest_client._request,
                newest_first=True,
                first_id="123",
            )

    def test_guild_builder(self, rest_client: rest.RESTClientImpl):
        stub_iterator = mock.Mock()

        with mock.patch.object(special_endpoints, "GuildBuilder", return_value=stub_iterator) as iterator:
            assert rest_client.guild_builder("hikari") == stub_iterator

            iterator.assert_called_once_with(
                entity_factory=rest_client._entity_factory,
                executor=rest_client._executor,
                request_call=rest_client._request,
                name="hikari",
            )

    def test_fetch_audit_log_when_before_is_undefined(
        self, rest_client: rest.RESTClientImpl, mock_partial_guild: guilds.PartialGuild
    ):
        stub_iterator = mock.Mock()

        with mock.patch.object(special_endpoints, "AuditLogIterator", return_value=stub_iterator) as iterator:
            assert rest_client.fetch_audit_log(mock_partial_guild) == stub_iterator

            iterator.assert_called_once_with(
                entity_factory=rest_client._entity_factory,
                request_call=rest_client._request,
                guild=mock_partial_guild,
                before=undefined.UNDEFINED,
                user=undefined.UNDEFINED,
                action_type=undefined.UNDEFINED,
            )

    def test_fetch_audit_log_when_before_datetime(
        self, rest_client: rest.RESTClientImpl, mock_partial_guild: guilds.PartialGuild, mock_user: users.User
    ):
        stub_iterator = mock.Mock()
        datetime_obj = datetime.datetime(2020, 7, 23, 7, 18, 11, 554023, tzinfo=datetime.timezone.utc)

        with mock.patch.object(special_endpoints, "AuditLogIterator", return_value=stub_iterator) as iterator:
            returned = rest_client.fetch_audit_log(
                mock_partial_guild,
                user=mock_user,
                before=datetime_obj,
                event_type=audit_logs.AuditLogEventType.GUILD_UPDATE,
            )
            assert returned is stub_iterator

            iterator.assert_called_once_with(
                entity_factory=rest_client._entity_factory,
                request_call=rest_client._request,
                guild=mock_partial_guild,
                before="735757641938108416",
                user=mock_user,
                action_type=audit_logs.AuditLogEventType.GUILD_UPDATE,
            )

    def test_fetch_audit_log_when_before_is_else(
        self, rest_client: rest.RESTClientImpl, mock_partial_guild: guilds.PartialGuild, mock_user: users.User
    ):
        stub_iterator = mock.Mock()

        with mock.patch.object(special_endpoints, "AuditLogIterator", return_value=stub_iterator) as iterator:
            assert rest_client.fetch_audit_log(mock_partial_guild, before=mock_user) == stub_iterator

            iterator.assert_called_once_with(
                entity_factory=rest_client._entity_factory,
                request_call=rest_client._request,
                guild=mock_partial_guild,
                before="789",
                user=undefined.UNDEFINED,
                action_type=undefined.UNDEFINED,
            )

    def test_fetch_public_archived_threads(
        self, rest_client: rest.RESTClientImpl, mock_guild_text_channel: channels.GuildTextChannel
    ):
        mock_datetime = time.utc_datetime()
        with mock.patch.object(special_endpoints, "GuildThreadIterator") as iterator:
            result = rest_client.fetch_public_archived_threads(mock_guild_text_channel, before=mock_datetime)

        assert result is iterator.return_value
        iterator.assert_called_once_with(
            deserialize=rest_client._deserialize_public_thread,
            entity_factory=rest_client.entity_factory,
            request_call=rest_client._request,
            route=routes.GET_PUBLIC_ARCHIVED_THREADS.compile(channel=4560),
            before=mock_datetime.isoformat(),
            before_is_timestamp=True,
        )

    def test_fetch_public_archived_threads_when_before_not_specified(
        self, rest_client: rest.RESTClientImpl, mock_guild_text_channel: channels.GuildTextChannel
    ):
        with mock.patch.object(special_endpoints, "GuildThreadIterator") as iterator:
            result = rest_client.fetch_public_archived_threads(mock_guild_text_channel)

        assert result is iterator.return_value
        iterator.assert_called_once_with(
            deserialize=rest_client._deserialize_public_thread,
            entity_factory=rest_client.entity_factory,
            request_call=rest_client._request,
            route=routes.GET_PUBLIC_ARCHIVED_THREADS.compile(channel=4560),
            before=undefined.UNDEFINED,
            before_is_timestamp=True,
        )

    def test_fetch_private_archived_threads(
        self, rest_client: rest.RESTClientImpl, mock_guild_text_channel: channels.GuildTextChannel
    ):
        mock_datetime = time.utc_datetime()
        with mock.patch.object(special_endpoints, "GuildThreadIterator") as iterator:
            result = rest_client.fetch_private_archived_threads(mock_guild_text_channel, before=mock_datetime)

        assert result is iterator.return_value
        iterator.assert_called_once_with(
            deserialize=rest_client.entity_factory.deserialize_guild_private_thread,
            entity_factory=rest_client.entity_factory,
            request_call=rest_client._request,
            route=routes.GET_PRIVATE_ARCHIVED_THREADS.compile(channel=4560),
            before=mock_datetime.isoformat(),
            before_is_timestamp=True,
        )

    def test_fetch_private_archived_threads_when_before_not_specified(
        self, rest_client: rest.RESTClientImpl, mock_guild_text_channel: channels.GuildTextChannel
    ):
        with mock.patch.object(special_endpoints, "GuildThreadIterator") as iterator:
            result = rest_client.fetch_private_archived_threads(mock_guild_text_channel)

        assert result is iterator.return_value
        iterator.assert_called_once_with(
            deserialize=rest_client.entity_factory.deserialize_guild_private_thread,
            entity_factory=rest_client.entity_factory,
            request_call=rest_client._request,
            route=routes.GET_PRIVATE_ARCHIVED_THREADS.compile(channel=4560),
            before=undefined.UNDEFINED,
            before_is_timestamp=True,
        )

    @pytest.mark.parametrize(
        "before", [datetime.datetime(2022, 2, 28, 10, 58, 30, 987193, tzinfo=datetime.timezone.utc), 947809989634818048]
    )
    def test_fetch_joined_private_archived_threads(
        self,
        rest_client: rest.RESTClientImpl,
        mock_guild_text_channel: channels.GuildTextChannel,
        before: typing.Union[datetime.datetime, snowflakes.Snowflake],
    ):
        with mock.patch.object(special_endpoints, "GuildThreadIterator") as iterator:
            result = rest_client.fetch_joined_private_archived_threads(mock_guild_text_channel, before=before)

        assert result is iterator.return_value
        iterator.assert_called_once_with(
            deserialize=rest_client.entity_factory.deserialize_guild_private_thread,
            entity_factory=rest_client.entity_factory,
            request_call=rest_client._request,
            route=routes.GET_JOINED_PRIVATE_ARCHIVED_THREADS.compile(channel=4560),
            before="947809989634818048",
            before_is_timestamp=False,
        )

    def test_fetch_joined_private_archived_threads_when_before_not_specified(
        self, rest_client: rest.RESTClientImpl, mock_guild_text_channel: channels.GuildTextChannel
    ):
        with mock.patch.object(special_endpoints, "GuildThreadIterator") as iterator:
            result = rest_client.fetch_joined_private_archived_threads(mock_guild_text_channel)

        assert result is iterator.return_value
        iterator.assert_called_once_with(
            deserialize=rest_client.entity_factory.deserialize_guild_private_thread,
            entity_factory=rest_client.entity_factory,
            request_call=rest_client._request,
            route=routes.GET_JOINED_PRIVATE_ARCHIVED_THREADS.compile(channel=4560),
            before=undefined.UNDEFINED,
            before_is_timestamp=False,
        )

    def test_fetch_members(self, rest_client: rest.RESTClientImpl, mock_partial_guild: guilds.PartialGuild):
        stub_iterator = mock.Mock()

        with mock.patch.object(special_endpoints, "MemberIterator", return_value=stub_iterator) as iterator:
            assert rest_client.fetch_members(mock_partial_guild) == stub_iterator

            iterator.assert_called_once_with(
                entity_factory=rest_client._entity_factory, request_call=rest_client._request, guild=mock_partial_guild
            )

    def test_kick_member(self, rest_client: rest.RESTClientImpl):
        mock_kick_user = mock.Mock()
        rest_client.kick_user = mock_kick_user

        result = rest_client.kick_member(123, 5423, reason="oewkwkwk")

        assert result is mock_kick_user.return_value
        mock_kick_user.assert_called_once_with(123, 5423, reason="oewkwkwk")

    def test_ban_member(self, rest_client: rest.RESTClientImpl):
        mock_ban_user = mock.Mock()
        rest_client.ban_user = mock_ban_user

        result = rest_client.ban_member(43123, 54123, delete_message_seconds=518400, reason="wowowowo")

        assert result is mock_ban_user.return_value
        mock_ban_user.assert_called_once_with(43123, 54123, delete_message_seconds=518400, reason="wowowowo")

    def test_unban_member(self, rest_client: rest.RESTClientImpl):
        mock_unban_user = mock.Mock()
        rest_client.unban_user = mock_unban_user

        reason = rest_client.unban_member(123, 321, reason="ayaya")

        assert reason is mock_unban_user.return_value
        mock_unban_user.assert_called_once_with(123, 321, reason="ayaya")

    def test_fetch_bans(self, rest_client: rest.RESTClientImpl, mock_user: users.User):
        with mock.patch.object(special_endpoints, "GuildBanIterator") as iterator_cls:
            iterator = rest_client.fetch_bans(123, newest_first=True, start_at=mock_user)

<<<<<<< HEAD
        iterator_cls.assert_called_once_with(rest_client._entity_factory, rest_client._request, 123, True, "789")
=======
        iterator_cls.assert_called_once_with(
            rest_client._entity_factory, rest_client._request, 187, newest_first=True, first_id="65652342134"
        )
>>>>>>> 9fb83ab4
        assert iterator is iterator_cls.return_value

    def test_fetch_bans_when_datetime_for_start_at(self, rest_client: rest.RESTClientImpl):
        start_at = datetime.datetime(2022, 3, 6, 12, 1, 58, 415625, tzinfo=datetime.timezone.utc)
        with mock.patch.object(special_endpoints, "GuildBanIterator") as iterator_cls:
            iterator = rest_client.fetch_bans(9000, newest_first=True, start_at=start_at)

        iterator_cls.assert_called_once_with(
            rest_client._entity_factory, rest_client._request, 9000, newest_first=True, first_id="950000286338908160"
        )
        assert iterator is iterator_cls.return_value

    def test_fetch_bans_when_start_at_undefined(self, rest_client: rest.RESTClientImpl):
        with mock.patch.object(special_endpoints, "GuildBanIterator") as iterator_cls:
            iterator = rest_client.fetch_bans(8844)

        iterator_cls.assert_called_once_with(
            rest_client._entity_factory,
            rest_client._request,
            8844,
            newest_first=False,
            first_id=str(snowflakes.Snowflake.min()),
        )
        assert iterator is iterator_cls.return_value

    def test_fetch_bans_when_start_at_undefined_and_newest_first(self, rest_client: rest.RESTClientImpl):
        with mock.patch.object(special_endpoints, "GuildBanIterator") as iterator_cls:
            iterator = rest_client.fetch_bans(3848, newest_first=True)

        iterator_cls.assert_called_once_with(
            rest_client._entity_factory,
            rest_client._request,
            3848,
            newest_first=True,
            first_id=str(snowflakes.Snowflake.max()),
        )
        assert iterator is iterator_cls.return_value

    def test_slash_command_builder(self, rest_client: rest.RESTClientImpl):
        result = rest_client.slash_command_builder("a name", "a description")
        assert isinstance(result, special_endpoints.SlashCommandBuilder)

    def test_context_menu_command_command_builder(self, rest_client: rest.RESTClientImpl):
        result = rest_client.context_menu_command_builder(3, "a name")
        assert isinstance(result, special_endpoints.ContextMenuCommandBuilder)
        assert result.type == commands.CommandType.MESSAGE

    def test_build_message_action_row(self, rest_client: rest.RESTClientImpl):
        with mock.patch.object(special_endpoints, "MessageActionRowBuilder") as action_row_builder:
            assert rest_client.build_message_action_row() is action_row_builder.return_value

        action_row_builder.assert_called_once_with()

    def test_build_modal_action_row(self, rest_client: rest.RESTClientImpl):
        with mock.patch.object(special_endpoints, "ModalActionRowBuilder") as action_row_builder:
            assert rest_client.build_modal_action_row() is action_row_builder.return_value

        action_row_builder.assert_called_once_with()

    def test__build_message_payload_with_undefined_args(self, rest_client: rest.RESTClientImpl):
        with mock.patch.object(
            mentions, "generate_allowed_mentions", return_value={"allowed_mentions": 1}
        ) as generate_allowed_mentions:
            body, form = rest_client._build_message_payload()

        assert body == {"allowed_mentions": {"allowed_mentions": 1}}
        assert form is None

        generate_allowed_mentions.assert_called_once_with(
            undefined.UNDEFINED, undefined.UNDEFINED, undefined.UNDEFINED, undefined.UNDEFINED
        )

    @pytest.mark.parametrize("args", [("embeds", "components", "attachments"), ("embed", "component", "attachment")])
    def test__build_message_payload_with_None_args(self, rest_client: rest.RESTClientImpl, args: tuple[str, str, str]):
        kwargs: typing.MutableMapping[str, typing.Any] = {}
        for arg in args:
            kwargs[arg] = None

        with mock.patch.object(
            mentions, "generate_allowed_mentions", return_value={"allowed_mentions": 1}
        ) as generate_allowed_mentions:
            body, form = rest_client._build_message_payload(**kwargs)

        assert body == {"embeds": [], "components": [], "attachments": [], "allowed_mentions": {"allowed_mentions": 1}}
        assert form is None

        generate_allowed_mentions.assert_called_once_with(
            undefined.UNDEFINED, undefined.UNDEFINED, undefined.UNDEFINED, undefined.UNDEFINED
        )

    def test__build_message_payload_with_edit_and_all_mentions_undefined(self, rest_client: rest.RESTClientImpl):
        with mock.patch.object(mentions, "generate_allowed_mentions") as generate_allowed_mentions:
            body, form = rest_client._build_message_payload(edit=True)

        assert body == {}
        assert form is None

        generate_allowed_mentions.assert_not_called()

    def test__build_message_payload_embed_content_syntactic_sugar(self, rest_client: rest.RESTClientImpl):
        embed = mock.Mock(embeds.Embed)

        with (
            mock.patch.object(
                rest_client.entity_factory, "serialize_embed", return_value=({"embed": 1}, [])
            ) as patched_serialize_embed,
            mock.patch.object(
                mentions, "generate_allowed_mentions", return_value={"allowed_mentions": 1}
            ) as generate_allowed_mentions,
        ):
            body, form = rest_client._build_message_payload(content=embed)

        # Returned
        assert body == {"embeds": [{"embed": 1}], "allowed_mentions": {"allowed_mentions": 1}}
        assert form is None

        # Embeds
        patched_serialize_embed.assert_called_once_with(embed)

        # Generate allowed mentions
        generate_allowed_mentions.assert_called_once_with(
            undefined.UNDEFINED, undefined.UNDEFINED, undefined.UNDEFINED, undefined.UNDEFINED
        )

    def test__build_message_payload_attachment_content_syntactic_sugar(self, rest_client: rest.RESTClientImpl):
        attachment = mock.Mock(files.Resource)
        resource_attachment = mock.Mock(filename="attachment.png")

        with (
            mock.patch.object(files, "ensure_resource", return_value=resource_attachment) as ensure_resource,
            mock.patch.object(
                mentions, "generate_allowed_mentions", return_value={"allowed_mentions": 1}
            ) as generate_allowed_mentions,
            mock.patch.object(data_binding, "URLEncodedFormBuilder") as url_encoded_form,
        ):
            body, form = rest_client._build_message_payload(content=attachment)

        # Returned
        assert body == {
            "allowed_mentions": {"allowed_mentions": 1},
            "attachments": [{"id": 0, "filename": "attachment.png"}],
        }
        assert form is url_encoded_form.return_value

        # Attachments
        ensure_resource.assert_called_once_with(attachment)

        # Generate allowed mentions
        generate_allowed_mentions.assert_called_once_with(
            undefined.UNDEFINED, undefined.UNDEFINED, undefined.UNDEFINED, undefined.UNDEFINED
        )

        # Form builder
        url_encoded_form.assert_called_once_with()
        url_encoded_form.return_value.add_resource.assert_called_once_with("files[0]", resource_attachment)

    def test__build_message_payload_with_singular_args(
        self, rest_client: rest.RESTClientImpl, mock_partial_sticker: stickers.PartialSticker
    ):
        attachment = mock.Mock()
        resource_attachment1 = mock.Mock(filename="attachment.png")
        resource_attachment2 = mock.Mock(filename="attachment2.png")
        component = mock.Mock(build=mock.Mock(return_value={"component": 1}))
        embed = mock.Mock()
        embed_attachment = mock.Mock()
        mentions_everyone = mock.Mock()
        mentions_reply = mock.Mock()
        user_mentions = mock.Mock()
        role_mentions = mock.Mock()

        with (
            mock.patch.object(
                rest_client.entity_factory, "serialize_embed", return_value=({"embed": 1}, [embed_attachment])
            ) as patched_serialize_embed,
            mock.patch.object(
                files, "ensure_resource", side_effect=[resource_attachment1, resource_attachment2]
            ) as ensure_resource,
            mock.patch.object(
                mentions, "generate_allowed_mentions", return_value={"allowed_mentions": 1}
            ) as generate_allowed_mentions,
            mock.patch.object(data_binding, "URLEncodedFormBuilder") as url_encoded_form,
        ):
            body, form = rest_client._build_message_payload(
                content=987654321,
                attachment=attachment,
                component=component,
                embed=embed,
                sticker=mock_partial_sticker,
                flags=120,
                tts=True,
                mentions_everyone=mentions_everyone,
                mentions_reply=mentions_reply,
                user_mentions=user_mentions,
                role_mentions=role_mentions,
            )

        # Returned
        assert body == {
            "content": "987654321",
            "tts": True,
            "flags": 120,
            "sticker_ids": ["222"],
            "embeds": [{"embed": 1}],
            "components": [{"component": 1}],
            "attachments": [{"id": 0, "filename": "attachment.png"}, {"id": 1, "filename": "attachment2.png"}],
            "allowed_mentions": {"allowed_mentions": 1},
        }
        assert form is url_encoded_form.return_value

        # Attachments
        assert ensure_resource.call_count == 2
        ensure_resource.assert_has_calls([mock.call(attachment), mock.call(embed_attachment)])

        # Embeds
        patched_serialize_embed.assert_called_once_with(embed)

        # Components
        component.build.assert_called_once_with()

        # Generate allowed mentions
        generate_allowed_mentions.assert_called_once_with(
            mentions_everyone, mentions_reply, user_mentions, role_mentions
        )

        # Form builder
        url_encoded_form.assert_called_once_with()
        assert url_encoded_form.return_value.add_resource.call_count == 2
        url_encoded_form.return_value.add_resource.assert_has_calls(
            [mock.call("files[0]", resource_attachment1), mock.call("files[1]", resource_attachment2)]
        )

    def test__build_message_payload_with_plural_args(
        self, rest_client: rest.RESTClientImpl, mock_partial_sticker: stickers.PartialSticker
    ):
        attachment1 = mock.Mock()
        attachment2 = mock.Mock(messages.Attachment, id=123, filename="attachment123.png")
        resource_attachment1 = mock.Mock(filename="attachment.png")
        resource_attachment2 = mock.Mock(filename="attachment2.png")
        resource_attachment3 = mock.Mock(filename="attachment3.png")
        resource_attachment4 = mock.Mock(filename="attachment4.png")
        resource_attachment5 = mock.Mock(filename="attachment5.png")
        resource_attachment6 = mock.Mock(filename="attachment6.png")
        component1 = mock.Mock(build=mock.Mock(return_value={"component": 1}))
        component2 = mock.Mock(build=mock.Mock(return_value={"component": 2}))
        embed1 = mock.Mock()
        embed2 = mock.Mock()
        embed_attachment1 = mock.Mock()
        embed_attachment2 = mock.Mock()
        embed_attachment3 = mock.Mock()
        embed_attachment4 = mock.Mock()
        mentions_everyone = mock.Mock()
        mentions_reply = mock.Mock()
        user_mentions = mock.Mock()
        role_mentions = mock.Mock()

        serialize_embed_side_effect = [
            ({"embed": 1}, [embed_attachment1, embed_attachment2]),
            ({"embed": 2}, [embed_attachment3, embed_attachment4]),
        ]

        with (
            mock.patch.object(
                rest_client.entity_factory, "serialize_embed", side_effect=serialize_embed_side_effect
            ) as patched_serialize_embed,
            mock.patch.object(
                files,
                "ensure_resource",
                side_effect=[
                    resource_attachment1,
                    resource_attachment2,
                    resource_attachment3,
                    resource_attachment4,
                    resource_attachment5,
                    resource_attachment6,
                ],
            ) as ensure_resource,
            mock.patch.object(
                mentions, "generate_allowed_mentions", return_value={"allowed_mentions": 1}
            ) as generate_allowed_mentions,
            mock.patch.object(data_binding, "URLEncodedFormBuilder") as url_encoded_form,
        ):
            body, form = rest_client._build_message_payload(
                content=987654321,
                attachments=[attachment1, attachment2],
                components=[component1, component2],
                embeds=[embed1, embed2],
                stickers=[54612123, mock_partial_sticker],
                flags=120,
                tts=True,
                mentions_everyone=mentions_everyone,
                mentions_reply=mentions_reply,
                user_mentions=user_mentions,
                role_mentions=role_mentions,
            )

        # Returned
        assert body == {
            "content": "987654321",
            "tts": True,
            "flags": 120,
            "embeds": [{"embed": 1}, {"embed": 2}],
            "components": [{"component": 1}, {"component": 2}],
            "sticker_ids": ["54612123", "222"],
            "attachments": [
                {"id": 0, "filename": "attachment.png"},
                {"id": 1, "filename": "attachment2.png"},
                {"id": 2, "filename": "attachment3.png"},
                {"id": 3, "filename": "attachment4.png"},
                {"id": 4, "filename": "attachment5.png"},
                {"id": 5, "filename": "attachment6.png"},
            ],
            "allowed_mentions": {"allowed_mentions": 1},
        }
        assert form is url_encoded_form.return_value

        # Attachments
        assert ensure_resource.call_count == 6
        ensure_resource.assert_has_calls(
            [
                mock.call(attachment1),
                mock.call(attachment2),
                mock.call(embed_attachment1),
                mock.call(embed_attachment2),
                mock.call(embed_attachment3),
                mock.call(embed_attachment4),
            ]
        )

        # Embeds
        assert patched_serialize_embed.call_count == 2
        patched_serialize_embed.assert_has_calls([mock.call(embed1), mock.call(embed2)])

        # Components
        component1.build.assert_called_once_with()
        component2.build.assert_called_once_with()

        # Generate allowed mentions
        generate_allowed_mentions.assert_called_once_with(
            mentions_everyone, mentions_reply, user_mentions, role_mentions
        )

        # Form builder
        url_encoded_form.assert_called_once_with()
        assert url_encoded_form.return_value.add_resource.call_count == 6
        url_encoded_form.return_value.add_resource.assert_has_calls(
            [
                mock.call("files[0]", resource_attachment1),
                mock.call("files[1]", resource_attachment2),
                mock.call("files[2]", resource_attachment3),
                mock.call("files[3]", resource_attachment4),
                mock.call("files[4]", resource_attachment5),
                mock.call("files[5]", resource_attachment6),
            ]
        )

    def test__build_message_payload_with_edit_and_attachment_object_passed(self, rest_client: rest.RESTClientImpl):
        attachment1 = mock.Mock()
        attachment2 = mock.Mock(messages.Attachment, id=123, filename="attachment123.png")
        resource_attachment1 = mock.Mock(filename="attachment.png")
        resource_attachment2 = mock.Mock(filename="attachment2.png")
        resource_attachment3 = mock.Mock(filename="attachment3.png")
        resource_attachment4 = mock.Mock(filename="attachment4.png")
        resource_attachment5 = mock.Mock(filename="attachment5.png")
        component1 = mock.Mock(build=mock.Mock(return_value={"component": 1}))
        component2 = mock.Mock(build=mock.Mock(return_value={"component": 2}))
        embed1 = mock.Mock()
        embed2 = mock.Mock()
        embed_attachment1 = mock.Mock()
        embed_attachment2 = mock.Mock()
        embed_attachment3 = mock.Mock()
        embed_attachment4 = mock.Mock()

        serialize_embed_side_effect = [
            ({"embed": 1}, [embed_attachment1, embed_attachment2]),
            ({"embed": 2}, [embed_attachment3, embed_attachment4]),
        ]

        with (
            mock.patch.object(rest_client.entity_factory, "serialize_embed", side_effect=serialize_embed_side_effect),
            mock.patch.object(
                files,
                "ensure_resource",
                side_effect=[
                    resource_attachment1,
                    resource_attachment2,
                    resource_attachment3,
                    resource_attachment4,
                    resource_attachment5,
                ],
            ) as ensure_resource,
            mock.patch.object(data_binding, "URLEncodedFormBuilder") as url_encoded_form,
        ):
            body, form = rest_client._build_message_payload(
                content=987654321,
                attachments=[attachment1, attachment2],
                components=[component1, component2],
                embeds=[embed1, embed2],
                flags=120,
                tts=True,
                mentions_everyone=undefined.UNDEFINED,
                mentions_reply=undefined.UNDEFINED,
                user_mentions=undefined.UNDEFINED,
                role_mentions=undefined.UNDEFINED,
                edit=True,
            )

        # Returned
        assert body == {
            "content": "987654321",
            "tts": True,
            "flags": 120,
            "embeds": [{"embed": 1}, {"embed": 2}],
            "components": [{"component": 1}, {"component": 2}],
            "attachments": [
                {"id": 0, "filename": "attachment.png"},
                {"id": 123, "filename": "attachment123.png"},
                {"id": 1, "filename": "attachment2.png"},
                {"id": 2, "filename": "attachment3.png"},
                {"id": 3, "filename": "attachment4.png"},
                {"id": 4, "filename": "attachment5.png"},
            ],
        }
        assert form is url_encoded_form.return_value

        # Attachments
        assert ensure_resource.call_count == 5
        ensure_resource.assert_has_calls(
            [
                mock.call(attachment1),
                mock.call(embed_attachment1),
                mock.call(embed_attachment2),
                mock.call(embed_attachment3),
                mock.call(embed_attachment4),
            ]
        )

        # Form builder
        url_encoded_form.assert_called_once_with()
        assert url_encoded_form.return_value.add_resource.call_count == 5
        url_encoded_form.return_value.add_resource.assert_has_calls(
            [
                mock.call("files[0]", resource_attachment1),
                mock.call("files[1]", resource_attachment2),
                mock.call("files[2]", resource_attachment3),
                mock.call("files[3]", resource_attachment4),
                mock.call("files[4]", resource_attachment5),
            ]
        )

    @pytest.mark.parametrize(
        ("singular_arg", "plural_arg"),
        [("attachment", "attachments"), ("component", "components"), ("embed", "embeds"), ("sticker", "stickers")],
    )
    def test__build_message_payload_when_both_single_and_plural_args_passed(
        self, rest_client: rest.RESTClientImpl, singular_arg: str, plural_arg: str
    ):
        with pytest.raises(
            ValueError, match=rf"You may only specify one of '{singular_arg}' or '{plural_arg}', not both"
        ):
            rest_client._build_message_payload(**{singular_arg: mock.Mock(), plural_arg: mock.Mock()})

    def test_interaction_deferred_builder(self, rest_client: rest.RESTClientImpl):
        result = rest_client.interaction_deferred_builder(5)

        assert result.type == 5
        assert isinstance(result, special_endpoints.InteractionDeferredBuilder)

    def test_interaction_autocomplete_builder(self, rest_client: rest.RESTClientImpl):
        result = rest_client.interaction_autocomplete_builder(
            [special_endpoints.AutocompleteChoiceBuilder(name="name", value="value")]
        )

        assert result.choices == [special_endpoints.AutocompleteChoiceBuilder(name="name", value="value")]

    def test_interaction_message_builder(self, rest_client: rest.RESTClientImpl):
        result = rest_client.interaction_message_builder(4)

        assert result.type == 4
        assert isinstance(result, special_endpoints.InteractionMessageBuilder)

    def test_interaction_modal_builder(self, rest_client: rest.RESTClientImpl):
        result = rest_client.interaction_modal_builder("aaaaa", "custom")

        assert result.type == 9
        assert result.title == "aaaaa"
        assert result.custom_id == "custom"

    def test_fetch_scheduled_event_users(
        self, rest_client: rest.RESTClientImpl, mock_partial_guild: guilds.PartialGuild, mock_user: users.User
    ):
        with mock.patch.object(special_endpoints, "ScheduledEventUserIterator") as iterator_cls:
            iterator = rest_client.fetch_scheduled_event_users(123, 6666655555, newest_first=True, start_at=mock_user)

        iterator_cls.assert_called_once_with(
<<<<<<< HEAD
            rest_client._entity_factory, rest_client._request, True, "789", 123, 6666655555
=======
            rest_client._entity_factory,
            rest_client._request,
            33432234,
            6666655555,
            first_id="65652342134",
            newest_first=True,
>>>>>>> 9fb83ab4
        )
        assert iterator is iterator_cls.return_value

    def test_fetch_scheduled_event_users_when_datetime_for_start_at(self, rest_client: rest.RESTClientImpl):
        start_at = datetime.datetime(2022, 3, 6, 12, 1, 58, 415625, tzinfo=datetime.timezone.utc)
        with mock.patch.object(special_endpoints, "ScheduledEventUserIterator") as iterator_cls:
            iterator = rest_client.fetch_scheduled_event_users(54123, 656324, newest_first=True, start_at=start_at)

        iterator_cls.assert_called_once_with(
            rest_client._entity_factory,
            rest_client._request,
            54123,
            656324,
            newest_first=True,
            first_id="950000286338908160",
        )
        assert iterator is iterator_cls.return_value

    def test_fetch_scheduled_event_users_when_start_at_undefined(self, rest_client: rest.RESTClientImpl):
        with mock.patch.object(special_endpoints, "ScheduledEventUserIterator") as iterator_cls:
            iterator = rest_client.fetch_scheduled_event_users(54563245, 123321123)

        iterator_cls.assert_called_once_with(
            rest_client._entity_factory,
            rest_client._request,
            54563245,
            123321123,
            newest_first=False,
            first_id=str(snowflakes.Snowflake.min()),
        )
        assert iterator is iterator_cls.return_value

    def test_fetch_scheduled_event_users_when_start_at_undefined_and_newest_first(
        self, rest_client: rest.RESTClientImpl
    ):
        with mock.patch.object(special_endpoints, "ScheduledEventUserIterator") as iterator_cls:
            iterator = rest_client.fetch_scheduled_event_users(6423, 65456234, newest_first=True)

        iterator_cls.assert_called_once_with(
            rest_client._entity_factory,
            rest_client._request,
            6423,
            65456234,
            newest_first=True,
            first_id=str(snowflakes.Snowflake.max()),
        )
        assert iterator is iterator_cls.return_value


class ExitException(Exception): ...


@pytest.mark.asyncio
class TestRESTClientImplAsync:
    @pytest.fixture
    def exit_exception(self) -> typing.Type[ExitException]:
        return ExitException

    async def test___aenter__and__aexit__(self, rest_client: rest.RESTClientImpl):
        with (
            mock.patch.object(rest_client, "close", new_callable=mock.AsyncMock) as patched_close,
            mock.patch.object(rest_client, "start") as patched_start,
        ):
            async with rest_client as client:
                assert client is rest_client
                patched_start.assert_called_once()
                patched_close.assert_not_called()

            patched_close.assert_awaited_once_with()

    @hikari_test_helpers.timeout()
    async def test_perform_request_errors_if_both_json_and_form_builder_passed(self, rest_client: rest.RESTClientImpl):
        route = routes.Route("GET", "/something/{channel}/somewhere").compile(channel=123)

        with pytest.raises(ValueError, match="Can only provide one of 'json' or 'form_builder', not both"):
            await rest_client._perform_request(route, json=mock.Mock(), form_builder=mock.Mock())

    @hikari_test_helpers.timeout()
    async def test_perform_request_builds_json_when_passed(
        self, rest_client: rest.RESTClientImpl, exit_exception: typing.Type[ExitException]
    ):
        route = routes.Route("GET", "/something/{channel}/somewhere").compile(channel=123)

        with (
            mock.patch.object(data_binding, "JSONPayload") as patched_json_payload,
            mock.patch.object(rest_client, "_token", None),
            mock.patch.object(rest_client, "_client_session") as patched__client_session,
            mock.patch.object(patched__client_session, "request", side_effect=exit_exception) as patched_request,
            pytest.raises(exit_exception),
        ):
            await rest_client._perform_request(route, json={"some": "data"})

        patched_json_payload.assert_called_once_with({"some": "data"}, dumps=rest_client._dumps)
        _, kwargs = patched_request.call_args_list[0]
        assert kwargs["data"] is patched_json_payload.return_value

    @hikari_test_helpers.timeout()
    async def test_perform_request_builds_form_when_passed(
        self, rest_client: rest.RESTClientImpl, exit_exception: typing.Type[ExitException]
    ):
        route = routes.Route("GET", "/something/{channel}/somewhere").compile(channel=123)
        mock_form = mock.AsyncMock()
        mock_stack = mock.AsyncMock()
        mock_stack.__aenter__ = mock_stack

        with (
            mock.patch.object(contextlib, "AsyncExitStack", return_value=mock_stack) as exit_stack,
            mock.patch.object(rest_client, "_token", None),
            mock.patch.object(rest_client, "_client_session") as patched__client_session,
            mock.patch.object(patched__client_session, "request", side_effect=exit_exception) as patched_request,
        ):
            with pytest.raises(exit_exception):
                await rest_client._perform_request(route, form_builder=mock_form)

        _, kwargs = patched_request.call_args_list[0]
        mock_form.build.assert_awaited_once_with(exit_stack.return_value, executor=rest_client._executor)
        assert kwargs["data"] is mock_form.build.return_value

    @hikari_test_helpers.timeout()
    async def test_perform_request_url_encodes_reason_header(
        self, rest_client: rest.RESTClientImpl, exit_exception: typing.Type[ExitException]
    ):
        route = routes.Route("GET", "/something/{channel}/somewhere").compile(channel=123)

        with (
            mock.patch.object(rest_client, "_client_session") as patched__client_session,
            mock.patch.object(patched__client_session, "request", side_effect=exit_exception) as patched_request,
            pytest.raises(exit_exception),
        ):
            await rest_client._perform_request(route, reason="光のenergyが　大地に降りそそぐ")

        _, kwargs = patched_request.call_args_list[0]
        assert kwargs["headers"][rest._X_AUDIT_LOG_REASON_HEADER] == (
            "%E5%85%89%E3%81%AEenergy%E3%81%8C%E3%80%80%E5%A4%"
            "A7%E5%9C%B0%E3%81%AB%E9%99%8D%E3%82%8A%E3%81%9D%E3%81%9D%E3%81%90"
        )

    @hikari_test_helpers.timeout()
    async def test_perform_request_with_strategy_token(
        self, rest_client: rest.RESTClientImpl, exit_exception: typing.Type[ExitException]
    ):
        route = routes.Route("GET", "/something/{channel}/somewhere").compile(channel=123)

        with (
            mock.patch.object(
                rest_client,
                "_token",
                mock.Mock(rest_api.TokenStrategy, acquire=mock.AsyncMock(return_value="Bearer ok.ok.ok")),
            ),
            mock.patch.object(rest_client, "_client_session") as patched__client_session,
            mock.patch.object(patched__client_session, "request", side_effect=exit_exception) as patched_request,
            pytest.raises(exit_exception),
        ):
            await rest_client._perform_request(route)

        _, kwargs = patched_request.call_args_list[0]
        assert kwargs["headers"][rest._AUTHORIZATION_HEADER] == "Bearer ok.ok.ok"

    @hikari_test_helpers.timeout()
    async def test_perform_request_retries_strategy_once(
        self, rest_client: rest.RESTClientImpl, exit_exception: type[ExitException]
    ):
        class StubResponse:
            status = http.HTTPStatus.UNAUTHORIZED
            content_type = rest._APPLICATION_JSON
            reason = "cause why not"
            headers = {"HEADER": "value"}

            async def read(self):
                return '{"something": null}'

        route = routes.Route("GET", "/something/{channel}/somewhere").compile(channel=123)

        with (
            mock.patch.object(
                rest_client,
                "_token",
                mock.Mock(
                    rest_api.TokenStrategy,
                    acquire=mock.AsyncMock(side_effect=["Bearer ok.ok.ok", "Bearer ok2.ok2.ok2"]),
                ),
            ),
            mock.patch.object(rest_client, "_client_session") as patched__client_session,
            mock.patch.object(
                patched__client_session,
                "request",
                hikari_test_helpers.CopyingAsyncMock(side_effect=[StubResponse(), exit_exception]),
            ) as patched_request,
            pytest.raises(exit_exception),
        ):
            await rest_client._perform_request(route)

        _, kwargs = patched_request.call_args_list[0]
        assert kwargs["headers"][rest._AUTHORIZATION_HEADER] == "Bearer ok.ok.ok"
        _, kwargs = patched_request.call_args_list[1]
        assert kwargs["headers"][rest._AUTHORIZATION_HEADER] == "Bearer ok2.ok2.ok2"

    @hikari_test_helpers.timeout()
    async def test_perform_request_raises_after_re_auth_attempt(
        self, rest_client: rest.RESTClientImpl, exit_exception: typing.Type[ExitException]
    ):
        class StubResponse:
            status = http.HTTPStatus.UNAUTHORIZED
            content_type = rest._APPLICATION_JSON
            reason = "cause why not"
            headers = {"HEADER": "value"}
            real_url = "okokokok"

            async def read(self):
                return '{"something": null}'

            async def json(self):
                return {"something": None}

        route = routes.Route("GET", "/something/{channel}/somewhere").compile(channel=123)

        with (
            mock.patch.object(
                rest_client,
                "_token",
                mock.Mock(
                    rest_api.TokenStrategy,
                    acquire=mock.AsyncMock(side_effect=["Bearer ok.ok.ok", "Bearer ok2.ok2.ok2"]),
                ),
            ),
            mock.patch.object(rest_client, "_client_session") as patched__client_session,
            mock.patch.object(
                patched__client_session,
                "request",
                hikari_test_helpers.CopyingAsyncMock(side_effect=[StubResponse(), StubResponse(), StubResponse()]),
            ) as patched_request,
            pytest.raises(errors.UnauthorizedError),
        ):
            await rest_client._perform_request(route)

        _, kwargs = patched_request.call_args_list[0]
        assert kwargs["headers"][rest._AUTHORIZATION_HEADER] == "Bearer ok.ok.ok"
        _, kwargs = patched_request.call_args_list[1]
        assert kwargs["headers"][rest._AUTHORIZATION_HEADER] == "Bearer ok2.ok2.ok2"

    @hikari_test_helpers.timeout()
    async def test_perform_request_when__token_is_None(
        self, rest_client: rest.RESTClientImpl, exit_exception: typing.Type[ExitException]
    ):
        route = routes.Route("GET", "/something/{channel}/somewhere").compile(channel=123)

        with (
            mock.patch.object(rest_client, "_token", None),
            mock.patch.object(rest_client, "_client_session") as patched__client_session,
            mock.patch.object(patched__client_session, "request", side_effect=exit_exception) as patched_request,
            pytest.raises(exit_exception),
        ):
            await rest_client._perform_request(route)

        _, kwargs = patched_request.call_args_list[0]
        assert rest._AUTHORIZATION_HEADER not in kwargs["headers"]

    @hikari_test_helpers.timeout()
    async def test_perform_request_when__token_is_not_None(
        self, rest_client: rest.RESTClientImpl, exit_exception: typing.Type[ExitException]
    ):
        route = routes.Route("GET", "/something/{channel}/somewhere").compile(channel=123)

        with (
            mock.patch.object(rest_client, "_token", "token"),
            mock.patch.object(rest_client, "_client_session") as patched__client_session,
            mock.patch.object(patched__client_session, "request", side_effect=exit_exception) as patched_request,
            pytest.raises(exit_exception),
        ):
            await rest_client._perform_request(route)

        _, kwargs = patched_request.call_args_list[0]
        assert kwargs["headers"][rest._AUTHORIZATION_HEADER] == "token"

    @hikari_test_helpers.timeout()
    async def test_perform_request_when_no_auth_passed(
        self, rest_client: rest.RESTClientImpl, exit_exception: typing.Type[ExitException]
    ):
        route = routes.Route("GET", "/something/{channel}/somewhere").compile(channel=123)

        with (
            mock.patch.object(rest_client, "_token", "token"),
            mock.patch.object(rest_client, "_client_session") as patched__client_session,
            mock.patch.object(rest_client, "_bucket_manager") as patched__bucket_manager,
            mock.patch.object(patched__client_session, "request", side_effect=exit_exception) as patched_request,
            mock.patch.object(patched__bucket_manager, "acquire_bucket") as patched_acquire_bucket,
            pytest.raises(exit_exception),
        ):
            await rest_client._perform_request(route, auth=None)

        _, kwargs = patched_request.call_args_list[0]
        assert rest._AUTHORIZATION_HEADER not in kwargs["headers"]
        patched_acquire_bucket.assert_called_once_with(route, None)
        # patched_acquire_bucket.return_value.assert_used_once() # FIXME: This is a weird thing because it fails no matter how its fixed. assert_used_once() is also not a function lmao.

    @hikari_test_helpers.timeout()
    async def test_perform_request_when_auth_passed(
        self, rest_client: rest.RESTClientImpl, exit_exception: typing.Type[ExitException]
    ):
        route = routes.Route("GET", "/something/{channel}/somewhere").compile(channel=123)

        with (
            mock.patch.object(rest_client, "_token", "token"),
            mock.patch.object(rest_client, "_client_session") as patched__client_session,
            mock.patch.object(rest_client, "_bucket_manager") as patched__bucket_manager,
            mock.patch.object(patched__client_session, "request", side_effect=exit_exception) as patched_request,
            mock.patch.object(patched__bucket_manager, "acquire_bucket") as patched_acquire_bucket,
            pytest.raises(exit_exception),
        ):
            await rest_client._perform_request(route, auth="ooga booga")

        _, kwargs = patched_request.call_args_list[0]
        assert kwargs["headers"][rest._AUTHORIZATION_HEADER] == "ooga booga"
        patched_acquire_bucket.assert_called_once_with(route, "ooga booga")
        # patched_acquire_bucket.return_value.assert_used_once() # FIXME: This is a weird thing because it fails no matter how its fixed. assert_used_once() is also not a function lmao.

    @hikari_test_helpers.timeout()
    async def test_perform_request_when_response_is_NO_CONTENT(self, rest_client: rest.RESTClientImpl):
        class StubResponse:
            status = http.HTTPStatus.NO_CONTENT
            reason = "cause why not"

        route = routes.Route("GET", "/something/{channel}/somewhere").compile(channel=123)

        with (
            mock.patch.object(rest_client, "_client_session") as patched__client_session,
            mock.patch.object(rest_client, "_parse_ratelimits", new_callable=mock.AsyncMock, return_value=None),
            mock.patch.object(
                patched__client_session, "request", new_callable=mock.AsyncMock, return_value=StubResponse()
            ),
        ):
            assert (await rest_client._perform_request(route)) is None

    @hikari_test_helpers.timeout()
    async def test_perform_request_when_response_is_APPLICATION_JSON(self, rest_client: rest.RESTClientImpl):
        class StubResponse:
            status = http.HTTPStatus.OK
            content_type = rest._APPLICATION_JSON
            reason = "cause why not"
            headers = {"HEADER": "value"}

            async def read(self):
                return '{"something": null}'

        route = routes.Route("GET", "/something/{channel}/somewhere").compile(channel=123)

        with (
            mock.patch.object(rest_client, "_client_session") as patched__client_session,
            mock.patch.object(rest_client, "_parse_ratelimits", new_callable=mock.AsyncMock, return_value=None),
            mock.patch.object(
                patched__client_session, "request", new_callable=mock.AsyncMock, return_value=StubResponse()
            ),
        ):
            assert (await rest_client._perform_request(route)) == {"something": None}

    @hikari_test_helpers.timeout()
    async def test_perform_request_when_response_is_not_JSON(self, rest_client: rest.RESTClientImpl):
        class StubResponse:
            status = http.HTTPStatus.IM_USED
            content_type = "text/html"
            reason = "cause why not"
            real_url = "https://some.url"

        route = routes.Route("GET", "/something/{channel}/somewhere").compile(channel=123)

        with (
            mock.patch.object(rest_client, "_client_session") as patched__client_session,
            mock.patch.object(rest_client, "_parse_ratelimits", new_callable=mock.AsyncMock, return_value=None),
            mock.patch.object(
                patched__client_session, "request", new_callable=mock.AsyncMock, return_value=StubResponse()
            ),
            pytest.raises(errors.HTTPError),
        ):
            await rest_client._perform_request(route)

    @hikari_test_helpers.timeout()
    async def test_perform_request_when_response_unhandled_status(
        self, rest_client: rest.RESTClientImpl, exit_exception: typing.Type[ExitException]
    ):
        class StubResponse:
            status = http.HTTPStatus.NOT_IMPLEMENTED
            content_type = "text/html"
            reason = "cause why not"

        route = routes.Route("GET", "/something/{channel}/somewhere").compile(channel=123)

        with (
            mock.patch.object(rest_client, "_client_session") as patched__client_session,
            mock.patch.object(rest_client, "_parse_ratelimits", new_callable=mock.AsyncMock, return_value=None),
            mock.patch.object(
                patched__client_session, "request", new_callable=mock.AsyncMock, return_value=StubResponse()
            ),
            mock.patch.object(net, "generate_error_response", return_value=exit_exception),
            pytest.raises(exit_exception),
        ):
            await rest_client._perform_request(route)

    @hikari_test_helpers.timeout()
    async def test_perform_request_when_status_in_retry_codes_will_retry_until_exhausted(
        self, rest_client: rest.RESTClientImpl, exit_exception: typing.Type[ExitException]
    ):
        class StubResponse:
            status = http.HTTPStatus.INTERNAL_SERVER_ERROR

        route = routes.Route("GET", "/something/{channel}/somewhere").compile(channel=123)

        with (
            mock.patch.object(rest_client, "_client_session") as patched__client_session,
            mock.patch.object(rest_client, "_parse_ratelimits", new_callable=mock.AsyncMock, return_value=None),
            mock.patch.object(rest_client, "_max_retries", 3),
            mock.patch.object(
                patched__client_session, "request", new_callable=mock.AsyncMock, return_value=StubResponse()
            ) as patched_request,
            mock.patch.object(
                rate_limits,
                "ExponentialBackOff",
                return_value=mock.Mock(__next__=mock.Mock(side_effect=[1, 2, 3, 4, 5])),
            ) as exponential_backoff,
            mock.patch.object(asyncio, "sleep") as asyncio_sleep,
            mock.patch.object(net, "generate_error_response", return_value=exit_exception) as generate_error_response,
            pytest.raises(exit_exception),
        ):
            await rest_client._perform_request(route)

        assert exponential_backoff.return_value.__next__.call_count == 3
        exponential_backoff.assert_called_once_with(maximum=16)
        asyncio_sleep.assert_has_awaits([mock.call(1), mock.call(2), mock.call(3)])
        generate_error_response.assert_called_once_with(patched_request.return_value)

    @hikari_test_helpers.timeout()
    @pytest.mark.parametrize("exception", [asyncio.TimeoutError, aiohttp.ClientConnectionError])
    async def test_perform_request_when_connection_error_will_retry_until_exhausted(
        self, rest_client: rest.RESTClientImpl, exception: typing.Type[ExitException]
    ):
        route = routes.Route("GET", "/something/{channel}/somewhere").compile(channel=123)
        mock_session = mock.AsyncMock(request=mock.AsyncMock(side_effect=exception))

        with (
            mock.patch.object(rest_client, "_client_session", mock_session),
            mock.patch.object(rest_client, "_parse_ratelimits", new_callable=mock.AsyncMock),
            mock.patch.object(rest_client, "_max_retries", 3),
            mock.patch.object(
                rate_limits,
                "ExponentialBackOff",
                return_value=mock.Mock(__next__=mock.Mock(side_effect=[1, 2, 3, 4, 5])),
            ) as exponential_backoff,
            mock.patch.object(asyncio, "sleep") as asyncio_sleep,
            pytest.raises(errors.HTTPError),
        ):
            await rest_client._perform_request(route)

        assert exponential_backoff.return_value.__next__.call_count == 3
        exponential_backoff.assert_called_once_with(maximum=16)
        asyncio_sleep.assert_has_awaits([mock.call(1), mock.call(2), mock.call(3)])

    @pytest.mark.parametrize("enabled", [True, False])
    @hikari_test_helpers.timeout()
    async def test_perform_request_logger(self, rest_client: rest.RESTClientImpl, enabled: bool):
        class StubResponse:
            status = http.HTTPStatus.NO_CONTENT
            headers = {}
            reason = "cause why not"

            async def read(self):
                return None

        route = routes.Route("GET", "/something/{channel}/somewhere").compile(channel=123)

        with (
            mock.patch.object(rest, "_LOGGER", new=mock.Mock(isEnabledFor=mock.Mock(return_value=enabled))) as logger,
            mock.patch.object(rest_client, "_client_session") as patched__client_session,
            mock.patch.object(rest_client, "_parse_ratelimits", new_callable=mock.AsyncMock, return_value=None),
            mock.patch.object(
                patched__client_session, "request", new_callable=mock.AsyncMock, return_value=StubResponse()
            ),
        ):
            await rest_client._perform_request(route)

        if enabled:
            assert logger.log.call_count == 2
        else:
            assert logger.log.call_count == 0

    async def test__parse_ratelimits_when_bucket_provided_updates_rate_limits(self, rest_client: rest.RESTClientImpl):
        class StubResponse:
            status = http.HTTPStatus.OK
            headers = {
                rest._X_RATELIMIT_BUCKET_HEADER: "bucket_header",
                rest._X_RATELIMIT_LIMIT_HEADER: "123456789",
                rest._X_RATELIMIT_REMAINING_HEADER: "987654321",
                rest._X_RATELIMIT_RESET_AFTER_HEADER: "12.2",
            }

        response = StubResponse()
        route = routes.Route("GET", "/something/{channel}/somewhere").compile(channel=123)

        with (
            mock.patch.object(rest_client, "_bucket_manager") as patched__bucket_manager,
            mock.patch.object(patched__bucket_manager, "update_rate_limits") as patched_update_rate_limits,
        ):
            assert await rest_client._parse_ratelimits(route, "auth", response) is None

            patched_update_rate_limits.assert_called_once_with(
                compiled_route=route,
                bucket_header="bucket_header",
                authentication="auth",
                remaining_header=987654321,
                limit_header=123456789,
                reset_after=12.2,
            )

    async def test__parse_ratelimits_when_not_ratelimited(self, rest_client: rest.RESTClientImpl):
        class StubResponse:
            status = http.HTTPStatus.OK
            headers = {}

            json = mock.AsyncMock()

        response = StubResponse()
        route = routes.Route("GET", "/something/{channel}/somewhere").compile(channel=123)

        await rest_client._parse_ratelimits(route, "auth", response)

        response.json.assert_not_called()

    async def test__parse_ratelimits_when_ratelimited(
        self, rest_client: rest.RESTClientImpl, exit_exception: typing.Type[ExitException]
    ):
        class StubResponse:
            status = http.HTTPStatus.TOO_MANY_REQUESTS
            content_type = rest._APPLICATION_JSON
            headers = {}

            async def read(self):
                raise exit_exception

        route = routes.Route("GET", "/something/{channel}/somewhere").compile(channel=123)
        with pytest.raises(exit_exception):
            await rest_client._parse_ratelimits(route, "auth", StubResponse())

    async def test__parse_ratelimits_when_unexpected_content_type(self, rest_client: rest.RESTClientImpl):
        class StubResponse:
            status = http.HTTPStatus.TOO_MANY_REQUESTS
            content_type = "text/html"
            headers = {}
            real_url = "https://some.url"

            async def read(self):
                return "this is not json :)"

        route = routes.Route("GET", "/something/{channel}/somewhere").compile(channel=123)
        with pytest.raises(errors.HTTPResponseError):
            await rest_client._parse_ratelimits(route, "auth", StubResponse())

    async def test__parse_ratelimits_when_global_ratelimit(self, rest_client: rest.RESTClientImpl):
        class StubResponse:
            status = http.HTTPStatus.TOO_MANY_REQUESTS
            content_type = rest._APPLICATION_JSON
            headers = {}
            real_url = "https://some.url"

            async def read(self):
                return '{"global": true, "retry_after": "2"}'

        route = routes.Route("GET", "/something/{channel}/somewhere").compile(channel=123)

        with (
            mock.patch.object(rest_client, "_bucket_manager") as patched__bucket_manager,
            mock.patch.object(patched__bucket_manager, "throttle") as patched_throttle,
        ):
            assert (await rest_client._parse_ratelimits(route, "auth", StubResponse())) == 0

            patched_throttle.assert_called_once_with(2.0)

    async def test__parse_ratelimits_when_remaining_header_under_or_equal_to_0(self, rest_client: rest.RESTClientImpl):
        class StubResponse:
            status = http.HTTPStatus.TOO_MANY_REQUESTS
            content_type = rest._APPLICATION_JSON
            headers = {rest._X_RATELIMIT_REMAINING_HEADER: "0"}
            real_url = "https://some.url"

            async def json(self):
                return {"retry_after": "2", "global": False}

        route = routes.Route("GET", "/something/{channel}/somewhere").compile(channel=123)
        assert await rest_client._parse_ratelimits(route, "some auth", StubResponse()) == 0

    async def test__parse_ratelimits_when_retry_after_is_not_too_long(self, rest_client: rest.RESTClientImpl):
        class StubResponse:
            status = http.HTTPStatus.TOO_MANY_REQUESTS
            content_type = rest._APPLICATION_JSON
            headers = {}
            real_url = "https://some.url"

            async def read(self):
                return '{"retry_after": "0.002"}'

        with (
            mock.patch.object(rest_client, "_bucket_manager") as patched__bucket_manager,
            mock.patch.object(patched__bucket_manager, "max_rate_limit", 10),
        ):
            route = routes.Route("GET", "/something/{channel}/somewhere").compile(channel=123)
            assert await rest_client._parse_ratelimits(route, "some auth", StubResponse()) == 0.002

    async def test__parse_ratelimits_when_retry_after_is_too_long(self, rest_client: rest.RESTClientImpl):
        class StubResponse:
            status = http.HTTPStatus.TOO_MANY_REQUESTS
            content_type = rest._APPLICATION_JSON
            headers = {}
            real_url = "https://some.url"

            async def read(self):
                return '{"retry_after": "4"}'

        route = routes.Route("GET", "/something/{channel}/somewhere").compile(channel=123)

        with (
            mock.patch.object(rest_client, "_bucket_manager") as patched__bucket_manager,
            mock.patch.object(patched__bucket_manager, "max_rate_limit", 3),
            pytest.raises(errors.RateLimitTooLongError),
        ):
            await rest_client._parse_ratelimits(route, "auth", StubResponse())

    #############
    # Endpoints #
    #############

    async def test_fetch_channel(self, rest_client: rest.RESTClientImpl):
        expected_route = routes.GET_CHANNEL.compile(channel=123)
        mock_object = mock.Mock()

        mock_channel = mock.Mock(channels.GuildTextChannel, id=snowflakes.Snowflake(123))

        with (
            mock.patch.object(
                rest_client.entity_factory, "deserialize_channel", return_value=mock_object
            ) as patched_deserialize_channel,
            mock.patch.object(
                rest_client, "_request", mock.AsyncMock(return_value={"payload": "NO"})
            ) as patched__request,
        ):
            assert await rest_client.fetch_channel(mock_channel) == mock_object

            patched__request.assert_awaited_once_with(expected_route)
            patched_deserialize_channel.assert_called_once_with(patched__request.return_value)

    async def test_fetch_channel_with_dm_channel_when_cacheful(
        self, rest_client: rest.RESTClientImpl, mock_cache: cache.MutableCache
    ):
        expected_route = routes.GET_CHANNEL.compile(channel=123)
        mock_object = mock.Mock(spec=channels.DMChannel, type=channels.ChannelType.DM)

        mock_channel = mock.Mock(channels.DMChannel, id=snowflakes.Snowflake(123))

        with (
            mock.patch.object(
                rest_client.entity_factory, "deserialize_channel", return_value=mock_object
            ) as patched_deserialize_channel,
            mock.patch.object(
                rest_client, "_request", mock.AsyncMock(return_value={"payload": "NO"})
            ) as patched__request,
            mock.patch.object(mock_cache, "set_dm_channel_id") as patched_set_dm_channel_id,
        ):
            assert await rest_client.fetch_channel(mock_channel) == mock_object

            patched__request.assert_awaited_once_with(expected_route)
            patched_deserialize_channel.assert_called_once_with(patched__request.return_value)
            patched_set_dm_channel_id.assert_called_once_with(mock_object.recipient.id, mock_object.id)

    async def test_fetch_channel_with_dm_channel_when_cacheless(
        self, rest_client: rest.RESTClientImpl, mock_cache: cache.MutableCache
    ):
        expected_route = routes.GET_CHANNEL.compile(channel=123)
        mock_object = mock.Mock(spec=channels.DMChannel, type=channels.ChannelType.DM)

        mock_channel = mock.Mock(channels.DMChannel, id=snowflakes.Snowflake(123))

        with (
            mock.patch.object(rest_client, "_cache", None),
            mock.patch.object(
                rest_client.entity_factory, "deserialize_channel", return_value=mock_object
            ) as patched_deserialize_channel,
            mock.patch.object(
                rest_client, "_request", mock.AsyncMock(return_value={"payload": "NO"})
            ) as patched__request,
            mock.patch.object(mock_cache, "set_dm_channel_id") as patched_set_dm_channel_id,
        ):
            assert await rest_client.fetch_channel(mock_channel) == mock_object

            patched__request.assert_awaited_once_with(expected_route)
            patched_deserialize_channel.assert_called_once_with(patched__request.return_value)
            patched_set_dm_channel_id.assert_not_called()

    @pytest.mark.parametrize(
        ("emoji", "expected_emoji_id", "expected_emoji_name"),
        [
            (emojis.CustomEmoji(id=snowflakes.Snowflake(989), name="emoji", is_animated=False), 989, None),
            (emojis.UnicodeEmoji("❤️"), None, "❤️"),
            (None, None, None),
        ],
    )
    @pytest.mark.parametrize(
        ("auto_archive_duration", "default_auto_archive_duration"),
        [(12322, 445123), (datetime.timedelta(minutes=12322), datetime.timedelta(minutes=445123)), (12322.0, 445123.1)],
    )
    async def test_edit_channel(
        self,
        rest_client: rest.RESTClientImpl,
        mock_guild_text_channel: channels.GuildTextChannel,
        mock_guild_category: channels.GuildCategory,
        auto_archive_duration: typing.Union[int, datetime.timedelta],
        default_auto_archive_duration: typing.Union[int, float],
        emoji: undefined.UndefinedNoneOr[emojis.Emoji],
        expected_emoji_id: typing.Optional[snowflakes.Snowflake],
        expected_emoji_name: typing.Optional[str],
    ):
        expected_route = routes.PATCH_CHANNEL.compile(channel=4560)
        mock_object = mock.Mock()

        mock_tag = channels.ForumTag(id=snowflakes.Snowflake(0), name="tag", moderated=False, emoji=None)

        with (
            mock.patch.object(rest_client, "_cache", None),
            mock.patch.object(
                rest_client.entity_factory, "deserialize_channel", return_value=mock_object
            ) as patched_deserialize_channel,
            mock.patch.object(
                rest_client.entity_factory,
                "serialize_permission_overwrite",
                return_value={"type": "member", "allow": 1024, "deny": 8192, "id": "1235431"},
            ),
            mock.patch.object(
                rest_client.entity_factory,
                "serialize_forum_tag",
                return_value={"id": 0, "name": "testing", "moderated": True, "emoji_id": None, "emoji_name": None},
            ),
            mock.patch.object(
                rest_client, "_request", mock.AsyncMock(return_value={"payload": "GO"})
            ) as patched__request,
        ):
            expected_json = {
                "name": "new name",
                "position": 1,
                "rtc_region": "ostrich-city",
                "topic": "new topic",
                "nsfw": True,
                "bitrate": 10,
                "video_quality_mode": channels.VideoQualityMode.FULL,
                "user_limit": 100,
                "rate_limit_per_user": 30,
                "parent_id": "4564",
                "permission_overwrites": [{"type": "member", "allow": 1024, "deny": 8192, "id": "1235431"}],
                "default_auto_archive_duration": 445123,
                "default_thread_rate_limit_per_user": 40,
                "default_forum_layout": channels.ForumLayoutType.LIST_VIEW,
                "default_sort_order": channels.ForumSortOrderType.LATEST_ACTIVITY,
                "default_reaction_emoji": {"emoji_id": expected_emoji_id, "emoji_name": expected_emoji_name},
                "available_tags": [
                    {"id": 0, "name": "testing", "moderated": True, "emoji_id": None, "emoji_name": None}
                ],
                "archived": True,
                "locked": False,
                "invitable": True,
                "auto_archive_duration": 12322,
                "flags": channels.ChannelFlag.REQUIRE_TAG,
                "applied_tags": ["0"],
            }

            result = await rest_client.edit_channel(
                mock_guild_text_channel,
                name="new name",
                position=1,
                topic="new topic",
                nsfw=True,
                bitrate=10,
                video_quality_mode=channels.VideoQualityMode.FULL,
                user_limit=100,
                rate_limit_per_user=30,
                permission_overwrites=[
                    channels.PermissionOverwrite(
                        type=channels.PermissionOverwriteType.MEMBER,
                        allow=permissions.Permissions.VIEW_CHANNEL,
                        deny=permissions.Permissions.MANAGE_MESSAGES,
                        id=1235431,
                    )
                ],
                parent_category=mock_guild_category,
                region="ostrich-city",
                reason="some reason :)",
                default_auto_archive_duration=default_auto_archive_duration,
                default_thread_rate_limit_per_user=40,
                default_forum_layout=channels.ForumLayoutType.LIST_VIEW,
                default_sort_order=channels.ForumSortOrderType.LATEST_ACTIVITY,
                available_tags=[channels.ForumTag(name="testing", moderated=True)],
                default_reaction_emoji=emoji,
                archived=True,
                locked=False,
                invitable=True,
                auto_archive_duration=auto_archive_duration,
                flags=channels.ChannelFlag.REQUIRE_TAG,
                applied_tags=[mock_tag],
            )

            assert result == mock_object

            patched__request.assert_awaited_once_with(expected_route, json=expected_json, reason="some reason :)")
            patched_deserialize_channel.assert_called_once_with(patched__request.return_value)

    async def test_edit_channel_without_optionals(self, rest_client: rest.RESTClientImpl):
        expected_route = routes.PATCH_CHANNEL.compile(channel=123)
        mock_object = mock.Mock()

        mock_channel = mock.Mock(channels.GuildTextChannel, id=snowflakes.Snowflake(123))

        with (
            mock.patch.object(
                rest_client.entity_factory, "deserialize_channel", return_value=mock_object
            ) as patched_deserialize_channel,
            mock.patch.object(
                rest_client, "_request", mock.AsyncMock(return_value={"payload": "no"})
            ) as patched__request,
        ):
            assert await rest_client.edit_channel(mock_channel) == mock_object

            patched__request.assert_awaited_once_with(expected_route, json={}, reason=undefined.UNDEFINED)
            patched_deserialize_channel.assert_called_once_with(patched__request.return_value)

    async def test_delete_channel(self, rest_client: rest.RESTClientImpl):
        expected_route = routes.DELETE_CHANNEL.compile(channel=123)

        mock_channel = mock.Mock(channels.GuildTextChannel, id=snowflakes.Snowflake(123))

        with (
            mock.patch.object(rest_client.entity_factory, "deserialize_channel") as patched_deserialize_channel,
            mock.patch.object(
                rest_client, "_request", mock.AsyncMock(return_value={"id": "NNNNN"})
            ) as patched__request,
        ):
            result = await rest_client.delete_channel(mock_channel, reason="Why not :D")

            assert result is patched_deserialize_channel.return_value
            patched_deserialize_channel.assert_called_once_with(patched__request.return_value)
            patched__request.assert_awaited_once_with(expected_route, reason="Why not :D")

    async def test_edit_my_voice_state_when_requesting_to_speak(
        self,
        rest_client: rest.RESTClientImpl,
        mock_partial_guild: guilds.PartialGuild,
        mock_guild_stage_channel: channels.GuildStageChannel,
    ):
        expected_route = routes.PATCH_MY_GUILD_VOICE_STATE.compile(guild=123)
        mock_datetime = mock.Mock(isoformat=mock.Mock(return_value="blamblamblam"))

        with (
            mock.patch.object(time, "utc_datetime", return_value=mock_datetime) as patched_utc_datetime,
            mock.patch.object(rest_client, "_request", new_callable=mock.AsyncMock) as patched__request,
        ):
            result = await rest_client.edit_my_voice_state(
                mock_partial_guild, mock_guild_stage_channel, suppress=True, request_to_speak=True
            )

            patched_utc_datetime.assert_called_once()
            mock_datetime.isoformat.assert_called_once()

        assert result is None
        patched__request.assert_awaited_once_with(
            expected_route, json={"channel_id": "45613", "suppress": True, "request_to_speak_timestamp": "blamblamblam"}
        )

    async def test_edit_my_voice_state_when_revoking_speak_request(
        self,
        rest_client: rest.RESTClientImpl,
        mock_partial_guild: guilds.PartialGuild,
        mock_guild_stage_channel: channels.GuildStageChannel,
    ):
        expected_route = routes.PATCH_MY_GUILD_VOICE_STATE.compile(guild=123)

        with mock.patch.object(rest_client, "_request", new_callable=mock.AsyncMock) as patched__request:
            result = await rest_client.edit_my_voice_state(
                mock_partial_guild, mock_guild_stage_channel, suppress=True, request_to_speak=False
            )

            assert result is None
            patched__request.assert_awaited_once_with(
                expected_route, json={"channel_id": "45613", "suppress": True, "request_to_speak_timestamp": None}
            )

    async def test_edit_my_voice_state_when_providing_datetime_for_request_to_speak(
        self,
        rest_client: rest.RESTClientImpl,
        mock_partial_guild: guilds.PartialGuild,
        mock_guild_stage_channel: channels.GuildStageChannel,
    ):
        expected_route = routes.PATCH_MY_GUILD_VOICE_STATE.compile(guild=123)
        mock_datetime = mock.Mock(spec=datetime.datetime, isoformat=mock.Mock(return_value="blamblamblam2"))

        with mock.patch.object(rest_client, "_request", new_callable=mock.AsyncMock) as patched__request:
            result = await rest_client.edit_my_voice_state(
                mock_partial_guild, mock_guild_stage_channel, suppress=True, request_to_speak=mock_datetime
            )

            assert result is None
            mock_datetime.isoformat.assert_called_once()
            patched__request.assert_awaited_once_with(
                expected_route,
                json={"channel_id": "45613", "suppress": True, "request_to_speak_timestamp": "blamblamblam2"},
            )

    async def test_edit_my_voice_state_without_optional_fields(
        self,
        rest_client: rest.RESTClientImpl,
        mock_partial_guild: guilds.PartialGuild,
        mock_guild_stage_channel: channels.GuildStageChannel,
    ):
        expected_route = routes.PATCH_MY_GUILD_VOICE_STATE.compile(guild=123)

        with mock.patch.object(rest_client, "_request", new_callable=mock.AsyncMock) as patched__request:
            result = await rest_client.edit_my_voice_state(mock_partial_guild, mock_guild_stage_channel)

            assert result is None
            patched__request.assert_awaited_once_with(expected_route, json={"channel_id": "45613"})

    async def test_edit_voice_state(
        self,
        rest_client: rest.RESTClientImpl,
        mock_partial_guild: guilds.PartialGuild,
        mock_guild_stage_channel: channels.GuildStageChannel,
        mock_user: users.User,
    ):
        expected_route = routes.PATCH_GUILD_VOICE_STATE.compile(guild=123, user=789)

        with mock.patch.object(rest_client, "_request", new_callable=mock.AsyncMock) as patched__request:
            result = await rest_client.edit_voice_state(
                mock_partial_guild, mock_guild_stage_channel, mock_user, suppress=True
            )

            assert result is None
            patched__request.assert_awaited_once_with(expected_route, json={"channel_id": "45613", "suppress": True})

    async def test_edit_voice_state_without_optional_arguments(
        self,
        rest_client: rest.RESTClientImpl,
        mock_partial_guild: guilds.PartialGuild,
        mock_guild_stage_channel: channels.GuildStageChannel,
        mock_user: users.User,
    ):
        expected_route = routes.PATCH_GUILD_VOICE_STATE.compile(guild=123, user=789)

        with mock.patch.object(rest_client, "_request", new_callable=mock.AsyncMock) as patched__request:
            result = await rest_client.edit_voice_state(mock_partial_guild, mock_guild_stage_channel, mock_user)

            assert result is None
            patched__request.assert_awaited_once_with(expected_route, json={"channel_id": "45613"})

    async def test_edit_permission_overwrite(
        self, rest_client: rest.RESTClientImpl, mock_guild_text_channel: channels.GuildTextChannel
    ):
        expected_route = routes.PUT_CHANNEL_PERMISSIONS.compile(channel=4560, overwrite=2983)

        expected_json = {"type": 1, "allow": 4, "deny": 1}

        target = mock.Mock(users.PartialUser, id=snowflakes.Snowflake(2983))

        with mock.patch.object(rest_client, "_request", new_callable=mock.AsyncMock) as patched__request:
            await rest_client.edit_permission_overwrite(
                mock_guild_text_channel,
                target,
                target_type=channels.PermissionOverwriteType.MEMBER,
                allow=permissions.Permissions.BAN_MEMBERS,
                deny=permissions.Permissions.CREATE_INSTANT_INVITE,
                reason="cause why not :)",
            )
            patched__request.assert_awaited_once_with(expected_route, json=expected_json, reason="cause why not :)")

    @pytest.mark.parametrize(
        ("target", "expected_type"),
        [
            (mock.Mock(users.UserImpl, id=34895734), channels.PermissionOverwriteType.MEMBER),
            (mock.Mock(guilds.Role, id=34895734), channels.PermissionOverwriteType.ROLE),
            (
                mock.Mock(channels.PermissionOverwrite, id=34895734, type=channels.PermissionOverwriteType.MEMBER),
                channels.PermissionOverwriteType.MEMBER,
            ),
        ],
    )
    async def test_edit_permission_overwrite_when_target_undefined(
        self,
        rest_client: rest.RESTClientImpl,
        mock_guild_text_channel: channels.GuildTextChannel,
        target: mock.Mock,
        expected_type: channels.PermissionOverwriteType,
    ):
        expected_route = routes.PUT_CHANNEL_PERMISSIONS.compile(channel=4560, overwrite=34895734)

        expected_json = {"type": expected_type}

        with mock.patch.object(rest_client, "_request", new_callable=mock.AsyncMock) as patched__request:
            await rest_client.edit_permission_overwrite(mock_guild_text_channel, target)
            patched__request.assert_awaited_once_with(expected_route, json=expected_json, reason=undefined.UNDEFINED)

    async def test_edit_permission_overwrite_when_cant_determine_target_type(self, rest_client: rest.RESTClientImpl):
        mock_channel = mock.Mock(channels.GuildStageChannel, id=snowflakes.Snowflake(123))
        mock_target = mock.Mock(id=snowflakes.Snowflake(456))

        with pytest.raises(TypeError):
            await rest_client.edit_permission_overwrite(mock_channel, mock_target)

    async def test_delete_permission_overwrite(
        self, rest_client: rest.RESTClientImpl, mock_guild_text_channel: channels.GuildTextChannel
    ):
        expected_route = routes.DELETE_CHANNEL_PERMISSIONS.compile(channel=4560, overwrite=23409582)

        mock_target = mock.Mock(users.PartialUser, id=snowflakes.Snowflake(23409582))

        with mock.patch.object(rest_client, "_request", new_callable=mock.AsyncMock) as patched__request:
            await rest_client.delete_permission_overwrite(mock_guild_text_channel, mock_target)
            patched__request.assert_awaited_once_with(expected_route)

    async def test_fetch_channel_invites(
        self, rest_client: rest.RESTClientImpl, mock_guild_text_channel: channels.GuildTextChannel
    ):
        invite1 = make_invite_with_metadata("1111")
        invite2 = make_invite_with_metadata("2222")

        expected_route = routes.GET_CHANNEL_INVITES.compile(channel=4560)

        with (
            mock.patch.object(
                rest_client, "_request", new=mock.AsyncMock(return_value=[{"id": "456"}, {"id": "789"}])
            ) as patched__request,
            mock.patch.object(
                rest_client.entity_factory, "deserialize_invite_with_metadata", side_effect=[invite1, invite2]
            ) as patched_deserialize_invite_with_metadata,
        ):
            assert await rest_client.fetch_channel_invites(mock_guild_text_channel) == [invite1, invite2]
            patched__request.assert_awaited_once_with(expected_route)
            assert patched_deserialize_invite_with_metadata.call_count == 2
            patched_deserialize_invite_with_metadata.assert_has_calls(
                [mock.call({"id": "456"}), mock.call({"id": "789"})]
            )

    async def test_create_invite(
        self,
        rest_client: rest.RESTClientImpl,
        mock_guild_text_channel: channels.GuildTextChannel,
        mock_user: users.User,
        mock_application: applications.Application,
    ):
        expected_route = routes.POST_CHANNEL_INVITES.compile(channel=4560)
        expected_json = {
            "max_age": 60,
            "max_uses": 4,
            "temporary": True,
            "unique": True,
            "target_type": invites.TargetType.STREAM,
            "target_user_id": "789",
            "target_application_id": "111",
        }

        with (
            mock.patch.object(
                rest_client, "_request", new_callable=mock.AsyncMock, return_value={"ID": "NOOOOOOOOPOOOOOOOI!"}
            ) as patched__request,
            mock.patch.object(
                rest_client.entity_factory, "deserialize_invite_with_metadata"
            ) as patched_deserialize_invite_with_metadata,
        ):
            result = await rest_client.create_invite(
                mock_guild_text_channel,
                max_age=datetime.timedelta(minutes=1),
                max_uses=4,
                temporary=True,
                unique=True,
                target_type=invites.TargetType.STREAM,
                target_user=mock_user,
                target_application=mock_application,
                reason="cause why not :)",
            )

            assert result is patched_deserialize_invite_with_metadata.return_value
            patched_deserialize_invite_with_metadata.assert_called_once_with(patched__request.return_value)
            patched__request.assert_awaited_once_with(expected_route, json=expected_json, reason="cause why not :)")

    async def test_fetch_pins(
        self, rest_client: rest.RESTClientImpl, mock_guild_text_channel: channels.GuildTextChannel
    ):
        # FIXME: I probs should have a way to fix this.
        message1 = make_mock_message(456)
        message2 = make_mock_message(789)
        expected_route = routes.GET_CHANNEL_PINS.compile(channel=4560)

        with (
            mock.patch.object(
                rest_client, "_request", new_callable=mock.AsyncMock, return_value=[{"id": "456"}, {"id": "789"}]
            ) as patched__request,
            mock.patch.object(
                rest_client.entity_factory, "deserialize_message", side_effect=[message1, message2]
            ) as patched_deserialize_message,
        ):
            assert await rest_client.fetch_pins(mock_guild_text_channel) == [message1, message2]
            patched__request.assert_awaited_once_with(expected_route)
            assert patched_deserialize_message.call_count == 2
            patched_deserialize_message.assert_has_calls([mock.call({"id": "456"}), mock.call({"id": "789"})])

    async def test_pin_message(
        self,
        rest_client: rest.RESTClientImpl,
        mock_guild_text_channel: channels.GuildTextChannel,
        mock_message: messages.Message,
    ):
        expected_route = routes.PUT_CHANNEL_PINS.compile(channel=4560, message=101)

        with mock.patch.object(rest_client, "_request", new_callable=mock.AsyncMock) as patched__request:
            await rest_client.pin_message(mock_guild_text_channel, mock_message)

            patched__request.assert_awaited_once_with(expected_route)

    async def test_unpin_message(
        self,
        rest_client: rest.RESTClientImpl,
        mock_guild_text_channel: channels.GuildTextChannel,
        mock_message: messages.Message,
    ):
        expected_route = routes.DELETE_CHANNEL_PIN.compile(channel=4560, message=101)

        with mock.patch.object(rest_client, "_request", new_callable=mock.AsyncMock) as patched__request:
            await rest_client.unpin_message(mock_guild_text_channel, mock_message)

            patched__request.assert_awaited_once_with(expected_route)

    async def test_fetch_message(
        self,
        rest_client: rest.RESTClientImpl,
        mock_guild_text_channel: channels.GuildTextChannel,
        mock_message: messages.Message,
    ):
        message_obj = mock.Mock()
<<<<<<< HEAD
        expected_route = routes.GET_CHANNEL_MESSAGE.compile(channel=4560, message=101)
=======
        expected_route = routes.GET_CHANNEL_MESSAGE.compile(channel=123, message=456)
        rest_client._request = mock.AsyncMock(return_value={"id": "456"})
        rest_client._entity_factory.deserialize_message = mock.Mock(return_value=message_obj)

        assert await rest_client.fetch_message(StubModel(123), StubModel(456)) is message_obj
        rest_client._request.assert_awaited_once_with(expected_route)
        rest_client._entity_factory.deserialize_message.assert_called_once_with({"id": "456"})

    async def test_create_message_when_form(self, rest_client: rest.RESTClientImpl):
        attachment_obj = object()
        attachment_obj2 = object()
        component_obj = object()
        component_obj2 = object()
        embed_obj = object()
        embed_obj2 = object()
        poll_obj = object()
        mock_form = mock.Mock()
        mock_body = data_binding.JSONObjectBuilder()
        mock_body.put("testing", "ensure_in_test")
        expected_route = routes.POST_CHANNEL_MESSAGES.compile(channel=123456789)
        rest_client._build_message_payload = mock.Mock(return_value=(mock_body, mock_form))
        rest_client._request = mock.AsyncMock(return_value={"message_id": 123})

        returned = await rest_client.create_message(
            StubModel(123456789),
            content="new content",
            attachment=attachment_obj,
            attachments=[attachment_obj2],
            component=component_obj,
            components=[component_obj2],
            embed=embed_obj,
            embeds=[embed_obj2],
            poll=poll_obj,
            sticker=54234,
            stickers=[564123, 431123],
            tts=True,
            mentions_everyone=False,
            user_mentions=[9876],
            role_mentions=[1234],
            reply=StubModel(987654321),
            reply_must_exist=False,
            flags=54123,
        )
        assert returned is rest_client._entity_factory.deserialize_message.return_value

        rest_client._build_message_payload.assert_called_once_with(
            content="new content",
            attachment=attachment_obj,
            attachments=[attachment_obj2],
            component=component_obj,
            components=[component_obj2],
            embed=embed_obj,
            embeds=[embed_obj2],
            poll=poll_obj,
            sticker=54234,
            stickers=[564123, 431123],
            tts=True,
            mentions_everyone=False,
            mentions_reply=undefined.UNDEFINED,
            user_mentions=[9876],
            role_mentions=[1234],
            flags=54123,
        )
        mock_form.add_field.assert_called_once_with(
            "payload_json",
            b'{"testing":"ensure_in_test","message_reference":{"message_id":"987654321","fail_if_not_exists":false}}',
            content_type="application/json",
        )
        rest_client._request.assert_awaited_once_with(expected_route, form_builder=mock_form)
        rest_client._entity_factory.deserialize_message.assert_called_once_with({"message_id": 123})

    async def test_create_message_when_no_form(self, rest_client):
        attachment_obj = object()
        attachment_obj2 = object()
        component_obj = object()
        component_obj2 = object()
        embed_obj = object()
        embed_obj2 = object()
        mock_body = data_binding.JSONObjectBuilder()
        mock_body.put("testing", "ensure_in_test")
        expected_route = routes.POST_CHANNEL_MESSAGES.compile(channel=123456789)
        rest_client._build_message_payload = mock.Mock(return_value=(mock_body, None))
        rest_client._request = mock.AsyncMock(return_value={"message_id": 123})

        returned = await rest_client.create_message(
            StubModel(123456789),
            content="new content",
            attachment=attachment_obj,
            attachments=[attachment_obj2],
            component=component_obj,
            components=[component_obj2],
            embed=embed_obj,
            embeds=[embed_obj2],
            sticker=543345,
            stickers=[123321, 6572345],
            tts=True,
            mentions_everyone=False,
            user_mentions=[9876],
            role_mentions=[1234],
            reply=StubModel(987654321),
            reply_must_exist=False,
            flags=6643,
        )
        assert returned is rest_client._entity_factory.deserialize_message.return_value

        rest_client._build_message_payload.assert_called_once_with(
            content="new content",
            attachment=attachment_obj,
            attachments=[attachment_obj2],
            component=component_obj,
            components=[component_obj2],
            embed=embed_obj,
            embeds=[embed_obj2],
            poll=undefined.UNDEFINED,
            sticker=543345,
            stickers=[123321, 6572345],
            tts=True,
            mentions_everyone=False,
            mentions_reply=undefined.UNDEFINED,
            user_mentions=[9876],
            role_mentions=[1234],
            flags=6643,
        )
        rest_client._request.assert_awaited_once_with(
            expected_route,
            json={
                "testing": "ensure_in_test",
                "message_reference": {"message_id": "987654321", "fail_if_not_exists": False},
            },
        )
        rest_client._entity_factory.deserialize_message.assert_called_once_with({"message_id": 123})
>>>>>>> 9fb83ab4

        with (
            mock.patch.object(
                rest_client, "_request", new_callable=mock.AsyncMock, return_value={"id": "456"}
            ) as patched__request,
            mock.patch.object(
                rest_client.entity_factory, "deserialize_message", return_value=message_obj
            ) as patched_deserialize_message,
        ):
            assert await rest_client.fetch_message(mock_guild_text_channel, mock_message) is message_obj

            patched__request.assert_awaited_once_with(expected_route)
            patched_deserialize_message.assert_called_once_with({"id": "456"})

    async def test_create_message_when_form(
        self,
        rest_client: rest.RESTClientImpl,
        mock_guild_text_channel: channels.GuildTextChannel,
        mock_message: messages.Message,
    ):
        attachment_obj = mock.Mock()
        attachment_obj2 = mock.Mock()
        component_obj = mock.Mock()
        component_obj2 = mock.Mock()
        embed_obj = mock.Mock()
        embed_obj2 = mock.Mock()
        mock_form = mock.Mock()
        mock_body = data_binding.JSONObjectBuilder()
        mock_body.put("testing", "ensure_in_test")
        expected_route = routes.POST_CHANNEL_MESSAGES.compile(channel=4560)

        with (
            mock.patch.object(
                rest_client, "_request", new_callable=mock.AsyncMock, return_value={"message_id": 987654321}
            ) as patched__request,
            mock.patch.object(rest_client.entity_factory, "deserialize_message") as patched_deserialize_message,
            mock.patch.object(
                rest_client, "_build_message_payload", return_value=(mock_body, mock_form)
            ) as patched__build_message_payload,
        ):
            returned = await rest_client.create_message(
                mock_guild_text_channel,
                content="new content",
                attachment=attachment_obj,
                attachments=[attachment_obj2],
                component=component_obj,
                components=[component_obj2],
                embed=embed_obj,
                embeds=[embed_obj2],
                sticker=54234,
                stickers=[564123, 431123],
                tts=True,
                mentions_everyone=False,
                user_mentions=[9876],
                role_mentions=[1234],
                reply=mock_message,
                reply_must_exist=False,
                flags=54123,
            )
            assert returned is patched_deserialize_message.return_value

            patched__build_message_payload.assert_called_once_with(
                content="new content",
                attachment=attachment_obj,
                attachments=[attachment_obj2],
                component=component_obj,
                components=[component_obj2],
                embed=embed_obj,
                embeds=[embed_obj2],
                sticker=54234,
                stickers=[564123, 431123],
                tts=True,
                mentions_everyone=False,
                mentions_reply=undefined.UNDEFINED,
                user_mentions=[9876],
                role_mentions=[1234],
                flags=54123,
            )
            mock_form.add_field.assert_called_once_with(
                "payload_json",
                b'{"testing":"ensure_in_test","message_reference":{"message_id":"101","fail_if_not_exists":false}}',
                content_type="application/json",
            )
            patched__request.assert_awaited_once_with(expected_route, form_builder=mock_form)
            patched_deserialize_message.assert_called_once_with({"message_id": 987654321})

    async def test_create_message_when_no_form(
        self,
        rest_client: rest.RESTClientImpl,
        mock_guild_text_channel: channels.GuildTextChannel,
        mock_message: messages.Message,
    ):
        attachment_obj = mock.Mock()
        attachment_obj2 = mock.Mock()
        component_obj = mock.Mock()
        component_obj2 = mock.Mock()
        embed_obj = mock.Mock()
        embed_obj2 = mock.Mock()
        mock_body = data_binding.JSONObjectBuilder()
        mock_body.put("testing", "ensure_in_test")
        expected_route = routes.POST_CHANNEL_MESSAGES.compile(channel=4560)

        with (
            mock.patch.object(
                rest_client, "_request", new_callable=mock.AsyncMock, return_value={"message_id": 987654321}
            ) as patched__request,
            mock.patch.object(rest_client.entity_factory, "deserialize_message") as patched_deserialize_message,
            mock.patch.object(
                rest_client, "_build_message_payload", return_value=(mock_body, None)
            ) as patched__build_message_payload,
        ):
            returned = await rest_client.create_message(
                mock_guild_text_channel,
                content="new content",
                attachment=attachment_obj,
                attachments=[attachment_obj2],
                component=component_obj,
                components=[component_obj2],
                embed=embed_obj,
                embeds=[embed_obj2],
                sticker=543345,
                stickers=[123321, 6572345],
                tts=True,
                mentions_everyone=False,
                user_mentions=[9876],
                role_mentions=[1234],
                reply=mock_message,
                reply_must_exist=False,
                flags=6643,
            )
            assert returned is patched_deserialize_message.return_value

            patched__build_message_payload.assert_called_once_with(
                content="new content",
                attachment=attachment_obj,
                attachments=[attachment_obj2],
                component=component_obj,
                components=[component_obj2],
                embed=embed_obj,
                embeds=[embed_obj2],
                sticker=543345,
                stickers=[123321, 6572345],
                tts=True,
                mentions_everyone=False,
                mentions_reply=undefined.UNDEFINED,
                user_mentions=[9876],
                role_mentions=[1234],
                flags=6643,
            )
            patched__request.assert_awaited_once_with(
                expected_route,
                json={
                    "testing": "ensure_in_test",
                    "message_reference": {"message_id": "101", "fail_if_not_exists": False},
                },
            )
            patched_deserialize_message.assert_called_once_with({"message_id": 987654321})

    async def test_crosspost_message(
        self,
        rest_client: rest.RESTClientImpl,
        mock_guild_news_channel: channels.GuildNewsChannel,
        mock_message: messages.Message,
    ):
        expected_route = routes.POST_CHANNEL_CROSSPOST.compile(channel=4565, message=101)

        message = mock.Mock()

        with (
            mock.patch.object(
                rest_client,
                "_request",
                new_callable=mock.AsyncMock,
                return_value={"id": "93939383883", "content": "foobar"},
            ) as patched__request,
            mock.patch.object(
                rest_client.entity_factory, "deserialize_message", return_value=message
            ) as patched_deserialize_message,
        ):
            result = await rest_client.crosspost_message(mock_guild_news_channel, mock_message)

            assert result is message
            patched_deserialize_message.assert_called_once_with({"id": "93939383883", "content": "foobar"})
            patched__request.assert_awaited_once_with(expected_route)

    async def test_edit_message_when_form(
        self,
        rest_client: rest.RESTClientImpl,
        mock_guild_text_channel: channels.GuildTextChannel,
        mock_message: messages.Message,
    ):
        attachment_obj = mock.Mock()
        attachment_obj2 = mock.Mock()
        component_obj = mock.Mock()
        component_obj2 = mock.Mock()
        embed_obj = mock.Mock()
        embed_obj2 = mock.Mock()
        mock_form = mock.Mock()
        mock_body = data_binding.JSONObjectBuilder()
        mock_body.put("testing", "ensure_in_test")
        expected_route = routes.PATCH_CHANNEL_MESSAGE.compile(channel=4560, message=101)

        with (
            mock.patch.object(
                rest_client, "_request", new_callable=mock.AsyncMock, return_value={"message_id": 123}
            ) as patched__request,
            mock.patch.object(rest_client.entity_factory, "deserialize_message") as patched_deserialize_message,
            mock.patch.object(
                rest_client, "_build_message_payload", return_value=(mock_body, mock_form)
            ) as patched__build_message_payload,
        ):
            returned = await rest_client.edit_message(
                mock_guild_text_channel,
                mock_message,
                content="new content",
                attachment=attachment_obj,
                attachments=[attachment_obj2],
                component=component_obj,
                components=[component_obj2],
                embed=embed_obj,
                embeds=[embed_obj2],
                mentions_everyone=False,
                user_mentions=[9876],
                role_mentions=[1234],
                flags=messages.MessageFlag.NONE,
            )
            assert returned is patched_deserialize_message.return_value

            patched__build_message_payload.assert_called_once_with(
                content="new content",
                attachment=attachment_obj,
                attachments=[attachment_obj2],
                component=component_obj,
                components=[component_obj2],
                embed=embed_obj,
                embeds=[embed_obj2],
                flags=messages.MessageFlag.NONE,
                mentions_everyone=False,
                mentions_reply=undefined.UNDEFINED,
                user_mentions=[9876],
                role_mentions=[1234],
                edit=True,
            )
            mock_form.add_field.assert_called_once_with(
                "payload_json", b'{"testing":"ensure_in_test"}', content_type="application/json"
            )
            patched__request.assert_awaited_once_with(expected_route, form_builder=mock_form)
            patched_deserialize_message.assert_called_once_with({"message_id": 123})

    async def test_edit_message_when_no_form(
        self,
        rest_client: rest.RESTClientImpl,
        mock_guild_text_channel: channels.GuildTextChannel,
        mock_message: messages.Message,
    ):
        attachment_obj = mock.Mock()
        attachment_obj2 = mock.Mock()
        component_obj = mock.Mock()
        component_obj2 = mock.Mock()
        embed_obj = mock.Mock()
        embed_obj2 = mock.Mock()
        mock_body = data_binding.JSONObjectBuilder()
        mock_body.put("testing", "ensure_in_test")
        expected_route = routes.PATCH_CHANNEL_MESSAGE.compile(channel=4560, message=101)

        with (
            mock.patch.object(
                rest_client, "_request", new_callable=mock.AsyncMock, return_value={"message_id": 123}
            ) as patched__request,
            mock.patch.object(rest_client.entity_factory, "deserialize_message") as patched_deserialize_message,
            mock.patch.object(
                rest_client, "_build_message_payload", return_value=(mock_body, None)
            ) as patched__build_message_payload,
        ):
            returned = await rest_client.edit_message(
                mock_guild_text_channel,
                mock_message,
                content="new content",
                attachment=attachment_obj,
                attachments=[attachment_obj2],
                component=component_obj,
                components=[component_obj2],
                embed=embed_obj,
                embeds=[embed_obj2],
                mentions_everyone=False,
                user_mentions=[9876],
                role_mentions=[1234],
                flags=messages.MessageFlag.NONE,
            )
            assert returned is patched_deserialize_message.return_value

            patched__build_message_payload.assert_called_once_with(
                content="new content",
                attachment=attachment_obj,
                attachments=[attachment_obj2],
                component=component_obj,
                components=[component_obj2],
                embed=embed_obj,
                embeds=[embed_obj2],
                flags=messages.MessageFlag.NONE,
                mentions_everyone=False,
                mentions_reply=undefined.UNDEFINED,
                user_mentions=[9876],
                role_mentions=[1234],
                edit=True,
            )
            patched__request.assert_awaited_once_with(expected_route, json={"testing": "ensure_in_test"})
            patched_deserialize_message.assert_called_once_with({"message_id": 123})

    async def test_follow_channel(
        self,
        rest_client: rest.RESTClientImpl,
        mock_guild_news_channel: channels.GuildNewsChannel,
        mock_guild_text_channel: channels.GuildTextChannel,
    ):
        expected_route = routes.POST_CHANNEL_FOLLOWERS.compile(channel=4565)

        with (
            mock.patch.object(
                rest_client,
                "_request",
                new_callable=mock.AsyncMock,
                return_value={"channel_id": "929292", "webhook_id": "929383838"},
            ) as patched__request,
            mock.patch.object(
                rest_client.entity_factory, "deserialize_channel_follow"
            ) as patched_deserialize_channel_follow,
        ):
            result = await rest_client.follow_channel(
                mock_guild_news_channel, mock_guild_text_channel, reason="get followed"
            )

            assert result is patched_deserialize_channel_follow.return_value
            patched_deserialize_channel_follow.assert_called_once_with(
                {"channel_id": "929292", "webhook_id": "929383838"}
            )
            patched__request.assert_awaited_once_with(
                expected_route, json={"webhook_channel_id": "4560"}, reason="get followed"
            )

    async def test_delete_message(
        self,
        rest_client: rest.RESTClientImpl,
        mock_guild_text_channel: channels.GuildTextChannel,
        mock_message: messages.Message,
    ):
        expected_route = routes.DELETE_CHANNEL_MESSAGE.compile(channel=4560, message=101)

        with mock.patch.object(rest_client, "_request", new_callable=mock.AsyncMock) as patched__request:
            await rest_client.delete_message(mock_guild_text_channel, mock_message, reason="broke laws")

        patched__request.assert_awaited_once_with(expected_route, reason="broke laws")

    async def test_delete_messages(
        self, rest_client: rest.RESTClientImpl, mock_guild_text_channel: channels.GuildTextChannel
    ):
        expected_route = routes.POST_DELETE_CHANNEL_MESSAGES_BULK.compile(channel=4560)

        messages_list = [make_mock_message(i) for i in range(200)]
        expected_json1 = {"messages": [str(i) for i in range(100)]}
        expected_json2 = {"messages": [str(i) for i in range(100, 200)]}

        with mock.patch.object(rest_client, "_request", new_callable=mock.AsyncMock) as patched__request:
            await rest_client.delete_messages(mock_guild_text_channel, *messages_list, reason="broke laws")

            patched__request.assert_has_awaits(
                [
                    mock.call(expected_route, json=expected_json1, reason="broke laws"),
                    mock.call(expected_route, json=expected_json2, reason="broke laws"),
                ]
            )

    async def test_delete_messages_when_one_message_left_in_chunk_and_delete_message_raises_message_not_found(
        self, rest_client: rest.RESTClientImpl, mock_guild_text_channel: channels.GuildTextChannel
    ):
        messages = [make_mock_message(i) for i in range(101)]
        message = messages[-1]
        expected_json = {"messages": [str(i) for i in range(100)]}

        with (
            mock.patch.object(rest_client, "_request", new_callable=mock.AsyncMock) as patched__request,
            mock.patch.object(
                rest_client,
                "delete_message",
                side_effect=errors.NotFoundError(url="", headers={}, raw_body="", code=10008),
            ) as patched_delete_message,
        ):
            await rest_client.delete_messages(mock_guild_text_channel, *messages, reason="broke laws")

        patched__request.assert_awaited_once_with(
            routes.POST_DELETE_CHANNEL_MESSAGES_BULK.compile(channel=mock_guild_text_channel),
            json=expected_json,
            reason="broke laws",
        )
        patched_delete_message.assert_awaited_once_with(mock_guild_text_channel, message, reason="broke laws")

    async def test_delete_messages_when_one_message_left_in_chunk_and_delete_message_raises_channel_not_found(
        self, rest_client: rest.RESTClientImpl, mock_guild_text_channel: channels.GuildTextChannel
    ):
        messages = [make_mock_message(i) for i in range(101)]
        message = messages[-1]
        expected_json = {"messages": [str(i) for i in range(100)]}

        mock_not_found = errors.NotFoundError(url="", headers={}, raw_body="", code=10003)

        with (
            mock.patch.object(rest_client, "_request", new_callable=mock.AsyncMock) as patched__request,
            mock.patch.object(rest_client, "delete_message", side_effect=mock_not_found) as patched_delete_message,
            pytest.raises(errors.BulkDeleteError) as exc_info,
        ):
            await rest_client.delete_messages(mock_guild_text_channel, *messages, reason="broke laws")

        assert exc_info.value.__cause__ is mock_not_found

        patched__request.assert_awaited_once_with(
            routes.POST_DELETE_CHANNEL_MESSAGES_BULK.compile(channel=mock_guild_text_channel),
            json=expected_json,
            reason="broke laws",
        )
        patched_delete_message.assert_awaited_once_with(mock_guild_text_channel, message, reason="broke laws")

    async def test_delete_messages_when_one_message_left_in_chunk(
        self, rest_client: rest.RESTClientImpl, mock_guild_text_channel: channels.GuildTextChannel
    ):
        messages = [make_mock_message(i) for i in range(101)]
        message = messages[-1]
        expected_json = {"messages": [str(i) for i in range(100)]}

        with mock.patch.object(rest_client, "_request", new_callable=mock.AsyncMock) as patched__request:
            await rest_client.delete_messages(mock_guild_text_channel, *messages, reason="broke laws")

            patched__request.assert_has_awaits(
                [
                    mock.call(
                        routes.POST_DELETE_CHANNEL_MESSAGES_BULK.compile(channel=mock_guild_text_channel),
                        json=expected_json,
                        reason="broke laws",
                    ),
                    mock.call(
                        routes.DELETE_CHANNEL_MESSAGE.compile(channel=mock_guild_text_channel, message=message),
                        reason="broke laws",
                    ),
                ]
            )

    async def test_delete_messages_when_exception(
        self, rest_client: rest.RESTClientImpl, mock_guild_text_channel: channels.GuildTextChannel
    ):
        messages = [make_mock_message(i) for i in range(101)]

        with (
            mock.patch.object(rest_client, "_request", new_callable=mock.AsyncMock, side_effect=Exception),
            pytest.raises(errors.BulkDeleteError),
        ):
            await rest_client.delete_messages(mock_guild_text_channel, *messages, reason="broke laws")

    async def test_delete_messages_with_iterable(
        self, rest_client: rest.RESTClientImpl, mock_guild_text_channel: channels.GuildTextChannel
    ):
        message_list = (make_mock_message(i) for i in range(101))

        message_1 = make_mock_message(444)
        message_2 = make_mock_message(6523)

        with mock.patch.object(rest_client, "_request", new_callable=mock.AsyncMock) as patched__request:
            await rest_client.delete_messages(
                mock_guild_text_channel, message_list, message_1, message_2, reason="broke laws"
            )

            patched__request.assert_has_awaits(
                [
                    mock.call(
                        routes.POST_DELETE_CHANNEL_MESSAGES_BULK.compile(channel=mock_guild_text_channel),
                        json={"messages": [str(i) for i in range(100)]},
                        reason="broke laws",
                    ),
                    mock.call(
                        routes.POST_DELETE_CHANNEL_MESSAGES_BULK.compile(channel=mock_guild_text_channel),
                        json={"messages": ["100", "444", "6523"]},
                        reason="broke laws",
                    ),
                ]
            )

    async def test_delete_messages_with_async_iterable(
        self, rest_client: rest.RESTClientImpl, mock_guild_text_channel: channels.GuildTextChannel
    ):
        iterator = iterators.FlatLazyIterator(make_mock_message(i) for i in range(103))

        with mock.patch.object(rest_client, "_request", new_callable=mock.AsyncMock) as patched__request:
            await rest_client.delete_messages(mock_guild_text_channel, iterator)

            patched__request.assert_has_awaits(
                [
                    mock.call(
                        routes.POST_DELETE_CHANNEL_MESSAGES_BULK.compile(channel=mock_guild_text_channel),
                        json={"messages": [str(i) for i in range(100)]},
                        reason=undefined.UNDEFINED,
                    ),
                    mock.call(
                        routes.POST_DELETE_CHANNEL_MESSAGES_BULK.compile(channel=mock_guild_text_channel),
                        json={"messages": ["100", "101", "102"]},
                        reason=undefined.UNDEFINED,
                    ),
                ]
            )

    async def test_delete_messages_with_async_iterable_and_args(self, rest_client: rest.RESTClientImpl):
        with pytest.raises(TypeError, match=re.escape("Cannot use *args with an async iterable.")):
            await rest_client.delete_messages(54123, iterators.FlatLazyIterator(()), 1, 2)

    async def test_add_reaction(
        self,
        rest_client: rest.RESTClientImpl,
        mock_guild_text_channel: channels.GuildTextChannel,
        mock_message: messages.Message,
    ):
        expected_route = routes.PUT_MY_REACTION.compile(emoji="rooYay:123", channel=4560, message=101)

        with (
            mock.patch.object(rest_client, "_request", new_callable=mock.AsyncMock) as patched__request,
            mock.patch.object(rest, "_transform_emoji_to_url_format", return_value="rooYay:123"),
        ):
            await rest_client.add_reaction(mock_guild_text_channel, mock_message, "<:rooYay:123>")

        patched__request.assert_awaited_once_with(expected_route)

    async def test_delete_my_reaction(
        self,
        rest_client: rest.RESTClientImpl,
        mock_guild_text_channel: channels.GuildTextChannel,
        mock_message: messages.Message,
    ):
        expected_route = routes.DELETE_MY_REACTION.compile(emoji="rooYay:123", channel=4560, message=101)

        with (
            mock.patch.object(rest_client, "_request", new_callable=mock.AsyncMock) as patched__request,
            mock.patch.object(rest, "_transform_emoji_to_url_format", return_value="rooYay:123"),
        ):
            await rest_client.delete_my_reaction(mock_guild_text_channel, mock_message, "<:rooYay:123>")

        patched__request.assert_awaited_once_with(expected_route)

    async def test_delete_all_reactions_for_emoji(
        self,
        rest_client: rest.RESTClientImpl,
        mock_guild_text_channel: channels.GuildTextChannel,
        mock_message: messages.Message,
    ):
        expected_route = routes.DELETE_REACTION_EMOJI.compile(emoji="rooYay:123", channel=4560, message=101)

        with (
            mock.patch.object(rest_client, "_request", new_callable=mock.AsyncMock) as patched__request,
            mock.patch.object(rest, "_transform_emoji_to_url_format", return_value="rooYay:123"),
        ):
            await rest_client.delete_all_reactions_for_emoji(mock_guild_text_channel, mock_message, "<:rooYay:123>")

        patched__request.assert_awaited_once_with(expected_route)

    async def test_delete_reaction(
        self,
        rest_client: rest.RESTClientImpl,
        mock_guild_text_channel: channels.GuildTextChannel,
        mock_user: users.User,
        mock_message: messages.Message,
    ):
        expected_route = routes.DELETE_REACTION_USER.compile(emoji="rooYay:123", channel=4560, message=101, user=789)

        with (
            mock.patch.object(rest_client, "_request", new_callable=mock.AsyncMock) as patched__request,
            mock.patch.object(rest, "_transform_emoji_to_url_format", return_value="rooYay:123"),
        ):
            await rest_client.delete_reaction(mock_guild_text_channel, mock_message, mock_user, "<:rooYay:123>")

        patched__request.assert_awaited_once_with(expected_route)

    async def test_delete_all_reactions(
        self,
        rest_client: rest.RESTClientImpl,
        mock_guild_text_channel: channels.GuildTextChannel,
        mock_message: messages.Message,
    ):
        expected_route = routes.DELETE_ALL_REACTIONS.compile(channel=4560, message=101)

        with mock.patch.object(rest_client, "_request", new_callable=mock.AsyncMock) as patched__request:
            await rest_client.delete_all_reactions(mock_guild_text_channel, mock_message)

            patched__request.assert_awaited_once_with(expected_route)

    async def test_create_webhook(
        self,
        rest_client: rest.RESTClientImpl,
        mock_guild_text_channel: channels.GuildTextChannel,
        file_resource_patch: files.Resource[typing.Any],
    ):
        webhook = mock.Mock(webhooks.PartialWebhook)
        expected_route = routes.POST_CHANNEL_WEBHOOKS.compile(channel=4560)

        expected_json = {"name": "test webhook", "avatar": "some data"}

        with (
            mock.patch.object(
                rest_client, "_request", new_callable=mock.AsyncMock, return_value={"id": "456"}
            ) as patched__request,
            mock.patch.object(
                rest_client.entity_factory, "deserialize_incoming_webhook", return_value=webhook
            ) as patched_deserialize_incoming_webhook,
        ):
            returned = await rest_client.create_webhook(
                mock_guild_text_channel, "test webhook", avatar="someavatar.png", reason="why not"
            )
            assert returned is webhook

            patched__request.assert_awaited_once_with(expected_route, json=expected_json, reason="why not")
            patched_deserialize_incoming_webhook.assert_called_once_with({"id": "456"})

    async def test_create_webhook_without_optionals(
        self,
        rest_client: rest.RESTClientImpl,
        mock_guild_text_channel: channels.GuildTextChannel,
        mock_partial_webhook: webhooks.PartialWebhook,
    ):
        expected_route = routes.POST_CHANNEL_WEBHOOKS.compile(channel=4560)
        expected_json = {"name": "test webhook"}

        with (
            mock.patch.object(
                rest_client, "_request", new_callable=mock.AsyncMock, return_value={"id": "456"}
            ) as patched__request,
            mock.patch.object(
                rest_client.entity_factory, "deserialize_incoming_webhook", return_value=mock_partial_webhook
            ) as patched_deserialize_incoming_webhook,
        ):
            assert await rest_client.create_webhook(mock_guild_text_channel, "test webhook") is mock_partial_webhook
            patched__request.assert_awaited_once_with(expected_route, json=expected_json, reason=undefined.UNDEFINED)
            patched_deserialize_incoming_webhook.assert_called_once_with({"id": "456"})

    async def test_fetch_webhook(self, rest_client: rest.RESTClientImpl, mock_partial_webhook: webhooks.PartialWebhook):
        expected_route = routes.GET_WEBHOOK_WITH_TOKEN.compile(webhook=112, token="token")

        with (
            mock.patch.object(
                rest_client, "_request", new_callable=mock.AsyncMock, return_value={"id": "456"}
            ) as patched__request,
            mock.patch.object(
                rest_client.entity_factory, "deserialize_webhook", return_value=mock_partial_webhook
            ) as patched_deserialize_webhook,
        ):
            assert await rest_client.fetch_webhook(mock_partial_webhook, token="token") is mock_partial_webhook
            patched__request.assert_awaited_once_with(expected_route, auth=None)
            patched_deserialize_webhook.assert_called_once_with({"id": "456"})

    async def test_fetch_webhook_without_token(
        self, rest_client: rest.RESTClientImpl, mock_partial_webhook: webhooks.PartialWebhook
    ):
        expected_route = routes.GET_WEBHOOK.compile(webhook=112)

        with (
            mock.patch.object(
                rest_client, "_request", new_callable=mock.AsyncMock, return_value={"id": "456"}
            ) as patched__request,
            mock.patch.object(
                rest_client.entity_factory, "deserialize_webhook", return_value=mock_partial_webhook
            ) as patched_deserialize_webhook,
        ):
            assert await rest_client.fetch_webhook(mock_partial_webhook) is mock_partial_webhook
            patched__request.assert_awaited_once_with(expected_route, auth=undefined.UNDEFINED)
            patched_deserialize_webhook.assert_called_once_with({"id": "456"})

    async def test_fetch_channel_webhooks(
        self, rest_client: rest.RESTClientImpl, mock_guild_text_channel: channels.GuildTextChannel
    ):
        webhook1 = make_partial_webhook(238947239847)
        webhook2 = make_partial_webhook(218937419827)
        expected_route = routes.GET_CHANNEL_WEBHOOKS.compile(channel=4560)

        with (
            mock.patch.object(
                rest_client, "_request", new_callable=mock.AsyncMock, return_value=[{"id": "456"}, {"id": "789"}]
            ) as patched__request,
            mock.patch.object(
                rest_client.entity_factory, "deserialize_webhook", side_effect=[webhook1, webhook2]
            ) as patched_deserialize_webhook,
        ):
            assert await rest_client.fetch_channel_webhooks(mock_guild_text_channel) == [webhook1, webhook2]
            patched__request.assert_awaited_once_with(expected_route)
            assert patched_deserialize_webhook.call_count == 2
            patched_deserialize_webhook.assert_has_calls([mock.call({"id": "456"}), mock.call({"id": "789"})])

    async def test_fetch_channel_webhooks_ignores_unrecognised_webhook_type(
        self,
        rest_client: rest.RESTClientImpl,
        mock_guild_text_channel: channels.GuildTextChannel,
        mock_partial_webhook: webhooks.PartialWebhook,
    ):
        expected_route = routes.GET_CHANNEL_WEBHOOKS.compile(channel=4560)

        with (
            mock.patch.object(
                rest_client, "_request", new_callable=mock.AsyncMock, return_value=[{"id": "456"}, {"id": "789"}]
            ) as patched__request,
            mock.patch.object(
                rest_client.entity_factory,
                "deserialize_webhook",
                side_effect=[errors.UnrecognisedEntityError("yeet"), mock_partial_webhook],
            ) as patched_deserialize_webhook,
        ):
            assert await rest_client.fetch_channel_webhooks(mock_guild_text_channel) == [mock_partial_webhook]
            patched__request.assert_awaited_once_with(expected_route)
            patched_deserialize_webhook.assert_has_calls([mock.call({"id": "456"}), mock.call({"id": "789"})])

    async def test_fetch_guild_webhooks(self, rest_client: rest.RESTClientImpl):
        webhook1 = make_partial_webhook(456)
        webhook2 = make_partial_webhook(789)

        expected_route = routes.GET_GUILD_WEBHOOKS.compile(guild=123)

        mock_guild = mock.Mock(guilds.PartialGuild, id=snowflakes.Snowflake(123))

        with (
            mock.patch.object(
                rest_client, "_request", new_callable=mock.AsyncMock, return_value=[{"id": "456"}, {"id": "789"}]
            ) as patched__request,
            mock.patch.object(
                rest_client.entity_factory, "deserialize_webhook", side_effect=[webhook1, webhook2]
            ) as patched_deserialize_webhook,
        ):
            assert await rest_client.fetch_guild_webhooks(mock_guild) == [webhook1, webhook2]
            patched__request.assert_awaited_once_with(expected_route)
            assert patched_deserialize_webhook.call_count == 2
            patched_deserialize_webhook.assert_has_calls([mock.call({"id": "456"}), mock.call({"id": "789"})])

    async def test_fetch_guild_webhooks_ignores_unrecognised_webhook_types(
        self, rest_client: rest.RESTClientImpl, mock_partial_webhook: webhooks.PartialWebhook
    ):
        expected_route = routes.GET_GUILD_WEBHOOKS.compile(guild=123)

        mock_guild = mock.Mock(guilds.PartialGuild, id=snowflakes.Snowflake(123))

        with (
            mock.patch.object(
                rest_client, "_request", new_callable=mock.AsyncMock, return_value=[{"id": "456"}, {"id": "789"}]
            ) as patched__request,
            mock.patch.object(
                rest_client.entity_factory,
                "deserialize_webhook",
                side_effect=[errors.UnrecognisedEntityError("meow meow"), mock_partial_webhook],
            ) as patched_deserialize_webhook,
        ):
            assert await rest_client.fetch_guild_webhooks(mock_guild) == [mock_partial_webhook]
            patched__request.assert_awaited_once_with(expected_route)
            patched_deserialize_webhook.assert_has_calls([mock.call({"id": "456"}), mock.call({"id": "789"})])

    async def test_edit_webhook(
        self,
        rest_client: rest.RESTClientImpl,
        mock_guild_text_channel: channels.GuildTextChannel,
        mock_partial_webhook: webhooks.PartialWebhook,
    ):
        expected_route = routes.PATCH_WEBHOOK_WITH_TOKEN.compile(webhook=112, token="token")
        expected_json = {"name": "some other name", "channel": "4560", "avatar": None}

        with (
            mock.patch.object(
                rest_client, "_request", new_callable=mock.AsyncMock, return_value={"id": "456"}
            ) as patched__request,
            mock.patch.object(
                rest_client.entity_factory, "deserialize_webhook", return_value=mock_partial_webhook
            ) as patched_deserialize_webhook,
        ):
            returned = await rest_client.edit_webhook(
                mock_partial_webhook,
                token="token",
                name="some other name",
                avatar=None,
                channel=mock_guild_text_channel,
                reason="some smart reason to do this",
            )
            assert returned is mock_partial_webhook

            patched__request.assert_awaited_once_with(
                expected_route, json=expected_json, reason="some smart reason to do this", auth=None
            )
            patched_deserialize_webhook.assert_called_once_with({"id": "456"})

    async def test_edit_webhook_without_token(
        self, rest_client: rest.RESTClientImpl, mock_partial_webhook: webhooks.PartialWebhook
    ):
        expected_route = routes.PATCH_WEBHOOK.compile(webhook=112)
        expected_json = {}

        with (
            mock.patch.object(
                rest_client, "_request", new_callable=mock.AsyncMock, return_value={"id": "456"}
            ) as patched__request,
            mock.patch.object(
                rest_client.entity_factory, "deserialize_webhook", return_value=mock_partial_webhook
            ) as patched_deserialize_webhook,
        ):
            returned = await rest_client.edit_webhook(mock_partial_webhook)
            assert returned is mock_partial_webhook

            patched__request.assert_awaited_once_with(
                expected_route, json=expected_json, reason=undefined.UNDEFINED, auth=undefined.UNDEFINED
            )
            patched_deserialize_webhook.assert_called_once_with({"id": "456"})

    async def test_edit_webhook_when_avatar_is_file(
        self,
        rest_client: rest.RESTClientImpl,
        mock_partial_webhook: webhooks.PartialWebhook,
        file_resource_patch: files.Resource[typing.Any],
    ):
        expected_route = routes.PATCH_WEBHOOK.compile(webhook=112)
        expected_json = {"avatar": "some data"}

        with (
            mock.patch.object(
                rest_client, "_request", new_callable=mock.AsyncMock, return_value={"id": "456"}
            ) as patched__request,
            mock.patch.object(
                rest_client.entity_factory, "deserialize_webhook", return_value=mock_partial_webhook
            ) as patched_deserialize_webhook,
        ):
            assert await rest_client.edit_webhook(mock_partial_webhook, avatar="someavatar.png") is mock_partial_webhook

            patched__request.assert_awaited_once_with(
                expected_route, json=expected_json, reason=undefined.UNDEFINED, auth=undefined.UNDEFINED
            )
            patched_deserialize_webhook.assert_called_once_with({"id": "456"})

    async def test_delete_webhook(
        self, rest_client: rest.RESTClientImpl, mock_partial_webhook: webhooks.PartialWebhook
    ):
        expected_route = routes.DELETE_WEBHOOK_WITH_TOKEN.compile(webhook=112, token="token")

        with mock.patch.object(
            rest_client, "_request", new_callable=mock.AsyncMock, return_value={"id": "456"}
        ) as patched__request:
            await rest_client.delete_webhook(mock_partial_webhook, token="token")
            patched__request.assert_awaited_once_with(expected_route, auth=None)

    async def test_delete_webhook_without_token(
        self, rest_client: rest.RESTClientImpl, mock_partial_webhook: webhooks.PartialWebhook
    ):
        expected_route = routes.DELETE_WEBHOOK.compile(webhook=112)

        with mock.patch.object(
            rest_client, "_request", new_callable=mock.AsyncMock, return_value={"id": "456"}
        ) as patched__request:
            await rest_client.delete_webhook(mock_partial_webhook)
            patched__request.assert_awaited_once_with(expected_route, auth=undefined.UNDEFINED)

    @pytest.mark.parametrize(
        ("webhook", "avatar_url"),
        [
            (mock.Mock(webhooks.ExecutableWebhook, webhook_id=432), files.URL("https://website.com/davfsa_logo")),
            (432, "https://website.com/davfsa_logo"),
        ],
    )
<<<<<<< HEAD
    async def test_execute_webhook_when_form(
        self, rest_client: rest.RESTClientImpl, webhook: webhooks.ExecutableWebhook, avatar_url: files.URL
    ):
        attachment_obj = mock.Mock()
        attachment_obj2 = mock.Mock()
        component_obj = mock.Mock()
        component_obj2 = mock.Mock()
        embed_obj = mock.Mock()
        embed_obj2 = mock.Mock()
=======
    async def test_execute_webhook_when_form(self, rest_client, webhook, avatar_url):
        attachment_obj = object()
        attachment_obj2 = object()
        component_obj = object()
        component_obj2 = object()
        embed_obj = object()
        embed_obj2 = object()
        poll_obj = object()
>>>>>>> 9fb83ab4
        mock_form = mock.Mock()
        mock_body = data_binding.JSONObjectBuilder()
        mock_body.put("testing", "ensure_in_test")
        expected_route = routes.POST_WEBHOOK_WITH_TOKEN.compile(webhook=432, token="hi, im a token")
<<<<<<< HEAD
=======
        rest_client._build_message_payload = mock.Mock(return_value=(mock_body, mock_form))
        rest_client._request = mock.AsyncMock(return_value={"message_id": 123})

        returned = await rest_client.execute_webhook(
            webhook,
            "hi, im a token",
            username="davfsa",
            avatar_url=avatar_url,
            content="new content",
            attachment=attachment_obj,
            attachments=[attachment_obj2],
            component=component_obj,
            components=[component_obj2],
            embed=embed_obj,
            embeds=[embed_obj2],
            poll=poll_obj,
            tts=True,
            mentions_everyone=False,
            user_mentions=[9876],
            role_mentions=[1234],
            flags=120,
        )
        assert returned is rest_client._entity_factory.deserialize_message.return_value

        rest_client._build_message_payload.assert_called_once_with(
            content="new content",
            attachment=attachment_obj,
            attachments=[attachment_obj2],
            component=component_obj,
            components=[component_obj2],
            embed=embed_obj,
            embeds=[embed_obj2],
            poll=poll_obj,
            tts=True,
            flags=120,
            mentions_everyone=False,
            user_mentions=[9876],
            role_mentions=[1234],
        )
        mock_form.add_field.assert_called_once_with(
            "payload_json",
            b'{"testing":"ensure_in_test","username":"davfsa","avatar_url":"https://website.com/davfsa_logo"}',
            content_type="application/json",
        )
        rest_client._request.assert_awaited_once_with(
            expected_route, form_builder=mock_form, query={"wait": "true"}, auth=None
        )
        rest_client._entity_factory.deserialize_message.assert_called_once_with({"message_id": 123})
>>>>>>> 9fb83ab4

        with (
            mock.patch.object(
                rest_client, "_request", new_callable=mock.AsyncMock, return_value={"message_id": 123}
            ) as patched__request,
            mock.patch.object(
                rest_client, "_build_message_payload", return_value=(mock_body, mock_form)
            ) as patched__build_message_payload,
            mock.patch.object(rest_client.entity_factory, "deserialize_message") as patched_deserialize_message,
        ):
            returned = await rest_client.execute_webhook(
                webhook,
                "hi, im a token",
                username="davfsa",
                avatar_url=avatar_url,
                content="new content",
                attachment=attachment_obj,
                attachments=[attachment_obj2],
                component=component_obj,
                components=[component_obj2],
                embed=embed_obj,
                embeds=[embed_obj2],
                tts=True,
                mentions_everyone=False,
                user_mentions=[9876],
                role_mentions=[1234],
                flags=120,
            )
            assert returned is patched_deserialize_message.return_value

            patched__build_message_payload.assert_called_once_with(
                content="new content",
                attachment=attachment_obj,
                attachments=[attachment_obj2],
                component=component_obj,
                components=[component_obj2],
                embed=embed_obj,
                embeds=[embed_obj2],
                tts=True,
                flags=120,
                mentions_everyone=False,
                user_mentions=[9876],
                role_mentions=[1234],
            )
            mock_form.add_field.assert_called_once_with(
                "payload_json",
                b'{"testing":"ensure_in_test","username":"davfsa","avatar_url":"https://website.com/davfsa_logo"}',
                content_type="application/json",
            )
            patched__request.assert_awaited_once_with(
                expected_route, form_builder=mock_form, query={"wait": "true"}, auth=None
            )
            patched_deserialize_message.assert_called_once_with({"message_id": 123})

    async def test_execute_webhook_when_form_and_thread(
        self, rest_client: rest.RESTClientImpl, mock_guild_public_thread_channel: channels.GuildThreadChannel
    ):
        mock_form = mock.Mock()
        mock_body = data_binding.JSONObjectBuilder()
        mock_body.put("testing", "ensure_in_test")
        expected_route = routes.POST_WEBHOOK_WITH_TOKEN.compile(webhook=112, token="hi, im a token")

<<<<<<< HEAD
        with (
            mock.patch.object(
                rest_client, "_request", new_callable=mock.AsyncMock, return_value={"message_id": 123}
            ) as patched__request,
            mock.patch.object(
                rest_client, "_build_message_payload", return_value=(mock_body, mock_form)
            ) as patched__build_message_payload,
            mock.patch.object(rest_client.entity_factory, "deserialize_message") as patched_deserialize_message,
        ):
            returned = await rest_client.execute_webhook(
                112, "hi, im a token", content="new content", thread=mock_guild_public_thread_channel
            )
            assert returned is patched_deserialize_message.return_value

            patched__build_message_payload.assert_called_once_with(
                content="new content",
                attachment=undefined.UNDEFINED,
                attachments=undefined.UNDEFINED,
                component=undefined.UNDEFINED,
                components=undefined.UNDEFINED,
                embed=undefined.UNDEFINED,
                embeds=undefined.UNDEFINED,
                tts=undefined.UNDEFINED,
                flags=undefined.UNDEFINED,
                mentions_everyone=undefined.UNDEFINED,
                user_mentions=undefined.UNDEFINED,
                role_mentions=undefined.UNDEFINED,
            )
            mock_form.add_field.assert_called_once_with(
                "payload_json", b'{"testing":"ensure_in_test"}', content_type="application/json"
            )
            patched__request.assert_awaited_once_with(
                expected_route, form_builder=mock_form, query={"wait": "true", "thread_id": "45611"}, auth=None
            )
            patched_deserialize_message.assert_called_once_with({"message_id": 123})
=======
        returned = await rest_client.execute_webhook(
            432, "hi, im a token", content="new content", thread=StubModel(1234543123)
        )
        assert returned is rest_client._entity_factory.deserialize_message.return_value

        rest_client._build_message_payload.assert_called_once_with(
            content="new content",
            attachment=undefined.UNDEFINED,
            attachments=undefined.UNDEFINED,
            component=undefined.UNDEFINED,
            components=undefined.UNDEFINED,
            embed=undefined.UNDEFINED,
            embeds=undefined.UNDEFINED,
            poll=undefined.UNDEFINED,
            tts=undefined.UNDEFINED,
            flags=undefined.UNDEFINED,
            mentions_everyone=undefined.UNDEFINED,
            user_mentions=undefined.UNDEFINED,
            role_mentions=undefined.UNDEFINED,
        )
        mock_form.add_field.assert_called_once_with(
            "payload_json", b'{"testing":"ensure_in_test"}', content_type="application/json"
        )
        rest_client._request.assert_awaited_once_with(
            expected_route, form_builder=mock_form, query={"wait": "true", "thread_id": "1234543123"}, auth=None
        )
        rest_client._entity_factory.deserialize_message.assert_called_once_with({"message_id": 123})
>>>>>>> 9fb83ab4

    async def test_execute_webhook_when_no_form(
        self, rest_client: rest.RESTClientImpl, mock_guild_public_thread_channel: channels.GuildThreadChannel
    ):
        mock_body = data_binding.JSONObjectBuilder()
        mock_body.put("testing", "ensure_in_test")
        expected_route = routes.POST_WEBHOOK_WITH_TOKEN.compile(webhook=432, token="hi, im a token")

<<<<<<< HEAD
        with (
            mock.patch.object(
                rest_client, "_request", new_callable=mock.AsyncMock, return_value={"message_id": 123}
            ) as patched__request,
            mock.patch.object(
                rest_client, "_build_message_payload", return_value=(mock_body, None)
            ) as patched__build_message_payload,
            mock.patch.object(rest_client.entity_factory, "deserialize_message") as patched_deserialize_message,
        ):
            returned = await rest_client.execute_webhook(
                432, "hi, im a token", content="new content", thread=mock_guild_public_thread_channel
            )
            assert returned is patched_deserialize_message.return_value

            patched__build_message_payload.assert_called_once_with(
                content="new content",
                attachment=undefined.UNDEFINED,
                attachments=undefined.UNDEFINED,
                component=undefined.UNDEFINED,
                components=undefined.UNDEFINED,
                embed=undefined.UNDEFINED,
                embeds=undefined.UNDEFINED,
                tts=undefined.UNDEFINED,
                flags=undefined.UNDEFINED,
                mentions_everyone=undefined.UNDEFINED,
                user_mentions=undefined.UNDEFINED,
                role_mentions=undefined.UNDEFINED,
            )
            patched__request.assert_awaited_once_with(
                expected_route,
                json={"testing": "ensure_in_test"},
                query={"wait": "true", "thread_id": "45611"},
                auth=None,
            )
            patched_deserialize_message.assert_called_once_with({"message_id": 123})

    async def test_execute_webhook_when_thread_and_no_form(self, rest_client: rest.RESTClientImpl):
        attachment_obj = mock.Mock()
        attachment_obj2 = mock.Mock()
        component_obj = mock.Mock()
        component_obj2 = mock.Mock()
        embed_obj = mock.Mock()
        embed_obj2 = mock.Mock()
        mock_body = data_binding.JSONObjectBuilder()
        mock_body.put("testing", "ensure_in_test")
        expected_route = routes.POST_WEBHOOK_WITH_TOKEN.compile(webhook=432, token="hi, im a token")

        with (
            mock.patch.object(
                rest_client, "_request", new_callable=mock.AsyncMock, return_value={"message_id": 123}
            ) as patched__request,
            mock.patch.object(
                rest_client, "_build_message_payload", return_value=(mock_body, None)
            ) as patched__build_message_payload,
            mock.patch.object(rest_client.entity_factory, "deserialize_message") as patched_deserialize_message,
        ):
            returned = await rest_client.execute_webhook(
                432,
                "hi, im a token",
                username="davfsa",
                avatar_url="https://website.com/davfsa_logo",
                content="new content",
                attachment=attachment_obj,
                attachments=[attachment_obj2],
                component=component_obj,
                components=[component_obj2],
                embed=embed_obj,
                embeds=[embed_obj2],
                tts=True,
                mentions_everyone=False,
                user_mentions=[9876],
                role_mentions=[1234],
                flags=120,
            )
            assert returned is patched_deserialize_message.return_value

            patched__build_message_payload.assert_called_once_with(
                content="new content",
                attachment=attachment_obj,
                attachments=[attachment_obj2],
                component=component_obj,
                components=[component_obj2],
                embed=embed_obj,
                embeds=[embed_obj2],
                tts=True,
                flags=120,
                mentions_everyone=False,
                user_mentions=[9876],
                role_mentions=[1234],
            )
            patched__request.assert_awaited_once_with(
                expected_route,
                json={
                    "testing": "ensure_in_test",
                    "username": "davfsa",
                    "avatar_url": "https://website.com/davfsa_logo",
                },
                query={"wait": "true"},
                auth=None,
            )
            patched_deserialize_message.assert_called_once_with({"message_id": 123})
=======
        returned = await rest_client.execute_webhook(
            432, "hi, im a token", content="new content", thread=StubModel(2134312123)
        )
        assert returned is rest_client._entity_factory.deserialize_message.return_value

        rest_client._build_message_payload.assert_called_once_with(
            content="new content",
            attachment=undefined.UNDEFINED,
            attachments=undefined.UNDEFINED,
            component=undefined.UNDEFINED,
            components=undefined.UNDEFINED,
            embed=undefined.UNDEFINED,
            embeds=undefined.UNDEFINED,
            poll=undefined.UNDEFINED,
            tts=undefined.UNDEFINED,
            flags=undefined.UNDEFINED,
            mentions_everyone=undefined.UNDEFINED,
            user_mentions=undefined.UNDEFINED,
            role_mentions=undefined.UNDEFINED,
        )
        rest_client._request.assert_awaited_once_with(
            expected_route,
            json={"testing": "ensure_in_test"},
            query={"wait": "true", "thread_id": "2134312123"},
            auth=None,
        )
        rest_client._entity_factory.deserialize_message.assert_called_once_with({"message_id": 123})

    async def test_execute_webhook_when_thread_and_no_form(self, rest_client):
        attachment_obj = object()
        attachment_obj2 = object()
        component_obj = object()
        component_obj2 = object()
        embed_obj = object()
        embed_obj2 = object()
        poll_obj = object()
        mock_body = data_binding.JSONObjectBuilder()
        mock_body.put("testing", "ensure_in_test")
        expected_route = routes.POST_WEBHOOK_WITH_TOKEN.compile(webhook=432, token="hi, im a token")
        rest_client._build_message_payload = mock.Mock(return_value=(mock_body, None))
        rest_client._request = mock.AsyncMock(return_value={"message_id": 123})

        returned = await rest_client.execute_webhook(
            432,
            "hi, im a token",
            username="davfsa",
            avatar_url="https://website.com/davfsa_logo",
            content="new content",
            attachment=attachment_obj,
            attachments=[attachment_obj2],
            component=component_obj,
            components=[component_obj2],
            embed=embed_obj,
            embeds=[embed_obj2],
            poll=poll_obj,
            tts=True,
            mentions_everyone=False,
            user_mentions=[9876],
            role_mentions=[1234],
            flags=120,
        )
        assert returned is rest_client._entity_factory.deserialize_message.return_value

        rest_client._build_message_payload.assert_called_once_with(
            content="new content",
            attachment=attachment_obj,
            attachments=[attachment_obj2],
            component=component_obj,
            components=[component_obj2],
            embed=embed_obj,
            embeds=[embed_obj2],
            poll=poll_obj,
            tts=True,
            flags=120,
            mentions_everyone=False,
            user_mentions=[9876],
            role_mentions=[1234],
        )
        rest_client._request.assert_awaited_once_with(
            expected_route,
            json={"testing": "ensure_in_test", "username": "davfsa", "avatar_url": "https://website.com/davfsa_logo"},
            query={"wait": "true"},
            auth=None,
        )
        rest_client._entity_factory.deserialize_message.assert_called_once_with({"message_id": 123})
>>>>>>> 9fb83ab4

    @pytest.mark.parametrize("webhook", [mock.Mock(webhooks.ExecutableWebhook, webhook_id=432), 432])
    async def test_fetch_webhook_message(
        self,
        rest_client: rest.RESTClientImpl,
        mock_message: messages.Message,
        webhook: webhooks.ExecutableWebhook | int,
    ):
        message_obj = mock.Mock()
        expected_route = routes.GET_WEBHOOK_MESSAGE.compile(webhook=432, token="hi, im a token", message=101)

        with (
            mock.patch.object(
                rest_client, "_request", new_callable=mock.AsyncMock, return_value={"id": "456"}
            ) as patched__request,
            mock.patch.object(
                rest_client.entity_factory, "deserialize_message", return_value=message_obj
            ) as patched_deserialize_message,
        ):
            assert await rest_client.fetch_webhook_message(webhook, "hi, im a token", mock_message) is message_obj

            patched__request.assert_awaited_once_with(expected_route, auth=None, query={})
            patched_deserialize_message.assert_called_once_with({"id": "456"})

    async def test_fetch_webhook_message_when_thread(
        self,
        rest_client: rest.RESTClientImpl,
        mock_guild_public_thread_channel: channels.GuildThreadChannel,
        mock_message: messages.Message,
    ):
        message_obj = mock.Mock()
        expected_route = routes.GET_WEBHOOK_MESSAGE.compile(webhook=112, token="hi, im a token", message=101)

        with (
            mock.patch.object(
                rest_client, "_request", new_callable=mock.AsyncMock, return_value={"id": "456"}
            ) as patched__request,
            mock.patch.object(
                rest_client.entity_factory, "deserialize_message", return_value=message_obj
            ) as patched_deserialize_message,
        ):
            result = await rest_client.fetch_webhook_message(
                112, "hi, im a token", mock_message, thread=mock_guild_public_thread_channel
            )

            assert result is message_obj
            patched__request.assert_awaited_once_with(expected_route, auth=None, query={"thread_id": "45611"})
            patched_deserialize_message.assert_called_once_with({"id": "456"})

    @pytest.mark.parametrize("webhook", [mock.Mock(webhooks.ExecutableWebhook, webhook_id=432), 432])
    async def test_edit_webhook_message_when_form(
        self,
        rest_client: rest.RESTClientImpl,
        mock_message: messages.Message,
        webhook: webhooks.ExecutableWebhook | int,
    ):
        attachment_obj = mock.Mock()
        attachment_obj2 = mock.Mock()
        component_obj = mock.Mock()
        component_obj2 = mock.Mock()
        embed_obj = mock.Mock()
        embed_obj2 = mock.Mock()
        mock_form = mock.Mock()
        mock_body = data_binding.JSONObjectBuilder()
        mock_body.put("testing", "ensure_in_test")
        expected_route = routes.PATCH_WEBHOOK_MESSAGE.compile(webhook=432, token="hi, im a token", message=101)

        with (
            mock.patch.object(
                rest_client, "_request", new_callable=mock.AsyncMock, return_value={"message_id": 123}
            ) as patched__request,
            mock.patch.object(rest_client.entity_factory, "deserialize_message") as patched_deserialize_message,
            mock.patch.object(
                rest_client, "_build_message_payload", return_value=(mock_body, mock_form)
            ) as patched__build_message_payload,
        ):
            returned = await rest_client.edit_webhook_message(
                webhook,
                "hi, im a token",
                mock_message,
                content="new content",
                attachment=attachment_obj,
                attachments=[attachment_obj2],
                component=component_obj,
                components=[component_obj2],
                embed=embed_obj,
                embeds=[embed_obj2],
                mentions_everyone=False,
                user_mentions=[9876],
                role_mentions=[1234],
            )
            assert returned is patched_deserialize_message.return_value

            patched__build_message_payload.assert_called_once_with(
                content="new content",
                attachment=attachment_obj,
                attachments=[attachment_obj2],
                component=component_obj,
                components=[component_obj2],
                embed=embed_obj,
                embeds=[embed_obj2],
                mentions_everyone=False,
                user_mentions=[9876],
                role_mentions=[1234],
                edit=True,
            )
            mock_form.add_field.assert_called_once_with(
                "payload_json", b'{"testing":"ensure_in_test"}', content_type="application/json"
            )
            patched__request.assert_awaited_once_with(expected_route, form_builder=mock_form, query={}, auth=None)
            patched_deserialize_message.assert_called_once_with({"message_id": 123})

    async def test_edit_webhook_message_when_form_and_thread(
        self,
        rest_client: rest.RESTClientImpl,
        mock_guild_public_thread_channel: channels.GuildThreadChannel,
        mock_message: messages.Message,
    ):
        mock_form = mock.Mock()
        mock_body = data_binding.JSONObjectBuilder()
        mock_body.put("testing", "ensure_in_test")
        expected_route = routes.PATCH_WEBHOOK_MESSAGE.compile(webhook=12354123, token="hi, im a token", message=101)

        with (
            mock.patch.object(
                rest_client, "_request", new_callable=mock.AsyncMock, return_value={"message_id": 123}
            ) as patched__request,
            mock.patch.object(rest_client.entity_factory, "deserialize_message") as patched_deserialize_message,
            mock.patch.object(
                rest_client, "_build_message_payload", return_value=(mock_body, mock_form)
            ) as patched__build_message_payload,
        ):
            returned = await rest_client.edit_webhook_message(
                12354123, "hi, im a token", mock_message, content="new content", thread=mock_guild_public_thread_channel
            )
            assert returned is patched_deserialize_message.return_value

            patched__build_message_payload.assert_called_once_with(
                content="new content",
                attachment=undefined.UNDEFINED,
                attachments=undefined.UNDEFINED,
                component=undefined.UNDEFINED,
                components=undefined.UNDEFINED,
                embed=undefined.UNDEFINED,
                embeds=undefined.UNDEFINED,
                mentions_everyone=undefined.UNDEFINED,
                user_mentions=undefined.UNDEFINED,
                role_mentions=undefined.UNDEFINED,
                edit=True,
            )
            mock_form.add_field.assert_called_once_with(
                "payload_json", b'{"testing":"ensure_in_test"}', content_type="application/json"
            )
            patched__request.assert_awaited_once_with(
                expected_route, form_builder=mock_form, query={"thread_id": "45611"}, auth=None
            )
            patched_deserialize_message.assert_called_once_with({"message_id": 123})

    async def test_edit_webhook_message_when_no_form(
        self, rest_client: rest.RESTClientImpl, mock_message: messages.Message
    ):
        attachment_obj = mock.Mock()
        attachment_obj2 = mock.Mock()
        component_obj = mock.Mock()
        component_obj2 = mock.Mock()
        embed_obj = mock.Mock()
        embed_obj2 = mock.Mock()
        mock_body = data_binding.JSONObjectBuilder()
        mock_body.put("testing", "ensure_in_test")
        expected_route = routes.PATCH_WEBHOOK_MESSAGE.compile(webhook=432, token="hi, im a token", message=101)

        with (
            mock.patch.object(
                rest_client, "_request", new_callable=mock.AsyncMock, return_value={"message_id": 123}
            ) as patched__request,
            mock.patch.object(rest_client.entity_factory, "deserialize_message") as patched_deserialize_message,
            mock.patch.object(
                rest_client, "_build_message_payload", return_value=(mock_body, None)
            ) as patched__build_message_payload,
        ):
            returned = await rest_client.edit_webhook_message(
                432,
                "hi, im a token",
                mock_message,
                content="new content",
                attachment=attachment_obj,
                attachments=[attachment_obj2],
                component=component_obj,
                components=[component_obj2],
                embed=embed_obj,
                embeds=[embed_obj2],
                mentions_everyone=False,
                user_mentions=[9876],
                role_mentions=[1234],
            )
            assert returned is patched_deserialize_message.return_value

            patched__build_message_payload.assert_called_once_with(
                content="new content",
                attachment=attachment_obj,
                attachments=[attachment_obj2],
                component=component_obj,
                components=[component_obj2],
                embed=embed_obj,
                embeds=[embed_obj2],
                mentions_everyone=False,
                user_mentions=[9876],
                role_mentions=[1234],
                edit=True,
            )
            patched__request.assert_awaited_once_with(
                expected_route, json={"testing": "ensure_in_test"}, query={}, auth=None
            )
            patched_deserialize_message.assert_called_once_with({"message_id": 123})

    async def test_edit_webhook_message_when_thread_and_no_form(
        self,
        rest_client: rest.RESTClientImpl,
        mock_guild_public_thread_channel: channels.GuildThreadChannel,
        mock_message: messages.Message,
    ):
        mock_body = data_binding.JSONObjectBuilder()
        mock_body.put("testing", "ensure_in_test")
        expected_route = routes.PATCH_WEBHOOK_MESSAGE.compile(webhook=432, token="hi, im a token", message=101)

        with (
            mock.patch.object(
                rest_client, "_request", new_callable=mock.AsyncMock, return_value={"message_id": 123}
            ) as patched__request,
            mock.patch.object(rest_client.entity_factory, "deserialize_message") as patched_deserialize_message,
            mock.patch.object(
                rest_client, "_build_message_payload", return_value=(mock_body, None)
            ) as patched__build_message_payload,
        ):
            returned = await rest_client.edit_webhook_message(
                432, "hi, im a token", mock_message, content="new content", thread=mock_guild_public_thread_channel
            )
            assert returned is patched_deserialize_message.return_value

            patched__build_message_payload.assert_called_once_with(
                content="new content",
                attachment=undefined.UNDEFINED,
                attachments=undefined.UNDEFINED,
                component=undefined.UNDEFINED,
                components=undefined.UNDEFINED,
                embed=undefined.UNDEFINED,
                embeds=undefined.UNDEFINED,
                mentions_everyone=undefined.UNDEFINED,
                user_mentions=undefined.UNDEFINED,
                role_mentions=undefined.UNDEFINED,
                edit=True,
            )
            patched__request.assert_awaited_once_with(
                expected_route, json={"testing": "ensure_in_test"}, query={"thread_id": "45611"}, auth=None
            )
            patched_deserialize_message.assert_called_once_with({"message_id": 123})

    @pytest.mark.parametrize("webhook", [mock.Mock(webhooks.ExecutableWebhook, webhook_id=123), 123])
    async def test_delete_webhook_message(
        self,
        rest_client: rest.RESTClientImpl,
        mock_message: messages.Message,
        webhook: webhooks.ExecutableWebhook | int,
    ):
        expected_route = routes.DELETE_WEBHOOK_MESSAGE.compile(webhook=123, token="token", message=101)

        with mock.patch.object(rest_client, "_request", new_callable=mock.AsyncMock) as patched__request:
            await rest_client.delete_webhook_message(webhook, "token", mock_message)

            patched__request.assert_awaited_once_with(expected_route, auth=None, query={})

    async def test_delete_webhook_message_when_thread(
        self,
        rest_client: rest.RESTClientImpl,
        mock_guild_public_thread_channel: channels.GuildThreadChannel,
        mock_message: messages.Message,
    ):
        expected_route = routes.DELETE_WEBHOOK_MESSAGE.compile(webhook=123, token="token", message=101)

        with mock.patch.object(rest_client, "_request", new_callable=mock.AsyncMock) as patched__request:
            await rest_client.delete_webhook_message(
                123, "token", mock_message, thread=mock_guild_public_thread_channel
            )

            patched__request.assert_awaited_once_with(expected_route, auth=None, query={"thread_id": "45611"})

    async def test_fetch_gateway_url(self, rest_client: rest.RESTClientImpl):
        expected_route = routes.GET_GATEWAY.compile()

        with mock.patch.object(
            rest_client, "_request", new_callable=mock.AsyncMock, return_value={"url": "wss://some.url"}
        ) as patched__request:
            assert await rest_client.fetch_gateway_url() == "wss://some.url"

            patched__request.assert_awaited_once_with(expected_route, auth=None)

    async def test_fetch_gateway_bot(self, rest_client: rest.RESTClientImpl):
        bot = mock.Mock(sessions.GatewayBotInfo, id=123)
        expected_route = routes.GET_GATEWAY_BOT.compile()

        with (
            mock.patch.object(
                rest_client, "_request", new_callable=mock.AsyncMock, return_value={"id": "123"}
            ) as patched__request,
            mock.patch.object(
                rest_client.entity_factory, "deserialize_gateway_bot_info", return_value=bot
            ) as patched_deserialize_gateway_bot_info,
        ):
            assert await rest_client.fetch_gateway_bot_info() is bot

            patched__request.assert_awaited_once_with(expected_route)
            patched_deserialize_gateway_bot_info.assert_called_once_with({"id": "123"})

    async def test_fetch_invite(self, rest_client: rest.RESTClientImpl):
        input_invite = mock.Mock(invites.InviteCode, code="Jx4cNGG")
        return_invite = mock.Mock(invites.Invite)
        expected_route = routes.GET_INVITE.compile(invite_code="Jx4cNGG")

<<<<<<< HEAD
        with (
            mock.patch.object(
                rest_client, "_request", new_callable=mock.AsyncMock, return_value={"code": "Jx4cNGG"}
            ) as patched__request,
            mock.patch.object(
                rest_client.entity_factory, "deserialize_invite", return_value=return_invite
            ) as patched_deserialize_invite,
        ):
            assert (
                await rest_client.fetch_invite(input_invite, with_counts=True, with_expiration=False) == return_invite
            )
            patched__request.assert_awaited_once_with(
                expected_route, query={"with_counts": "true", "with_expiration": "false"}
            )
            patched_deserialize_invite.assert_called_once_with({"code": "Jx4cNGG"})
=======
        assert await rest_client.fetch_invite(input_invite, with_counts=True) == return_invite
        rest_client._request.assert_awaited_once_with(expected_route, query={"with_counts": "true"})
        rest_client._entity_factory.deserialize_invite.assert_called_once_with({"code": "Jx4cNGG"})
>>>>>>> 9fb83ab4

    async def test_delete_invite(self, rest_client: rest.RESTClientImpl):
        input_invite = mock.Mock(invites.InviteCode, code="Jx4cNGG")
        expected_route = routes.DELETE_INVITE.compile(invite_code="Jx4cNGG")

        with (
            mock.patch.object(
                rest_client, "_request", new_callable=mock.AsyncMock, return_value={"ok": "NO"}
            ) as patched__request,
            mock.patch.object(rest_client.entity_factory, "deserialize_invite") as patched_deserialize_invite,
        ):
            result = await rest_client.delete_invite(input_invite)

            assert result is patched_deserialize_invite.return_value

            patched_deserialize_invite.assert_called_once_with(patched__request.return_value)
            patched__request.assert_awaited_once_with(expected_route)

    async def test_fetch_my_user(self, rest_client: rest.RESTClientImpl, mock_user: users.User):
        expected_route = routes.GET_MY_USER.compile()

        with (
            mock.patch.object(
                rest_client, "_request", new_callable=mock.AsyncMock, return_value={"id": "123"}
            ) as patched__request,
            mock.patch.object(
                rest_client.entity_factory, "deserialize_my_user", return_value=mock_user
            ) as patched_deserialize_my_user,
        ):
            assert await rest_client.fetch_my_user() is mock_user

            patched__request.assert_awaited_once_with(expected_route)
            patched_deserialize_my_user.assert_called_once_with({"id": "123"})

    async def test_edit_my_user(self, rest_client: rest.RESTClientImpl, mock_user: users.User):
        expected_route = routes.PATCH_MY_USER.compile()
        expected_json = {"username": "new username"}

        with (
            mock.patch.object(
                rest_client, "_request", new_callable=mock.AsyncMock, return_value={"id": "123"}
            ) as patched__request,
            mock.patch.object(
                rest_client.entity_factory, "deserialize_my_user", return_value=mock_user
            ) as patched_deserialize_my_user,
        ):
            assert await rest_client.edit_my_user(username="new username") is mock_user

            patched__request.assert_awaited_once_with(expected_route, json=expected_json)
            patched_deserialize_my_user.assert_called_once_with({"id": "123"})

    async def test_edit_my_user_when_avatar_is_None(self, rest_client: rest.RESTClientImpl, mock_user: users.User):
        expected_route = routes.PATCH_MY_USER.compile()
        expected_json = {"username": "new username", "avatar": None}

        with (
            mock.patch.object(
                rest_client, "_request", new_callable=mock.AsyncMock, return_value={"id": "123"}
            ) as patched__request,
            mock.patch.object(
                rest_client.entity_factory, "deserialize_my_user", return_value=mock_user
            ) as patched_deserialize_my_user,
        ):
            assert await rest_client.edit_my_user(username="new username", avatar=None) is mock_user

            patched__request.assert_awaited_once_with(expected_route, json=expected_json)
            patched_deserialize_my_user.assert_called_once_with({"id": "123"})

    async def test_edit_my_user_when_avatar_is_file(
        self, rest_client: rest.RESTClientImpl, mock_user: users.User, file_resource_patch: files.Resource[typing.Any]
    ):
        expected_route = routes.PATCH_MY_USER.compile()
        expected_json = {"username": "new username", "avatar": "some data"}

        with (
            mock.patch.object(
                rest_client, "_request", new_callable=mock.AsyncMock, return_value={"id": "123"}
            ) as patched__request,
            mock.patch.object(
                rest_client.entity_factory, "deserialize_my_user", return_value=mock_user
            ) as patched_deserialize_my_user,
        ):
            assert await rest_client.edit_my_user(username="new username", avatar="someavatar.png") is mock_user

            patched__request.assert_awaited_once_with(expected_route, json=expected_json)
            patched_deserialize_my_user.assert_called_once_with({"id": "123"})

    async def test_edit_my_user_when_banner_is_None(self, rest_client: rest.RESTClientImpl, mock_user: users.User):
        expected_route = routes.PATCH_MY_USER.compile()
        expected_json = {"username": "new username", "banner": None}

        with (
            mock.patch.object(
                rest_client, "_request", new_callable=mock.AsyncMock, return_value={"id": "123"}
            ) as patched__request,
            mock.patch.object(
                rest_client.entity_factory, "deserialize_my_user", return_value=mock_user
            ) as patched_deserialize_my_user,
        ):
            assert await rest_client.edit_my_user(username="new username", banner=None) is mock_user

            patched__request.assert_awaited_once_with(expected_route, json=expected_json)
            patched_deserialize_my_user.assert_called_once_with({"id": "123"})

    async def test_edit_my_user_when_banner_is_file(
        self, rest_client: rest.RESTClientImpl, mock_user: users.User, file_resource_patch: files.Resource[typing.Any]
    ):
        expected_route = routes.PATCH_MY_USER.compile()
        expected_json = {"username": "new username", "banner": "some data"}

        with (
            mock.patch.object(
                rest_client, "_request", new_callable=mock.AsyncMock, return_value={"id": "123"}
            ) as patched__request,
            mock.patch.object(
                rest_client.entity_factory, "deserialize_my_user", return_value=mock_user
            ) as patched_deserialize_my_user,
        ):
            assert await rest_client.edit_my_user(username="new username", banner="somebanner.png") is mock_user

            patched__request.assert_awaited_once_with(expected_route, json=expected_json)
            patched_deserialize_my_user.assert_called_once_with({"id": "123"})

    async def test_fetch_my_connections(self, rest_client: rest.RESTClientImpl):
        connection1 = mock.Mock(applications.OwnConnection, id=123)
        connection2 = mock.Mock(applications.OwnConnection, id=456)
        expected_route = routes.GET_MY_CONNECTIONS.compile()

        with (
            mock.patch.object(
                rest_client, "_request", new_callable=mock.AsyncMock, return_value=[{"id": "123"}, {"id": "456"}]
            ) as patched__request,
            mock.patch.object(
                rest_client.entity_factory, "deserialize_own_connection", side_effect=[connection1, connection2]
            ) as patched_deserialize_own_connection,
        ):
            assert await rest_client.fetch_my_connections() == [connection1, connection2]

            patched__request.assert_awaited_once_with(expected_route)
            assert patched_deserialize_own_connection.call_count == 2
            patched_deserialize_own_connection.assert_has_calls([mock.call({"id": "123"}), mock.call({"id": "456"})])

    async def test_leave_guild(self, rest_client: rest.RESTClientImpl, mock_partial_guild: guilds.PartialGuild):
        expected_route = routes.DELETE_MY_GUILD.compile(guild=123)

        with mock.patch.object(rest_client, "_request", new_callable=mock.AsyncMock) as patched__request:
            await rest_client.leave_guild(mock_partial_guild)

            patched__request.assert_awaited_once_with(expected_route)

    async def test_create_dm_channel(
        self,
        rest_client: rest.RESTClientImpl,
        mock_cache: cache.MutableCache,
        mock_dm_channel: channels.DMChannel,
        mock_user: users.User,
    ):
        expected_route = routes.POST_MY_CHANNELS.compile()
        expected_json = {"recipient_id": "789"}

        with (
            mock.patch.object(
                rest_client, "_request", new_callable=mock.AsyncMock, return_value={"id": "43234"}
            ) as patched__request,
            mock.patch.object(
                rest_client.entity_factory, "deserialize_dm", return_value=mock_dm_channel
            ) as patched_deserialize_dm,
            mock.patch.object(mock_cache, "set_dm_channel_id") as patched_set_dm_channel_id,
        ):
            assert await rest_client.create_dm_channel(mock_user) == mock_dm_channel

            patched__request.assert_awaited_once_with(expected_route, json=expected_json)
            patched_deserialize_dm.assert_called_once_with({"id": "43234"})
            patched_set_dm_channel_id.assert_called_once_with(mock_user, mock_dm_channel.id)

    async def test_create_dm_channel_when_cacheless(
        self,
        rest_client: rest.RESTClientImpl,
        mock_cache: cache.MutableCache,
        mock_dm_channel: channels.DMChannel,
        mock_user: users.User,
    ):
        expected_route = routes.POST_MY_CHANNELS.compile()
        expected_json = {"recipient_id": "789"}

        with (
            mock.patch.object(
                rest_client, "_request", new_callable=mock.AsyncMock, return_value={"id": "43234"}
            ) as patched__request,
            mock.patch.object(
                rest_client.entity_factory, "deserialize_dm", return_value=mock_dm_channel
            ) as patched_deserialize_dm,
            mock.patch.object(rest_client, "_cache", None),
            mock.patch.object(mock_cache, "set_dm_channel_id") as patched_set_dm_channel_id,
        ):
            assert await rest_client.create_dm_channel(mock_user) == mock_dm_channel

            patched__request.assert_awaited_once_with(expected_route, json=expected_json)
            patched_deserialize_dm.assert_called_once_with({"id": "43234"})
            patched_set_dm_channel_id.assert_not_called()

    async def test_fetch_application(
        self, rest_client: rest.RESTClientImpl, mock_application: applications.Application
    ):
        expected_route = routes.GET_MY_APPLICATION.compile()

        with (
            mock.patch.object(
                rest_client, "_request", new_callable=mock.AsyncMock, return_value={"id": "123"}
            ) as patched__request,
            mock.patch.object(
                rest_client.entity_factory, "deserialize_application", return_value=mock_application
            ) as patched_deserialize_application,
        ):
            assert await rest_client.fetch_application() is mock_application

            patched__request.assert_awaited_once_with(expected_route)
            patched_deserialize_application.assert_called_once_with({"id": "123"})

    async def test_fetch_authorization(self, rest_client: rest.RESTClientImpl):
        expected_route = routes.GET_MY_AUTHORIZATION.compile()

        with (
            mock.patch.object(
                rest_client, "_request", new_callable=mock.AsyncMock, return_value={"application": {}}
            ) as patched__request,
            mock.patch.object(
                rest_client.entity_factory, "deserialize_authorization_information"
            ) as patched_deserialize_authorization_information,
        ):
            result = await rest_client.fetch_authorization()

            assert result is patched_deserialize_authorization_information.return_value

            patched_deserialize_authorization_information.assert_called_once_with(patched__request.return_value)
            patched__request.assert_awaited_once_with(expected_route)

    async def test_authorize_client_credentials_token(self, rest_client: rest.RESTClientImpl):
        expected_route = routes.POST_TOKEN.compile()
        mock_url_encoded_form = mock.Mock()

        with (
            mock.patch.object(data_binding, "URLEncodedFormBuilder", return_value=mock_url_encoded_form),
            mock.patch.object(
                rest_client, "_request", new_callable=mock.AsyncMock, return_value={"access_token": "43212123123123"}
            ) as patched__request,
            mock.patch.object(
                rest_client.entity_factory, "deserialize_partial_token"
            ) as patched_deserialize_partial_token,
        ):
            await rest_client.authorize_client_credentials_token(65234123, "4312312", scopes=["scope1", "scope2"])

        mock_url_encoded_form.add_field.assert_has_calls(
            [mock.call("grant_type", "client_credentials"), mock.call("scope", "scope1 scope2")]
        )
        patched__request.assert_awaited_once_with(
            expected_route, form_builder=mock_url_encoded_form, auth="Basic NjUyMzQxMjM6NDMxMjMxMg=="
        )
        patched_deserialize_partial_token.assert_called_once_with(patched__request.return_value)

    async def test_authorize_access_token_without_scopes(self, rest_client: rest.RESTClientImpl):
        expected_route = routes.POST_TOKEN.compile()
        mock_url_encoded_form = mock.Mock()

        with (
            mock.patch.object(data_binding, "URLEncodedFormBuilder", return_value=mock_url_encoded_form),
            mock.patch.object(
                rest_client, "_request", new_callable=mock.AsyncMock, return_value={"access_token": 42}
            ) as patched__request,
            mock.patch.object(
                rest_client.entity_factory, "deserialize_authorization_token"
            ) as patched_deserialize_authorization_token,
        ):
            result = await rest_client.authorize_access_token(65234, "43123", "a.code", "htt:redirect//me")

        mock_url_encoded_form.add_field.assert_has_calls(
            [
                mock.call("grant_type", "authorization_code"),
                mock.call("code", "a.code"),
                mock.call("redirect_uri", "htt:redirect//me"),
            ]
        )
        assert result is patched_deserialize_authorization_token.return_value
        patched_deserialize_authorization_token.assert_called_once_with(patched__request.return_value)
        patched__request.assert_awaited_once_with(
            expected_route, form_builder=mock_url_encoded_form, auth="Basic NjUyMzQ6NDMxMjM="
        )

    async def test_authorize_access_token_with_scopes(self, rest_client: rest.RESTClientImpl):
        expected_route = routes.POST_TOKEN.compile()
        mock_url_encoded_form = mock.Mock()

        with (
            mock.patch.object(data_binding, "URLEncodedFormBuilder", return_value=mock_url_encoded_form),
            mock.patch.object(
                rest_client, "_request", new_callable=mock.AsyncMock, return_value={"access_token": 42}
            ) as patched__request,
            mock.patch.object(
                rest_client.entity_factory, "deserialize_authorization_token"
            ) as patched_deserialize_authorization_token,
        ):
            result = await rest_client.authorize_access_token(12343, "1235555", "a.codee", "htt:redirect//mee")

        mock_url_encoded_form.add_field.assert_has_calls(
            [
                mock.call("grant_type", "authorization_code"),
                mock.call("code", "a.codee"),
                mock.call("redirect_uri", "htt:redirect//mee"),
            ]
        )
        assert result is patched_deserialize_authorization_token.return_value
        patched_deserialize_authorization_token.assert_called_once_with(patched__request.return_value)
        patched__request.assert_awaited_once_with(
            expected_route, form_builder=mock_url_encoded_form, auth="Basic MTIzNDM6MTIzNTU1NQ=="
        )

    async def test_refresh_access_token_without_scopes(self, rest_client: rest.RESTClientImpl):
        expected_route = routes.POST_TOKEN.compile()
        mock_url_encoded_form = mock.Mock()

        with (
            mock.patch.object(data_binding, "URLEncodedFormBuilder", return_value=mock_url_encoded_form),
            mock.patch.object(
                rest_client, "_request", new_callable=mock.AsyncMock, return_value={"access_token": 42}
            ) as patched__request,
            mock.patch.object(
                rest_client.entity_factory, "deserialize_authorization_token"
            ) as patched_deserialize_authorization_token,
        ):
            result = await rest_client.refresh_access_token(454123, "123123", "a.codet")

        mock_url_encoded_form.add_field.assert_has_calls(
            [mock.call("grant_type", "refresh_token"), mock.call("refresh_token", "a.codet")]
        )
        assert result is patched_deserialize_authorization_token.return_value
        patched_deserialize_authorization_token.assert_called_once_with(patched__request.return_value)
        patched__request.assert_awaited_once_with(
            expected_route, form_builder=mock_url_encoded_form, auth="Basic NDU0MTIzOjEyMzEyMw=="
        )

    async def test_refresh_access_token_with_scopes(self, rest_client: rest.RESTClientImpl):
        expected_route = routes.POST_TOKEN.compile()
        mock_url_encoded_form = mock.Mock()

        with (
            mock.patch.object(data_binding, "URLEncodedFormBuilder", return_value=mock_url_encoded_form),
            mock.patch.object(
                rest_client, "_request", new_callable=mock.AsyncMock, return_value={"access_token": 42}
            ) as patched__request,
            mock.patch.object(
                rest_client.entity_factory, "deserialize_authorization_token"
            ) as patched_deserialize_authorization_token,
        ):
            result = await rest_client.refresh_access_token(54123, "312312", "a.codett", scopes=["1", "3", "scope43"])

        mock_url_encoded_form.add_field.assert_has_calls(
            [
                mock.call("grant_type", "refresh_token"),
                mock.call("refresh_token", "a.codett"),
                mock.call("scope", "1 3 scope43"),
            ]
        )
        assert result is patched_deserialize_authorization_token.return_value
        patched_deserialize_authorization_token.assert_called_once_with(patched__request.return_value)
        patched__request.assert_awaited_once_with(
            expected_route, form_builder=mock_url_encoded_form, auth="Basic NTQxMjM6MzEyMzEy"
        )

    async def test_revoke_access_token(self, rest_client: rest.RESTClientImpl):
        expected_route = routes.POST_TOKEN_REVOKE.compile()
        mock_url_encoded_form = mock.Mock()

        with (
            mock.patch.object(data_binding, "URLEncodedFormBuilder", return_value=mock_url_encoded_form),
            mock.patch.object(rest_client, "_request", new_callable=mock.AsyncMock) as patched__request,
            mock.patch.object(rest_client.entity_factory, "deserialize_authorization_token"),
        ):
            await rest_client.revoke_access_token(54123, "123542", "not.a.token")

        mock_url_encoded_form.add_field.assert_called_once_with("token", "not.a.token")
        patched__request.assert_awaited_once_with(
            expected_route, form_builder=mock_url_encoded_form, auth="Basic NTQxMjM6MTIzNTQy"
        )

    async def test_add_user_to_guild(
        self, rest_client: rest.RESTClientImpl, mock_partial_guild: guilds.PartialGuild, mock_user: users.User
    ):
        member = mock.Mock(guilds.Member, id=789)
        expected_route = routes.PUT_GUILD_MEMBER.compile(guild=123, user=789)
        expected_json = {
            "access_token": "token",
            "nick": "cool nick",
            "roles": ["234", "567"],
            "mute": True,
            "deaf": False,
        }

        with (
            mock.patch.object(
                rest_client, "_request", new_callable=mock.AsyncMock, return_value={"id": "789"}
            ) as patched__request,
            mock.patch.object(
                rest_client.entity_factory, "deserialize_member", return_value=member
            ) as patched_deserialize_member,
        ):
            returned = await rest_client.add_user_to_guild(
                "token",
                mock_partial_guild,
                mock_user,
                nickname="cool nick",
                roles=[make_partial_role(234), make_partial_role(567)],
                mute=True,
                deaf=False,
            )
            assert returned is member

            patched__request.assert_awaited_once_with(expected_route, json=expected_json)
            patched_deserialize_member.assert_called_once_with({"id": "789"}, guild_id=123)

    async def test_add_user_to_guild_when_already_in_guild(
        self, rest_client: rest.RESTClientImpl, mock_partial_guild: guilds.PartialGuild, mock_user: users.User
    ):
        expected_route = routes.PUT_GUILD_MEMBER.compile(guild=123, user=789)
        expected_json = {"access_token": "token"}

        with (
            mock.patch.object(
                rest_client, "_request", new_callable=mock.AsyncMock, return_value=None
            ) as patched__request,
            mock.patch.object(rest_client.entity_factory, "deserialize_member") as patched_deserialize_member,
        ):
            assert await rest_client.add_user_to_guild("token", mock_partial_guild, mock_user) is None

            patched__request.assert_awaited_once_with(expected_route, json=expected_json)
            patched_deserialize_member.assert_not_called()

    async def test_fetch_voice_regions(self, rest_client: rest.RESTClientImpl):
        voice_region1 = mock.Mock(voices.VoiceRegion, id="123")
        voice_region2 = mock.Mock(voices.VoiceRegion, id="456")
        expected_route = routes.GET_VOICE_REGIONS.compile()

        with (
            mock.patch.object(
                rest_client, "_request", new_callable=mock.AsyncMock, return_value=[{"id": "123"}, {"id": "456"}]
            ) as patched__request,
            mock.patch.object(
                rest_client.entity_factory, "deserialize_voice_region", side_effect=[voice_region1, voice_region2]
            ) as patched_deserialize_voice_region,
        ):
            assert await rest_client.fetch_voice_regions() == [voice_region1, voice_region2]

            patched__request.assert_awaited_once_with(expected_route)
            assert patched_deserialize_voice_region.call_count == 2
            patched_deserialize_voice_region.assert_has_calls([mock.call({"id": "123"}), mock.call({"id": "456"})])

    async def test_fetch_user(self, rest_client: rest.RESTClientImpl, mock_user: users.User):
        user = mock.Mock(users.User, id=789)
        expected_route = routes.GET_USER.compile(user=789)

        with (
            mock.patch.object(
                rest_client, "_request", new_callable=mock.AsyncMock, return_value={"id": "456"}
            ) as patched__request,
            mock.patch.object(
                rest_client.entity_factory, "deserialize_user", return_value=user
            ) as patched_deserialize_user,
        ):
            assert await rest_client.fetch_user(mock_user) is user

            patched__request.assert_awaited_once_with(expected_route)
            patched_deserialize_user.assert_called_once_with({"id": "456"})

    async def test_fetch_emoji(
        self,
        rest_client: rest.RESTClientImpl,
        mock_partial_guild: guilds.PartialGuild,
        mock_custom_emoji: emojis.CustomEmoji,
    ):
        expected_route = routes.GET_GUILD_EMOJI.compile(emoji=4440, guild=123)

        emoji = make_custom_emoji(9989)

        with (
            mock.patch.object(
                rest_client, "_request", new_callable=mock.AsyncMock, return_value={"id": "456"}
            ) as patched__request,
            mock.patch.object(
                rest_client.entity_factory, "deserialize_known_custom_emoji", return_value=emoji
            ) as patched_deserialize_known_custom_emoji,
        ):
            assert await rest_client.fetch_emoji(mock_partial_guild, mock_custom_emoji) is emoji

            patched__request.assert_awaited_once_with(expected_route)
            patched_deserialize_known_custom_emoji.assert_called_once_with({"id": "456"}, guild_id=123)

    async def test_fetch_guild_emojis(self, rest_client: rest.RESTClientImpl, mock_partial_guild: guilds.PartialGuild):
        emoji1 = make_custom_emoji(2893472193)
        emoji2 = make_custom_emoji(9823748921)
        expected_route = routes.GET_GUILD_EMOJIS.compile(guild=123)

        with (
            mock.patch.object(
                rest_client, "_request", new_callable=mock.AsyncMock, return_value=[{"id": "456"}, {"id": "789"}]
            ) as patched__request,
            mock.patch.object(
                rest_client.entity_factory, "deserialize_known_custom_emoji", side_effect=[emoji1, emoji2]
            ) as patched_deserialize_known_custom_emoji,
        ):
            assert await rest_client.fetch_guild_emojis(mock_partial_guild) == [emoji1, emoji2]

            patched__request.assert_awaited_once_with(expected_route)
            assert patched_deserialize_known_custom_emoji.call_count == 2
            patched_deserialize_known_custom_emoji.assert_has_calls(
                [mock.call({"id": "456"}, guild_id=123), mock.call({"id": "789"}, guild_id=123)]
            )

    async def test_create_emoji(
        self,
        rest_client: rest.RESTClientImpl,
        mock_partial_guild: guilds.PartialGuild,
        mock_custom_emoji: emojis.CustomEmoji,
        file_resource_patch: files.Resource[typing.Any],
    ):
        expected_route = routes.POST_GUILD_EMOJIS.compile(guild=123)
        expected_json = {"name": "rooYay", "image": "some data", "roles": ["22398429", "82903740"]}

        with (
            mock.patch.object(
                rest_client, "_request", new_callable=mock.AsyncMock, return_value={"id": "234"}
            ) as patched__request,
            mock.patch.object(
                rest_client.entity_factory, "deserialize_known_custom_emoji", return_value=mock_custom_emoji
            ) as patched_deserialize_known_custom_emoji,
        ):
            returned = await rest_client.create_emoji(
                mock_partial_guild,
                "rooYay",
                "rooYay.png",
                roles=[make_partial_role(22398429), make_partial_role(82903740)],
                reason="cause rooYay",
            )
            assert returned is mock_custom_emoji

            patched__request.assert_awaited_once_with(expected_route, json=expected_json, reason="cause rooYay")
            patched_deserialize_known_custom_emoji.assert_called_once_with({"id": "234"}, guild_id=123)

    async def test_edit_emoji(
        self,
        rest_client: rest.RESTClientImpl,
        mock_partial_guild: guilds.PartialGuild,
        mock_custom_emoji: emojis.CustomEmoji,
    ):
        emoji = mock.Mock(emojis.CustomEmoji, id=234)
        expected_route = routes.PATCH_GUILD_EMOJI.compile(guild=123, emoji=4440)
        expected_json = {"name": "rooYay2", "roles": ["22398429", "82903740"]}

        with (
            mock.patch.object(
                rest_client, "_request", new_callable=mock.AsyncMock, return_value={"id": "234"}
            ) as patched__request,
            mock.patch.object(
                rest_client.entity_factory, "deserialize_known_custom_emoji", return_value=emoji
            ) as patched_deserialize_known_custom_emoji,
        ):
            returned = await rest_client.edit_emoji(
                mock_partial_guild,
                mock_custom_emoji,
                name="rooYay2",
                roles=[make_partial_role(22398429), make_partial_role(82903740)],
                reason="Because we have got the power",
            )
            assert returned is emoji

            patched__request.assert_awaited_once_with(
                expected_route, json=expected_json, reason="Because we have got the power"
            )
            patched_deserialize_known_custom_emoji.assert_called_once_with({"id": "234"}, guild_id=123)

    async def test_delete_emoji(
        self,
        rest_client: rest.RESTClientImpl,
        mock_partial_guild: guilds.PartialGuild,
        mock_custom_emoji: emojis.CustomEmoji,
    ):
        expected_route = routes.DELETE_GUILD_EMOJI.compile(guild=123, emoji=4440)

        with mock.patch.object(rest_client, "_request", new_callable=mock.AsyncMock) as patched__request:
            await rest_client.delete_emoji(mock_partial_guild, mock_custom_emoji, reason="testing")

            patched__request.assert_awaited_once_with(expected_route, reason="testing")

    async def test_fetch_application_emoji(
        self,
        rest_client: rest.RESTClientImpl,
        mock_application: applications.Application,
        mock_custom_emoji: emojis.CustomEmoji,
    ):
        expected_route = routes.GET_APPLICATION_EMOJI.compile(emoji=28937492734, application=111)

        with (
            mock.patch.object(
                rest_client, "_request", new_callable=mock.AsyncMock, return_value={"id": "456"}
            ) as patched__request,
            mock.patch.object(
                rest_client.entity_factory, "deserialize_known_custom_emoji", return_value=mock_custom_emoji
            ) as patched_deserialize_known_custom_emoji,
        ):
            assert (
                await rest_client.fetch_application_emoji(mock_application, make_custom_emoji(28937492734))
                is mock_custom_emoji
            )

            patched__request.assert_awaited_once_with(expected_route)
            patched_deserialize_known_custom_emoji.assert_called_once_with({"id": "456"})

    async def test_fetch_application_emojis(
        self, rest_client: rest.RESTClientImpl, mock_application: applications.Application
    ):
        emoji1 = make_custom_emoji(2398472983)
        emoji2 = make_custom_emoji(2309842398)
        expected_route = routes.GET_APPLICATION_EMOJIS.compile(application=111)

        with (
            mock.patch.object(
                rest_client, "_request", return_value={"items": [{"id": "456"}, {"id": "789"}]}
            ) as patched__request,
            mock.patch.object(
                rest_client.entity_factory, "deserialize_known_custom_emoji", side_effect=[emoji1, emoji2]
            ) as patched_deserialize_known_custom_emoji,
        ):
            assert await rest_client.fetch_application_emojis(mock_application) == [emoji1, emoji2]

            patched__request.assert_awaited_once_with(expected_route)
            assert patched_deserialize_known_custom_emoji.call_count == 2
            patched_deserialize_known_custom_emoji.assert_has_calls(
                [mock.call({"id": "456"}), mock.call({"id": "789"})]
            )

    async def test_create_application_emoji(
        self,
        rest_client: rest.RESTClientImpl,
        mock_application: applications.Application,
        mock_custom_emoji: emojis.CustomEmoji,
        file_resource_patch: files.Resource[typing.Any],
    ):
        expected_route = routes.POST_APPLICATION_EMOJIS.compile(application=111)
        expected_json = {"name": "rooYay", "image": "some data"}

        with (
            mock.patch.object(
                rest_client, "_request", new_callable=mock.AsyncMock, return_value={"id": "234"}
            ) as patched__request,
            mock.patch.object(
                rest_client.entity_factory, "deserialize_known_custom_emoji", return_value=mock_custom_emoji
            ) as patched_deserialize_known_custom_emoji,
        ):
            returned = await rest_client.create_application_emoji(mock_application, "rooYay", "rooYay.png")
            assert returned is mock_custom_emoji

            patched__request.assert_awaited_once_with(expected_route, json=expected_json)
            patched_deserialize_known_custom_emoji.assert_called_once_with({"id": "234"})

    async def test_edit_application_emoji(
        self,
        rest_client: rest.RESTClientImpl,
        mock_application: applications.Application,
        mock_custom_emoji: emojis.CustomEmoji,
    ):
        expected_route = routes.PATCH_APPLICATION_EMOJI.compile(application=111, emoji=23847234)
        expected_json = {"name": "rooYay2"}

        with (
            mock.patch.object(
                rest_client, "_request", new_callable=mock.AsyncMock, return_value={"id": "234"}
            ) as patched__request,
            mock.patch.object(
                rest_client.entity_factory, "deserialize_known_custom_emoji", return_value=mock_custom_emoji
            ) as patched_deserialize_known_custom_emoji,
        ):
            returned = await rest_client.edit_application_emoji(
                mock_application, make_custom_emoji(23847234), name="rooYay2"
            )
            assert returned is mock_custom_emoji

            patched__request.assert_awaited_once_with(expected_route, json=expected_json)
            patched_deserialize_known_custom_emoji.assert_called_once_with({"id": "234"})

    async def test_delete_application_emoji(
        self,
        rest_client: rest.RESTClientImpl,
        mock_application: applications.Application,
        mock_custom_emoji: emojis.CustomEmoji,
    ):
        expected_route = routes.DELETE_APPLICATION_EMOJI.compile(application=111, emoji=4440)

        with mock.patch.object(rest_client, "_request", new_callable=mock.AsyncMock) as patched__request:
            await rest_client.delete_application_emoji(mock_application, mock_custom_emoji)

            patched__request.assert_awaited_once_with(expected_route)

    async def test_fetch_sticker_packs(self, rest_client: rest.RESTClientImpl):
        pack1 = mock.Mock()
        pack2 = mock.Mock()
        pack3 = mock.Mock()
        expected_route = routes.GET_STICKER_PACKS.compile()

        with (
            mock.patch.object(
                rest_client,
                "_request",
                new_callable=mock.AsyncMock,
                return_value={"sticker_packs": [{"id": "123"}, {"id": "456"}, {"id": "789"}]},
            ) as patched__request,
            mock.patch.object(
                rest_client.entity_factory, "deserialize_sticker_pack", side_effect=[pack1, pack2, pack3]
            ) as patched_deserialize_sticker_pack,
        ):
            assert await rest_client.fetch_available_sticker_packs() == [pack1, pack2, pack3]

            patched__request.assert_awaited_once_with(expected_route, auth=None)
            patched_deserialize_sticker_pack.assert_has_calls(
                [mock.call({"id": "123"}), mock.call({"id": "456"}), mock.call({"id": "789"})]
            )

    async def test_fetch_sticker_when_guild_sticker(
        self, rest_client: rest.RESTClientImpl, mock_partial_sticker: stickers.PartialSticker
    ):
        expected_route = routes.GET_STICKER.compile(sticker=222)

        with (
            mock.patch.object(
                rest_client, "_request", new_callable=mock.AsyncMock, return_value={"id": "123", "guild_id": "456"}
            ) as patched__request,
            mock.patch.object(
                rest_client.entity_factory, "deserialize_guild_sticker"
            ) as patched_deserialize_guild_sticker,
        ):
            returned = await rest_client.fetch_sticker(mock_partial_sticker)
            assert returned is patched_deserialize_guild_sticker.return_value

            patched__request.assert_awaited_once_with(expected_route)
            patched_deserialize_guild_sticker.assert_called_once_with({"id": "123", "guild_id": "456"})

    async def test_fetch_sticker_when_standard_sticker(
        self, rest_client: rest.RESTClientImpl, mock_partial_sticker: stickers.PartialSticker
    ):
        expected_route = routes.GET_STICKER.compile(sticker=222)

        with (
            mock.patch.object(
                rest_client, "_request", new_callable=mock.AsyncMock, return_value={"id": "123"}
            ) as patched__request,
            mock.patch.object(
                rest_client.entity_factory, "deserialize_standard_sticker"
            ) as patched_deserialize_standard_sticker,
        ):
            returned = await rest_client.fetch_sticker(mock_partial_sticker)
            assert returned is patched_deserialize_standard_sticker.return_value

            patched__request.assert_awaited_once_with(expected_route)
            patched_deserialize_standard_sticker.assert_called_once_with({"id": "123"})

    async def test_fetch_guild_stickers(
        self, rest_client: rest.RESTClientImpl, mock_partial_guild: guilds.PartialGuild
    ):
        sticker1 = mock.Mock()
        sticker2 = mock.Mock()
        sticker3 = mock.Mock()
        expected_route = routes.GET_GUILD_STICKERS.compile(guild=123)

        with (
            mock.patch.object(
                rest_client,
                "_request",
                new_callable=mock.AsyncMock,
                return_value=[{"id": "123"}, {"id": "456"}, {"id": "789"}],
            ) as patched__request,
            mock.patch.object(
                rest_client.entity_factory, "deserialize_guild_sticker", side_effect=[sticker1, sticker2, sticker3]
            ) as patched_deserialize_guild_sticker,
        ):
            assert await rest_client.fetch_guild_stickers(mock_partial_guild) == [sticker1, sticker2, sticker3]

            patched__request.assert_awaited_once_with(expected_route)
            patched_deserialize_guild_sticker.assert_has_calls(
                [mock.call({"id": "123"}), mock.call({"id": "456"}), mock.call({"id": "789"})]
            )

    async def test_fetch_guild_sticker(
        self,
        rest_client: rest.RESTClientImpl,
        mock_partial_guild: guilds.PartialGuild,
        mock_partial_sticker: stickers.PartialSticker,
    ):
        expected_route = routes.GET_GUILD_STICKER.compile(guild=123, sticker=222)

        with (
            mock.patch.object(
                rest_client, "_request", new_callable=mock.AsyncMock, return_value={"id": "123"}
            ) as patched__request,
            mock.patch.object(
                rest_client.entity_factory, "deserialize_guild_sticker"
            ) as patched_deserialize_guild_sticker,
        ):
            returned = await rest_client.fetch_guild_sticker(mock_partial_guild, mock_partial_sticker)
            assert returned is patched_deserialize_guild_sticker.return_value

            patched__request.assert_awaited_once_with(expected_route)
            patched_deserialize_guild_sticker.assert_called_once_with({"id": "123"})

    async def test_create_sticker(self, rest_client: rest.RESTClientImpl):
        rest_client.create_sticker = mock.AsyncMock()
        file = mock.Mock()

        sticker = await rest_client.create_sticker(
            90210, "NewSticker", "funny", file, description="A sticker", reason="blah blah blah"
        )
        assert sticker is rest_client.create_sticker.return_value

        rest_client.create_sticker.assert_awaited_once_with(
            90210, "NewSticker", "funny", file, description="A sticker", reason="blah blah blah"
        )

    async def test_edit_sticker(
        self,
        rest_client: rest.RESTClientImpl,
        mock_partial_guild: guilds.PartialGuild,
        mock_partial_sticker: stickers.PartialSticker,
    ):
        expected_route = routes.PATCH_GUILD_STICKER.compile(guild=123, sticker=222)

        with (
            mock.patch.object(
                rest_client, "_request", new_callable=mock.AsyncMock, return_value={"id": "456"}
            ) as patched__request,
            mock.patch.object(
                rest_client.entity_factory, "deserialize_guild_sticker"
            ) as patched_deserialize_guild_sticker,
        ):
            returned = await rest_client.edit_sticker(
                mock_partial_guild,
                mock_partial_sticker,
                name="testing_sticker",
                description="blah",
                tag=":cry:",
                reason="i am bored and have too much time in my hands",
            )
            assert returned is patched_deserialize_guild_sticker.return_value

            patched__request.assert_awaited_once_with(
                expected_route,
                json={"name": "testing_sticker", "description": "blah", "tags": ":cry:"},
                reason="i am bored and have too much time in my hands",
            )
            patched_deserialize_guild_sticker.assert_called_once_with({"id": "456"})

    async def test_delete_sticker(
        self,
        rest_client: rest.RESTClientImpl,
        mock_partial_guild: guilds.PartialGuild,
        mock_partial_sticker: stickers.PartialSticker,
    ):
        expected_route = routes.DELETE_GUILD_STICKER.compile(guild=123, sticker=222)

        with mock.patch.object(rest_client, "_request", new_callable=mock.AsyncMock) as patched__request:
            await rest_client.delete_sticker(
                mock_partial_guild, mock_partial_sticker, reason="i am bored and have too much time in my hands"
            )

            patched__request.assert_awaited_once_with(
                expected_route, reason="i am bored and have too much time in my hands"
            )

    async def test_fetch_guild(self, rest_client: rest.RESTClientImpl, mock_partial_guild: guilds.PartialGuild):
        expected_route = routes.GET_GUILD.compile(guild=123)
        expected_query = {"with_counts": "true"}

        guild = mock.Mock(guilds.PartialGuild, id=23478274)

        with (
            mock.patch.object(
                rest_client, "_request", new_callable=mock.AsyncMock, return_value={"id": "1234"}
            ) as patched__request,
            mock.patch.object(
                rest_client.entity_factory, "deserialize_rest_guild", return_value=guild
            ) as patched_deserialize_rest_guild,
        ):
            assert await rest_client.fetch_guild(mock_partial_guild) is guild

            patched__request.assert_awaited_once_with(expected_route, query=expected_query)
            patched_deserialize_rest_guild.assert_called_once_with({"id": "1234"})

    async def test_fetch_guild_preview(self, rest_client: rest.RESTClientImpl, mock_partial_guild: guilds.PartialGuild):
        guild_preview = mock.Mock(guilds.GuildPreview, id=1234)
        expected_route = routes.GET_GUILD_PREVIEW.compile(guild=123)

        with (
            mock.patch.object(
                rest_client, "_request", new_callable=mock.AsyncMock, return_value={"id": "1234"}
            ) as patched__request,
            mock.patch.object(
                rest_client.entity_factory, "deserialize_guild_preview", return_value=guild_preview
            ) as patched_deserialize_guild_preview,
        ):
            assert await rest_client.fetch_guild_preview(mock_partial_guild) is guild_preview

            patched__request.assert_awaited_once_with(expected_route)
            patched_deserialize_guild_preview.assert_called_once_with({"id": "1234"})

    async def test_delete_guild(self, rest_client: rest.RESTClientImpl, mock_partial_guild: guilds.PartialGuild):
        expected_route = routes.DELETE_GUILD.compile(guild=123)

        with mock.patch.object(rest_client, "_request", new_callable=mock.AsyncMock) as patched__request:
            await rest_client.delete_guild(mock_partial_guild)

            patched__request.assert_awaited_once_with(expected_route)

    async def test_edit_guild(
        self,
        rest_client: rest.RESTClientImpl,
        mock_partial_guild: guilds.PartialGuild,
        mock_guild_voice_channel: channels.GuildVoiceChannel,
        mock_user: users.User,
    ):
        icon_resource = MockFileResource("icon data")
        splash_resource = MockFileResource("splash data")
        banner_resource = MockFileResource("banner data")
        expected_route = routes.PATCH_GUILD.compile(guild=123)
        expected_json = {
            "name": "hikari",
            "verification_level": 3,
            "default_message_notifications": 1,
            "explicit_content_filter": 1,
            "afk_timeout": 60,
            "preferred_locale": "en-UK",
            "afk_channel_id": "4562",
            "owner_id": "789",
            "system_channel_id": "789",
            "rules_channel_id": "987",
            "public_updates_channel_id": "654",
            "icon": "icon data",
            "splash": "splash data",
            "banner": "banner data",
            "features": ["COMMUNITY", "RAID_ALERTS_DISABLED"],
        }

        with (
            mock.patch.object(files, "ensure_resource", side_effect=[icon_resource, splash_resource, banner_resource]),
            mock.patch.object(
                rest_client, "_request", new_callable=mock.AsyncMock, return_value={"id": "123"}
            ) as patched__request,
            mock.patch.object(rest_client.entity_factory, "deserialize_rest_guild") as patched_deserialize_rest_guild,
        ):
            result = await rest_client.edit_guild(
                mock_partial_guild,
                name="hikari",
                verification_level=guilds.GuildVerificationLevel.HIGH,
                default_message_notifications=guilds.GuildMessageNotificationsLevel.ONLY_MENTIONS,
                explicit_content_filter_level=guilds.GuildExplicitContentFilterLevel.MEMBERS_WITHOUT_ROLES,
                afk_channel=mock_guild_voice_channel,
                afk_timeout=60,
                icon="icon.png",
                owner=mock_user,
                splash="splash.png",
                banner="banner.png",
                system_channel=make_guild_text_channel(789),
                rules_channel=make_guild_text_channel(987),
                public_updates_channel=make_guild_text_channel(654),
                preferred_locale="en-UK",
                features=[guilds.GuildFeature.COMMUNITY, guilds.GuildFeature.RAID_ALERTS_DISABLED],
                reason="hikari best",
            )
            assert result is patched_deserialize_rest_guild.return_value

        patched_deserialize_rest_guild.assert_called_once_with(patched__request.return_value)
        patched__request.assert_awaited_once_with(expected_route, json=expected_json, reason="hikari best")

    async def test_edit_guild_when_images_are_None(
        self,
        rest_client: rest.RESTClientImpl,
        mock_partial_guild: guilds.PartialGuild,
        mock_guild_voice_channel: channels.GuildVoiceChannel,
        mock_user: users.User,
    ):
        expected_route = routes.PATCH_GUILD.compile(guild=123)
        expected_json = {
            "name": "hikari",
            "verification_level": 3,
            "default_message_notifications": 1,
            "explicit_content_filter": 1,
            "afk_timeout": 60,
            "preferred_locale": "en-UK",
            "afk_channel_id": "4562",
            "owner_id": "789",
            "system_channel_id": "789",
            "rules_channel_id": "987",
            "public_updates_channel_id": "654",
            "icon": None,
            "splash": None,
            "banner": None,
            "features": ["COMMUNITY", "RAID_ALERTS_DISABLED"],
        }

        with (
            mock.patch.object(
                rest_client, "_request", new_callable=mock.AsyncMock, return_value={"ok": "NO"}
            ) as patched__request,
            mock.patch.object(rest_client.entity_factory, "deserialize_rest_guild") as patched_deserialize_rest_guild,
        ):
            result = await rest_client.edit_guild(
                mock_partial_guild,
                name="hikari",
                verification_level=guilds.GuildVerificationLevel.HIGH,
                default_message_notifications=guilds.GuildMessageNotificationsLevel.ONLY_MENTIONS,
                explicit_content_filter_level=guilds.GuildExplicitContentFilterLevel.MEMBERS_WITHOUT_ROLES,
                afk_channel=mock_guild_voice_channel,
                afk_timeout=60,
                icon=None,
                owner=mock_user,
                splash=None,
                banner=None,
                system_channel=make_guild_text_channel(789),
                rules_channel=make_guild_text_channel(987),
                public_updates_channel=make_guild_text_channel(654),
                preferred_locale="en-UK",
                features=[guilds.GuildFeature.COMMUNITY, guilds.GuildFeature.RAID_ALERTS_DISABLED],
                reason="hikari best",
            )
            assert result is patched_deserialize_rest_guild.return_value

            patched_deserialize_rest_guild.assert_called_once_with(patched__request.return_value)
            patched__request.assert_awaited_once_with(expected_route, json=expected_json, reason="hikari best")

    async def test_edit_guild_without_optionals(
        self, rest_client: rest.RESTClientImpl, mock_partial_guild: guilds.PartialGuild
    ):
        expected_route = routes.PATCH_GUILD.compile(guild=123)
        expected_json = {}

        with (
            mock.patch.object(
                rest_client, "_request", new_callable=mock.AsyncMock, return_value={"id": "42"}
            ) as patched__request,
            mock.patch.object(rest_client.entity_factory, "deserialize_rest_guild") as patched_deserialize_rest_guild,
        ):
            result = await rest_client.edit_guild(mock_partial_guild)
            assert result is patched_deserialize_rest_guild.return_value

            patched_deserialize_rest_guild.assert_called_once_with(patched__request.return_value)
            patched__request.assert_awaited_once_with(expected_route, json=expected_json, reason=undefined.UNDEFINED)

<<<<<<< HEAD
    async def test_fetch_guild_channels(
        self, rest_client: rest.RESTClientImpl, mock_partial_guild: guilds.PartialGuild
    ):
        channel1 = make_guild_text_channel(456)
        channel2 = make_guild_text_channel(789)
=======
    async def test_set_guild_incident_actions(self, rest_client):
        expected_route = routes.PUT_GUILD_INCIDENT_ACTIONS.compile(guild=123)
        expected_json = {"invites_disabled_until": "2023-09-01T14:48:02.222000+00:00", "dms_disabled_until": None}
        rest_client._request = mock.AsyncMock(return_value={"testing": "data"})

        result = await rest_client.set_guild_incident_actions(
            123, invites_disabled_until=datetime.datetime(2023, 9, 1, 14, 48, 2, 222000, tzinfo=datetime.timezone.utc)
        )
        assert result is rest_client._entity_factory.deserialize_guild_incidents.return_value

        rest_client._entity_factory.deserialize_guild_incidents.assert_called_once_with(
            rest_client._request.return_value
        )
        rest_client._request.assert_awaited_once_with(expected_route, json=expected_json)

    async def test_fetch_guild_channels(self, rest_client):
        channel1 = StubModel(456)
        channel2 = StubModel(789)
>>>>>>> 9fb83ab4
        expected_route = routes.GET_GUILD_CHANNELS.compile(guild=123)

        with (
            mock.patch.object(
                rest_client, "_request", new_callable=mock.AsyncMock, return_value=[{"id": "456"}, {"id": "789"}]
            ) as patched__request,
            mock.patch.object(
                rest_client.entity_factory, "deserialize_channel", side_effect=[channel1, channel2]
            ) as patched_deserialize_channel,
        ):
            assert await rest_client.fetch_guild_channels(mock_partial_guild) == [channel1, channel2]

            patched__request.assert_awaited_once_with(expected_route)
            assert patched_deserialize_channel.call_count == 2
            patched_deserialize_channel.assert_has_calls([mock.call({"id": "456"}), mock.call({"id": "789"})])

    async def test_fetch_guild_channels_ignores_unknown_channel_type(
        self,
        rest_client: rest.RESTClientImpl,
        mock_partial_guild: guilds.PartialGuild,
        mock_guild_text_channel: channels.GuildTextChannel,
    ):
        expected_route = routes.GET_GUILD_CHANNELS.compile(guild=123)

        with (
            mock.patch.object(
                rest_client, "_request", new_callable=mock.AsyncMock, return_value=[{"id": "456"}, {"id": "789"}]
            ) as patched__request,
            mock.patch.object(
                rest_client.entity_factory,
                "deserialize_channel",
                side_effect=[errors.UnrecognisedEntityError("echelon"), mock_guild_text_channel],
            ) as patched_deserialize_channel,
        ):
            assert await rest_client.fetch_guild_channels(mock_partial_guild) == [mock_guild_text_channel]

            patched__request.assert_awaited_once_with(expected_route)
            patched_deserialize_channel.assert_has_calls([mock.call({"id": "456"}), mock.call({"id": "789"})])

    async def test_create_guild_text_channel(
        self,
        rest_client: rest.RESTClientImpl,
        mock_partial_guild: guilds.PartialGuild,
        mock_guild_category: channels.GuildCategory,
    ):
        overwrite1 = make_permission_overwrite(9283749)
        overwrite2 = make_permission_overwrite(2837472)

        with (
            mock.patch.object(
                rest_client, "_create_guild_channel", new_callable=mock.AsyncMock
            ) as patched__create_guild_channel,
            mock.patch.object(
                rest_client.entity_factory, "deserialize_guild_text_channel"
            ) as patched_deserialize_guild_text_channel,
        ):
            returned = await rest_client.create_guild_text_channel(
                mock_partial_guild,
                "general",
                position=1,
                topic="general chat",
                nsfw=False,
                rate_limit_per_user=60,
                permission_overwrites=[overwrite1, overwrite2],
                category=mock_guild_category,
                reason="because we need one",
                default_auto_archive_duration=123332,
            )
            assert returned is patched_deserialize_guild_text_channel.return_value

            patched__create_guild_channel.assert_awaited_once_with(
                mock_partial_guild,
                "general",
                channels.ChannelType.GUILD_TEXT,
                position=1,
                topic="general chat",
                nsfw=False,
                rate_limit_per_user=60,
                permission_overwrites=[overwrite1, overwrite2],
                category=mock_guild_category,
                reason="because we need one",
                default_auto_archive_duration=123332,
            )
            patched_deserialize_guild_text_channel.assert_called_once_with(patched__create_guild_channel.return_value)

    async def test_create_guild_news_channel(
        self,
        rest_client: rest.RESTClientImpl,
        mock_partial_guild: guilds.PartialGuild,
        mock_guild_category: channels.GuildCategory,
    ):
        overwrite1 = make_permission_overwrite(9283749)
        overwrite2 = make_permission_overwrite(2837472)

        with (
            mock.patch.object(
                rest_client, "_create_guild_channel", new_callable=mock.AsyncMock
            ) as patched__create_guild_channel,
            mock.patch.object(
                rest_client.entity_factory, "deserialize_guild_news_channel"
            ) as patched_deserialize_guild_news_channel,
        ):
            returned = await rest_client.create_guild_news_channel(
                mock_partial_guild,
                "general",
                position=1,
                topic="general news",
                nsfw=False,
                rate_limit_per_user=60,
                permission_overwrites=[overwrite1, overwrite2],
                category=mock_guild_category,
                reason="because we need one",
                default_auto_archive_duration=5445234,
            )
            assert returned is patched_deserialize_guild_news_channel.return_value

            patched__create_guild_channel.assert_awaited_once_with(
                mock_partial_guild,
                "general",
                channels.ChannelType.GUILD_NEWS,
                position=1,
                topic="general news",
                nsfw=False,
                rate_limit_per_user=60,
                permission_overwrites=[overwrite1, overwrite2],
                category=mock_guild_category,
                reason="because we need one",
                default_auto_archive_duration=5445234,
            )
            patched_deserialize_guild_news_channel.assert_called_once_with(patched__create_guild_channel.return_value)

    async def test_create_guild_forum_channel(
        self,
        rest_client: rest.RESTClientImpl,
        mock_partial_guild: guilds.PartialGuild,
        mock_guild_category: channels.GuildCategory,
    ):
        overwrite1 = make_permission_overwrite(9283749)
        overwrite2 = make_permission_overwrite(2837472)

        tag1 = mock.Mock(channels.ForumTag, id=1203)
        tag2 = mock.Mock(channels.ForumTag, id=1204)

        with (
            mock.patch.object(
                rest_client, "_create_guild_channel", new_callable=mock.AsyncMock
            ) as patched__create_guild_channel,
            mock.patch.object(
                rest_client.entity_factory, "deserialize_guild_forum_channel"
            ) as patched_deserialize_guild_forum_channel,
        ):
            returned = await rest_client.create_guild_forum_channel(
                mock_partial_guild,
                "help-center",
                position=1,
                topic="get help!",
                nsfw=False,
                rate_limit_per_user=60,
                permission_overwrites=[overwrite1, overwrite2],
                category=mock_guild_category,
                reason="because we need one",
                default_auto_archive_duration=5445234,
                default_thread_rate_limit_per_user=40,
                default_forum_layout=channels.ForumLayoutType.LIST_VIEW,
                default_sort_order=channels.ForumSortOrderType.LATEST_ACTIVITY,
                available_tags=[tag1, tag2],
                default_reaction_emoji="some reaction",
            )
            assert returned is patched_deserialize_guild_forum_channel.return_value

            patched__create_guild_channel.assert_awaited_once_with(
                mock_partial_guild,
                "help-center",
                channels.ChannelType.GUILD_FORUM,
                position=1,
                topic="get help!",
                nsfw=False,
                rate_limit_per_user=60,
                permission_overwrites=[overwrite1, overwrite2],
                category=mock_guild_category,
                reason="because we need one",
                default_auto_archive_duration=5445234,
                default_thread_rate_limit_per_user=40,
                default_forum_layout=channels.ForumLayoutType.LIST_VIEW,
                default_sort_order=channels.ForumSortOrderType.LATEST_ACTIVITY,
                available_tags=[tag1, tag2],
                default_reaction_emoji="some reaction",
            )
            patched_deserialize_guild_forum_channel.assert_called_once_with(patched__create_guild_channel.return_value)

    async def test_create_guild_voice_channel(
        self,
        rest_client: rest.RESTClientImpl,
        mock_partial_guild: guilds.PartialGuild,
        mock_guild_category: channels.GuildCategory,
    ):
        overwrite1 = make_permission_overwrite(9283749)
        overwrite2 = make_permission_overwrite(2837472)

        with (
            mock.patch.object(
                rest_client, "_create_guild_channel", new_callable=mock.AsyncMock
            ) as patched__create_guild_channel,
            mock.patch.object(
                rest_client.entity_factory, "deserialize_guild_voice_channel"
            ) as patched_deserialize_guild_voice_channel,
        ):
            returned = await rest_client.create_guild_voice_channel(
                mock_partial_guild,
                "general",
                position=1,
                user_limit=60,
                bitrate=64,
                video_quality_mode=channels.VideoQualityMode.FULL,
                permission_overwrites=[overwrite1, overwrite2],
                category=mock_guild_category,
                region="ok boomer",
                reason="because we need one",
            )
            assert returned is patched_deserialize_guild_voice_channel.return_value

            patched__create_guild_channel.assert_awaited_once_with(
                mock_partial_guild,
                "general",
                channels.ChannelType.GUILD_VOICE,
                position=1,
                user_limit=60,
                bitrate=64,
                video_quality_mode=channels.VideoQualityMode.FULL,
                permission_overwrites=[overwrite1, overwrite2],
                region="ok boomer",
                category=mock_guild_category,
                reason="because we need one",
            )
            patched_deserialize_guild_voice_channel.assert_called_once_with(patched__create_guild_channel.return_value)

    async def test_create_guild_stage_channel(
        self,
        rest_client: rest.RESTClientImpl,
        mock_partial_guild: guilds.PartialGuild,
        mock_guild_category: channels.GuildCategory,
    ):
        overwrite1 = make_permission_overwrite(9283749)
        overwrite2 = make_permission_overwrite(2837472)

        with (
            mock.patch.object(
                rest_client, "_create_guild_channel", new_callable=mock.AsyncMock
            ) as patched__create_guild_channel,
            mock.patch.object(
                rest_client.entity_factory, "deserialize_guild_stage_channel"
            ) as patched_deserialize_guild_stage_channel,
        ):
            returned = await rest_client.create_guild_stage_channel(
                mock_partial_guild,
                "general",
                position=1,
                user_limit=60,
                bitrate=64,
                permission_overwrites=[overwrite1, overwrite2],
                category=mock_guild_category,
                region="Doge Moon",
                reason="When doge == 1$",
            )
            assert returned is patched_deserialize_guild_stage_channel.return_value

            patched__create_guild_channel.assert_awaited_once_with(
                mock_partial_guild,
                "general",
                channels.ChannelType.GUILD_STAGE,
                position=1,
                user_limit=60,
                bitrate=64,
                permission_overwrites=[overwrite1, overwrite2],
                region="Doge Moon",
                category=mock_guild_category,
                reason="When doge == 1$",
            )
            patched_deserialize_guild_stage_channel.assert_called_once_with(patched__create_guild_channel.return_value)

    async def test_create_guild_category(
        self, rest_client: rest.RESTClientImpl, mock_partial_guild: guilds.PartialGuild
    ):
        overwrite1 = make_permission_overwrite(9283749)
        overwrite2 = make_permission_overwrite(2837472)

        with (
            mock.patch.object(
                rest_client, "_create_guild_channel", new_callable=mock.AsyncMock
            ) as patched__create_guild_channel,
            mock.patch.object(
                rest_client.entity_factory, "deserialize_guild_category"
            ) as patched_deserialize_guild_category,
        ):
            returned = await rest_client.create_guild_category(
                mock_partial_guild,
                "general",
                position=1,
                permission_overwrites=[overwrite1, overwrite2],
                reason="because we need one",
            )
            assert returned is patched_deserialize_guild_category.return_value

            patched__create_guild_channel.assert_awaited_once_with(
                mock_partial_guild,
                "general",
                channels.ChannelType.GUILD_CATEGORY,
                position=1,
                permission_overwrites=[overwrite1, overwrite2],
                reason="because we need one",
            )
            patched_deserialize_guild_category.assert_called_once_with(patched__create_guild_channel.return_value)

    @pytest.mark.parametrize(
        ("emoji", "expected_emoji_id", "expected_emoji_name"),
        [
            (emojis.CustomEmoji(id=snowflakes.Snowflake(989), name="emoji", is_animated=False), 989, None),
            (emojis.UnicodeEmoji("❤️"), None, "❤️"),
        ],
    )
    @pytest.mark.parametrize("default_auto_archive_duration", [12322, (datetime.timedelta(minutes=12322)), 12322.0])
    async def test__create_guild_channel(
        self,
        rest_client: rest.RESTClientImpl,
        mock_partial_guild: guilds.PartialGuild,
        mock_guild_category: channels.GuildCategory,
        default_auto_archive_duration: int | float | datetime.timedelta,
        emoji: emojis.Emoji,
        expected_emoji_id: int | None,
        expected_emoji_name: str | None,
    ):
        overwrite1 = make_permission_overwrite(9283749)
        overwrite2 = make_permission_overwrite(2837472)
        tag1 = mock.Mock(channels.ForumTag, id=321)
        tag2 = mock.Mock(channels.ForumTag, id=123)

        expected_route = routes.POST_GUILD_CHANNELS.compile(guild=123)
        expected_json = {
            "type": 0,
            "name": "general",
            "position": 1,
            "topic": "some topic",
            "nsfw": True,
            "bitrate": 64,
            "user_limit": 99,
            "rate_limit_per_user": 60,
            "rtc_region": "wicky wicky",
            "parent_id": "4564",
            "permission_overwrites": [{"id": "987"}, {"id": "654"}],
            "default_auto_archive_duration": 12322,
            "default_thread_rate_limit_per_user": 40,
            "default_forum_layout": 1,
            "default_sort_order": 0,
            "default_reaction_emoji": {"emoji_id": expected_emoji_id, "emoji_name": expected_emoji_name},
            "available_tags": [{"id": "321"}, {"id": "123"}],
        }

        with (
            mock.patch.object(
                rest_client, "_request", new_callable=mock.AsyncMock, return_value={"id": "456"}
            ) as patched__request,
            mock.patch.object(
                rest_client.entity_factory, "serialize_permission_overwrite", side_effect=[{"id": "987"}, {"id": "654"}]
            ) as patched_serialize_permission_overwrite,
            mock.patch.object(
                rest_client.entity_factory, "serialize_forum_tag", side_effect=[{"id": "321"}, {"id": "123"}]
            ) as patched_serialize_forum_tag,
        ):
            returned = await rest_client._create_guild_channel(
                mock_partial_guild,
                "general",
                channels.ChannelType.GUILD_TEXT,
                position=1,
                topic="some topic",
                nsfw=True,
                bitrate=64,
                user_limit=99,
                rate_limit_per_user=60,
                permission_overwrites=[overwrite1, overwrite2],
                region="wicky wicky",
                category=mock_guild_category,
                reason="we have got the power",
                default_auto_archive_duration=default_auto_archive_duration,
                default_thread_rate_limit_per_user=40,
                default_forum_layout=channels.ForumLayoutType.LIST_VIEW,
                default_sort_order=channels.ForumSortOrderType.LATEST_ACTIVITY,
                available_tags=[tag1, tag2],
                default_reaction_emoji=emoji,
            )
            assert returned is patched__request.return_value

            patched__request.assert_awaited_once_with(
                expected_route, json=expected_json, reason="we have got the power"
            )
            assert patched_serialize_permission_overwrite.call_count == 2
            patched_serialize_permission_overwrite.assert_has_calls([mock.call(overwrite1), mock.call(overwrite2)])
            assert patched_serialize_forum_tag.call_count == 2
            patched_serialize_forum_tag.assert_has_calls([mock.call(tag1), mock.call(tag2)])

    @pytest.mark.parametrize(
        ("auto_archive_duration", "rate_limit_per_user"),
        [(12322, 42069), (datetime.timedelta(minutes=12322), datetime.timedelta(seconds=42069)), (12322.0, 42069.4)],
    )
    async def test_create_message_thread(
        self,
        rest_client: rest.RESTClientImpl,
        mock_guild_text_channel: channels.GuildTextChannel,
        mock_message: messages.Message,
        auto_archive_duration: time.Intervalish,
        rate_limit_per_user: time.Intervalish,
    ):
        expected_route = routes.POST_MESSAGE_THREADS.compile(channel=4560, message=101)
        expected_payload = {"name": "Sass alert!!!", "auto_archive_duration": 12322, "rate_limit_per_user": 42069}

        with (
            mock.patch.object(
                rest_client,
                "_request",
                new_callable=mock.AsyncMock,
                return_value={"id": "54123123", "name": "dlksksldalksad"},
            ) as patched__request,
            mock.patch.object(
                rest_client.entity_factory,
                "deserialize_guild_thread",
                return_value=mock.Mock(channels.GuildPublicThread),
            ) as patched_deserialize_guild_thread,
        ):
            result = await rest_client.create_message_thread(
                mock_guild_text_channel,
                mock_message,
                "Sass alert!!!",
                auto_archive_duration=auto_archive_duration,
                rate_limit_per_user=rate_limit_per_user,
                reason="because we need one",
            )

            assert result is patched_deserialize_guild_thread.return_value
            patched__request.assert_awaited_once_with(
                expected_route, json=expected_payload, reason="because we need one"
            )
            patched_deserialize_guild_thread.assert_called_once_with(patched__request.return_value)

    async def test_create_message_thread_without_optionals(
        self,
        rest_client: rest.RESTClientImpl,
        mock_guild_text_channel: channels.GuildTextChannel,
        mock_message: messages.Message,
    ):
        expected_route = routes.POST_MESSAGE_THREADS.compile(channel=4560, message=101)
        expected_payload = {"name": "Sass alert!!!", "auto_archive_duration": 1440}

        with (
            mock.patch.object(
                rest_client,
                "_request",
                new_callable=mock.AsyncMock,
                return_value={"id": "54123123", "name": "dlksksldalksad"},
            ) as patched__request,
            mock.patch.object(
                rest_client.entity_factory, "deserialize_guild_thread", return_value=mock.Mock(channels.GuildNewsThread)
            ) as patched_deserialize_guild_thread,
        ):
            result = await rest_client.create_message_thread(mock_guild_text_channel, mock_message, "Sass alert!!!")

            assert result is patched_deserialize_guild_thread.return_value
            patched__request.assert_awaited_once_with(expected_route, json=expected_payload, reason=undefined.UNDEFINED)
            patched_deserialize_guild_thread.assert_called_once_with(patched__request.return_value)

    async def test_create_message_thread_with_all_undefined(
        self,
        rest_client: rest.RESTClientImpl,
        mock_guild_text_channel: channels.GuildTextChannel,
        mock_message: messages.Message,
    ):
        expected_route = routes.POST_MESSAGE_THREADS.compile(channel=4560, message=101)
        expected_payload = {"name": "Sass alert!!!"}

        with (
            mock.patch.object(
                rest_client,
                "_request",
                new_callable=mock.AsyncMock,
                return_value={"id": "54123123", "name": "dlksksldalksad"},
            ) as patched__request,
            mock.patch.object(
                rest_client.entity_factory, "deserialize_guild_thread", return_value=mock.Mock(channels.GuildNewsThread)
            ) as patched_deserialize_guild_thread,
        ):
            result = await rest_client.create_message_thread(
                mock_guild_text_channel, mock_message, "Sass alert!!!", auto_archive_duration=undefined.UNDEFINED
            )

            assert result is patched_deserialize_guild_thread.return_value
            patched__request.assert_awaited_once_with(expected_route, json=expected_payload, reason=undefined.UNDEFINED)
            patched_deserialize_guild_thread.assert_called_once_with(patched__request.return_value)

    @pytest.mark.parametrize(
        ("auto_archive_duration", "rate_limit_per_user"),
        [(54123, 101), (datetime.timedelta(minutes=54123), datetime.timedelta(seconds=101)), (54123.0, 101.4)],
    )
    async def test_create_thread(
        self,
        rest_client: rest.RESTClientImpl,
        mock_guild_text_channel: channels.GuildTextChannel,
        auto_archive_duration: time.Intervalish,
        rate_limit_per_user: time.Intervalish,
    ):
        expected_route = routes.POST_CHANNEL_THREADS.compile(channel=4560)
        expected_payload = {
            "name": "Something something send help, they're keeping the catgirls locked up at <REDACTED>",
            "auto_archive_duration": 54123,
            "type": 10,
            "invitable": True,
            "rate_limit_per_user": 101,
        }

        with (
            mock.patch.object(
                rest_client,
                "_request",
                new_callable=mock.AsyncMock,
                return_value={"id": "54123123", "name": "dlksksldalksad"},
            ) as patched__request,
            mock.patch.object(
                rest_client.entity_factory, "deserialize_guild_thread"
            ) as patched_deserialize_guild_thread,
        ):
            result = await rest_client.create_thread(
                mock_guild_text_channel,
                channels.ChannelType.GUILD_NEWS_THREAD,
                "Something something send help, they're keeping the catgirls locked up at <REDACTED>",
                auto_archive_duration=auto_archive_duration,
                invitable=True,
                rate_limit_per_user=rate_limit_per_user,
                reason="think of the catgirls!!! >:3",
            )

            assert result is patched_deserialize_guild_thread.return_value
            patched__request.assert_awaited_once_with(
                expected_route, json=expected_payload, reason="think of the catgirls!!! >:3"
            )
            patched_deserialize_guild_thread.assert_called_once_with(patched__request.return_value)

    async def test_create_thread_without_optionals(
        self, rest_client: rest.RESTClientImpl, mock_guild_text_channel: channels.GuildTextChannel
    ):
        expected_route = routes.POST_CHANNEL_THREADS.compile(channel=4560)
        expected_payload = {
            "name": "Something something send help, they're keeping the catgirls locked up at <REDACTED>",
            "auto_archive_duration": 1440,
            "type": 12,
        }

        with (
            mock.patch.object(
                rest_client,
                "_request",
                new_callable=mock.AsyncMock,
                return_value={"id": "54123123", "name": "dlksksldalksad"},
            ) as patched__request,
            mock.patch.object(
                rest_client.entity_factory, "deserialize_guild_thread"
            ) as patched_deserialize_guild_thread,
        ):
            result = await rest_client.create_thread(
                mock_guild_text_channel,
                channels.ChannelType.GUILD_PRIVATE_THREAD,
                "Something something send help, they're keeping the catgirls locked up at <REDACTED>",
            )

            assert result is patched_deserialize_guild_thread.return_value
            patched__request.assert_awaited_once_with(expected_route, json=expected_payload, reason=undefined.UNDEFINED)
            patched_deserialize_guild_thread.assert_called_once_with(patched__request.return_value)

    async def test_create_thread_with_all_undefined(
        self, rest_client: rest.RESTClientImpl, mock_guild_text_channel: channels.GuildTextChannel
    ):
        expected_route = routes.POST_CHANNEL_THREADS.compile(channel=4560)
        expected_payload = {
            "name": "Something something send help, they're keeping the catgirls locked up at <REDACTED>",
            "type": 12,
        }

        with (
            mock.patch.object(
                rest_client,
                "_request",
                new_callable=mock.AsyncMock,
                return_value={"id": "54123123", "name": "dlksksldalksad"},
            ) as patched__request,
            mock.patch.object(
                rest_client.entity_factory, "deserialize_guild_thread"
            ) as patched_deserialize_guild_thread,
        ):
            result = await rest_client.create_thread(
                mock_guild_text_channel,
                channels.ChannelType.GUILD_PRIVATE_THREAD,
                "Something something send help, they're keeping the catgirls locked up at <REDACTED>",
                auto_archive_duration=undefined.UNDEFINED,
            )

            assert result is patched_deserialize_guild_thread.return_value
            patched__request.assert_awaited_once_with(expected_route, json=expected_payload, reason=undefined.UNDEFINED)
            patched_deserialize_guild_thread.assert_called_once_with(patched__request.return_value)

    @pytest.mark.parametrize(
        ("auto_archive_duration", "rate_limit_per_user"),
        [(54123, 101), (datetime.timedelta(minutes=54123), datetime.timedelta(seconds=101)), (54123.0, 101.4)],
    )
    async def test_create_forum_post_when_no_form(
        self,
        rest_client: rest.RESTClientImpl,
<<<<<<< HEAD
        mock_guild_text_channel: channels.GuildTextChannel,
        auto_archive_duration: time.Intervalish,
        rate_limit_per_user: time.Intervalish,
    ):
        attachment_obj = mock.Mock()
        attachment_obj2 = mock.Mock()
        component_obj = mock.Mock()
        component_obj2 = mock.Mock()
        embed_obj = mock.Mock()
        embed_obj2 = mock.Mock()
=======
        auto_archive_duration: typing.Union[int, datetime.datetime, float],
        rate_limit_per_user: typing.Union[int, datetime.datetime, float],
    ):
        attachment_obj = object()
        attachment_obj2 = object()
        component_obj = object()
        component_obj2 = object()
        embed_obj = object()
        embed_obj2 = object()
        poll_obj = object()
>>>>>>> 9fb83ab4
        mock_body = data_binding.JSONObjectBuilder()

        expected_route = routes.POST_CHANNEL_THREADS.compile(channel=4560)
        expected_payload = {
            "name": "Post with secret content!",
            "auto_archive_duration": 54123,
            "rate_limit_per_user": 101,
            "applied_tags": ["12220", "12201"],
            "message": mock_body,
        }
<<<<<<< HEAD

        with (
            mock.patch.object(
                rest_client, "_request", new_callable=mock.AsyncMock, return_value={"some": "message"}
            ) as patched__request,
            mock.patch.object(
                rest_client, "_build_message_payload", return_value=(mock_body, None)
            ) as patched__build_message_payload,
            mock.patch.object(
                rest_client.entity_factory, "deserialize_guild_public_thread"
            ) as patched_deserialize_guild_public_thread,
        ):
            result = await rest_client.create_forum_post(
                mock_guild_text_channel,
                "Post with secret content!",
                content="new content",
                attachment=attachment_obj,
                attachments=[attachment_obj2],
                component=component_obj,
                components=[component_obj2],
                embed=embed_obj,
                embeds=[embed_obj2],
                sticker=132543,
                stickers=[654234, 123321],
                tts=True,
                mentions_everyone=False,
                user_mentions=[9876],
                role_mentions=[1234],
                flags=54123,
                auto_archive_duration=auto_archive_duration,
                rate_limit_per_user=rate_limit_per_user,
                tags=[snowflakes.Snowflake(12220), snowflakes.Snowflake(12201)],
                reason="Secrets!!",
            )
=======
        rest_client._build_message_payload = mock.Mock(return_value=(mock_body, None))
        rest_client._request = mock.AsyncMock(return_value={"some": "message"})

        result = await rest_client.create_forum_post(
            StubModel(321123),
            "Post with secret content!",
            content="new content",
            attachment=attachment_obj,
            attachments=[attachment_obj2],
            component=component_obj,
            components=[component_obj2],
            embed=embed_obj,
            embeds=[embed_obj2],
            poll=poll_obj,
            sticker=132543,
            stickers=[654234, 123321],
            tts=True,
            mentions_everyone=False,
            user_mentions=[9876],
            role_mentions=[1234],
            flags=54123,
            auto_archive_duration=auto_archive_duration,
            rate_limit_per_user=rate_limit_per_user,
            tags=[12220, 12201],
            reason="Secrets!!",
        )

        rest_client._build_message_payload.assert_called_once_with(
            content="new content",
            attachment=attachment_obj,
            attachments=[attachment_obj2],
            component=component_obj,
            components=[component_obj2],
            embed=embed_obj,
            embeds=[embed_obj2],
            poll=poll_obj,
            sticker=132543,
            stickers=[654234, 123321],
            tts=True,
            mentions_everyone=False,
            mentions_reply=undefined.UNDEFINED,
            user_mentions=[9876],
            role_mentions=[1234],
            flags=54123,
        )
>>>>>>> 9fb83ab4

            patched__build_message_payload.assert_called_once_with(
                content="new content",
                attachment=attachment_obj,
                attachments=[attachment_obj2],
                component=component_obj,
                components=[component_obj2],
                embed=embed_obj,
                embeds=[embed_obj2],
                sticker=132543,
                stickers=[654234, 123321],
                tts=True,
                mentions_everyone=False,
                mentions_reply=undefined.UNDEFINED,
                user_mentions=[9876],
                role_mentions=[1234],
                flags=54123,
            )

            assert result is patched_deserialize_guild_public_thread.return_value
            patched__request.assert_awaited_once_with(expected_route, json=expected_payload, reason="Secrets!!")
            patched_deserialize_guild_public_thread.assert_called_once_with(patched__request.return_value)

    @pytest.mark.parametrize(
        ("auto_archive_duration", "rate_limit_per_user"),
        [(54123, 101), (datetime.timedelta(minutes=54123), datetime.timedelta(seconds=101)), (54123.0, 101.4)],
    )
    async def test_create_forum_post_when_form(
        self,
        rest_client: rest.RESTClientImpl,
<<<<<<< HEAD
        mock_guild_text_channel: channels.GuildTextChannel,
        auto_archive_duration: time.Intervalish,
        rate_limit_per_user: time.Intervalish,
    ):
        attachment_obj = mock.Mock()
        attachment_obj2 = mock.Mock()
        component_obj = mock.Mock()
        component_obj2 = mock.Mock()
        embed_obj = mock.Mock()
        embed_obj2 = mock.Mock()
        mock_body = {"mock": "message body"}
        mock_form = mock.Mock()

        expected_route = routes.POST_CHANNEL_THREADS.compile(channel=4560)
=======
        auto_archive_duration: typing.Union[int, datetime.datetime, float],
        rate_limit_per_user: typing.Union[int, datetime.datetime, float],
    ):
        attachment_obj = object()
        attachment_obj2 = object()
        component_obj = object()
        component_obj2 = object()
        embed_obj = object()
        embed_obj2 = object()
        poll_obj = object()
        mock_body = {"mock": "message body"}
        mock_form = mock.Mock()

        expected_route = routes.POST_CHANNEL_THREADS.compile(channel=321123)
        rest_client._build_message_payload = mock.Mock(return_value=(mock_body, mock_form))
        rest_client._request = mock.AsyncMock(return_value={"some": "message"})

        result = await rest_client.create_forum_post(
            StubModel(321123),
            "Post with secret content!",
            content="new content",
            attachment=attachment_obj,
            attachments=[attachment_obj2],
            component=component_obj,
            components=[component_obj2],
            embed=embed_obj,
            embeds=[embed_obj2],
            poll=poll_obj,
            sticker=314542,
            stickers=[56234, 123312],
            tts=True,
            mentions_everyone=False,
            user_mentions=[9876],
            role_mentions=[1234],
            flags=54123,
            auto_archive_duration=auto_archive_duration,
            rate_limit_per_user=rate_limit_per_user,
            tags=[12220, 12201],
            reason="Secrets!!",
        )

        rest_client._build_message_payload.assert_called_once_with(
            content="new content",
            attachment=attachment_obj,
            attachments=[attachment_obj2],
            component=component_obj,
            components=[component_obj2],
            embed=embed_obj,
            embeds=[embed_obj2],
            poll=poll_obj,
            sticker=314542,
            stickers=[56234, 123312],
            tts=True,
            mentions_everyone=False,
            mentions_reply=undefined.UNDEFINED,
            user_mentions=[9876],
            role_mentions=[1234],
            flags=54123,
        )

        mock_form.add_field.assert_called_once_with(
            "payload_json",
            b'{"name":"Post with secret content!","auto_archive_duration":54123,"rate_limit_per_user":101,'
            b'"applied_tags":["12220","12201"],"message":{"mock":"message body"}}',
            content_type="application/json",
        )

        assert result is rest_client._entity_factory.deserialize_guild_public_thread.return_value
        rest_client._request.assert_awaited_once_with(expected_route, form_builder=mock_form, reason="Secrets!!")
        rest_client._entity_factory.deserialize_guild_public_thread.assert_called_once_with(
            rest_client._request.return_value
        )

    async def test_join_thread(self, rest_client: rest.RESTClientImpl):
        rest_client._request = mock.AsyncMock()
>>>>>>> 9fb83ab4

        with (
            mock.patch.object(
                rest_client, "_request", new_callable=mock.AsyncMock, return_value={"some": "message"}
            ) as patched__request,
            mock.patch.object(
                rest_client, "_build_message_payload", return_value=(mock_body, mock_form)
            ) as patched__build_message_payload,
            mock.patch.object(
                rest_client.entity_factory, "deserialize_guild_public_thread"
            ) as patched_deserialize_guild_public_thread,
        ):
            result = await rest_client.create_forum_post(
                mock_guild_text_channel,
                "Post with secret content!",
                content="new content",
                attachment=attachment_obj,
                attachments=[attachment_obj2],
                component=component_obj,
                components=[component_obj2],
                embed=embed_obj,
                embeds=[embed_obj2],
                sticker=314542,
                stickers=[56234, 123312],
                tts=True,
                mentions_everyone=False,
                user_mentions=[9876],
                role_mentions=[1234],
                flags=54123,
                auto_archive_duration=auto_archive_duration,
                rate_limit_per_user=rate_limit_per_user,
                tags=[snowflakes.Snowflake(12220), snowflakes.Snowflake(12201)],
                reason="Secrets!!",
            )

            patched__build_message_payload.assert_called_once_with(
                content="new content",
                attachment=attachment_obj,
                attachments=[attachment_obj2],
                component=component_obj,
                components=[component_obj2],
                embed=embed_obj,
                embeds=[embed_obj2],
                sticker=314542,
                stickers=[56234, 123312],
                tts=True,
                mentions_everyone=False,
                mentions_reply=undefined.UNDEFINED,
                user_mentions=[9876],
                role_mentions=[1234],
                flags=54123,
            )

            mock_form.add_field.assert_called_once_with(
                "payload_json",
                b'{"name":"Post with secret content!","auto_archive_duration":54123,"rate_limit_per_user":101,'
                b'"applied_tags":["12220","12201"],"message":{"mock":"message body"}}',
                content_type="application/json",
            )

            assert result is patched_deserialize_guild_public_thread.return_value
            patched__request.assert_awaited_once_with(expected_route, form_builder=mock_form, reason="Secrets!!")
            patched_deserialize_guild_public_thread.assert_called_once_with(patched__request.return_value)

    async def test_join_thread(
        self, rest_client: rest.RESTClientImpl, mock_guild_text_channel: channels.GuildTextChannel
    ):
        with mock.patch.object(rest_client, "_request", new_callable=mock.AsyncMock) as patched__request:
            await rest_client.join_thread(mock_guild_text_channel)

            patched__request.assert_awaited_once_with(routes.PUT_MY_THREAD_MEMBER.compile(channel=4560))

    async def test_add_thread_member(
        self,
        rest_client: rest.RESTClientImpl,
        mock_guild_public_thread_channel: channels.GuildThreadChannel,
        mock_user: users.User,
    ):
        with mock.patch.object(rest_client, "_request", new_callable=mock.AsyncMock) as patched__request:
            # why is 8 afraid of 6 and 7?
            await rest_client.add_thread_member(mock_guild_public_thread_channel, mock_user)

            patched__request.assert_awaited_once_with(routes.PUT_THREAD_MEMBER.compile(channel=45611, user=789))

    async def test_leave_thread(
        self, rest_client: rest.RESTClientImpl, mock_guild_public_thread_channel: channels.GuildThreadChannel
    ):
        with mock.patch.object(rest_client, "_request", new_callable=mock.AsyncMock) as patched__request:
            await rest_client.leave_thread(mock_guild_public_thread_channel)

            patched__request.assert_awaited_once_with(routes.DELETE_MY_THREAD_MEMBER.compile(channel=45611))

    async def test_remove_thread_member(
        self,
        rest_client: rest.RESTClientImpl,
        mock_guild_public_thread_channel: channels.GuildThreadChannel,
        mock_user: users.User,
    ):
        with mock.patch.object(rest_client, "_request", new_callable=mock.AsyncMock) as patched__request:
            await rest_client.remove_thread_member(mock_guild_public_thread_channel, mock_user)

            patched__request.assert_awaited_once_with(routes.DELETE_THREAD_MEMBER.compile(channel=45611, user=789))

    async def test_fetch_thread_member(
        self,
        rest_client: rest.RESTClientImpl,
        mock_guild_public_thread_channel: channels.GuildThreadChannel,
        mock_user: users.User,
    ):
        with (
            mock.patch.object(
                rest_client,
                "_request",
                new_callable=mock.AsyncMock,
                return_value={"id": "9239292", "user_id": "949494"},
            ) as patched__request,
            mock.patch.object(
                rest_client.entity_factory, "deserialize_thread_member"
            ) as patched_deserialize_thread_member,
        ):
            result = await rest_client.fetch_thread_member(mock_guild_public_thread_channel, mock_user)

            assert result is patched_deserialize_thread_member.return_value
            patched_deserialize_thread_member.assert_called_once_with(patched__request.return_value)
            patched__request.assert_awaited_once_with(routes.GET_THREAD_MEMBER.compile(channel=45611, user=789))

    async def test_fetch_thread_members(
        self, rest_client: rest.RESTClientImpl, mock_guild_public_thread_channel: channels.GuildThreadChannel
    ):
        mock_payload_1 = mock.Mock()
        mock_payload_2 = mock.Mock()
        mock_payload_3 = mock.Mock()
        mock_member_1 = mock.Mock()
        mock_member_2 = mock.Mock()
        mock_member_3 = mock.Mock()

        with (
            mock.patch.object(
                rest_client,
                "_request",
                new_callable=mock.AsyncMock,
                return_value=[mock_payload_1, mock_payload_2, mock_payload_3],
            ) as patched__request,
            mock.patch.object(
                rest_client.entity_factory,
                "deserialize_thread_member",
                side_effect=[mock_member_1, mock_member_2, mock_member_3],
            ) as patched_deserialize_thread_member,
        ):
            result = await rest_client.fetch_thread_members(mock_guild_public_thread_channel)

            assert result == [mock_member_1, mock_member_2, mock_member_3]
            patched__request.assert_awaited_once_with(routes.GET_THREAD_MEMBERS.compile(channel=45611))
            patched_deserialize_thread_member.assert_has_calls(
                [mock.call(mock_payload_1), mock.call(mock_payload_2), mock.call(mock_payload_3)]
            )

    @pytest.mark.skip(reason="TODO")
    async def test_fetch_active_threads(self, rest_client: rest.RESTClientImpl): ...

    async def test_reposition_channels(self, rest_client: rest.RESTClientImpl, mock_partial_guild: guilds.PartialGuild):
        expected_route = routes.PATCH_GUILD_CHANNELS.compile(guild=123)
        expected_json = [{"id": "456", "position": 1}, {"id": "789", "position": 2}]

        with mock.patch.object(rest_client, "_request", new_callable=mock.AsyncMock) as patched__request:
            await rest_client.reposition_channels(
                mock_partial_guild, {1: make_guild_text_channel(456), 2: make_guild_text_channel(789)}
            )

            patched__request.assert_awaited_once_with(expected_route, json=expected_json)

    async def test_fetch_member(
        self, rest_client: rest.RESTClientImpl, mock_partial_guild: guilds.PartialGuild, mock_user: users.User
    ):
        member = mock.Mock(guilds.Member, id=789)
        expected_route = routes.GET_GUILD_MEMBER.compile(guild=123, user=789)

        with (
            mock.patch.object(
                rest_client, "_request", new_callable=mock.AsyncMock, return_value={"id": "789"}
            ) as patched__request,
            mock.patch.object(
                rest_client.entity_factory, "deserialize_member", return_value=member
            ) as patched_deserialize_member,
        ):
            assert await rest_client.fetch_member(mock_partial_guild, mock_user) == member

            patched__request.assert_awaited_once_with(expected_route)
            patched_deserialize_member.assert_called_once_with({"id": "789"}, guild_id=123)

    async def test_fetch_my_member(self, rest_client: rest.RESTClientImpl, mock_partial_guild: guilds.PartialGuild):
        expected_route = routes.GET_MY_GUILD_MEMBER.compile(guild=123)

        with (
            mock.patch.object(
                rest_client, "_request", new_callable=mock.AsyncMock, return_value={"id": "595995"}
            ) as patched__request,
            mock.patch.object(rest_client.entity_factory, "deserialize_member") as patched_deserialize_member,
        ):
            result = await rest_client.fetch_my_member(mock_partial_guild)

            assert result is patched_deserialize_member.return_value
            patched__request.assert_awaited_once_with(expected_route)
            patched_deserialize_member.assert_called_once_with(patched__request.return_value, guild_id=123)

    async def test_search_members(self, rest_client: rest.RESTClientImpl, mock_partial_guild: guilds.PartialGuild):
        member = mock.Mock(guilds.Member, id=645234123)
        expected_route = routes.GET_GUILD_MEMBERS_SEARCH.compile(guild=123)
        expected_query = {"query": "a name", "limit": "1000"}

        with (
            mock.patch.object(
                rest_client, "_request", new_callable=mock.AsyncMock, return_value=[{"id": "764435"}]
            ) as patched__request,
            mock.patch.object(
                rest_client.entity_factory, "deserialize_member", return_value=member
            ) as patched_deserialize_member,
        ):
            assert await rest_client.search_members(mock_partial_guild, "a name") == [member]

            patched_deserialize_member.assert_called_once_with({"id": "764435"}, guild_id=123)
            patched__request.assert_awaited_once_with(expected_route, query=expected_query)

    async def test_edit_member(
        self,
        rest_client: rest.RESTClientImpl,
        mock_partial_guild: guilds.PartialGuild,
        mock_guild_voice_channel: channels.GuildVoiceChannel,
        mock_user: users.User,
    ):
        expected_route = routes.PATCH_GUILD_MEMBER.compile(guild=123, user=789)
        expected_json = {
            "nick": "test",
            "roles": ["654", "321"],
            "mute": True,
            "deaf": False,
            "channel_id": "4562",
            "communication_disabled_until": "2021-10-18T07:18:11.554023+00:00",
        }
        mock_timestamp = datetime.datetime(2021, 10, 18, 7, 18, 11, 554023, tzinfo=datetime.timezone.utc)

        with (
            mock.patch.object(
                rest_client, "_request", new_callable=mock.AsyncMock, return_value={"id": "789"}
            ) as patched__request,
            mock.patch.object(rest_client.entity_factory, "deserialize_member") as patched_deserialize_member,
        ):
            result = await rest_client.edit_member(
                mock_partial_guild,
                mock_user,
                nickname="test",
                roles=[make_partial_role(654), make_partial_role(321)],
                mute=True,
                deaf=False,
                voice_channel=mock_guild_voice_channel,
                communication_disabled_until=mock_timestamp,
                reason="because i can",
            )
            assert result is patched_deserialize_member.return_value

            patched_deserialize_member.assert_called_once_with(patched__request.return_value, guild_id=123)
            patched__request.assert_awaited_once_with(expected_route, json=expected_json, reason="because i can")

    async def test_edit_member_when_voice_channel_is_None(
        self, rest_client: rest.RESTClientImpl, mock_partial_guild: guilds.PartialGuild, mock_user: users.User
    ):
        expected_route = routes.PATCH_GUILD_MEMBER.compile(guild=123, user=789)
        expected_json = {"nick": "test", "roles": ["654", "321"], "mute": True, "deaf": False, "channel_id": None}

        with (
            mock.patch.object(
                rest_client, "_request", new_callable=mock.AsyncMock, return_value={"id": "789"}
            ) as patched__request,
            mock.patch.object(rest_client.entity_factory, "deserialize_member") as patched_deserialize_member,
        ):
            result = await rest_client.edit_member(
                mock_partial_guild,
                mock_user,
                nickname="test",
                roles=[make_partial_role(654), make_partial_role(321)],
                mute=True,
                deaf=False,
                voice_channel=None,
                reason="because i can",
            )
            assert result is patched_deserialize_member.return_value

            patched_deserialize_member.assert_called_once_with(patched__request.return_value, guild_id=123)
            patched__request.assert_awaited_once_with(expected_route, json=expected_json, reason="because i can")

    async def test_edit_member_when_communication_disabled_until_is_None(
        self, rest_client: rest.RESTClientImpl, mock_partial_guild: guilds.PartialGuild, mock_user: users.User
    ):
        expected_route = routes.PATCH_GUILD_MEMBER.compile(guild=123, user=789)
        expected_json = {"communication_disabled_until": None}

        with (
            mock.patch.object(
                rest_client, "_request", new_callable=mock.AsyncMock, return_value={"id": "789"}
            ) as patched__request,
            mock.patch.object(rest_client.entity_factory, "deserialize_member") as patched_deserialize_member,
        ):
            result = await rest_client.edit_member(
                mock_partial_guild, mock_user, communication_disabled_until=None, reason="because i can"
            )
            assert result is patched_deserialize_member.return_value

            patched_deserialize_member.assert_called_once_with(patched__request.return_value, guild_id=123)
            patched__request.assert_awaited_once_with(expected_route, json=expected_json, reason="because i can")

    async def test_edit_member_without_optionals(
        self, rest_client: rest.RESTClientImpl, mock_partial_guild: guilds.PartialGuild, mock_user: users.User
    ):
        expected_route = routes.PATCH_GUILD_MEMBER.compile(guild=123, user=789)

        with (
            mock.patch.object(
                rest_client, "_request", new_callable=mock.AsyncMock, return_value={"id": "789"}
            ) as patched__request,
            mock.patch.object(rest_client.entity_factory, "deserialize_member") as patched_deserialize_member,
        ):
            result = await rest_client.edit_member(mock_partial_guild, mock_user)
            assert result is patched_deserialize_member.return_value

            patched_deserialize_member.assert_called_once_with(patched__request.return_value, guild_id=123)
            patched__request.assert_awaited_once_with(expected_route, json={}, reason=undefined.UNDEFINED)

    async def test_my_edit_member(self, rest_client: rest.RESTClientImpl, mock_partial_guild: guilds.PartialGuild):
        expected_route = routes.PATCH_MY_GUILD_MEMBER.compile(guild=123)
        expected_json = {"nick": "test"}

        with (
            mock.patch.object(
                rest_client, "_request", new_callable=mock.AsyncMock, return_value={"id": "789"}
            ) as patched__request,
            mock.patch.object(rest_client.entity_factory, "deserialize_member") as patched_deserialize_member,
        ):
            result = await rest_client.edit_my_member(mock_partial_guild, nickname="test", reason="because i can")
            assert result is patched_deserialize_member.return_value

            patched_deserialize_member.assert_called_once_with(patched__request.return_value, guild_id=123)
            patched__request.assert_awaited_once_with(expected_route, json=expected_json, reason="because i can")

    async def test_edit_my_member_without_optionals(
        self, rest_client: rest.RESTClientImpl, mock_partial_guild: guilds.PartialGuild
    ):
        expected_route = routes.PATCH_MY_GUILD_MEMBER.compile(guild=123)

        with (
            mock.patch.object(
                rest_client, "_request", new_callable=mock.AsyncMock, return_value={"id": "789"}
            ) as patched__request,
            mock.patch.object(rest_client.entity_factory, "deserialize_member") as patched_deserialize_member,
        ):
            result = await rest_client.edit_my_member(mock_partial_guild)
            assert result is patched_deserialize_member.return_value

            patched_deserialize_member.assert_called_once_with(patched__request.return_value, guild_id=123)
            patched__request.assert_awaited_once_with(expected_route, json={}, reason=undefined.UNDEFINED)

    async def test_add_role_to_member(
        self,
        rest_client: rest.RESTClientImpl,
        mock_partial_guild: guilds.PartialGuild,
        mock_user: users.User,
        mock_partial_role: guilds.PartialRole,
    ):
        expected_route = routes.PUT_GUILD_MEMBER_ROLE.compile(guild=123, user=789, role=333)

        with mock.patch.object(rest_client, "_request", new_callable=mock.AsyncMock) as patched__request:
            await rest_client.add_role_to_member(
                mock_partial_guild, mock_user, mock_partial_role, reason="because i can"
            )

            patched__request.assert_awaited_once_with(expected_route, reason="because i can")

    async def test_remove_role_from_member(
        self,
        rest_client: rest.RESTClientImpl,
        mock_partial_guild: guilds.PartialGuild,
        mock_user: users.User,
        mock_partial_role: guilds.PartialRole,
    ):
        expected_route = routes.DELETE_GUILD_MEMBER_ROLE.compile(guild=123, user=789, role=333)

        with mock.patch.object(rest_client, "_request", new_callable=mock.AsyncMock) as patched__request:
            await rest_client.remove_role_from_member(
                mock_partial_guild, mock_user, mock_partial_role, reason="because i can"
            )

            patched__request.assert_awaited_once_with(expected_route, reason="because i can")

    async def test_kick_user(
        self, rest_client: rest.RESTClientImpl, mock_partial_guild: guilds.PartialGuild, mock_user: users.User
    ):
        expected_route = routes.DELETE_GUILD_MEMBER.compile(guild=123, user=789)

        with mock.patch.object(rest_client, "_request", new_callable=mock.AsyncMock) as patched__request:
            await rest_client.kick_user(mock_partial_guild, mock_user, reason="because i can")

            patched__request.assert_awaited_once_with(expected_route, reason="because i can")

    async def test_ban_user(
        self, rest_client: rest.RESTClientImpl, mock_partial_guild: guilds.PartialGuild, mock_user: users.User
    ):
        expected_route = routes.PUT_GUILD_BAN.compile(guild=123, user=789)
        expected_json = {"delete_message_seconds": 604800}

        with mock.patch.object(rest_client, "_request", new_callable=mock.AsyncMock) as patched__request:
            await rest_client.ban_user(
                mock_partial_guild, mock_user, delete_message_seconds=604800, reason="because i can"
            )

            patched__request.assert_awaited_once_with(expected_route, json=expected_json, reason="because i can")

    async def test_unban_user(
        self, rest_client: rest.RESTClientImpl, mock_partial_guild: guilds.PartialGuild, mock_user: users.User
    ):
        expected_route = routes.DELETE_GUILD_BAN.compile(guild=123, user=789)

        with mock.patch.object(rest_client, "_request", new_callable=mock.AsyncMock) as patched__request:
            await rest_client.unban_user(mock_partial_guild, mock_user, reason="because i can")

            patched__request.assert_awaited_once_with(expected_route, reason="because i can")

    async def test_fetch_ban(
        self, rest_client: rest.RESTClientImpl, mock_partial_guild: guilds.PartialGuild, mock_user: users.User
    ):
        ban = mock.Mock(guilds.GuildBan)
        expected_route = routes.GET_GUILD_BAN.compile(guild=123, user=789)

        with (
            mock.patch.object(
                rest_client, "_request", new_callable=mock.AsyncMock, return_value={"id": "789"}
            ) as patched__request,
            mock.patch.object(
                rest_client.entity_factory, "deserialize_guild_member_ban", return_value=ban
            ) as patched_deserialize_guild_member_ban,
        ):
            assert await rest_client.fetch_ban(mock_partial_guild, mock_user) == ban

            patched__request.assert_awaited_once_with(expected_route)
            patched_deserialize_guild_member_ban.assert_called_once_with({"id": "789"})

    async def test_fetch_roles(self, rest_client: rest.RESTClientImpl, mock_partial_guild: guilds.PartialGuild):
        role1 = make_partial_role(456)
        role2 = make_partial_role(789)
        expected_route = routes.GET_GUILD_ROLES.compile(guild=123)

        with (
            mock.patch.object(
                rest_client, "_request", new_callable=mock.AsyncMock, return_value=[{"id": "456"}, {"id": "789"}]
            ) as patched__request,
            mock.patch.object(
                rest_client.entity_factory, "deserialize_role", side_effect=[role1, role2]
            ) as patched_deserialize_role,
        ):
            assert await rest_client.fetch_roles(mock_partial_guild) == [role1, role2]

            patched__request.assert_awaited_once_with(expected_route)
            assert patched_deserialize_role.call_count == 2
            patched_deserialize_role.assert_has_calls(
                [mock.call({"id": "456"}, guild_id=123), mock.call({"id": "789"}, guild_id=123)]
            )

    async def test_create_role(
        self,
        rest_client: rest.RESTClientImpl,
        mock_partial_guild: guilds.PartialGuild,
        file_resource_patch: files.Resource[typing.Any],
    ):
        expected_route = routes.POST_GUILD_ROLES.compile(guild=123)
        expected_json = {
            "name": "admin",
            "permissions": 8,
            "color": colors.Color.from_int(12345),
            "hoist": True,
            "icon": "some data",
            "mentionable": False,
        }

        with (
            mock.patch.object(
                rest_client, "_request", new_callable=mock.AsyncMock, return_value={"id": "456"}
            ) as patched__request,
            mock.patch.object(rest_client.entity_factory, "deserialize_role") as patched_deserialize_role,
        ):
            returned = await rest_client.create_role(
                mock_partial_guild,
                name="admin",
                permissions=permissions.Permissions.ADMINISTRATOR,
                color=colors.Color.from_int(12345),
                hoist=True,
                icon="icon.png",
                mentionable=False,
                reason="roles are cool",
            )
            assert returned is patched_deserialize_role.return_value

            patched__request.assert_awaited_once_with(expected_route, json=expected_json, reason="roles are cool")
            patched_deserialize_role.assert_called_once_with({"id": "456"}, guild_id=123)

    async def test_create_role_when_permissions_undefined(
        self,
        rest_client: rest.RESTClientImpl,
        mock_partial_guild: guilds.PartialGuild,
        mock_partial_role: guilds.PartialRole,
    ):
        expected_route = routes.POST_GUILD_ROLES.compile(guild=123)
        expected_json = {
            "name": "admin",
            "permissions": 0,
            "color": colors.Color.from_int(12345),
            "hoist": True,
            "mentionable": False,
        }

        with (
            mock.patch.object(
                rest_client, "_request", new_callable=mock.AsyncMock, return_value={"id": "456"}
            ) as patched__request,
            mock.patch.object(
                rest_client.entity_factory, "deserialize_role", return_value=mock_partial_role
            ) as patched_deserialize_role,
        ):
            returned = await rest_client.create_role(
                mock_partial_guild,
                name="admin",
                color=colors.Color.from_int(12345),
                hoist=True,
                mentionable=False,
                reason="roles are cool",
            )
            assert returned is mock_partial_role

            patched__request.assert_awaited_once_with(expected_route, json=expected_json, reason="roles are cool")
            patched_deserialize_role.assert_called_once_with({"id": "456"}, guild_id=123)

    async def test_create_role_when_color_and_colour_specified(
        self, rest_client: rest.RESTClientImpl, mock_partial_guild: guilds.PartialGuild
    ):
        with pytest.raises(TypeError, match=r"Can not specify 'color' and 'colour' together."):
            await rest_client.create_role(
                mock_partial_guild, color=colors.Color.from_int(12345), colour=colors.Color.from_int(12345)
            )

    async def test_create_role_when_icon_unicode_emoji_specified(
        self, rest_client: rest.RESTClientImpl, mock_partial_guild: guilds.PartialGuild
    ):
        with pytest.raises(TypeError, match=r"Can not specify 'icon' and 'unicode_emoji' together."):
            await rest_client.create_role(mock_partial_guild, icon="icon.png", unicode_emoji="\N{OK HAND SIGN}")

    async def test_reposition_roles(self, rest_client: rest.RESTClientImpl, mock_partial_guild: guilds.PartialGuild):
        expected_route = routes.PATCH_GUILD_ROLES.compile(guild=123)
        expected_json = [{"id": "456", "position": 1}, {"id": "789", "position": 2}]

        with mock.patch.object(rest_client, "_request", new_callable=mock.AsyncMock) as patched__request:
            await rest_client.reposition_roles(
                mock_partial_guild, {1: make_partial_role(456), 2: make_partial_role(789)}
            )

            patched__request.assert_awaited_once_with(expected_route, json=expected_json)

    async def test_edit_role(
        self,
        rest_client: rest.RESTClientImpl,
        mock_partial_guild: guilds.PartialGuild,
        mock_partial_role: guilds.PartialRole,
        file_resource_patch: files.Resource[typing.Any],
    ):
        expected_route = routes.PATCH_GUILD_ROLE.compile(guild=123, role=333)
        expected_json = {
            "name": "admin",
            "permissions": 8,
            "color": colors.Color.from_int(12345),
            "hoist": True,
            "icon": "some data",
            "mentionable": False,
        }

        with (
            mock.patch.object(
                rest_client, "_request", new_callable=mock.AsyncMock, return_value={"id": "456"}
            ) as patched__request,
            mock.patch.object(rest_client.entity_factory, "deserialize_role") as patched_deserialize_role,
        ):
            returned = await rest_client.edit_role(
                mock_partial_guild,
                mock_partial_role,
                name="admin",
                permissions=permissions.Permissions.ADMINISTRATOR,
                color=colors.Color.from_int(12345),
                hoist=True,
                icon="icon.png",
                mentionable=False,
                reason="roles are cool",
            )
            assert returned is patched_deserialize_role.return_value

            patched__request.assert_awaited_once_with(expected_route, json=expected_json, reason="roles are cool")
            patched_deserialize_role.assert_called_once_with({"id": "456"}, guild_id=123)

    async def test_edit_role_when_color_and_colour_specified(
        self,
        rest_client: rest.RESTClientImpl,
        mock_partial_guild: guilds.PartialGuild,
        mock_partial_role: guilds.PartialRole,
    ):
        with pytest.raises(TypeError, match=r"Can not specify 'color' and 'colour' together."):
            await rest_client.edit_role(
                mock_partial_guild,
                mock_partial_role,
                color=colors.Color.from_int(12345),
                colour=colors.Color.from_int(12345),
            )

    async def test_edit_role_when_icon_and_unicode_emoji_specified(
        self,
        rest_client: rest.RESTClientImpl,
        mock_partial_guild: guilds.PartialGuild,
        mock_partial_role: guilds.PartialRole,
    ):
        with pytest.raises(TypeError, match=r"Can not specify 'icon' and 'unicode_emoji' together."):
            await rest_client.edit_role(
                mock_partial_guild, mock_partial_role, icon="icon.png", unicode_emoji="\N{OK HAND SIGN}"
            )

    async def test_delete_role(
        self,
        rest_client: rest.RESTClientImpl,
        mock_partial_guild: guilds.PartialGuild,
        mock_partial_role: guilds.PartialRole,
    ):
        expected_route = routes.DELETE_GUILD_ROLE.compile(guild=123, role=333)

        with mock.patch.object(rest_client, "_request", new_callable=mock.AsyncMock) as patched__request:
            await rest_client.delete_role(mock_partial_guild, mock_partial_role)

            patched__request.assert_awaited_once_with(expected_route)

    async def test_estimate_guild_prune_count(
        self, rest_client: rest.RESTClientImpl, mock_partial_guild: guilds.PartialGuild
    ):
        expected_route = routes.GET_GUILD_PRUNE.compile(guild=123)
        expected_query = {"days": "1"}

        with mock.patch.object(
            rest_client, "_request", new_callable=mock.AsyncMock, return_value={"pruned": "69"}
        ) as patched__request:
            assert await rest_client.estimate_guild_prune_count(mock_partial_guild, days=1) == 69
            patched__request.assert_awaited_once_with(expected_route, query=expected_query)

    async def test_estimate_guild_prune_count_with_include_roles(
        self, rest_client: rest.RESTClientImpl, mock_partial_guild: guilds.PartialGuild
    ):
        expected_route = routes.GET_GUILD_PRUNE.compile(guild=123)
        expected_query = {"days": "1", "include_roles": "456,678"}

        with mock.patch.object(
            rest_client, "_request", new_callable=mock.AsyncMock, return_value={"pruned": "69"}
        ) as patched__request:
            returned = await rest_client.estimate_guild_prune_count(
                mock_partial_guild, days=1, include_roles=[make_partial_role(456), make_partial_role(678)]
            )
            assert returned == 69

            patched__request.assert_awaited_once_with(expected_route, query=expected_query)

    async def test_begin_guild_prune(self, rest_client: rest.RESTClientImpl, mock_partial_guild: guilds.PartialGuild):
        expected_route = routes.POST_GUILD_PRUNE.compile(guild=123)
        expected_json = {"days": 1, "compute_prune_count": True, "include_roles": ["456", "678"]}

        with mock.patch.object(
            rest_client, "_request", new_callable=mock.AsyncMock, return_value={"pruned": "69"}
        ) as patched__request:
            returned = await rest_client.begin_guild_prune(
                mock_partial_guild,
                days=1,
                compute_prune_count=True,
                include_roles=[make_partial_role(456), make_partial_role(678)],
                reason="cause inactive people bad",
            )
            assert returned == 69

            patched__request.assert_awaited_once_with(
                expected_route, json=expected_json, reason="cause inactive people bad"
            )

    async def test_fetch_guild_voice_regions(
        self, rest_client: rest.RESTClientImpl, mock_partial_guild: guilds.PartialGuild
    ):
        voice_region1 = mock.Mock(voices.VoiceRegion, id="456")
        voice_region2 = mock.Mock(voices.VoiceRegion, id="789")
        expected_route = routes.GET_GUILD_VOICE_REGIONS.compile(guild=123)

        with (
            mock.patch.object(
                rest_client, "_request", new_callable=mock.AsyncMock, return_value=[{"id": "456"}, {"id": "789"}]
            ) as patched__request,
            mock.patch.object(
                rest_client.entity_factory, "deserialize_voice_region", side_effect=[voice_region1, voice_region2]
            ) as patched_deserialize_voice_region,
        ):
            assert await rest_client.fetch_guild_voice_regions(mock_partial_guild) == [voice_region1, voice_region2]

            patched__request.assert_awaited_once_with(expected_route)
            assert patched_deserialize_voice_region.call_count == 2
            patched_deserialize_voice_region.assert_has_calls([mock.call({"id": "456"}), mock.call({"id": "789"})])

    async def test_fetch_guild_invites(self, rest_client: rest.RESTClientImpl, mock_partial_guild: guilds.PartialGuild):
        invite1 = make_invite_with_metadata("ashdfjhas")
        invite2 = make_invite_with_metadata("asdjfhasj")
        expected_route = routes.GET_GUILD_INVITES.compile(guild=123)

        with (
            mock.patch.object(
                rest_client, "_request", new_callable=mock.AsyncMock, return_value=[{"id": "456"}, {"id": "789"}]
            ) as patched__request,
            mock.patch.object(
                rest_client.entity_factory, "deserialize_invite_with_metadata", side_effect=[invite1, invite2]
            ) as patched_deserialize_invite_with_metadata,
        ):
            assert await rest_client.fetch_guild_invites(mock_partial_guild) == [invite1, invite2]

            patched__request.assert_awaited_once_with(expected_route)
            assert patched_deserialize_invite_with_metadata.call_count == 2
            patched_deserialize_invite_with_metadata.assert_has_calls(
                [mock.call({"id": "456"}), mock.call({"id": "789"})]
            )

    async def test_fetch_integrations(self, rest_client: rest.RESTClientImpl, mock_partial_guild: guilds.PartialGuild):
        integration1 = mock.Mock(guilds.Integration, id=456)
        integration2 = mock.Mock(guilds.Integration, id=789)
        expected_route = routes.GET_GUILD_INTEGRATIONS.compile(guild=123)

        with (
            mock.patch.object(
                rest_client, "_request", new_callable=mock.AsyncMock, return_value=[{"id": "456"}, {"id": "789"}]
            ) as patched__request,
            mock.patch.object(
                rest_client.entity_factory, "deserialize_integration", side_effect=[integration1, integration2]
            ) as patched_deserialize_integration,
        ):
            assert await rest_client.fetch_integrations(mock_partial_guild) == [integration1, integration2]

            patched__request.assert_awaited_once_with(expected_route)
            assert patched_deserialize_integration.call_count == 2
            patched_deserialize_integration.assert_has_calls(
                [mock.call({"id": "456"}, guild_id=123), mock.call({"id": "789"}, guild_id=123)]
            )

    async def test_fetch_widget(self, rest_client: rest.RESTClientImpl, mock_partial_guild: guilds.PartialGuild):
        widget = mock.Mock(guilds.GuildWidget, id=23847293)
        expected_route = routes.GET_GUILD_WIDGET.compile(guild=123)

        with (
            mock.patch.object(
                rest_client, "_request", new_callable=mock.AsyncMock, return_value={"id": "789"}
            ) as patched__request,
            mock.patch.object(
                rest_client.entity_factory, "deserialize_guild_widget", return_value=widget
            ) as patched_deserialize_guild_widget,
        ):
            assert await rest_client.fetch_widget(mock_partial_guild) == widget

            patched__request.assert_awaited_once_with(expected_route)
            patched_deserialize_guild_widget.assert_called_once_with({"id": "789"})

    async def test_edit_widget(
        self,
        rest_client: rest.RESTClientImpl,
        mock_partial_guild: guilds.PartialGuild,
        mock_guild_text_channel: channels.GuildTextChannel,
    ):
        widget = mock.Mock(guilds.GuildWidget, id=456)
        expected_route = routes.PATCH_GUILD_WIDGET.compile(guild=123)
        expected_json = {"enabled": True, "channel": "4560"}

        with (
            mock.patch.object(
                rest_client, "_request", new_callable=mock.AsyncMock, return_value={"id": "456"}
            ) as patched__request,
            mock.patch.object(
                rest_client.entity_factory, "deserialize_guild_widget", return_value=widget
            ) as patched_deserialize_guild_widget,
        ):
            returned = await rest_client.edit_widget(
                mock_partial_guild,
                channel=mock_guild_text_channel,
                enabled=True,
                reason="this should have been enabled",
            )
            assert returned is widget

            patched__request.assert_awaited_once_with(
                expected_route, json=expected_json, reason="this should have been enabled"
            )
            patched_deserialize_guild_widget.assert_called_once_with({"id": "456"})

    async def test_edit_widget_when_channel_is_None(
        self, rest_client: rest.RESTClientImpl, mock_partial_guild: guilds.PartialGuild
    ):
        widget = mock.Mock(guilds.GuildWidget, id=456)
        expected_route = routes.PATCH_GUILD_WIDGET.compile(guild=123)
        expected_json = {"enabled": True, "channel": None}

        with (
            mock.patch.object(
                rest_client, "_request", new_callable=mock.AsyncMock, return_value={"id": "456"}
            ) as patched__request,
            mock.patch.object(
                rest_client.entity_factory, "deserialize_guild_widget", return_value=widget
            ) as patched_deserialize_guild_widget,
        ):
            returned = await rest_client.edit_widget(
                mock_partial_guild, channel=None, enabled=True, reason="this should have been enabled"
            )
            assert returned is widget

            patched__request.assert_awaited_once_with(
                expected_route, json=expected_json, reason="this should have been enabled"
            )
            patched_deserialize_guild_widget.assert_called_once_with({"id": "456"})

    async def test_edit_widget_without_optionals(
        self, rest_client: rest.RESTClientImpl, mock_partial_guild: guilds.PartialGuild
    ):
        widget = mock.Mock(guilds.GuildWidget, id=456)
        expected_route = routes.PATCH_GUILD_WIDGET.compile(guild=123)

        with (
            mock.patch.object(
                rest_client, "_request", new_callable=mock.AsyncMock, return_value={"id": "456"}
            ) as patched__request,
            mock.patch.object(
                rest_client.entity_factory, "deserialize_guild_widget", return_value=widget
            ) as patched_deserialize_guild_widget,
        ):
            assert await rest_client.edit_widget(mock_partial_guild) == widget

            patched__request.assert_awaited_once_with(expected_route, json={}, reason=undefined.UNDEFINED)
            patched_deserialize_guild_widget.assert_called_once_with({"id": "456"})

    async def test_fetch_welcome_screen(
        self, rest_client: rest.RESTClientImpl, mock_partial_guild: guilds.PartialGuild
    ):
        expected_route = routes.GET_GUILD_WELCOME_SCREEN.compile(guild=123)

        with (
            mock.patch.object(
                rest_client, "_request", new_callable=mock.AsyncMock, return_value={"haha": "funny"}
            ) as patched__request,
            mock.patch.object(
                rest_client.entity_factory, "deserialize_welcome_screen"
            ) as patched_deserialize_welcome_screen,
        ):
            result = await rest_client.fetch_welcome_screen(mock_partial_guild)
            assert result is patched_deserialize_welcome_screen.return_value

            patched__request.assert_awaited_once_with(expected_route)
            patched_deserialize_welcome_screen.assert_called_once_with(patched__request.return_value)

    async def test_edit_welcome_screen_with_optional_kwargs(
        self, rest_client: rest.RESTClientImpl, mock_partial_guild: guilds.PartialGuild
    ):
        mock_channel = mock.Mock()
        expected_route = routes.PATCH_GUILD_WELCOME_SCREEN.compile(guild=123)

        with (
            mock.patch.object(
                rest_client, "_request", new_callable=mock.AsyncMock, return_value={"go": "home", "you're": "drunk"}
            ) as patched__request,
            mock.patch.object(
                rest_client.entity_factory, "deserialize_welcome_screen"
            ) as patched_deserialize_welcome_screen,
            mock.patch.object(
                rest_client.entity_factory, "serialize_welcome_channel"
            ) as patched_serialize_welcome_channel,
        ):
            result = await rest_client.edit_welcome_screen(
                mock_partial_guild, description="blam blam", enabled=True, channels=[mock_channel]
            )
            assert result is patched_deserialize_welcome_screen.return_value

            patched__request.assert_awaited_once_with(
                expected_route,
                json={
                    "description": "blam blam",
                    "enabled": True,
                    "welcome_channels": [patched_serialize_welcome_channel.return_value],
                },
            )
            patched_deserialize_welcome_screen.assert_called_once_with(patched__request.return_value)
            patched_serialize_welcome_channel.assert_called_once_with(mock_channel)

    async def test_edit_welcome_screen_with_null_kwargs(
        self, rest_client: rest.RESTClientImpl, mock_partial_guild: guilds.PartialGuild
    ):
        expected_route = routes.PATCH_GUILD_WELCOME_SCREEN.compile(guild=123)

        with (
            mock.patch.object(
                rest_client, "_request", new_callable=mock.AsyncMock, return_value={"go": "go", "power": "rangers"}
            ) as patched__request,
            mock.patch.object(
                rest_client.entity_factory, "deserialize_welcome_screen"
            ) as patched_deserialize_welcome_screen,
            mock.patch.object(
                rest_client.entity_factory, "serialize_welcome_channel"
            ) as patched_serialize_welcome_channel,
        ):
            result = await rest_client.edit_welcome_screen(mock_partial_guild, description=None, channels=None)
            assert result is patched_deserialize_welcome_screen.return_value

            patched__request.assert_awaited_once_with(
                expected_route, json={"description": None, "welcome_channels": None}
            )
            patched_deserialize_welcome_screen.assert_called_once_with(patched__request.return_value)
            patched_serialize_welcome_channel.assert_not_called()

    async def test_edit_welcome_screen_without_optional_kwargs(
        self, rest_client: rest.RESTClientImpl, mock_partial_guild: guilds.PartialGuild
    ):
        expected_route = routes.PATCH_GUILD_WELCOME_SCREEN.compile(guild=123)

        with (
            mock.patch.object(
                rest_client, "_request", new_callable=mock.AsyncMock, return_value={"screen": "NBO"}
            ) as patched__request,
            mock.patch.object(
                rest_client.entity_factory, "deserialize_welcome_screen"
            ) as patched_deserialize_welcome_screen,
            mock.patch.object(rest_client.entity_factory, "serialize_welcome_channel"),
        ):
            result = await rest_client.edit_welcome_screen(mock_partial_guild)
            assert result is patched_deserialize_welcome_screen.return_value

            patched__request.assert_awaited_once_with(expected_route, json={})
            patched_deserialize_welcome_screen.assert_called_once_with(patched__request.return_value)

    async def test_fetch_vanity_url(self, rest_client: rest.RESTClientImpl, mock_partial_guild: guilds.PartialGuild):
        vanity_url = mock.Mock(invites.VanityURL, code="asdhfjkahsd")
        expected_route = routes.GET_GUILD_VANITY_URL.compile(guild=123)

        with (
            mock.patch.object(
                rest_client, "_request", new_callable=mock.AsyncMock, return_value={"id": "789"}
            ) as patched__request,
            mock.patch.object(
                rest_client.entity_factory, "deserialize_vanity_url", return_value=vanity_url
            ) as patched_deserialize_vanity_url,
        ):
            assert await rest_client.fetch_vanity_url(mock_partial_guild) == vanity_url

            patched__request.assert_awaited_once_with(expected_route)
            patched_deserialize_vanity_url.assert_called_once_with({"id": "789"})

    async def test_fetch_template(self, rest_client: rest.RESTClientImpl):
        expected_route = routes.GET_TEMPLATE.compile(template="kodfskoijsfikoiok")

        with (
            mock.patch.object(
                rest_client, "_request", new_callable=mock.AsyncMock, return_value={"code": "KSDAOKSDKIO"}
            ) as patched__request,
            mock.patch.object(rest_client.entity_factory, "deserialize_template") as patched_deserialize_template,
        ):
            result = await rest_client.fetch_template("kodfskoijsfikoiok")
            assert result is patched_deserialize_template.return_value

            patched__request.assert_awaited_once_with(expected_route)
            patched_deserialize_template.assert_called_once_with({"code": "KSDAOKSDKIO"})

    async def test_fetch_guild_templates(
        self, rest_client: rest.RESTClientImpl, mock_partial_guild: guilds.PartialGuild
    ):
        expected_route = routes.GET_GUILD_TEMPLATES.compile(guild=123)

        with (
            mock.patch.object(
                rest_client, "_request", new_callable=mock.AsyncMock, return_value=[{"code": "jirefu98ai90w"}]
            ) as patched__request,
            mock.patch.object(rest_client.entity_factory, "deserialize_template") as patched_deserialize_template,
        ):
            result = await rest_client.fetch_guild_templates(mock_partial_guild)
            assert result == [patched_deserialize_template.return_value]

            patched__request.assert_awaited_once_with(expected_route)
            patched_deserialize_template.assert_called_once_with({"code": "jirefu98ai90w"})

    async def test_sync_guild_template(self, rest_client: rest.RESTClientImpl, mock_partial_guild: guilds.PartialGuild):
        expected_route = routes.PUT_GUILD_TEMPLATE.compile(guild=123, template="oeroeoeoeoeo")

        with (
            mock.patch.object(
                rest_client, "_request", new_callable=mock.AsyncMock, return_value={"code": "ldsaosdokskdoa"}
            ) as patched__request,
            mock.patch.object(rest_client.entity_factory, "deserialize_template") as patched_deserialize_template,
        ):
            result = await rest_client.sync_guild_template(mock_partial_guild, template="oeroeoeoeoeo")
            assert result is patched_deserialize_template.return_value

            patched__request.assert_awaited_once_with(expected_route)
            patched_deserialize_template.assert_called_once_with({"code": "ldsaosdokskdoa"})

    async def test_create_guild_from_template_without_icon(self, rest_client: rest.RESTClientImpl):
        expected_route = routes.POST_TEMPLATE.compile(template="odkkdkdkd")

        with (
            mock.patch.object(
                rest_client, "_request", new_callable=mock.AsyncMock, return_value={"id": "543123123"}
            ) as patched__request,
            mock.patch.object(rest_client.entity_factory, "deserialize_rest_guild") as patched_deserialize_rest_guild,
        ):
            result = await rest_client.create_guild_from_template("odkkdkdkd", "ok a name")
            assert result is patched_deserialize_rest_guild.return_value

            patched__request.assert_awaited_once_with(expected_route, json={"name": "ok a name"})
            patched_deserialize_rest_guild.assert_called_once_with({"id": "543123123"})

    async def test_create_guild_from_template_with_icon(self, rest_client: rest.RESTClientImpl):
        expected_route = routes.POST_TEMPLATE.compile(template="odkkdkdkd")
        icon_resource = MockFileResource("icon data")

        with (
            mock.patch.object(files, "ensure_resource", return_value=icon_resource),
            mock.patch.object(
                rest_client, "_request", new_callable=mock.AsyncMock, return_value={"id": "543123123"}
            ) as patched__request,
            mock.patch.object(rest_client.entity_factory, "deserialize_rest_guild") as patched_deserialize_rest_guild,
        ):
            result = await rest_client.create_guild_from_template("odkkdkdkd", "ok a name", icon="icon.png")
            assert result is patched_deserialize_rest_guild.return_value

        patched__request.assert_awaited_once_with(expected_route, json={"name": "ok a name", "icon": "icon data"})
        patched_deserialize_rest_guild.assert_called_once_with({"id": "543123123"})

    async def test_create_template_without_description(
        self, rest_client: rest.RESTClientImpl, mock_partial_guild: guilds.PartialGuild
    ):
        expected_routes = routes.POST_GUILD_TEMPLATES.compile(guild=123)

        with (
            mock.patch.object(
                rest_client, "_request", new_callable=mock.AsyncMock, return_value={"code": "94949sdfkds"}
            ) as patched__request,
            mock.patch.object(rest_client.entity_factory, "deserialize_template") as patched_deserialize_template,
        ):
            result = await rest_client.create_template(mock_partial_guild, "OKOKOK")
            assert result is patched_deserialize_template.return_value

            patched__request.assert_awaited_once_with(expected_routes, json={"name": "OKOKOK"})
            patched_deserialize_template.assert_called_once_with({"code": "94949sdfkds"})

    async def test_create_template_with_description(
        self, rest_client: rest.RESTClientImpl, mock_partial_guild: guilds.PartialGuild
    ):
        expected_route = routes.POST_GUILD_TEMPLATES.compile(guild=123)

        with (
            mock.patch.object(
                rest_client, "_request", new_callable=mock.AsyncMock, return_value={"code": "76345345"}
            ) as patched__request,
            mock.patch.object(rest_client.entity_factory, "deserialize_template") as patched_deserialize_template,
        ):
            result = await rest_client.create_template(mock_partial_guild, "33", description="43123123")
            assert result is patched_deserialize_template.return_value

            patched__request.assert_awaited_once_with(expected_route, json={"name": "33", "description": "43123123"})
            patched_deserialize_template.assert_called_once_with({"code": "76345345"})

    async def test_edit_template_without_optionals(
        self, rest_client: rest.RESTClientImpl, mock_partial_guild: guilds.PartialGuild
    ):
        expected_route = routes.PATCH_GUILD_TEMPLATE.compile(guild=123, template="oeodsosda")

        with (
            mock.patch.object(
                rest_client, "_request", new_callable=mock.AsyncMock, return_value={"code": "9493293ikiwopop"}
            ) as patched__request,
            mock.patch.object(rest_client.entity_factory, "deserialize_template") as patched_deserialize_template,
        ):
            result = await rest_client.edit_template(mock_partial_guild, "oeodsosda")
            assert result is patched_deserialize_template.return_value

            patched__request.assert_awaited_once_with(expected_route, json={})
            patched_deserialize_template.assert_called_once_with({"code": "9493293ikiwopop"})

    async def test_edit_template_with_optionals(
        self, rest_client: rest.RESTClientImpl, mock_partial_guild: guilds.PartialGuild
    ):
        expected_route = routes.PATCH_GUILD_TEMPLATE.compile(guild=123, template="oeodsosda2")

        with (
            mock.patch.object(
                rest_client, "_request", new_callable=mock.AsyncMock, return_value={"code": "9493293ikiwopop"}
            ) as patched__request,
            mock.patch.object(rest_client.entity_factory, "deserialize_template") as patched_deserialize_template,
        ):
            result = await rest_client.edit_template(
                mock_partial_guild, "oeodsosda2", name="new name", description="i'm lazy"
            )
            assert result is patched_deserialize_template.return_value

            patched__request.assert_awaited_once_with(
                expected_route, json={"name": "new name", "description": "i'm lazy"}
            )
            patched_deserialize_template.assert_called_once_with({"code": "9493293ikiwopop"})

    async def test_delete_template(self, rest_client: rest.RESTClientImpl, mock_partial_guild: guilds.PartialGuild):
        expected_route = routes.DELETE_GUILD_TEMPLATE.compile(guild=123, template="eoiesri9er99")

        with (
            mock.patch.object(
                rest_client, "_request", new_callable=mock.AsyncMock, return_value={"code": "oeoekfgkdkf"}
            ) as patched__request,
            mock.patch.object(rest_client.entity_factory, "deserialize_template") as patched_deserialize_template,
        ):
            result = await rest_client.delete_template(mock_partial_guild, "eoiesri9er99")
            assert result is patched_deserialize_template.return_value

            patched__request.assert_awaited_once_with(expected_route)
            patched_deserialize_template.assert_called_once_with({"code": "oeoekfgkdkf"})

    async def test_fetch_application_command_with_guild(
        self,
        rest_client: rest.RESTClientImpl,
        mock_partial_guild: guilds.PartialGuild,
        mock_application: applications.Application,
        mock_partial_command: commands.PartialCommand,
    ):
        expected_route = routes.GET_APPLICATION_GUILD_COMMAND.compile(application=111, guild=123, command=666)

        with (
            mock.patch.object(
                rest_client, "_request", new_callable=mock.AsyncMock, return_value={"id": "424242"}
            ) as patched__request,
            mock.patch.object(rest_client.entity_factory, "deserialize_command") as patched_deserialize_command,
        ):
            result = await rest_client.fetch_application_command(
                mock_application, mock_partial_command, mock_partial_guild
            )

            assert result is patched_deserialize_command.return_value
            patched__request.assert_awaited_once_with(expected_route)
            patched_deserialize_command.assert_called_once_with(patched__request.return_value, guild_id=123)

    async def test_fetch_application_command_without_guild(
        self,
        rest_client: rest.RESTClientImpl,
        mock_application: applications.Application,
        mock_partial_command: commands.PartialCommand,
    ):
        expected_route = routes.GET_APPLICATION_COMMAND.compile(application=111, command=666)

        with (
            mock.patch.object(
                rest_client, "_request", new_callable=mock.AsyncMock, return_value={"id": "424242"}
            ) as patched__request,
            mock.patch.object(rest_client.entity_factory, "deserialize_command") as patched_deserialize_command,
        ):
            result = await rest_client.fetch_application_command(mock_application, mock_partial_command)

            assert result is patched_deserialize_command.return_value
            patched__request.assert_awaited_once_with(expected_route)
            patched_deserialize_command.assert_called_once_with(patched__request.return_value, guild_id=None)

    async def test_fetch_application_commands_with_guild(
        self,
        rest_client: rest.RESTClientImpl,
        mock_partial_guild: guilds.PartialGuild,
        mock_application: applications.Application,
    ):
        expected_route = routes.GET_APPLICATION_GUILD_COMMANDS.compile(application=111, guild=123)

        with (
            mock.patch.object(
                rest_client, "_request", new_callable=mock.AsyncMock, return_value=[{"id": "34512312"}]
            ) as patched__request,
            mock.patch.object(rest_client.entity_factory, "deserialize_command") as patched_deserialize_command,
        ):
            result = await rest_client.fetch_application_commands(mock_application, mock_partial_guild)

            assert result == [patched_deserialize_command.return_value]
            patched__request.assert_awaited_once_with(expected_route, query={"with_localizations": "true"})
            patched_deserialize_command.assert_called_once_with({"id": "34512312"}, guild_id=123)

    async def test_fetch_application_commands_without_guild(
        self, rest_client: rest.RESTClientImpl, mock_application: applications.Application
    ):
        expected_route = routes.GET_APPLICATION_COMMANDS.compile(application=111)

        with (
            mock.patch.object(
                rest_client, "_request", new_callable=mock.AsyncMock, return_value=[{"id": "34512312"}]
            ) as patched__request,
            mock.patch.object(rest_client.entity_factory, "deserialize_command") as patched_deserialize_command,
        ):
            result = await rest_client.fetch_application_commands(mock_application)

            assert result == [patched_deserialize_command.return_value]
            patched__request.assert_awaited_once_with(expected_route, query={"with_localizations": "true"})
            patched_deserialize_command.assert_called_once_with({"id": "34512312"}, guild_id=None)

    async def test_fetch_application_commands_ignores_unknown_command_types(
        self,
        rest_client: rest.RESTClientImpl,
        mock_partial_guild: guilds.PartialGuild,
        mock_application: applications.Application,
    ):
        mock_command = mock.Mock()
        expected_route = routes.GET_APPLICATION_GUILD_COMMANDS.compile(application=111, guild=123)

        with (
            mock.patch.object(
                rest_client, "_request", new_callable=mock.AsyncMock, return_value=[{"id": "541234"}, {"id": "553234"}]
            ) as patched__request,
            mock.patch.object(
                rest_client.entity_factory,
                "deserialize_command",
                side_effect=[errors.UnrecognisedEntityError("eep"), mock_command],
            ) as patched_deserialize_command,
        ):
            result = await rest_client.fetch_application_commands(mock_application, mock_partial_guild)

            assert result == [mock_command]
            patched__request.assert_awaited_once_with(expected_route, query={"with_localizations": "true"})
            patched_deserialize_command.assert_has_calls(
                [mock.call({"id": "541234"}, guild_id=123), mock.call({"id": "553234"}, guild_id=123)]
            )

    async def test__create_application_command_with_optionals(
        self,
        rest_client: rest.RESTClientImpl,
        mock_partial_guild: guilds.PartialGuild,
        mock_application: applications.Application,
    ):
        expected_route = routes.POST_APPLICATION_GUILD_COMMAND.compile(application=111, guild=123)
        mock_option = mock.Mock()

        with (
            mock.patch.object(
                rest_client, "_request", new_callable=mock.AsyncMock, return_value={"id": "29393939"}
            ) as patched__request,
            mock.patch.object(
                rest_client.entity_factory, "serialize_command_option"
            ) as patched_serialize_command_option,
        ):
            result = await rest_client._create_application_command(
                application=mock_application,
                type=100,
                name="okokok",
                description="not ok anymore",
                guild=mock_partial_guild,
                options=[mock_option],
                default_member_permissions=permissions.Permissions.ADMINISTRATOR,
                nsfw=True,
            )

            assert result is patched__request.return_value
            patched_serialize_command_option.assert_called_once_with(mock_option)
            patched__request.assert_awaited_once_with(
                expected_route,
                json={
                    "type": 100,
                    "name": "okokok",
                    "description": "not ok anymore",
                    "options": [patched_serialize_command_option.return_value],
                    "default_member_permissions": 8,
                    "nsfw": True,
                },
            )

    async def test_create_application_command_without_optionals(
        self, rest_client: rest.RESTClientImpl, mock_application: applications.Application
    ):
        expected_route = routes.POST_APPLICATION_COMMAND.compile(application=111)

        with mock.patch.object(
            rest_client, "_request", new_callable=mock.AsyncMock, return_value={"id": "29393939"}
        ) as patched__request:
            result = await rest_client._create_application_command(
                application=mock_application, type=100, name="okokok", description="not ok anymore"
            )

            assert result is patched__request.return_value
            patched__request.assert_awaited_once_with(
                expected_route, json={"type": 100, "name": "okokok", "description": "not ok anymore"}
            )

    async def test__create_application_command_standardizes_default_member_permissions(
        self, rest_client: rest.RESTClientImpl, mock_application: applications.Application
    ):
        expected_route = routes.POST_APPLICATION_COMMAND.compile(application=111)

        with mock.patch.object(
            rest_client, "_request", new_callable=mock.AsyncMock, return_value={"id": "29393939"}
        ) as patched__request:
            result = await rest_client._create_application_command(
                application=mock_application,
                type=100,
                name="okokok",
                description="not ok anymore",
                default_member_permissions=permissions.Permissions.NONE,
            )

            assert result is patched__request.return_value
            patched__request.assert_awaited_once_with(
                expected_route,
                json={
                    "type": 100,
                    "name": "okokok",
                    "description": "not ok anymore",
                    "default_member_permissions": None,
                },
            )

    async def test_create_slash_command(
        self,
        rest_client: rest.RESTClientImpl,
        mock_partial_guild: guilds.PartialGuild,
        mock_application: applications.Application,
    ):
        mock_options = mock.Mock()

        with (
            mock.patch.object(
                rest_client.entity_factory, "deserialize_slash_command"
            ) as patched_deserialize_slash_command,
            mock.patch.object(rest_client, "_create_application_command") as patched__create_application_command,
        ):
            result = await rest_client.create_slash_command(
                mock_application,
                "okokok",
                "not ok anymore",
                guild=mock_partial_guild,
                options=mock_options,
                name_localizations={locales.Locale.TR: "hhh"},
                description_localizations={locales.Locale.TR: "jello"},
                default_member_permissions=permissions.Permissions.ADMINISTRATOR,
                nsfw=True,
            )

            assert result is patched_deserialize_slash_command.return_value
            patched_deserialize_slash_command.assert_called_once_with(
                patched__create_application_command.return_value, guild_id=123
            )
            patched__create_application_command.assert_awaited_once_with(
                application=mock_application,
                type=commands.CommandType.SLASH,
                name="okokok",
                description="not ok anymore",
                guild=mock_partial_guild,
                options=mock_options,
                name_localizations={"tr": "hhh"},
                description_localizations={"tr": "jello"},
                default_member_permissions=permissions.Permissions.ADMINISTRATOR,
                nsfw=True,
            )

    async def test_create_context_menu_command(
        self,
        rest_client: rest.RESTClientImpl,
        mock_partial_guild: guilds.PartialGuild,
        mock_application: applications.Application,
    ):
        with (
            mock.patch.object(
                rest_client.entity_factory, "deserialize_context_menu_command"
            ) as patched_deserialize_context_menu_command,
            mock.patch.object(rest_client, "_create_application_command") as patched__create_application_command,
        ):
            result = await rest_client.create_context_menu_command(
                mock_application,
                commands.CommandType.USER,
                "okokok",
                guild=mock_partial_guild,
                default_member_permissions=permissions.Permissions.ADMINISTRATOR,
                nsfw=True,
                name_localizations={locales.Locale.TR: "hhh"},
            )

            assert result is patched_deserialize_context_menu_command.return_value
            patched_deserialize_context_menu_command.assert_called_once_with(
                patched__create_application_command.return_value, guild_id=123
            )
            patched__create_application_command.assert_awaited_once_with(
                application=mock_application,
                type=commands.CommandType.USER,
                name="okokok",
                guild=mock_partial_guild,
                default_member_permissions=permissions.Permissions.ADMINISTRATOR,
                nsfw=True,
                name_localizations={"tr": "hhh"},
            )

    async def test_set_application_commands_with_guild(
        self,
        rest_client: rest.RESTClientImpl,
        mock_partial_guild: guilds.PartialGuild,
        mock_application: applications.Application,
    ):
        expected_route = routes.PUT_APPLICATION_GUILD_COMMANDS.compile(application=111, guild=123)
        mock_command_builder = mock.Mock()

        with (
            mock.patch.object(
                rest_client, "_request", new_callable=mock.AsyncMock, return_value=[{"id": "9459329932"}]
            ) as patched__request,
            mock.patch.object(rest_client.entity_factory, "deserialize_command") as patched_deserialize_command,
        ):
            result = await rest_client.set_application_commands(
                mock_application, [mock_command_builder], mock_partial_guild
            )

            assert result == [patched_deserialize_command.return_value]
            patched_deserialize_command.assert_called_once_with({"id": "9459329932"}, guild_id=123)
            patched__request.assert_awaited_once_with(expected_route, json=[mock_command_builder.build.return_value])
            mock_command_builder.build.assert_called_once_with(rest_client.entity_factory)

    async def test_set_application_commands_without_guild(
        self, rest_client: rest.RESTClientImpl, mock_application: applications.Application
    ):
        expected_route = routes.PUT_APPLICATION_COMMANDS.compile(application=111)
        mock_command_builder = mock.Mock()

        with (
            mock.patch.object(
                rest_client, "_request", new_callable=mock.AsyncMock, return_value=[{"id": "9459329932"}]
            ) as patched__request,
            mock.patch.object(rest_client.entity_factory, "deserialize_command") as patched_deserialize_command,
        ):
            result = await rest_client.set_application_commands(mock_application, [mock_command_builder])

            assert result == [patched_deserialize_command.return_value]
            patched_deserialize_command.assert_called_once_with({"id": "9459329932"}, guild_id=None)
            patched__request.assert_awaited_once_with(expected_route, json=[mock_command_builder.build.return_value])
            mock_command_builder.build.assert_called_once_with(rest_client.entity_factory)

    async def test_set_application_commands_without_guild_handles_unknown_command_types(
        self,
        rest_client: rest.RESTClientImpl,
        mock_partial_guild: guilds.PartialGuild,
        mock_application: applications.Application,
    ):
        mock_command = mock.Mock()
        expected_route = routes.PUT_APPLICATION_GUILD_COMMANDS.compile(application=111, guild=123)
        mock_command_builder = mock.Mock()

        with (
            mock.patch.object(
                rest_client,
                "_request",
                new_callable=mock.AsyncMock,
                return_value=[{"id": "435765"}, {"id": "4949493933"}],
            ) as patched__request,
            mock.patch.object(
                rest_client.entity_factory,
                "deserialize_command",
                side_effect=[errors.UnrecognisedEntityError("meow"), mock_command],
            ) as patched_deserialize_command,
        ):
            result = await rest_client.set_application_commands(
                mock_application, [mock_command_builder], mock_partial_guild
            )

            assert result == [mock_command]
            patched_deserialize_command.assert_has_calls(
                [mock.call({"id": "435765"}, guild_id=123), mock.call({"id": "4949493933"}, guild_id=123)]
            )
            patched__request.assert_awaited_once_with(expected_route, json=[mock_command_builder.build.return_value])
            mock_command_builder.build.assert_called_once_with(rest_client.entity_factory)

    async def test_edit_application_command_with_optionals(
        self,
        rest_client: rest.RESTClientImpl,
        mock_partial_guild: guilds.PartialGuild,
        mock_application: applications.Application,
        mock_partial_command: commands.PartialCommand,
    ):
        expected_route = routes.PATCH_APPLICATION_GUILD_COMMAND.compile(application=111, guild=123, command=666)
        mock_option = mock.Mock()

        with (
            mock.patch.object(
                rest_client, "_request", new_callable=mock.AsyncMock, return_value={"id": "94594994"}
            ) as patched__request,
            mock.patch.object(rest_client.entity_factory, "deserialize_command") as patched_deserialize_command,
            mock.patch.object(
                rest_client.entity_factory, "serialize_command_option"
            ) as patched_serialize_command_option,
        ):
            result = await rest_client.edit_application_command(
                mock_application,
                mock_partial_command,
                mock_partial_guild,
                name="ok sis",
                description="cancelled",
                options=[mock_option],
                default_member_permissions=permissions.Permissions.BAN_MEMBERS,
            )

            assert result is patched_deserialize_command.return_value
            patched_deserialize_command.assert_called_once_with(patched__request.return_value, guild_id=123)
            patched__request.assert_awaited_once_with(
                expected_route,
                json={
                    "name": "ok sis",
                    "description": "cancelled",
                    "options": [patched_serialize_command_option.return_value],
                    "default_member_permissions": 4,
                },
            )
            patched_serialize_command_option.assert_called_once_with(mock_option)

    async def test_edit_application_command_without_optionals(
        self,
        rest_client: rest.RESTClientImpl,
        mock_application: applications.Application,
        mock_partial_command: commands.PartialCommand,
    ):
        expected_route = routes.PATCH_APPLICATION_COMMAND.compile(application=111, command=666)

        with (
            mock.patch.object(
                rest_client, "_request", new_callable=mock.AsyncMock, return_value={"id": "94594994"}
            ) as patched__request,
            mock.patch.object(rest_client.entity_factory, "deserialize_command") as patched_deserialize_command,
        ):
            result = await rest_client.edit_application_command(mock_application, mock_partial_command)

            assert result is patched_deserialize_command.return_value
            patched_deserialize_command.assert_called_once_with(patched__request.return_value, guild_id=None)
            patched__request.assert_awaited_once_with(expected_route, json={})

    async def test_edit_application_command_standardizes_default_member_permissions(
        self,
        rest_client: rest.RESTClientImpl,
        mock_application: applications.Application,
        mock_partial_command: commands.PartialCommand,
    ):
        expected_route = routes.PATCH_APPLICATION_COMMAND.compile(application=111, command=666)

        with (
            mock.patch.object(
                rest_client, "_request", new_callable=mock.AsyncMock, return_value={"id": "94594994"}
            ) as patched__request,
            mock.patch.object(rest_client.entity_factory, "deserialize_command") as patched_deserialize_command,
        ):
            result = await rest_client.edit_application_command(
                mock_application, mock_partial_command, default_member_permissions=permissions.Permissions.NONE
            )

            assert result is patched_deserialize_command.return_value
            patched_deserialize_command.assert_called_once_with(patched__request.return_value, guild_id=None)
            patched__request.assert_awaited_once_with(expected_route, json={"default_member_permissions": None})

    async def test_delete_application_command_with_guild(
        self,
        rest_client: rest.RESTClientImpl,
        mock_partial_guild: guilds.PartialGuild,
        mock_application: applications.Application,
        mock_partial_command: commands.PartialCommand,
    ):
        expected_route = routes.DELETE_APPLICATION_GUILD_COMMAND.compile(application=111, command=666, guild=123)

        with mock.patch.object(rest_client, "_request", new_callable=mock.AsyncMock) as patched__request:
            await rest_client.delete_application_command(mock_application, mock_partial_command, mock_partial_guild)

            patched__request.assert_awaited_once_with(expected_route)

    async def test_delete_application_command_without_guild(
        self,
        rest_client: rest.RESTClientImpl,
        mock_application: applications.Application,
        mock_partial_command: commands.PartialCommand,
    ):
        expected_route = routes.DELETE_APPLICATION_COMMAND.compile(application=111, command=666)

        with mock.patch.object(rest_client, "_request", new_callable=mock.AsyncMock) as patched__request:
            await rest_client.delete_application_command(mock_application, mock_partial_command)

            patched__request.assert_awaited_once_with(expected_route)

    async def test_fetch_application_guild_commands_permissions(
        self,
        rest_client: rest.RESTClientImpl,
        mock_partial_guild: guilds.PartialGuild,
        mock_application: applications.Application,
    ):
        expected_route = routes.GET_APPLICATION_GUILD_COMMANDS_PERMISSIONS.compile(application=111, guild=123)
        mock_command_payload = mock.Mock()

        with (
            mock.patch.object(
                rest_client, "_request", new_callable=mock.AsyncMock, return_value=[mock_command_payload]
            ) as patched__request,
            mock.patch.object(
                rest_client.entity_factory, "deserialize_guild_command_permissions"
            ) as patched_deserialize_guild_command_permissions,
        ):
            result = await rest_client.fetch_application_guild_commands_permissions(
                mock_application, mock_partial_guild
            )

            assert result == [patched_deserialize_guild_command_permissions.return_value]
            patched_deserialize_guild_command_permissions.assert_called_once_with(mock_command_payload)
            patched__request.assert_awaited_once_with(expected_route)

    async def test_fetch_application_command_permissions(
        self,
        rest_client: rest.RESTClientImpl,
        mock_partial_guild: guilds.PartialGuild,
        mock_application: applications.Application,
        mock_partial_command: commands.PartialCommand,
    ):
        expected_route = routes.GET_APPLICATION_COMMAND_PERMISSIONS.compile(application=111, guild=123, command=666)
        mock_command_payload = {"id": "9393939393"}

        with (
            mock.patch.object(
                rest_client, "_request", new_callable=mock.AsyncMock, return_value=mock_command_payload
            ) as patched__request,
            mock.patch.object(
                rest_client.entity_factory, "deserialize_guild_command_permissions"
            ) as patched_deserialize_guild_command_permissions,
        ):
            result = await rest_client.fetch_application_command_permissions(
                mock_application, mock_partial_guild, mock_partial_command
            )

            assert result is patched_deserialize_guild_command_permissions.return_value
            patched_deserialize_guild_command_permissions.assert_called_once_with(mock_command_payload)
            patched__request.assert_awaited_once_with(expected_route)

    async def test_set_application_command_permissions(
        self,
        rest_client: rest.RESTClientImpl,
        mock_partial_guild: guilds.PartialGuild,
        mock_application: applications.Application,
        mock_partial_command: commands.PartialCommand,
    ):
        route = routes.PUT_APPLICATION_COMMAND_PERMISSIONS.compile(application=111, guild=123, command=666)
        mock_permission = mock.Mock()
        mock_command_payload = {"id": "29292929"}

        with (
            mock.patch.object(
                rest_client, "_request", new_callable=mock.AsyncMock, return_value=mock_command_payload
            ) as patched__request,
            mock.patch.object(
                rest_client.entity_factory, "deserialize_guild_command_permissions"
            ) as patched_deserialize_guild_command_permissions,
            mock.patch.object(
                rest_client.entity_factory, "serialize_command_permission"
            ) as patched_serialize_command_permission,
        ):
            result = await rest_client.set_application_command_permissions(
                mock_application, mock_partial_guild, mock_partial_command, [mock_permission]
            )

            assert result is patched_deserialize_guild_command_permissions.return_value
            patched_deserialize_guild_command_permissions.assert_called_once_with(mock_command_payload)
            patched__request.assert_awaited_once_with(
                route, json={"permissions": [patched_serialize_command_permission.return_value]}
            )

    async def test_fetch_interaction_response(
        self, rest_client: rest.RESTClientImpl, mock_application: applications.Application
    ):
        expected_route = routes.GET_INTERACTION_RESPONSE.compile(webhook=111, token="go homo or go gnomo")

        with (
            mock.patch.object(
                rest_client, "_request", new_callable=mock.AsyncMock, return_value={"id": "94949494949"}
            ) as patched__request,
            mock.patch.object(rest_client.entity_factory, "deserialize_message") as patched_deserialize_message,
        ):
            result = await rest_client.fetch_interaction_response(mock_application, "go homo or go gnomo")

            assert result is patched_deserialize_message.return_value
            patched_deserialize_message.assert_called_once_with(patched__request.return_value)
            patched__request.assert_awaited_once_with(expected_route, auth=None)

<<<<<<< HEAD
    async def test_create_interaction_response_when_form(
        self, rest_client: rest.RESTClientImpl, mock_partial_interaction: interactions.PartialInteraction
    ):
        attachment_obj = mock.Mock()
        attachment_obj2 = mock.Mock()
        component_obj = mock.Mock()
        component_obj2 = mock.Mock()
        embed_obj = mock.Mock()
        embed_obj2 = mock.Mock()
        mock_form = mock.Mock()
        mock_body = data_binding.JSONObjectBuilder()
        mock_body.put("testing", "ensure_in_test")
        expected_route = routes.POST_INTERACTION_RESPONSE.compile(interaction=777, token="some token")

        with (
            mock.patch.object(rest_client, "_request", new_callable=mock.AsyncMock) as patched__request,
            mock.patch.object(
                rest_client, "_build_message_payload", return_value=(mock_body, mock_form)
            ) as patched__build_message_payload,
            mock.patch.object(rest_client.entity_factory, "deserialize_message"),
        ):
            await rest_client.create_interaction_response(
                mock_partial_interaction,
                "some token",
                1,
                "some content",
                attachment=attachment_obj,
                attachments=[attachment_obj2],
                component=component_obj,
                components=[component_obj2],
                embed=embed_obj,
                embeds=[embed_obj2],
                tts=True,
                flags=120,
                mentions_everyone=False,
                user_mentions=[9876],
                role_mentions=[1234],
            )

            patched__build_message_payload.assert_called_once_with(
                content="some content",
                attachment=attachment_obj,
                attachments=[attachment_obj2],
                component=component_obj,
                components=[component_obj2],
                embed=embed_obj,
                embeds=[embed_obj2],
                tts=True,
                flags=120,
                mentions_everyone=False,
                user_mentions=[9876],
                role_mentions=[1234],
            )
            mock_form.add_field.assert_called_once_with(
                "payload_json", b'{"type":1,"data":{"testing":"ensure_in_test"}}', content_type="application/json"
            )
            patched__request.assert_awaited_once_with(expected_route, form_builder=mock_form, auth=None)

    async def test_create_interaction_response_when_no_form(
        self, rest_client: rest.RESTClientImpl, mock_partial_interaction: interactions.PartialInteraction
    ):
        attachment_obj = mock.Mock()
        attachment_obj2 = mock.Mock()
        component_obj = mock.Mock()
        component_obj2 = mock.Mock()
        embed_obj = mock.Mock()
        embed_obj2 = mock.Mock()
        mock_body = data_binding.JSONObjectBuilder()
        mock_body.put("testing", "ensure_in_test")
        expected_route = routes.POST_INTERACTION_RESPONSE.compile(interaction=777, token="some token")

        with (
            mock.patch.object(rest_client, "_request", new_callable=mock.AsyncMock) as patched__request,
            mock.patch.object(
                rest_client, "_build_message_payload", return_value=(mock_body, None)
            ) as patched__build_message_payload,
            mock.patch.object(rest_client.entity_factory, "deserialize_message"),
        ):
            await rest_client.create_interaction_response(
                mock_partial_interaction,
                "some token",
                1,
                "some content",
                attachment=attachment_obj,
                attachments=[attachment_obj2],
                component=component_obj,
                components=[component_obj2],
                embed=embed_obj,
                embeds=[embed_obj2],
                tts=True,
                flags=120,
                mentions_everyone=False,
                user_mentions=[9876],
                role_mentions=[1234],
            )

            patched__build_message_payload.assert_called_once_with(
                content="some content",
                attachment=attachment_obj,
                attachments=[attachment_obj2],
                component=component_obj,
                components=[component_obj2],
                embed=embed_obj,
                embeds=[embed_obj2],
                tts=True,
                flags=120,
                mentions_everyone=False,
                user_mentions=[9876],
                role_mentions=[1234],
            )
            patched__request.assert_awaited_once_with(
                expected_route, json={"type": 1, "data": {"testing": "ensure_in_test"}}, auth=None
            )
=======
    async def test_create_interaction_response_when_form(self, rest_client):
        attachment_obj = object()
        attachment_obj2 = object()
        component_obj = object()
        component_obj2 = object()
        embed_obj = object()
        embed_obj2 = object()
        poll_obj = object()
        mock_form = mock.Mock()
        mock_body = data_binding.JSONObjectBuilder()
        mock_body.put("testing", "ensure_in_test")
        expected_route = routes.POST_INTERACTION_RESPONSE.compile(interaction=432, token="some token")
        rest_client._build_message_payload = mock.Mock(return_value=(mock_body, mock_form))
        rest_client._request = mock.AsyncMock()

        await rest_client.create_interaction_response(
            StubModel(432),
            "some token",
            1,
            "some content",
            attachment=attachment_obj,
            attachments=[attachment_obj2],
            component=component_obj,
            components=[component_obj2],
            embed=embed_obj,
            embeds=[embed_obj2],
            poll=poll_obj,
            tts=True,
            flags=120,
            mentions_everyone=False,
            user_mentions=[9876],
            role_mentions=[1234],
        )

        rest_client._build_message_payload.assert_called_once_with(
            content="some content",
            attachment=attachment_obj,
            attachments=[attachment_obj2],
            component=component_obj,
            components=[component_obj2],
            embed=embed_obj,
            embeds=[embed_obj2],
            poll=poll_obj,
            tts=True,
            flags=120,
            mentions_everyone=False,
            user_mentions=[9876],
            role_mentions=[1234],
        )
        mock_form.add_field.assert_called_once_with(
            "payload_json", b'{"type":1,"data":{"testing":"ensure_in_test"}}', content_type="application/json"
        )
        rest_client._request.assert_awaited_once_with(expected_route, form_builder=mock_form, auth=None)

    async def test_create_interaction_response_when_no_form(self, rest_client):
        attachment_obj = object()
        attachment_obj2 = object()
        component_obj = object()
        component_obj2 = object()
        embed_obj = object()
        embed_obj2 = object()
        poll_obj = object()
        mock_body = data_binding.JSONObjectBuilder()
        mock_body.put("testing", "ensure_in_test")
        expected_route = routes.POST_INTERACTION_RESPONSE.compile(interaction=432, token="some token")
        rest_client._build_message_payload = mock.Mock(return_value=(mock_body, None))
        rest_client._request = mock.AsyncMock()

        await rest_client.create_interaction_response(
            StubModel(432),
            "some token",
            1,
            "some content",
            attachment=attachment_obj,
            attachments=[attachment_obj2],
            component=component_obj,
            components=[component_obj2],
            embed=embed_obj,
            embeds=[embed_obj2],
            poll=poll_obj,
            tts=True,
            flags=120,
            mentions_everyone=False,
            user_mentions=[9876],
            role_mentions=[1234],
        )

        rest_client._build_message_payload.assert_called_once_with(
            content="some content",
            attachment=attachment_obj,
            attachments=[attachment_obj2],
            component=component_obj,
            components=[component_obj2],
            embed=embed_obj,
            embeds=[embed_obj2],
            poll=poll_obj,
            tts=True,
            flags=120,
            mentions_everyone=False,
            user_mentions=[9876],
            role_mentions=[1234],
        )
        rest_client._request.assert_awaited_once_with(
            expected_route, json={"type": 1, "data": {"testing": "ensure_in_test"}}, auth=None
        )
>>>>>>> 9fb83ab4

    async def test_edit_interaction_response_when_form(
        self, rest_client: rest.RESTClientImpl, mock_application: applications.Application
    ):
        attachment_obj = mock.Mock()
        attachment_obj2 = mock.Mock()
        component_obj = mock.Mock()
        component_obj2 = mock.Mock()
        embed_obj = mock.Mock()
        embed_obj2 = mock.Mock()
        mock_form = mock.Mock()
        mock_body = data_binding.JSONObjectBuilder()
        mock_body.put("testing", "ensure_in_test")
        expected_route = routes.PATCH_INTERACTION_RESPONSE.compile(webhook=111, token="some token")

        with (
            mock.patch.object(
                rest_client, "_request", new_callable=mock.AsyncMock, return_value={"message_id": 123}
            ) as patched__request,
            mock.patch.object(
                rest_client, "_build_message_payload", return_value=(mock_body, mock_form)
            ) as patched__build_message_payload,
            mock.patch.object(rest_client.entity_factory, "deserialize_message") as patched_deserialize_message,
        ):
            returned = await rest_client.edit_interaction_response(
                mock_application,
                "some token",
                content="new content",
                attachment=attachment_obj,
                attachments=[attachment_obj2],
                component=component_obj,
                components=[component_obj2],
                embed=embed_obj,
                embeds=[embed_obj2],
                mentions_everyone=False,
                user_mentions=[9876],
                role_mentions=[1234],
            )
            assert returned is patched_deserialize_message.return_value

            patched__build_message_payload.assert_called_once_with(
                content="new content",
                attachment=attachment_obj,
                attachments=[attachment_obj2],
                component=component_obj,
                components=[component_obj2],
                embed=embed_obj,
                embeds=[embed_obj2],
                mentions_everyone=False,
                user_mentions=[9876],
                role_mentions=[1234],
                edit=True,
            )
            mock_form.add_field.assert_called_once_with(
                "payload_json", b'{"testing":"ensure_in_test"}', content_type="application/json"
            )
            patched__request.assert_awaited_once_with(expected_route, form_builder=mock_form, auth=None)
            patched_deserialize_message.assert_called_once_with({"message_id": 123})

    async def test_edit_interaction_response_when_no_form(
        self, rest_client: rest.RESTClientImpl, mock_application: applications.Application
    ):
        attachment_obj = mock.Mock()
        attachment_obj2 = mock.Mock()
        component_obj = mock.Mock()
        component_obj2 = mock.Mock()
        embed_obj = mock.Mock()
        embed_obj2 = mock.Mock()
        mock_body = data_binding.JSONObjectBuilder()
        mock_body.put("testing", "ensure_in_test")
        expected_route = routes.PATCH_INTERACTION_RESPONSE.compile(webhook=111, token="some token")

        with (
            mock.patch.object(
                rest_client, "_request", new_callable=mock.AsyncMock, return_value={"message_id": 123}
            ) as patched__request,
            mock.patch.object(
                rest_client, "_build_message_payload", return_value=(mock_body, None)
            ) as patched__build_message_payload,
            mock.patch.object(rest_client.entity_factory, "deserialize_message") as patched_deserialize_message,
        ):
            returned = await rest_client.edit_interaction_response(
                mock_application,
                "some token",
                content="new content",
                attachment=attachment_obj,
                attachments=[attachment_obj2],
                component=component_obj,
                components=[component_obj2],
                embed=embed_obj,
                embeds=[embed_obj2],
                mentions_everyone=False,
                user_mentions=[9876],
                role_mentions=[1234],
            )
            assert returned is patched_deserialize_message.return_value

            patched__build_message_payload.assert_called_once_with(
                content="new content",
                attachment=attachment_obj,
                attachments=[attachment_obj2],
                component=component_obj,
                components=[component_obj2],
                embed=embed_obj,
                embeds=[embed_obj2],
                mentions_everyone=False,
                user_mentions=[9876],
                role_mentions=[1234],
                edit=True,
            )
            patched__request.assert_awaited_once_with(expected_route, json={"testing": "ensure_in_test"}, auth=None)
            patched_deserialize_message.assert_called_once_with({"message_id": 123})

    async def test_delete_interaction_response(
        self, rest_client: rest.RESTClientImpl, mock_application: applications.Application
    ):
        expected_route = routes.DELETE_INTERACTION_RESPONSE.compile(webhook=111, token="go homo now")

        with mock.patch.object(rest_client, "_request", new_callable=mock.AsyncMock) as patched__request:
            await rest_client.delete_interaction_response(mock_application, "go homo now")

            patched__request.assert_awaited_once_with(expected_route, auth=None)

    async def test_create_autocomplete_response(
        self, rest_client: rest.RESTClientImpl, mock_partial_interaction: interactions.PartialInteraction
    ):
        expected_route = routes.POST_INTERACTION_RESPONSE.compile(interaction=777, token="snek")

        choices = [
            special_endpoints.AutocompleteChoiceBuilder(name="c", value="d"),
            special_endpoints.AutocompleteChoiceBuilder(name="eee", value="fff"),
        ]

        with mock.patch.object(rest_client, "_request", new_callable=mock.AsyncMock) as patched__request:
            await rest_client.create_autocomplete_response(mock_partial_interaction, "snek", choices)

            patched__request.assert_awaited_once_with(
                expected_route,
                json={"type": 8, "data": {"choices": [{"name": "c", "value": "d"}, {"name": "eee", "value": "fff"}]}},
                auth=None,
            )

    async def test_create_autocomplete_response_for_deprecated_command_choices(
        self, rest_client: rest.RESTClientImpl, mock_partial_interaction: interactions.PartialInteraction
    ):
        expected_route = routes.POST_INTERACTION_RESPONSE.compile(interaction=777, token="snek")

        choices = [
            special_endpoints.AutocompleteChoiceBuilder(name="a", value="b"),
            special_endpoints.AutocompleteChoiceBuilder(name="foo", value="bar"),
        ]

        with mock.patch.object(rest_client, "_request", new_callable=mock.AsyncMock) as patched__request:
            await rest_client.create_autocomplete_response(mock_partial_interaction, "snek", choices)

            patched__request.assert_awaited_once_with(
                expected_route,
                json={"type": 8, "data": {"choices": [{"name": "a", "value": "b"}, {"name": "foo", "value": "bar"}]}},
                auth=None,
            )

    async def test_create_modal_response(
        self, rest_client: rest.RESTClientImpl, mock_partial_interaction: interactions.PartialInteraction
    ):
        expected_route = routes.POST_INTERACTION_RESPONSE.compile(interaction=777, token="snek")
        component = mock.Mock()

        with mock.patch.object(rest_client, "_request", new_callable=mock.AsyncMock) as patched__request:
            await rest_client.create_modal_response(
                mock_partial_interaction, "snek", title="title", custom_id="idd", component=component
            )

            patched__request.assert_awaited_once_with(
                expected_route,
                json={
                    "type": 9,
                    "data": {"title": "title", "custom_id": "idd", "components": [component.build.return_value]},
                },
                auth=None,
            )

    async def test_create_modal_response_with_plural_args(
        self, rest_client: rest.RESTClientImpl, mock_partial_interaction: interactions.PartialInteraction
    ):
        expected_route = routes.POST_INTERACTION_RESPONSE.compile(interaction=777, token="snek")
        component = mock.Mock()

        with mock.patch.object(rest_client, "_request", new_callable=mock.AsyncMock) as patched__request:
            await rest_client.create_modal_response(
                mock_partial_interaction, "snek", title="title", custom_id="idd", components=[component]
            )

            patched__request.assert_awaited_once_with(
                expected_route,
                json={
                    "type": 9,
                    "data": {"title": "title", "custom_id": "idd", "components": [component.build.return_value]},
                },
                auth=None,
            )

    async def test_create_modal_response_when_both_component_and_components_passed(
        self, rest_client: rest.RESTClientImpl, mock_partial_interaction: interactions.PartialInteraction
    ):
        with pytest.raises(ValueError, match="Must specify exactly only one of 'component' or 'components'"):
            await rest_client.create_modal_response(
                mock_partial_interaction, "snek", title="title", custom_id="idd", component=mock.Mock(), components=[]
            )

    async def test_fetch_scheduled_event(
        self,
        rest_client: rest.RESTClientImpl,
        mock_partial_guild: guilds.PartialGuild,
        mock_scheduled_event: scheduled_events.ScheduledEvent,
    ):
        expected_route = routes.GET_GUILD_SCHEDULED_EVENT.compile(guild=123, scheduled_event=888)

        with (
            mock.patch.object(
                rest_client, "_request", new_callable=mock.AsyncMock, return_value={"id": "4949494949"}
            ) as patched__request,
            mock.patch.object(
                rest_client.entity_factory, "deserialize_scheduled_event"
            ) as patched_deserialize_scheduled_event,
        ):
            result = await rest_client.fetch_scheduled_event(mock_partial_guild, mock_scheduled_event)

            assert result is patched_deserialize_scheduled_event.return_value
            patched_deserialize_scheduled_event.assert_called_once_with({"id": "4949494949"})
            patched__request.assert_awaited_once_with(expected_route, query={"with_user_count": "true"})

    async def test_fetch_scheduled_events(
        self, rest_client: rest.RESTClientImpl, mock_partial_guild: guilds.PartialGuild
    ):
        expected_route = routes.GET_GUILD_SCHEDULED_EVENTS.compile(guild=123)

        with (
            mock.patch.object(
                rest_client, "_request", new_callable=mock.AsyncMock, return_value=[{"id": "494920234", "type": "1"}]
            ) as patched__request,
            mock.patch.object(
                rest_client.entity_factory, "deserialize_scheduled_event"
            ) as patched_deserialize_scheduled_event,
        ):
            result = await rest_client.fetch_scheduled_events(mock_partial_guild)

            assert result == [patched_deserialize_scheduled_event.return_value]
            patched_deserialize_scheduled_event.assert_called_once_with({"id": "494920234", "type": "1"})
            patched__request.assert_awaited_once_with(expected_route, query={"with_user_count": "true"})

    async def test_fetch_scheduled_events_handles_unrecognised_events(
        self, rest_client: rest.RESTClientImpl, mock_partial_guild: guilds.PartialGuild
    ):
        mock_event = mock.Mock()
        expected_route = routes.GET_GUILD_SCHEDULED_EVENTS.compile(guild=123)

        with (
            mock.patch.object(
                rest_client,
                "_request",
                new_callable=mock.AsyncMock,
                return_value=[{"id": "432234", "type": "1"}, {"id": "4939394", "type": "494949"}],
            ) as patched__request,
            mock.patch.object(
                rest_client.entity_factory,
                "deserialize_scheduled_event",
                side_effect=[errors.UnrecognisedEntityError("evil laugh"), mock_event],
            ) as patched_deserialize_scheduled_event,
        ):
            result = await rest_client.fetch_scheduled_events(mock_partial_guild)

            assert result == [mock_event]
            patched_deserialize_scheduled_event.assert_has_calls(
                [mock.call({"id": "432234", "type": "1"}), mock.call({"id": "4939394", "type": "494949"})]
            )
            patched__request.assert_awaited_once_with(expected_route, query={"with_user_count": "true"})

    async def test_create_stage_event(
        self,
        rest_client: rest.RESTClientImpl,
        mock_partial_guild: guilds.PartialGuild,
        mock_guild_stage_channel: channels.GuildStageChannel,
        file_resource_patch: files.Resource[typing.Any],
    ):
        expected_route = routes.POST_GUILD_SCHEDULED_EVENT.compile(guild=123)

        with (
            mock.patch.object(
                rest_client,
                "_request",
                new_callable=mock.AsyncMock,
                return_value={"id": "494949", "name": "MEOsdasdWWWWW"},
            ) as patched__request,
            mock.patch.object(
                rest_client.entity_factory, "deserialize_scheduled_stage_event"
            ) as patched_deserialize_scheduled_stage_event,
        ):
            result = await rest_client.create_stage_event(
                mock_partial_guild,
                mock_guild_stage_channel,
                "boob man",
                datetime.datetime(2001, 1, 1, 17, 42, 41, 891222, tzinfo=datetime.timezone.utc),
                description="o",
                end_time=datetime.datetime(2002, 2, 2, 17, 42, 41, 891222, tzinfo=datetime.timezone.utc),
                image="tksksk.txt",
                privacy_level=654134,
                reason="bye bye",
            )

            assert result is patched_deserialize_scheduled_stage_event.return_value
            patched_deserialize_scheduled_stage_event.assert_called_once_with({"id": "494949", "name": "MEOsdasdWWWWW"})
            patched__request.assert_awaited_once_with(
                expected_route,
                json={
                    "channel_id": "45613",
                    "name": "boob man",
                    "description": "o",
                    "entity_type": scheduled_events.ScheduledEventType.STAGE_INSTANCE,
                    "privacy_level": 654134,
                    "scheduled_start_time": "2001-01-01T17:42:41.891222+00:00",
                    "scheduled_end_time": "2002-02-02T17:42:41.891222+00:00",
                    "image": "some data",
                },
                reason="bye bye",
            )

    async def test_create_stage_event_without_optionals(
        self,
        rest_client: rest.RESTClientImpl,
        mock_partial_guild: guilds.PartialGuild,
        mock_guild_stage_channel: channels.GuildStageChannel,
    ):
        expected_route = routes.POST_GUILD_SCHEDULED_EVENT.compile(guild=123)

        with (
            mock.patch.object(
                rest_client, "_request", new_callable=mock.AsyncMock, return_value={"id": "494949", "name": "MEOWWWWW"}
            ) as patched__request,
            mock.patch.object(
                rest_client.entity_factory, "deserialize_scheduled_stage_event"
            ) as patched_deserialize_scheduled_stage_event,
        ):
            result = await rest_client.create_stage_event(
                mock_partial_guild,
                mock_guild_stage_channel,
                "boob man",
                datetime.datetime(2021, 3, 11, 17, 42, 41, 891222, tzinfo=datetime.timezone.utc),
            )

            assert result is patched_deserialize_scheduled_stage_event.return_value
            patched_deserialize_scheduled_stage_event.assert_called_once_with({"id": "494949", "name": "MEOWWWWW"})
            patched__request.assert_awaited_once_with(
                expected_route,
                json={
                    "channel_id": "45613",
                    "name": "boob man",
                    "entity_type": scheduled_events.ScheduledEventType.STAGE_INSTANCE,
                    "privacy_level": scheduled_events.EventPrivacyLevel.GUILD_ONLY,
                    "scheduled_start_time": "2021-03-11T17:42:41.891222+00:00",
                },
                reason=undefined.UNDEFINED,
            )

    async def test_create_voice_event(
        self,
        rest_client: rest.RESTClientImpl,
        mock_partial_guild: guilds.PartialGuild,
        mock_guild_stage_channel: channels.GuildStageChannel,
        file_resource_patch: files.Resource[typing.Any],
    ):
        expected_route = routes.POST_GUILD_SCHEDULED_EVENT.compile(guild=123)

        with (
            mock.patch.object(
                rest_client,
                "_request",
                new_callable=mock.AsyncMock,
                return_value={"id": "494942342439", "name": "MEOW"},
            ) as patched__request,
            mock.patch.object(
                rest_client.entity_factory, "deserialize_scheduled_voice_event"
            ) as patched_deserialize_scheduled_voice_event,
        ):
            result = await rest_client.create_voice_event(
                mock_partial_guild,
                mock_guild_stage_channel,
                "boom man",
                datetime.datetime(2021, 3, 9, 13, 42, 41, 891222, tzinfo=datetime.timezone.utc),
                description="hhhhh",
                end_time=datetime.datetime(2069, 3, 9, 13, 1, 41, 891222, tzinfo=datetime.timezone.utc),
                image="meow.txt",
                privacy_level=6523123,
                reason="it was the {insert political part here}",
            )

            assert result is patched_deserialize_scheduled_voice_event.return_value
            patched_deserialize_scheduled_voice_event.assert_called_once_with({"id": "494942342439", "name": "MEOW"})
            patched__request.assert_awaited_once_with(
                expected_route,
                json={
                    "channel_id": "45613",
                    "name": "boom man",
                    "entity_type": scheduled_events.ScheduledEventType.VOICE,
                    "privacy_level": 6523123,
                    "scheduled_start_time": "2021-03-09T13:42:41.891222+00:00",
                    "scheduled_end_time": "2069-03-09T13:01:41.891222+00:00",
                    "description": "hhhhh",
                    "image": "some data",
                },
                reason="it was the {insert political part here}",
            )

    async def test_create_voice_event_without_optionals(
        self,
        rest_client: rest.RESTClientImpl,
        mock_partial_guild: guilds.PartialGuild,
        mock_guild_stage_channel: channels.GuildStageChannel,
    ):
        expected_route = routes.POST_GUILD_SCHEDULED_EVENT.compile(guild=123)

        with (
            mock.patch.object(
                rest_client, "_request", new_callable=mock.AsyncMock, return_value={"id": "123321123", "name": "MEOW"}
            ) as patched__request,
            mock.patch.object(
                rest_client.entity_factory, "deserialize_scheduled_voice_event"
            ) as patched_deserialize_scheduled_voice_event,
        ):
            result = await rest_client.create_voice_event(
                mock_partial_guild,
                mock_guild_stage_channel,
                "boom man",
                datetime.datetime(2021, 3, 9, 13, 42, 41, 891222, tzinfo=datetime.timezone.utc),
            )

            assert result is patched_deserialize_scheduled_voice_event.return_value
            patched_deserialize_scheduled_voice_event.assert_called_once_with({"id": "123321123", "name": "MEOW"})
            patched__request.assert_awaited_once_with(
                expected_route,
                json={
                    "channel_id": "45613",
                    "name": "boom man",
                    "entity_type": scheduled_events.ScheduledEventType.VOICE,
                    "privacy_level": scheduled_events.EventPrivacyLevel.GUILD_ONLY,
                    "scheduled_start_time": "2021-03-09T13:42:41.891222+00:00",
                },
                reason=undefined.UNDEFINED,
            )

    async def test_create_external_event(
        self,
        rest_client: rest.RESTClientImpl,
        mock_partial_guild: guilds.PartialGuild,
        file_resource_patch: files.Resource[typing.Any],
    ):
        expected_route = routes.POST_GUILD_SCHEDULED_EVENT.compile(guild=123)

        with (
            mock.patch.object(
                rest_client,
                "_request",
                new_callable=mock.AsyncMock,
                return_value={"id": "494949", "name": "MerwwerEOW"},
            ) as patched__request,
            mock.patch.object(
                rest_client.entity_factory, "deserialize_scheduled_external_event"
            ) as patched_deserialize_scheduled_external_event,
        ):
            result = await rest_client.create_external_event(
                mock_partial_guild,
                "hi",
                "Outside",
                datetime.datetime(2021, 3, 6, 2, 42, 41, 891222, tzinfo=datetime.timezone.utc),
                datetime.datetime(2023, 5, 6, 16, 42, 41, 891222, tzinfo=datetime.timezone.utc),
                description="This is a description",
                image="icon.png",
                privacy_level=6454,
                reason="chairman meow",
            )

            assert result is patched_deserialize_scheduled_external_event.return_value
            patched_deserialize_scheduled_external_event.assert_called_once_with({"id": "494949", "name": "MerwwerEOW"})
            patched__request.assert_awaited_once_with(
                expected_route,
                json={
                    "name": "hi",
                    "entity_metadata": {"location": "Outside"},
                    "entity_type": scheduled_events.ScheduledEventType.EXTERNAL,
                    "privacy_level": 6454,
                    "scheduled_start_time": "2021-03-06T02:42:41.891222+00:00",
                    "scheduled_end_time": "2023-05-06T16:42:41.891222+00:00",
                    "description": "This is a description",
                    "image": "some data",
                },
                reason="chairman meow",
            )

    async def test_create_external_event_without_optionals(
        self, rest_client: rest.RESTClientImpl, mock_partial_guild: guilds.PartialGuild
    ):
        expected_route = routes.POST_GUILD_SCHEDULED_EVENT.compile(guild=123)

        with (
            mock.patch.object(
                rest_client,
                "_request",
                new_callable=mock.AsyncMock,
                return_value={"id": "494923443249", "name": "MEOW"},
            ) as patched__request,
            mock.patch.object(
                rest_client.entity_factory, "deserialize_scheduled_external_event"
            ) as patched_deserialize_scheduled_external_event,
        ):
            result = await rest_client.create_external_event(
                mock_partial_guild,
                "hi",
                "Outside",
                datetime.datetime(2021, 3, 6, 2, 42, 41, 891222, tzinfo=datetime.timezone.utc),
                datetime.datetime(2023, 5, 6, 16, 42, 41, 891222, tzinfo=datetime.timezone.utc),
            )

            assert result is patched_deserialize_scheduled_external_event.return_value
            patched_deserialize_scheduled_external_event.assert_called_once_with({"id": "494923443249", "name": "MEOW"})
            patched__request.assert_awaited_once_with(
                expected_route,
                json={
                    "name": "hi",
                    "entity_metadata": {"location": "Outside"},
                    "entity_type": scheduled_events.ScheduledEventType.EXTERNAL,
                    "privacy_level": scheduled_events.EventPrivacyLevel.GUILD_ONLY,
                    "scheduled_start_time": "2021-03-06T02:42:41.891222+00:00",
                    "scheduled_end_time": "2023-05-06T16:42:41.891222+00:00",
                },
                reason=undefined.UNDEFINED,
            )

    async def test_edit_scheduled_event(
        self,
        rest_client: rest.RESTClientImpl,
        mock_partial_guild: guilds.PartialGuild,
        mock_guild_text_channel: channels.GuildTextChannel,
        mock_scheduled_event: scheduled_events.ScheduledEvent,
        file_resource_patch: files.Resource[typing.Any],
    ):
        expected_route = routes.PATCH_GUILD_SCHEDULED_EVENT.compile(guild=123, scheduled_event=888)

        with (
            mock.patch.object(
                rest_client, "_request", new_callable=mock.AsyncMock, return_value={"id": "494949", "name": "MEO43345W"}
            ) as patched__request,
            mock.patch.object(
                rest_client.entity_factory, "deserialize_scheduled_event"
            ) as patched_deserialize_scheduled_event,
        ):
            result = await rest_client.edit_scheduled_event(
                mock_partial_guild,
                mock_scheduled_event,
                channel=mock_guild_text_channel,
                description="hihihi",
                entity_type=scheduled_events.ScheduledEventType.VOICE,
                image="icon.png",
                location="Trans-land",
                name="Nihongo",
                privacy_level=69,
                start_time=datetime.datetime(2022, 3, 6, 12, 42, 41, 891222, tzinfo=datetime.timezone.utc),
                end_time=datetime.datetime(2022, 5, 6, 12, 42, 41, 891222, tzinfo=datetime.timezone.utc),
                status=64,
                reason="go home",
            )

            assert result is patched_deserialize_scheduled_event.return_value
            patched_deserialize_scheduled_event.assert_called_once_with({"id": "494949", "name": "MEO43345W"})
            patched__request.assert_awaited_once_with(
                expected_route,
                json={
                    "channel_id": "4560",
                    "entity_metadata": {"location": "Trans-land"},
                    "name": "Nihongo",
                    "privacy_level": 69,
                    "scheduled_start_time": "2022-03-06T12:42:41.891222+00:00",
                    "scheduled_end_time": "2022-05-06T12:42:41.891222+00:00",
                    "description": "hihihi",
                    "entity_type": scheduled_events.ScheduledEventType.VOICE,
                    "status": 64,
                    "image": "some data",
                },
                reason="go home",
            )

    async def test_edit_scheduled_event_with_null_fields(
        self,
        rest_client: rest.RESTClientImpl,
        mock_partial_guild: guilds.PartialGuild,
        mock_scheduled_event: scheduled_events.ScheduledEvent,
    ):
        expected_route = routes.PATCH_GUILD_SCHEDULED_EVENT.compile(guild=123, scheduled_event=888)

        with (
            mock.patch.object(
                rest_client,
                "_request",
                new_callable=mock.AsyncMock,
                return_value={"id": "494949", "name": "ME222222OW"},
            ) as patched__request,
            mock.patch.object(
                rest_client.entity_factory, "deserialize_scheduled_event"
            ) as patched_deserialize_scheduled_event,
        ):
            result = await rest_client.edit_scheduled_event(
                mock_partial_guild, mock_scheduled_event, channel=None, description=None, end_time=None
            )

            assert result is patched_deserialize_scheduled_event.return_value
            patched_deserialize_scheduled_event.assert_called_once_with({"id": "494949", "name": "ME222222OW"})
            patched__request.assert_awaited_once_with(
                expected_route,
                json={"channel_id": None, "description": None, "scheduled_end_time": None},
                reason=undefined.UNDEFINED,
            )

    async def test_edit_scheduled_event_without_optionals(
        self,
        rest_client: rest.RESTClientImpl,
        mock_partial_guild: guilds.PartialGuild,
        mock_scheduled_event: scheduled_events.ScheduledEvent,
    ):
        expected_route = routes.PATCH_GUILD_SCHEDULED_EVENT.compile(guild=123, scheduled_event=888)

        with (
            mock.patch.object(
                rest_client,
                "_request",
                new_callable=mock.AsyncMock,
                return_value={"id": "494123321949", "name": "MEOW"},
            ) as patched__request,
            mock.patch.object(
                rest_client.entity_factory, "deserialize_scheduled_event"
            ) as patched_deserialize_scheduled_event,
        ):
            result = await rest_client.edit_scheduled_event(mock_partial_guild, mock_scheduled_event)

            assert result is patched_deserialize_scheduled_event.return_value
            patched_deserialize_scheduled_event.assert_called_once_with({"id": "494123321949", "name": "MEOW"})
            patched__request.assert_awaited_once_with(expected_route, json={}, reason=undefined.UNDEFINED)

    async def test_edit_scheduled_event_when_changing_to_external(
        self,
        rest_client: rest.RESTClientImpl,
        mock_partial_guild: guilds.PartialGuild,
        mock_guild_text_channel: channels.GuildTextChannel,
        mock_scheduled_event: scheduled_events.ScheduledEvent,
    ):
        expected_route = routes.PATCH_GUILD_SCHEDULED_EVENT.compile(guild=123, scheduled_event=888)

        with (
            mock.patch.object(
                rest_client, "_request", new_callable=mock.AsyncMock, return_value={"id": "49342344949", "name": "MEOW"}
            ) as patched__request,
            mock.patch.object(
                rest_client.entity_factory, "deserialize_scheduled_event"
            ) as patched_deserialize_scheduled_event,
        ):
            result = await rest_client.edit_scheduled_event(
                mock_partial_guild,
                mock_scheduled_event,
                entity_type=scheduled_events.ScheduledEventType.EXTERNAL,
                channel=mock_guild_text_channel,
            )

            assert result is patched_deserialize_scheduled_event.return_value
            patched_deserialize_scheduled_event.assert_called_once_with({"id": "49342344949", "name": "MEOW"})
            patched__request.assert_awaited_once_with(
                expected_route,
                json={"channel_id": "4560", "entity_type": scheduled_events.ScheduledEventType.EXTERNAL},
                reason=undefined.UNDEFINED,
            )

    async def test_edit_scheduled_event_when_changing_to_external_and_channel_id_not_explicitly_passed(
        self,
        rest_client: rest.RESTClientImpl,
        mock_partial_guild: guilds.PartialGuild,
        mock_scheduled_event: scheduled_events.ScheduledEvent,
    ):
        expected_route = routes.PATCH_GUILD_SCHEDULED_EVENT.compile(guild=123, scheduled_event=888)

        with (
            mock.patch.object(
                rest_client, "_request", new_callable=mock.AsyncMock, return_value={"id": "494949", "name": "MEOW"}
            ) as patched__request,
            mock.patch.object(
                rest_client.entity_factory, "deserialize_scheduled_event"
            ) as patched_deserialize_scheduled_event,
        ):
            result = await rest_client.edit_scheduled_event(
                mock_partial_guild, mock_scheduled_event, entity_type=scheduled_events.ScheduledEventType.EXTERNAL
            )

            assert result is patched_deserialize_scheduled_event.return_value
            patched_deserialize_scheduled_event.assert_called_once_with({"id": "494949", "name": "MEOW"})
            patched__request.assert_awaited_once_with(
                expected_route,
                json={"channel_id": None, "entity_type": scheduled_events.ScheduledEventType.EXTERNAL},
                reason=undefined.UNDEFINED,
            )

    async def test_delete_scheduled_event(
        self,
        rest_client: rest.RESTClientImpl,
        mock_partial_guild: guilds.PartialGuild,
        mock_scheduled_event: scheduled_events.ScheduledEvent,
    ):
        expected_route = routes.DELETE_GUILD_SCHEDULED_EVENT.compile(guild=123, scheduled_event=888)

        with (
            mock.patch.object(rest_client, "_request", new_callable=mock.AsyncMock) as patched__request,
            mock.patch.object(rest_client.entity_factory, "deserialize_scheduled_event"),
        ):
            await rest_client.delete_scheduled_event(mock_partial_guild, mock_scheduled_event)

            patched__request.assert_awaited_once_with(expected_route)

    async def test_fetch_stage_instance(
        self, rest_client: rest.RESTClientImpl, mock_guild_stage_channel: channels.GuildStageChannel
    ):
        expected_route = routes.GET_STAGE_INSTANCE.compile(channel=45613)
        mock_payload = {
            "id": "8406",
            "guild_id": "19703",
            "channel_id": "123",
            "topic": "ur mom",
            "privacy_level": 1,
            "discoverable_disabled": False,
        }

        with (
            mock.patch.object(
                rest_client, "_request", new_callable=mock.AsyncMock, return_value=mock_payload
            ) as patched__request,
            mock.patch.object(
                rest_client.entity_factory, "deserialize_stage_instance"
            ) as patched_deserialize_stage_instance,
        ):
            result = await rest_client.fetch_stage_instance(channel=mock_guild_stage_channel)

            assert result is patched_deserialize_stage_instance.return_value
            patched__request.assert_called_once_with(expected_route)
            patched_deserialize_stage_instance.assert_called_once_with(mock_payload)

    async def test_create_stage_instance(
        self,
        rest_client: rest.RESTClientImpl,
        mock_guild_stage_channel: channels.GuildStageChannel,
        mock_scheduled_event: scheduled_events.ScheduledEvent,
    ):
        expected_route = routes.POST_STAGE_INSTANCE.compile()
        expected_json = {"channel_id": "45613", "topic": "ur mom", "guild_scheduled_event_id": "888"}
        mock_payload = {
            "id": "8406",
            "guild_id": "19703",
            "channel_id": "7334",
            "topic": "ur mom",
            "privacy_level": 2,
            "guild_scheduled_event_id": "3361203239",
            "discoverable_disabled": False,
        }

        with (
            mock.patch.object(
                rest_client, "_request", new_callable=mock.AsyncMock, return_value=mock_payload
            ) as patched__request,
            mock.patch.object(
                rest_client.entity_factory, "deserialize_stage_instance"
            ) as patched_deserialize_stage_instance,
        ):
            result = await rest_client.create_stage_instance(
                channel=mock_guild_stage_channel, topic="ur mom", scheduled_event_id=mock_scheduled_event
            )

            assert result is patched_deserialize_stage_instance.return_value
            patched__request.assert_called_once_with(expected_route, json=expected_json)
            patched_deserialize_stage_instance.assert_called_once_with(mock_payload)

    async def test_edit_stage_instance(
        self, rest_client: rest.RESTClientImpl, mock_guild_stage_channel: channels.GuildStageChannel
    ):
        expected_route = routes.PATCH_STAGE_INSTANCE.compile(channel=45613)
        expected_json = {"topic": "ur mom", "privacy_level": 2}
        mock_payload = {
            "id": "8406",
            "guild_id": "19703",
            "channel_id": "7334",
            "topic": "ur mom",
            "privacy_level": 2,
            "discoverable_disabled": False,
        }

        with (
            mock.patch.object(
                rest_client, "_request", new_callable=mock.AsyncMock, return_value=mock_payload
            ) as patched__request,
            mock.patch.object(
                rest_client.entity_factory, "deserialize_stage_instance"
            ) as patched_deserialize_stage_instance,
        ):
            result = await rest_client.edit_stage_instance(
                channel=mock_guild_stage_channel,
                topic="ur mom",
                privacy_level=stage_instances.StageInstancePrivacyLevel.GUILD_ONLY,
            )

            assert result is patched_deserialize_stage_instance.return_value
            patched__request.assert_called_once_with(expected_route, json=expected_json)
            patched_deserialize_stage_instance.assert_called_once_with(mock_payload)

    async def test_delete_stage_instance(
        self, rest_client: rest.RESTClientImpl, mock_guild_stage_channel: channels.GuildStageChannel
    ):
        expected_route = routes.DELETE_STAGE_INSTANCE.compile(channel=45613)

        with (
            mock.patch.object(rest_client, "_request", new_callable=mock.AsyncMock) as patched__request,
            mock.patch.object(rest_client.entity_factory, "deserialize_stage_instance"),
        ):
            await rest_client.delete_stage_instance(channel=mock_guild_stage_channel)

<<<<<<< HEAD
            patched__request.assert_called_once_with(expected_route)
=======
        rest_client._request.assert_called_once_with(expected_route)

    async def test_fetch_poll_voters(self, rest_client: rest.RESTClientImpl):
        expected_route = routes.GET_POLL_ANSWER.compile(
            channel=StubModel(45874392), message=StubModel(398475938475), answer=StubModel(4)
        )

        rest_client._request = mock.AsyncMock(return_value=[{"id": "1234"}])

        with mock.patch.object(
            rest_client._entity_factory, "deserialize_user", return_value=mock.Mock()
        ) as patched_deserialize_user:
            await rest_client.fetch_poll_voters(
                StubModel(45874392), StubModel(398475938475), StubModel(4), after=StubModel(43587935), limit=6
            )

            patched_deserialize_user.assert_called_once_with({"id": "1234"})

        rest_client._request.assert_awaited_once_with(expected_route, query={"after": "43587935", "limit": "6"})

    async def test_end_poll(self, rest_client: rest.RESTClientImpl):
        expected_route = routes.POST_EXPIRE_POLL.compile(
            channel=StubModel(45874392), message=StubModel(398475938475), answer=StubModel(4)
        )

        message_obj = mock.Mock()

        rest_client._request = mock.AsyncMock(return_value={"id": "398475938475"})

        rest_client._entity_factory.deserialize_message = mock.Mock(return_value=message_obj)

        response = await rest_client.end_poll(StubModel(45874392), StubModel(398475938475))

        rest_client._request.assert_awaited_once_with(expected_route)

        assert response is message_obj
>>>>>>> 9fb83ab4
<|MERGE_RESOLUTION|>--- conflicted
+++ resolved
@@ -77,15 +77,10 @@
 #################
 
 
-class StubRestClient:
-    http_settings = mock.Mock()
-    proxy_settings = mock.Mock()
-
-
 class TestRestProvider:
     @pytest.fixture
-    def rest_client(self) -> StubRestClient:
-        return StubRestClient()
+    def rest_client(self) -> rest.RESTClientImpl:
+        return mock.Mock()
 
     @pytest.fixture
     def executor(self) -> concurrent.futures.Executor:
@@ -96,22 +91,17 @@
         return mock.Mock()
 
     @pytest.fixture
-<<<<<<< HEAD
     def rest_provider(
         self,
-        rest_client: StubRestClient,
+        rest_client: rest.RESTClientImpl,
         executor: concurrent.futures.Executor,
         entity_factory: entity_factory.EntityFactoryImpl,
     ):
-        return rest._RESTProvider(lambda: entity_factory, executor, lambda: rest_client)
-=======
-    def rest_provider(self, rest_client, executor, entity_factory):
         provider = rest._RESTProvider(executor)
 
         provider.update(rest_client, entity_factory)
 
         return provider
->>>>>>> 9fb83ab4
 
     def test_rest_property(self, rest_provider: rest._RESTProvider, rest_client: StubRestClient):
         assert rest_provider.rest == rest_client
@@ -663,6 +653,7 @@
         global_name="user_global_name",
         avatar_hash="user_avatar_hash",
         banner_hash="user_banner_hash",
+        avatar_decoration=None,
         accent_color=None,
         is_bot=False,
         is_system=False,
@@ -882,23 +873,14 @@
 
 
 class TestStringifyHttpMessage:
-<<<<<<< HEAD
-    def test_when_body_is_None(self):
-=======
-    def test_when_body_is_str(self, rest_client):
->>>>>>> 9fb83ab4
+    def test_when_body_is_str(self, rest_client: rest.RESTClientImpl):
         headers = {"HEADER1": "value1", "HEADER2": "value2", "Authorization": "this will never see the light of day"}
 
-<<<<<<< HEAD
-    @pytest.mark.parametrize(("body", "expected"), [(bytes("hello :)", "ascii"), "hello :)"), (123, "123")])
-    def test_when_body_is_not_None(self, body: int | tuple[str, str], expected: str):
-=======
         returned = rest._stringify_http_message(headers, None)
 
         assert returned == "    HEADER1: value1\n    HEADER2: value2\n    Authorization: **REDACTED TOKEN**"
 
-    def test_when_body_is_not_None(self, rest_client):
->>>>>>> 9fb83ab4
+    def test_when_body_is_not_None(self, rest_client: rest.RESTClientImpl):
         headers = {"HEADER1": "value1", "HEADER2": "value2", "Authorization": "this will never see the light of day"}
 
         returned = rest._stringify_http_message(headers, bytes("hello :)", "ascii"))
@@ -1577,13 +1559,9 @@
         with mock.patch.object(special_endpoints, "GuildBanIterator") as iterator_cls:
             iterator = rest_client.fetch_bans(123, newest_first=True, start_at=mock_user)
 
-<<<<<<< HEAD
-        iterator_cls.assert_called_once_with(rest_client._entity_factory, rest_client._request, 123, True, "789")
-=======
         iterator_cls.assert_called_once_with(
-            rest_client._entity_factory, rest_client._request, 187, newest_first=True, first_id="65652342134"
+            rest_client._entity_factory, rest_client._request, 123, newest_first=True, first_id="789"
         )
->>>>>>> 9fb83ab4
         assert iterator is iterator_cls.return_value
 
     def test_fetch_bans_when_datetime_for_start_at(self, rest_client: rest.RESTClientImpl):
@@ -2078,16 +2056,7 @@
             iterator = rest_client.fetch_scheduled_event_users(123, 6666655555, newest_first=True, start_at=mock_user)
 
         iterator_cls.assert_called_once_with(
-<<<<<<< HEAD
-            rest_client._entity_factory, rest_client._request, True, "789", 123, 6666655555
-=======
-            rest_client._entity_factory,
-            rest_client._request,
-            33432234,
-            6666655555,
-            first_id="65652342134",
-            newest_first=True,
->>>>>>> 9fb83ab4
+            rest_client._entity_factory, rest_client._request, 123, 6666655555, first_id="789", newest_first=True
         )
         assert iterator is iterator_cls.return_value
 
@@ -3225,55 +3194,71 @@
         mock_message: messages.Message,
     ):
         message_obj = mock.Mock()
-<<<<<<< HEAD
         expected_route = routes.GET_CHANNEL_MESSAGE.compile(channel=4560, message=101)
-=======
-        expected_route = routes.GET_CHANNEL_MESSAGE.compile(channel=123, message=456)
-        rest_client._request = mock.AsyncMock(return_value={"id": "456"})
-        rest_client._entity_factory.deserialize_message = mock.Mock(return_value=message_obj)
-
-        assert await rest_client.fetch_message(StubModel(123), StubModel(456)) is message_obj
-        rest_client._request.assert_awaited_once_with(expected_route)
-        rest_client._entity_factory.deserialize_message.assert_called_once_with({"id": "456"})
-
-    async def test_create_message_when_form(self, rest_client: rest.RESTClientImpl):
-        attachment_obj = object()
-        attachment_obj2 = object()
-        component_obj = object()
-        component_obj2 = object()
-        embed_obj = object()
-        embed_obj2 = object()
-        poll_obj = object()
+
+        with (
+            mock.patch.object(
+                rest_client, "_request", new_callable=mock.AsyncMock, return_value={"id": "456"}
+            ) as patched__request,
+            mock.patch.object(
+                rest_client.entity_factory, "deserialize_message", return_value=message_obj
+            ) as patched_deserialize_message,
+        ):
+            assert await rest_client.fetch_message(mock_guild_text_channel, mock_message) is message_obj
+
+        patched__request.assert_awaited_once_with(expected_route)
+        patched_deserialize_message.assert_called_once_with({"id": "456"})
+
+    async def test_create_message_when_form(
+        self,
+        rest_client: rest.RESTClientImpl,
+        mock_guild_text_channel: channels.GuildTextChannel,
+        mock_message: messages.Message,
+    ):
+        attachment_obj = mock.Mock()
+        attachment_obj2 = mock.Mock()
+        component_obj = mock.Mock()
+        component_obj2 = mock.Mock()
+        embed_obj = mock.Mock()
+        embed_obj2 = mock.Mock()
+        poll_obj = mock.Mock()
         mock_form = mock.Mock()
         mock_body = data_binding.JSONObjectBuilder()
         mock_body.put("testing", "ensure_in_test")
-        expected_route = routes.POST_CHANNEL_MESSAGES.compile(channel=123456789)
-        rest_client._build_message_payload = mock.Mock(return_value=(mock_body, mock_form))
-        rest_client._request = mock.AsyncMock(return_value={"message_id": 123})
-
-        returned = await rest_client.create_message(
-            StubModel(123456789),
-            content="new content",
-            attachment=attachment_obj,
-            attachments=[attachment_obj2],
-            component=component_obj,
-            components=[component_obj2],
-            embed=embed_obj,
-            embeds=[embed_obj2],
-            poll=poll_obj,
-            sticker=54234,
-            stickers=[564123, 431123],
-            tts=True,
-            mentions_everyone=False,
-            user_mentions=[9876],
-            role_mentions=[1234],
-            reply=StubModel(987654321),
-            reply_must_exist=False,
-            flags=54123,
-        )
-        assert returned is rest_client._entity_factory.deserialize_message.return_value
-
-        rest_client._build_message_payload.assert_called_once_with(
+        expected_route = routes.POST_CHANNEL_MESSAGES.compile(channel=4560)
+
+        with (
+            mock.patch.object(
+                rest_client, "_request", new_callable=mock.AsyncMock, return_value={"message_id": 987654321}
+            ) as patched__request,
+            mock.patch.object(rest_client.entity_factory, "deserialize_message") as patched_deserialize_message,
+            mock.patch.object(
+                rest_client, "_build_message_payload", return_value=(mock_body, mock_form)
+            ) as patched__build_message_payload,
+        ):
+            returned = await rest_client.create_message(
+                mock_guild_text_channel,
+                content="new content",
+                attachment=attachment_obj,
+                attachments=[attachment_obj2],
+                component=component_obj,
+                components=[component_obj2],
+                embed=embed_obj,
+                embeds=[embed_obj2],
+                poll=poll_obj,
+                sticker=54234,
+                stickers=[564123, 431123],
+                tts=True,
+                mentions_everyone=False,
+                user_mentions=[9876],
+                role_mentions=[1234],
+                reply=mock_message,
+                reply_must_exist=False,
+                flags=54123,
+            )
+            assert returned is patched_deserialize_message.return_value
+
+        patched__build_message_payload.assert_called_once_with(
             content="new content",
             attachment=attachment_obj,
             attachments=[attachment_obj2],
@@ -3293,27 +3278,61 @@
         )
         mock_form.add_field.assert_called_once_with(
             "payload_json",
-            b'{"testing":"ensure_in_test","message_reference":{"message_id":"987654321","fail_if_not_exists":false}}',
+            b'{"testing":"ensure_in_test","message_reference":{"message_id":"101","fail_if_not_exists":false}}',
             content_type="application/json",
         )
-        rest_client._request.assert_awaited_once_with(expected_route, form_builder=mock_form)
-        rest_client._entity_factory.deserialize_message.assert_called_once_with({"message_id": 123})
-
-    async def test_create_message_when_no_form(self, rest_client):
-        attachment_obj = object()
-        attachment_obj2 = object()
-        component_obj = object()
-        component_obj2 = object()
-        embed_obj = object()
-        embed_obj2 = object()
+        patched__request.assert_awaited_once_with(expected_route, form_builder=mock_form)
+        patched_deserialize_message.assert_called_once_with({"message_id": 987654321})
+
+    async def test_create_message_when_no_form(
+        self,
+        rest_client: rest.RESTClientImpl,
+        mock_guild_text_channel: channels.GuildTextChannel,
+        mock_message: messages.Message,
+    ):
+        attachment_obj = mock.Mock()
+        attachment_obj2 = mock.Mock()
+        component_obj = mock.Mock()
+        component_obj2 = mock.Mock()
+        embed_obj = mock.Mock()
+        embed_obj2 = mock.Mock()
+        poll_obj = mock.Mock()
         mock_body = data_binding.JSONObjectBuilder()
         mock_body.put("testing", "ensure_in_test")
-        expected_route = routes.POST_CHANNEL_MESSAGES.compile(channel=123456789)
-        rest_client._build_message_payload = mock.Mock(return_value=(mock_body, None))
-        rest_client._request = mock.AsyncMock(return_value={"message_id": 123})
-
-        returned = await rest_client.create_message(
-            StubModel(123456789),
+        expected_route = routes.POST_CHANNEL_MESSAGES.compile(channel=4560)
+
+        with (
+            mock.patch.object(
+                rest_client, "_request", new_callable=mock.AsyncMock, return_value={"message_id": 987654321}
+            ) as patched__request,
+            mock.patch.object(rest_client.entity_factory, "deserialize_message") as patched_deserialize_message,
+            mock.patch.object(
+                rest_client, "_build_message_payload", return_value=(mock_body, None)
+            ) as patched__build_message_payload,
+        ):
+            returned = await rest_client.create_message(
+                mock_guild_text_channel,
+                content="new content",
+                attachment=attachment_obj,
+                attachments=[attachment_obj2],
+                component=component_obj,
+                components=[component_obj2],
+                embed=embed_obj,
+                embeds=[embed_obj2],
+                poll=poll_obj,
+                sticker=543345,
+                stickers=[123321, 6572345],
+                tts=True,
+                mentions_everyone=False,
+                user_mentions=[9876],
+                role_mentions=[1234],
+                reply=mock_message,
+                reply_must_exist=False,
+                flags=6643,
+            )
+            assert returned is patched_deserialize_message.return_value
+
+        patched__build_message_payload.assert_called_once_with(
             content="new content",
             attachment=attachment_obj,
             attachments=[attachment_obj2],
@@ -3321,27 +3340,7 @@
             components=[component_obj2],
             embed=embed_obj,
             embeds=[embed_obj2],
-            sticker=543345,
-            stickers=[123321, 6572345],
-            tts=True,
-            mentions_everyone=False,
-            user_mentions=[9876],
-            role_mentions=[1234],
-            reply=StubModel(987654321),
-            reply_must_exist=False,
-            flags=6643,
-        )
-        assert returned is rest_client._entity_factory.deserialize_message.return_value
-
-        rest_client._build_message_payload.assert_called_once_with(
-            content="new content",
-            attachment=attachment_obj,
-            attachments=[attachment_obj2],
-            component=component_obj,
-            components=[component_obj2],
-            embed=embed_obj,
-            embeds=[embed_obj2],
-            poll=undefined.UNDEFINED,
+            poll=poll_obj,
             sticker=543345,
             stickers=[123321, 6572345],
             tts=True,
@@ -3351,172 +3350,11 @@
             role_mentions=[1234],
             flags=6643,
         )
-        rest_client._request.assert_awaited_once_with(
+        patched__request.assert_awaited_once_with(
             expected_route,
-            json={
-                "testing": "ensure_in_test",
-                "message_reference": {"message_id": "987654321", "fail_if_not_exists": False},
-            },
+            json={"testing": "ensure_in_test", "message_reference": {"message_id": "101", "fail_if_not_exists": False}},
         )
-        rest_client._entity_factory.deserialize_message.assert_called_once_with({"message_id": 123})
->>>>>>> 9fb83ab4
-
-        with (
-            mock.patch.object(
-                rest_client, "_request", new_callable=mock.AsyncMock, return_value={"id": "456"}
-            ) as patched__request,
-            mock.patch.object(
-                rest_client.entity_factory, "deserialize_message", return_value=message_obj
-            ) as patched_deserialize_message,
-        ):
-            assert await rest_client.fetch_message(mock_guild_text_channel, mock_message) is message_obj
-
-            patched__request.assert_awaited_once_with(expected_route)
-            patched_deserialize_message.assert_called_once_with({"id": "456"})
-
-    async def test_create_message_when_form(
-        self,
-        rest_client: rest.RESTClientImpl,
-        mock_guild_text_channel: channels.GuildTextChannel,
-        mock_message: messages.Message,
-    ):
-        attachment_obj = mock.Mock()
-        attachment_obj2 = mock.Mock()
-        component_obj = mock.Mock()
-        component_obj2 = mock.Mock()
-        embed_obj = mock.Mock()
-        embed_obj2 = mock.Mock()
-        mock_form = mock.Mock()
-        mock_body = data_binding.JSONObjectBuilder()
-        mock_body.put("testing", "ensure_in_test")
-        expected_route = routes.POST_CHANNEL_MESSAGES.compile(channel=4560)
-
-        with (
-            mock.patch.object(
-                rest_client, "_request", new_callable=mock.AsyncMock, return_value={"message_id": 987654321}
-            ) as patched__request,
-            mock.patch.object(rest_client.entity_factory, "deserialize_message") as patched_deserialize_message,
-            mock.patch.object(
-                rest_client, "_build_message_payload", return_value=(mock_body, mock_form)
-            ) as patched__build_message_payload,
-        ):
-            returned = await rest_client.create_message(
-                mock_guild_text_channel,
-                content="new content",
-                attachment=attachment_obj,
-                attachments=[attachment_obj2],
-                component=component_obj,
-                components=[component_obj2],
-                embed=embed_obj,
-                embeds=[embed_obj2],
-                sticker=54234,
-                stickers=[564123, 431123],
-                tts=True,
-                mentions_everyone=False,
-                user_mentions=[9876],
-                role_mentions=[1234],
-                reply=mock_message,
-                reply_must_exist=False,
-                flags=54123,
-            )
-            assert returned is patched_deserialize_message.return_value
-
-            patched__build_message_payload.assert_called_once_with(
-                content="new content",
-                attachment=attachment_obj,
-                attachments=[attachment_obj2],
-                component=component_obj,
-                components=[component_obj2],
-                embed=embed_obj,
-                embeds=[embed_obj2],
-                sticker=54234,
-                stickers=[564123, 431123],
-                tts=True,
-                mentions_everyone=False,
-                mentions_reply=undefined.UNDEFINED,
-                user_mentions=[9876],
-                role_mentions=[1234],
-                flags=54123,
-            )
-            mock_form.add_field.assert_called_once_with(
-                "payload_json",
-                b'{"testing":"ensure_in_test","message_reference":{"message_id":"101","fail_if_not_exists":false}}',
-                content_type="application/json",
-            )
-            patched__request.assert_awaited_once_with(expected_route, form_builder=mock_form)
-            patched_deserialize_message.assert_called_once_with({"message_id": 987654321})
-
-    async def test_create_message_when_no_form(
-        self,
-        rest_client: rest.RESTClientImpl,
-        mock_guild_text_channel: channels.GuildTextChannel,
-        mock_message: messages.Message,
-    ):
-        attachment_obj = mock.Mock()
-        attachment_obj2 = mock.Mock()
-        component_obj = mock.Mock()
-        component_obj2 = mock.Mock()
-        embed_obj = mock.Mock()
-        embed_obj2 = mock.Mock()
-        mock_body = data_binding.JSONObjectBuilder()
-        mock_body.put("testing", "ensure_in_test")
-        expected_route = routes.POST_CHANNEL_MESSAGES.compile(channel=4560)
-
-        with (
-            mock.patch.object(
-                rest_client, "_request", new_callable=mock.AsyncMock, return_value={"message_id": 987654321}
-            ) as patched__request,
-            mock.patch.object(rest_client.entity_factory, "deserialize_message") as patched_deserialize_message,
-            mock.patch.object(
-                rest_client, "_build_message_payload", return_value=(mock_body, None)
-            ) as patched__build_message_payload,
-        ):
-            returned = await rest_client.create_message(
-                mock_guild_text_channel,
-                content="new content",
-                attachment=attachment_obj,
-                attachments=[attachment_obj2],
-                component=component_obj,
-                components=[component_obj2],
-                embed=embed_obj,
-                embeds=[embed_obj2],
-                sticker=543345,
-                stickers=[123321, 6572345],
-                tts=True,
-                mentions_everyone=False,
-                user_mentions=[9876],
-                role_mentions=[1234],
-                reply=mock_message,
-                reply_must_exist=False,
-                flags=6643,
-            )
-            assert returned is patched_deserialize_message.return_value
-
-            patched__build_message_payload.assert_called_once_with(
-                content="new content",
-                attachment=attachment_obj,
-                attachments=[attachment_obj2],
-                component=component_obj,
-                components=[component_obj2],
-                embed=embed_obj,
-                embeds=[embed_obj2],
-                sticker=543345,
-                stickers=[123321, 6572345],
-                tts=True,
-                mentions_everyone=False,
-                mentions_reply=undefined.UNDEFINED,
-                user_mentions=[9876],
-                role_mentions=[1234],
-                flags=6643,
-            )
-            patched__request.assert_awaited_once_with(
-                expected_route,
-                json={
-                    "testing": "ensure_in_test",
-                    "message_reference": {"message_id": "101", "fail_if_not_exists": False},
-                },
-            )
-            patched_deserialize_message.assert_called_once_with({"message_id": 987654321})
+        patched_deserialize_message.assert_called_once_with({"message_id": 987654321})
 
     async def test_crosspost_message(
         self,
@@ -4220,7 +4058,6 @@
             (432, "https://website.com/davfsa_logo"),
         ],
     )
-<<<<<<< HEAD
     async def test_execute_webhook_when_form(
         self, rest_client: rest.RESTClientImpl, webhook: webhooks.ExecutableWebhook, avatar_url: files.URL
     ):
@@ -4230,47 +4067,43 @@
         component_obj2 = mock.Mock()
         embed_obj = mock.Mock()
         embed_obj2 = mock.Mock()
-=======
-    async def test_execute_webhook_when_form(self, rest_client, webhook, avatar_url):
-        attachment_obj = object()
-        attachment_obj2 = object()
-        component_obj = object()
-        component_obj2 = object()
-        embed_obj = object()
-        embed_obj2 = object()
-        poll_obj = object()
->>>>>>> 9fb83ab4
+        poll_obj = mock.Mock()
         mock_form = mock.Mock()
         mock_body = data_binding.JSONObjectBuilder()
         mock_body.put("testing", "ensure_in_test")
         expected_route = routes.POST_WEBHOOK_WITH_TOKEN.compile(webhook=432, token="hi, im a token")
-<<<<<<< HEAD
-=======
-        rest_client._build_message_payload = mock.Mock(return_value=(mock_body, mock_form))
-        rest_client._request = mock.AsyncMock(return_value={"message_id": 123})
-
-        returned = await rest_client.execute_webhook(
-            webhook,
-            "hi, im a token",
-            username="davfsa",
-            avatar_url=avatar_url,
-            content="new content",
-            attachment=attachment_obj,
-            attachments=[attachment_obj2],
-            component=component_obj,
-            components=[component_obj2],
-            embed=embed_obj,
-            embeds=[embed_obj2],
-            poll=poll_obj,
-            tts=True,
-            mentions_everyone=False,
-            user_mentions=[9876],
-            role_mentions=[1234],
-            flags=120,
-        )
-        assert returned is rest_client._entity_factory.deserialize_message.return_value
-
-        rest_client._build_message_payload.assert_called_once_with(
+
+        with (
+            mock.patch.object(
+                rest_client, "_request", new_callable=mock.AsyncMock, return_value={"message_id": 123}
+            ) as patched__request,
+            mock.patch.object(
+                rest_client, "_build_message_payload", return_value=(mock_body, mock_form)
+            ) as patched__build_message_payload,
+            mock.patch.object(rest_client.entity_factory, "deserialize_message") as patched_deserialize_message,
+        ):
+            returned = await rest_client.execute_webhook(
+                webhook,
+                "hi, im a token",
+                username="davfsa",
+                avatar_url=avatar_url,
+                content="new content",
+                attachment=attachment_obj,
+                attachments=[attachment_obj2],
+                component=component_obj,
+                components=[component_obj2],
+                embed=embed_obj,
+                embeds=[embed_obj2],
+                poll=poll_obj,
+                tts=True,
+                mentions_everyone=False,
+                user_mentions=[9876],
+                role_mentions=[1234],
+                flags=120,
+            )
+            assert returned is patched_deserialize_message.return_value
+
+        patched__build_message_payload.assert_called_once_with(
             content="new content",
             attachment=attachment_obj,
             attachments=[attachment_obj2],
@@ -4290,64 +4123,10 @@
             b'{"testing":"ensure_in_test","username":"davfsa","avatar_url":"https://website.com/davfsa_logo"}',
             content_type="application/json",
         )
-        rest_client._request.assert_awaited_once_with(
+        patched__request.assert_awaited_once_with(
             expected_route, form_builder=mock_form, query={"wait": "true"}, auth=None
         )
-        rest_client._entity_factory.deserialize_message.assert_called_once_with({"message_id": 123})
->>>>>>> 9fb83ab4
-
-        with (
-            mock.patch.object(
-                rest_client, "_request", new_callable=mock.AsyncMock, return_value={"message_id": 123}
-            ) as patched__request,
-            mock.patch.object(
-                rest_client, "_build_message_payload", return_value=(mock_body, mock_form)
-            ) as patched__build_message_payload,
-            mock.patch.object(rest_client.entity_factory, "deserialize_message") as patched_deserialize_message,
-        ):
-            returned = await rest_client.execute_webhook(
-                webhook,
-                "hi, im a token",
-                username="davfsa",
-                avatar_url=avatar_url,
-                content="new content",
-                attachment=attachment_obj,
-                attachments=[attachment_obj2],
-                component=component_obj,
-                components=[component_obj2],
-                embed=embed_obj,
-                embeds=[embed_obj2],
-                tts=True,
-                mentions_everyone=False,
-                user_mentions=[9876],
-                role_mentions=[1234],
-                flags=120,
-            )
-            assert returned is patched_deserialize_message.return_value
-
-            patched__build_message_payload.assert_called_once_with(
-                content="new content",
-                attachment=attachment_obj,
-                attachments=[attachment_obj2],
-                component=component_obj,
-                components=[component_obj2],
-                embed=embed_obj,
-                embeds=[embed_obj2],
-                tts=True,
-                flags=120,
-                mentions_everyone=False,
-                user_mentions=[9876],
-                role_mentions=[1234],
-            )
-            mock_form.add_field.assert_called_once_with(
-                "payload_json",
-                b'{"testing":"ensure_in_test","username":"davfsa","avatar_url":"https://website.com/davfsa_logo"}',
-                content_type="application/json",
-            )
-            patched__request.assert_awaited_once_with(
-                expected_route, form_builder=mock_form, query={"wait": "true"}, auth=None
-            )
-            patched_deserialize_message.assert_called_once_with({"message_id": 123})
+        patched_deserialize_message.assert_called_once_with({"message_id": 123})
 
     async def test_execute_webhook_when_form_and_thread(
         self, rest_client: rest.RESTClientImpl, mock_guild_public_thread_channel: channels.GuildThreadChannel
@@ -4357,7 +4136,6 @@
         mock_body.put("testing", "ensure_in_test")
         expected_route = routes.POST_WEBHOOK_WITH_TOKEN.compile(webhook=112, token="hi, im a token")
 
-<<<<<<< HEAD
         with (
             mock.patch.object(
                 rest_client, "_request", new_callable=mock.AsyncMock, return_value={"message_id": 123}
@@ -4372,34 +4150,7 @@
             )
             assert returned is patched_deserialize_message.return_value
 
-            patched__build_message_payload.assert_called_once_with(
-                content="new content",
-                attachment=undefined.UNDEFINED,
-                attachments=undefined.UNDEFINED,
-                component=undefined.UNDEFINED,
-                components=undefined.UNDEFINED,
-                embed=undefined.UNDEFINED,
-                embeds=undefined.UNDEFINED,
-                tts=undefined.UNDEFINED,
-                flags=undefined.UNDEFINED,
-                mentions_everyone=undefined.UNDEFINED,
-                user_mentions=undefined.UNDEFINED,
-                role_mentions=undefined.UNDEFINED,
-            )
-            mock_form.add_field.assert_called_once_with(
-                "payload_json", b'{"testing":"ensure_in_test"}', content_type="application/json"
-            )
-            patched__request.assert_awaited_once_with(
-                expected_route, form_builder=mock_form, query={"wait": "true", "thread_id": "45611"}, auth=None
-            )
-            patched_deserialize_message.assert_called_once_with({"message_id": 123})
-=======
-        returned = await rest_client.execute_webhook(
-            432, "hi, im a token", content="new content", thread=StubModel(1234543123)
-        )
-        assert returned is rest_client._entity_factory.deserialize_message.return_value
-
-        rest_client._build_message_payload.assert_called_once_with(
+        patched__build_message_payload.assert_called_once_with(
             content="new content",
             attachment=undefined.UNDEFINED,
             attachments=undefined.UNDEFINED,
@@ -4417,11 +4168,10 @@
         mock_form.add_field.assert_called_once_with(
             "payload_json", b'{"testing":"ensure_in_test"}', content_type="application/json"
         )
-        rest_client._request.assert_awaited_once_with(
-            expected_route, form_builder=mock_form, query={"wait": "true", "thread_id": "1234543123"}, auth=None
+        patched__request.assert_awaited_once_with(
+            expected_route, form_builder=mock_form, query={"wait": "true", "thread_id": "45611"}, auth=None
         )
-        rest_client._entity_factory.deserialize_message.assert_called_once_with({"message_id": 123})
->>>>>>> 9fb83ab4
+        patched_deserialize_message.assert_called_once_with({"message_id": 123})
 
     async def test_execute_webhook_when_no_form(
         self, rest_client: rest.RESTClientImpl, mock_guild_public_thread_channel: channels.GuildThreadChannel
@@ -4430,7 +4180,6 @@
         mock_body.put("testing", "ensure_in_test")
         expected_route = routes.POST_WEBHOOK_WITH_TOKEN.compile(webhook=432, token="hi, im a token")
 
-<<<<<<< HEAD
         with (
             mock.patch.object(
                 rest_client, "_request", new_callable=mock.AsyncMock, return_value={"message_id": 123}
@@ -4445,27 +4194,25 @@
             )
             assert returned is patched_deserialize_message.return_value
 
-            patched__build_message_payload.assert_called_once_with(
-                content="new content",
-                attachment=undefined.UNDEFINED,
-                attachments=undefined.UNDEFINED,
-                component=undefined.UNDEFINED,
-                components=undefined.UNDEFINED,
-                embed=undefined.UNDEFINED,
-                embeds=undefined.UNDEFINED,
-                tts=undefined.UNDEFINED,
-                flags=undefined.UNDEFINED,
-                mentions_everyone=undefined.UNDEFINED,
-                user_mentions=undefined.UNDEFINED,
-                role_mentions=undefined.UNDEFINED,
-            )
-            patched__request.assert_awaited_once_with(
-                expected_route,
-                json={"testing": "ensure_in_test"},
-                query={"wait": "true", "thread_id": "45611"},
-                auth=None,
-            )
-            patched_deserialize_message.assert_called_once_with({"message_id": 123})
+        patched__build_message_payload.assert_called_once_with(
+            content="new content",
+            attachment=undefined.UNDEFINED,
+            attachments=undefined.UNDEFINED,
+            component=undefined.UNDEFINED,
+            components=undefined.UNDEFINED,
+            embed=undefined.UNDEFINED,
+            embeds=undefined.UNDEFINED,
+            polls=undefined.UNDEFINED,
+            tts=undefined.UNDEFINED,
+            flags=undefined.UNDEFINED,
+            mentions_everyone=undefined.UNDEFINED,
+            user_mentions=undefined.UNDEFINED,
+            role_mentions=undefined.UNDEFINED,
+        )
+        patched__request.assert_awaited_once_with(
+            expected_route, json={"testing": "ensure_in_test"}, query={"wait": "true", "thread_id": "45611"}, auth=None
+        )
+        patched_deserialize_message.assert_called_once_with({"message_id": 123})
 
     async def test_execute_webhook_when_thread_and_no_form(self, rest_client: rest.RESTClientImpl):
         attachment_obj = mock.Mock()
@@ -4474,6 +4221,7 @@
         component_obj2 = mock.Mock()
         embed_obj = mock.Mock()
         embed_obj2 = mock.Mock()
+        poll_obj = mock.Mock()
         mock_body = data_binding.JSONObjectBuilder()
         mock_body.put("testing", "ensure_in_test")
         expected_route = routes.POST_WEBHOOK_WITH_TOKEN.compile(webhook=432, token="hi, im a token")
@@ -4507,96 +4255,7 @@
             )
             assert returned is patched_deserialize_message.return_value
 
-            patched__build_message_payload.assert_called_once_with(
-                content="new content",
-                attachment=attachment_obj,
-                attachments=[attachment_obj2],
-                component=component_obj,
-                components=[component_obj2],
-                embed=embed_obj,
-                embeds=[embed_obj2],
-                tts=True,
-                flags=120,
-                mentions_everyone=False,
-                user_mentions=[9876],
-                role_mentions=[1234],
-            )
-            patched__request.assert_awaited_once_with(
-                expected_route,
-                json={
-                    "testing": "ensure_in_test",
-                    "username": "davfsa",
-                    "avatar_url": "https://website.com/davfsa_logo",
-                },
-                query={"wait": "true"},
-                auth=None,
-            )
-            patched_deserialize_message.assert_called_once_with({"message_id": 123})
-=======
-        returned = await rest_client.execute_webhook(
-            432, "hi, im a token", content="new content", thread=StubModel(2134312123)
-        )
-        assert returned is rest_client._entity_factory.deserialize_message.return_value
-
-        rest_client._build_message_payload.assert_called_once_with(
-            content="new content",
-            attachment=undefined.UNDEFINED,
-            attachments=undefined.UNDEFINED,
-            component=undefined.UNDEFINED,
-            components=undefined.UNDEFINED,
-            embed=undefined.UNDEFINED,
-            embeds=undefined.UNDEFINED,
-            poll=undefined.UNDEFINED,
-            tts=undefined.UNDEFINED,
-            flags=undefined.UNDEFINED,
-            mentions_everyone=undefined.UNDEFINED,
-            user_mentions=undefined.UNDEFINED,
-            role_mentions=undefined.UNDEFINED,
-        )
-        rest_client._request.assert_awaited_once_with(
-            expected_route,
-            json={"testing": "ensure_in_test"},
-            query={"wait": "true", "thread_id": "2134312123"},
-            auth=None,
-        )
-        rest_client._entity_factory.deserialize_message.assert_called_once_with({"message_id": 123})
-
-    async def test_execute_webhook_when_thread_and_no_form(self, rest_client):
-        attachment_obj = object()
-        attachment_obj2 = object()
-        component_obj = object()
-        component_obj2 = object()
-        embed_obj = object()
-        embed_obj2 = object()
-        poll_obj = object()
-        mock_body = data_binding.JSONObjectBuilder()
-        mock_body.put("testing", "ensure_in_test")
-        expected_route = routes.POST_WEBHOOK_WITH_TOKEN.compile(webhook=432, token="hi, im a token")
-        rest_client._build_message_payload = mock.Mock(return_value=(mock_body, None))
-        rest_client._request = mock.AsyncMock(return_value={"message_id": 123})
-
-        returned = await rest_client.execute_webhook(
-            432,
-            "hi, im a token",
-            username="davfsa",
-            avatar_url="https://website.com/davfsa_logo",
-            content="new content",
-            attachment=attachment_obj,
-            attachments=[attachment_obj2],
-            component=component_obj,
-            components=[component_obj2],
-            embed=embed_obj,
-            embeds=[embed_obj2],
-            poll=poll_obj,
-            tts=True,
-            mentions_everyone=False,
-            user_mentions=[9876],
-            role_mentions=[1234],
-            flags=120,
-        )
-        assert returned is rest_client._entity_factory.deserialize_message.return_value
-
-        rest_client._build_message_payload.assert_called_once_with(
+        patched__build_message_payload.assert_called_once_with(
             content="new content",
             attachment=attachment_obj,
             attachments=[attachment_obj2],
@@ -4611,14 +4270,13 @@
             user_mentions=[9876],
             role_mentions=[1234],
         )
-        rest_client._request.assert_awaited_once_with(
+        patched__request.assert_awaited_once_with(
             expected_route,
             json={"testing": "ensure_in_test", "username": "davfsa", "avatar_url": "https://website.com/davfsa_logo"},
             query={"wait": "true"},
             auth=None,
         )
-        rest_client._entity_factory.deserialize_message.assert_called_once_with({"message_id": 123})
->>>>>>> 9fb83ab4
+        patched_deserialize_message.assert_called_once_with({"message_id": 123})
 
     @pytest.mark.parametrize("webhook", [mock.Mock(webhooks.ExecutableWebhook, webhook_id=432), 432])
     async def test_fetch_webhook_message(
@@ -4937,7 +4595,6 @@
         return_invite = mock.Mock(invites.Invite)
         expected_route = routes.GET_INVITE.compile(invite_code="Jx4cNGG")
 
-<<<<<<< HEAD
         with (
             mock.patch.object(
                 rest_client, "_request", new_callable=mock.AsyncMock, return_value={"code": "Jx4cNGG"}
@@ -4946,18 +4603,10 @@
                 rest_client.entity_factory, "deserialize_invite", return_value=return_invite
             ) as patched_deserialize_invite,
         ):
-            assert (
-                await rest_client.fetch_invite(input_invite, with_counts=True, with_expiration=False) == return_invite
-            )
-            patched__request.assert_awaited_once_with(
-                expected_route, query={"with_counts": "true", "with_expiration": "false"}
-            )
-            patched_deserialize_invite.assert_called_once_with({"code": "Jx4cNGG"})
-=======
-        assert await rest_client.fetch_invite(input_invite, with_counts=True) == return_invite
-        rest_client._request.assert_awaited_once_with(expected_route, query={"with_counts": "true"})
-        rest_client._entity_factory.deserialize_invite.assert_called_once_with({"code": "Jx4cNGG"})
->>>>>>> 9fb83ab4
+            assert await rest_client.fetch_invite(input_invite, with_counts=True) == return_invite
+
+        patched__request.assert_awaited_once_with(expected_route, query={"with_counts": "true"})
+        patched_deserialize_invite.assert_called_once_with({"code": "Jx4cNGG"})
 
     async def test_delete_invite(self, rest_client: rest.RESTClientImpl):
         input_invite = mock.Mock(invites.InviteCode, code="Jx4cNGG")
@@ -6009,14 +5658,7 @@
             patched_deserialize_rest_guild.assert_called_once_with(patched__request.return_value)
             patched__request.assert_awaited_once_with(expected_route, json=expected_json, reason=undefined.UNDEFINED)
 
-<<<<<<< HEAD
-    async def test_fetch_guild_channels(
-        self, rest_client: rest.RESTClientImpl, mock_partial_guild: guilds.PartialGuild
-    ):
-        channel1 = make_guild_text_channel(456)
-        channel2 = make_guild_text_channel(789)
-=======
-    async def test_set_guild_incident_actions(self, rest_client):
+    async def test_set_guild_incident_actions(self, rest_client: rest.RESTClientImpl):
         expected_route = routes.PUT_GUILD_INCIDENT_ACTIONS.compile(guild=123)
         expected_json = {"invites_disabled_until": "2023-09-01T14:48:02.222000+00:00", "dms_disabled_until": None}
         rest_client._request = mock.AsyncMock(return_value={"testing": "data"})
@@ -6031,10 +5673,11 @@
         )
         rest_client._request.assert_awaited_once_with(expected_route, json=expected_json)
 
-    async def test_fetch_guild_channels(self, rest_client):
-        channel1 = StubModel(456)
-        channel2 = StubModel(789)
->>>>>>> 9fb83ab4
+    async def test_fetch_guild_channels(
+        self, rest_client: rest.RESTClientImpl, mock_partial_guild: guilds.PartialGuild
+    ):
+        channel1 = make_guild_text_channel(456)
+        channel2 = make_guild_text_channel(789)
         expected_route = routes.GET_GUILD_CHANNELS.compile(guild=123)
 
         with (
@@ -6647,7 +6290,6 @@
     async def test_create_forum_post_when_no_form(
         self,
         rest_client: rest.RESTClientImpl,
-<<<<<<< HEAD
         mock_guild_text_channel: channels.GuildTextChannel,
         auto_archive_duration: time.Intervalish,
         rate_limit_per_user: time.Intervalish,
@@ -6658,18 +6300,7 @@
         component_obj2 = mock.Mock()
         embed_obj = mock.Mock()
         embed_obj2 = mock.Mock()
-=======
-        auto_archive_duration: typing.Union[int, datetime.datetime, float],
-        rate_limit_per_user: typing.Union[int, datetime.datetime, float],
-    ):
-        attachment_obj = object()
-        attachment_obj2 = object()
-        component_obj = object()
-        component_obj2 = object()
-        embed_obj = object()
-        embed_obj2 = object()
-        poll_obj = object()
->>>>>>> 9fb83ab4
+        poll_obj = mock.Mock()
         mock_body = data_binding.JSONObjectBuilder()
 
         expected_route = routes.POST_CHANNEL_THREADS.compile(channel=4560)
@@ -6680,7 +6311,6 @@
             "applied_tags": ["12220", "12201"],
             "message": mock_body,
         }
-<<<<<<< HEAD
 
         with (
             mock.patch.object(
@@ -6703,6 +6333,7 @@
                 components=[component_obj2],
                 embed=embed_obj,
                 embeds=[embed_obj2],
+                poll=poll_obj,
                 sticker=132543,
                 stickers=[654234, 123321],
                 tts=True,
@@ -6715,35 +6346,8 @@
                 tags=[snowflakes.Snowflake(12220), snowflakes.Snowflake(12201)],
                 reason="Secrets!!",
             )
-=======
-        rest_client._build_message_payload = mock.Mock(return_value=(mock_body, None))
-        rest_client._request = mock.AsyncMock(return_value={"some": "message"})
-
-        result = await rest_client.create_forum_post(
-            StubModel(321123),
-            "Post with secret content!",
-            content="new content",
-            attachment=attachment_obj,
-            attachments=[attachment_obj2],
-            component=component_obj,
-            components=[component_obj2],
-            embed=embed_obj,
-            embeds=[embed_obj2],
-            poll=poll_obj,
-            sticker=132543,
-            stickers=[654234, 123321],
-            tts=True,
-            mentions_everyone=False,
-            user_mentions=[9876],
-            role_mentions=[1234],
-            flags=54123,
-            auto_archive_duration=auto_archive_duration,
-            rate_limit_per_user=rate_limit_per_user,
-            tags=[12220, 12201],
-            reason="Secrets!!",
-        )
-
-        rest_client._build_message_payload.assert_called_once_with(
+
+        patched__build_message_payload.assert_called_once_with(
             content="new content",
             attachment=attachment_obj,
             attachments=[attachment_obj2],
@@ -6761,9 +6365,48 @@
             role_mentions=[1234],
             flags=54123,
         )
->>>>>>> 9fb83ab4
-
-            patched__build_message_payload.assert_called_once_with(
+
+        assert result is patched_deserialize_guild_public_thread.return_value
+        patched__request.assert_awaited_once_with(expected_route, json=expected_payload, reason="Secrets!!")
+        patched_deserialize_guild_public_thread.assert_called_once_with(patched__request.return_value)
+
+    @pytest.mark.parametrize(
+        ("auto_archive_duration", "rate_limit_per_user"),
+        [(54123, 101), (datetime.timedelta(minutes=54123), datetime.timedelta(seconds=101)), (54123.0, 101.4)],
+    )
+    async def test_create_forum_post_when_form(
+        self,
+        rest_client: rest.RESTClientImpl,
+        mock_guild_text_channel: channels.GuildTextChannel,
+        auto_archive_duration: time.Intervalish,
+        rate_limit_per_user: time.Intervalish,
+    ):
+        attachment_obj = mock.Mock()
+        attachment_obj2 = mock.Mock()
+        component_obj = mock.Mock()
+        component_obj2 = mock.Mock()
+        embed_obj = mock.Mock()
+        embed_obj2 = mock.Mock()
+        poll_obj = mock.Mock()
+        mock_body = {"mock": "message body"}
+        mock_form = mock.Mock()
+
+        expected_route = routes.POST_CHANNEL_THREADS.compile(channel=4560)
+
+        with (
+            mock.patch.object(
+                rest_client, "_request", new_callable=mock.AsyncMock, return_value={"some": "message"}
+            ) as patched__request,
+            mock.patch.object(
+                rest_client, "_build_message_payload", return_value=(mock_body, mock_form)
+            ) as patched__build_message_payload,
+            mock.patch.object(
+                rest_client.entity_factory, "deserialize_guild_public_thread"
+            ) as patched_deserialize_guild_public_thread,
+        ):
+            result = await rest_client.create_forum_post(
+                mock_guild_text_channel,
+                "Post with secret content!",
                 content="new content",
                 attachment=attachment_obj,
                 attachments=[attachment_obj2],
@@ -6771,85 +6414,22 @@
                 components=[component_obj2],
                 embed=embed_obj,
                 embeds=[embed_obj2],
-                sticker=132543,
-                stickers=[654234, 123321],
+                poll=poll_obj,
+                sticker=314542,
+                stickers=[56234, 123312],
                 tts=True,
                 mentions_everyone=False,
-                mentions_reply=undefined.UNDEFINED,
                 user_mentions=[9876],
                 role_mentions=[1234],
                 flags=54123,
-            )
-
+                auto_archive_duration=auto_archive_duration,
+                rate_limit_per_user=rate_limit_per_user,
+                tags=[snowflakes.Snowflake(12220), snowflakes.Snowflake(12201)],
+                reason="Secrets!!",
+            )
             assert result is patched_deserialize_guild_public_thread.return_value
-            patched__request.assert_awaited_once_with(expected_route, json=expected_payload, reason="Secrets!!")
-            patched_deserialize_guild_public_thread.assert_called_once_with(patched__request.return_value)
-
-    @pytest.mark.parametrize(
-        ("auto_archive_duration", "rate_limit_per_user"),
-        [(54123, 101), (datetime.timedelta(minutes=54123), datetime.timedelta(seconds=101)), (54123.0, 101.4)],
-    )
-    async def test_create_forum_post_when_form(
-        self,
-        rest_client: rest.RESTClientImpl,
-<<<<<<< HEAD
-        mock_guild_text_channel: channels.GuildTextChannel,
-        auto_archive_duration: time.Intervalish,
-        rate_limit_per_user: time.Intervalish,
-    ):
-        attachment_obj = mock.Mock()
-        attachment_obj2 = mock.Mock()
-        component_obj = mock.Mock()
-        component_obj2 = mock.Mock()
-        embed_obj = mock.Mock()
-        embed_obj2 = mock.Mock()
-        mock_body = {"mock": "message body"}
-        mock_form = mock.Mock()
-
-        expected_route = routes.POST_CHANNEL_THREADS.compile(channel=4560)
-=======
-        auto_archive_duration: typing.Union[int, datetime.datetime, float],
-        rate_limit_per_user: typing.Union[int, datetime.datetime, float],
-    ):
-        attachment_obj = object()
-        attachment_obj2 = object()
-        component_obj = object()
-        component_obj2 = object()
-        embed_obj = object()
-        embed_obj2 = object()
-        poll_obj = object()
-        mock_body = {"mock": "message body"}
-        mock_form = mock.Mock()
-
-        expected_route = routes.POST_CHANNEL_THREADS.compile(channel=321123)
-        rest_client._build_message_payload = mock.Mock(return_value=(mock_body, mock_form))
-        rest_client._request = mock.AsyncMock(return_value={"some": "message"})
-
-        result = await rest_client.create_forum_post(
-            StubModel(321123),
-            "Post with secret content!",
-            content="new content",
-            attachment=attachment_obj,
-            attachments=[attachment_obj2],
-            component=component_obj,
-            components=[component_obj2],
-            embed=embed_obj,
-            embeds=[embed_obj2],
-            poll=poll_obj,
-            sticker=314542,
-            stickers=[56234, 123312],
-            tts=True,
-            mentions_everyone=False,
-            user_mentions=[9876],
-            role_mentions=[1234],
-            flags=54123,
-            auto_archive_duration=auto_archive_duration,
-            rate_limit_per_user=rate_limit_per_user,
-            tags=[12220, 12201],
-            reason="Secrets!!",
-        )
-
-        rest_client._build_message_payload.assert_called_once_with(
+
+        patched__build_message_payload.assert_called_once_with(
             content="new content",
             attachment=attachment_obj,
             attachments=[attachment_obj2],
@@ -6874,79 +6454,8 @@
             b'"applied_tags":["12220","12201"],"message":{"mock":"message body"}}',
             content_type="application/json",
         )
-
-        assert result is rest_client._entity_factory.deserialize_guild_public_thread.return_value
-        rest_client._request.assert_awaited_once_with(expected_route, form_builder=mock_form, reason="Secrets!!")
-        rest_client._entity_factory.deserialize_guild_public_thread.assert_called_once_with(
-            rest_client._request.return_value
-        )
-
-    async def test_join_thread(self, rest_client: rest.RESTClientImpl):
-        rest_client._request = mock.AsyncMock()
->>>>>>> 9fb83ab4
-
-        with (
-            mock.patch.object(
-                rest_client, "_request", new_callable=mock.AsyncMock, return_value={"some": "message"}
-            ) as patched__request,
-            mock.patch.object(
-                rest_client, "_build_message_payload", return_value=(mock_body, mock_form)
-            ) as patched__build_message_payload,
-            mock.patch.object(
-                rest_client.entity_factory, "deserialize_guild_public_thread"
-            ) as patched_deserialize_guild_public_thread,
-        ):
-            result = await rest_client.create_forum_post(
-                mock_guild_text_channel,
-                "Post with secret content!",
-                content="new content",
-                attachment=attachment_obj,
-                attachments=[attachment_obj2],
-                component=component_obj,
-                components=[component_obj2],
-                embed=embed_obj,
-                embeds=[embed_obj2],
-                sticker=314542,
-                stickers=[56234, 123312],
-                tts=True,
-                mentions_everyone=False,
-                user_mentions=[9876],
-                role_mentions=[1234],
-                flags=54123,
-                auto_archive_duration=auto_archive_duration,
-                rate_limit_per_user=rate_limit_per_user,
-                tags=[snowflakes.Snowflake(12220), snowflakes.Snowflake(12201)],
-                reason="Secrets!!",
-            )
-
-            patched__build_message_payload.assert_called_once_with(
-                content="new content",
-                attachment=attachment_obj,
-                attachments=[attachment_obj2],
-                component=component_obj,
-                components=[component_obj2],
-                embed=embed_obj,
-                embeds=[embed_obj2],
-                sticker=314542,
-                stickers=[56234, 123312],
-                tts=True,
-                mentions_everyone=False,
-                mentions_reply=undefined.UNDEFINED,
-                user_mentions=[9876],
-                role_mentions=[1234],
-                flags=54123,
-            )
-
-            mock_form.add_field.assert_called_once_with(
-                "payload_json",
-                b'{"name":"Post with secret content!","auto_archive_duration":54123,"rate_limit_per_user":101,'
-                b'"applied_tags":["12220","12201"],"message":{"mock":"message body"}}',
-                content_type="application/json",
-            )
-
-            assert result is patched_deserialize_guild_public_thread.return_value
-            patched__request.assert_awaited_once_with(expected_route, form_builder=mock_form, reason="Secrets!!")
-            patched_deserialize_guild_public_thread.assert_called_once_with(patched__request.return_value)
+        patched__request.assert_awaited_once_with(expected_route, form_builder=mock_form, reason="Secrets!!")
+        patched_deserialize_guild_public_thread.assert_called_once_with(patched__request.return_value)
 
     async def test_join_thread(
         self, rest_client: rest.RESTClientImpl, mock_guild_text_channel: channels.GuildTextChannel
@@ -8567,7 +8076,6 @@
             patched_deserialize_message.assert_called_once_with(patched__request.return_value)
             patched__request.assert_awaited_once_with(expected_route, auth=None)
 
-<<<<<<< HEAD
     async def test_create_interaction_response_when_form(
         self, rest_client: rest.RESTClientImpl, mock_partial_interaction: interactions.PartialInteraction
     ):
@@ -8577,9 +8085,13 @@
         component_obj2 = mock.Mock()
         embed_obj = mock.Mock()
         embed_obj2 = mock.Mock()
+        poll_obj = mock.Mock()
         mock_form = mock.Mock()
         mock_body = data_binding.JSONObjectBuilder()
         mock_body.put("testing", "ensure_in_test")
+        mock_form.add_field.assert_called_once_with(
+            "payload_json", b'{"type":1,"data":{"testing":"ensure_in_test"}}', content_type="application/json"
+        )
         expected_route = routes.POST_INTERACTION_RESPONSE.compile(interaction=777, token="some token")
 
         with (
@@ -8600,6 +8112,7 @@
                 components=[component_obj2],
                 embed=embed_obj,
                 embeds=[embed_obj2],
+                poll=poll_obj,
                 tts=True,
                 flags=120,
                 mentions_everyone=False,
@@ -8607,116 +8120,7 @@
                 role_mentions=[1234],
             )
 
-            patched__build_message_payload.assert_called_once_with(
-                content="some content",
-                attachment=attachment_obj,
-                attachments=[attachment_obj2],
-                component=component_obj,
-                components=[component_obj2],
-                embed=embed_obj,
-                embeds=[embed_obj2],
-                tts=True,
-                flags=120,
-                mentions_everyone=False,
-                user_mentions=[9876],
-                role_mentions=[1234],
-            )
-            mock_form.add_field.assert_called_once_with(
-                "payload_json", b'{"type":1,"data":{"testing":"ensure_in_test"}}', content_type="application/json"
-            )
-            patched__request.assert_awaited_once_with(expected_route, form_builder=mock_form, auth=None)
-
-    async def test_create_interaction_response_when_no_form(
-        self, rest_client: rest.RESTClientImpl, mock_partial_interaction: interactions.PartialInteraction
-    ):
-        attachment_obj = mock.Mock()
-        attachment_obj2 = mock.Mock()
-        component_obj = mock.Mock()
-        component_obj2 = mock.Mock()
-        embed_obj = mock.Mock()
-        embed_obj2 = mock.Mock()
-        mock_body = data_binding.JSONObjectBuilder()
-        mock_body.put("testing", "ensure_in_test")
-        expected_route = routes.POST_INTERACTION_RESPONSE.compile(interaction=777, token="some token")
-
-        with (
-            mock.patch.object(rest_client, "_request", new_callable=mock.AsyncMock) as patched__request,
-            mock.patch.object(
-                rest_client, "_build_message_payload", return_value=(mock_body, None)
-            ) as patched__build_message_payload,
-            mock.patch.object(rest_client.entity_factory, "deserialize_message"),
-        ):
-            await rest_client.create_interaction_response(
-                mock_partial_interaction,
-                "some token",
-                1,
-                "some content",
-                attachment=attachment_obj,
-                attachments=[attachment_obj2],
-                component=component_obj,
-                components=[component_obj2],
-                embed=embed_obj,
-                embeds=[embed_obj2],
-                tts=True,
-                flags=120,
-                mentions_everyone=False,
-                user_mentions=[9876],
-                role_mentions=[1234],
-            )
-
-            patched__build_message_payload.assert_called_once_with(
-                content="some content",
-                attachment=attachment_obj,
-                attachments=[attachment_obj2],
-                component=component_obj,
-                components=[component_obj2],
-                embed=embed_obj,
-                embeds=[embed_obj2],
-                tts=True,
-                flags=120,
-                mentions_everyone=False,
-                user_mentions=[9876],
-                role_mentions=[1234],
-            )
-            patched__request.assert_awaited_once_with(
-                expected_route, json={"type": 1, "data": {"testing": "ensure_in_test"}}, auth=None
-            )
-=======
-    async def test_create_interaction_response_when_form(self, rest_client):
-        attachment_obj = object()
-        attachment_obj2 = object()
-        component_obj = object()
-        component_obj2 = object()
-        embed_obj = object()
-        embed_obj2 = object()
-        poll_obj = object()
-        mock_form = mock.Mock()
-        mock_body = data_binding.JSONObjectBuilder()
-        mock_body.put("testing", "ensure_in_test")
-        expected_route = routes.POST_INTERACTION_RESPONSE.compile(interaction=432, token="some token")
-        rest_client._build_message_payload = mock.Mock(return_value=(mock_body, mock_form))
-        rest_client._request = mock.AsyncMock()
-
-        await rest_client.create_interaction_response(
-            StubModel(432),
-            "some token",
-            1,
-            "some content",
-            attachment=attachment_obj,
-            attachments=[attachment_obj2],
-            component=component_obj,
-            components=[component_obj2],
-            embed=embed_obj,
-            embeds=[embed_obj2],
-            poll=poll_obj,
-            tts=True,
-            flags=120,
-            mentions_everyone=False,
-            user_mentions=[9876],
-            role_mentions=[1234],
-        )
-
-        rest_client._build_message_payload.assert_called_once_with(
+        patched__build_message_payload.assert_called_once_with(
             content="some content",
             attachment=attachment_obj,
             attachments=[attachment_obj2],
@@ -8731,45 +8135,46 @@
             user_mentions=[9876],
             role_mentions=[1234],
         )
-        mock_form.add_field.assert_called_once_with(
-            "payload_json", b'{"type":1,"data":{"testing":"ensure_in_test"}}', content_type="application/json"
-        )
-        rest_client._request.assert_awaited_once_with(expected_route, form_builder=mock_form, auth=None)
-
-    async def test_create_interaction_response_when_no_form(self, rest_client):
-        attachment_obj = object()
-        attachment_obj2 = object()
-        component_obj = object()
-        component_obj2 = object()
-        embed_obj = object()
-        embed_obj2 = object()
-        poll_obj = object()
-        mock_body = data_binding.JSONObjectBuilder()
-        mock_body.put("testing", "ensure_in_test")
-        expected_route = routes.POST_INTERACTION_RESPONSE.compile(interaction=432, token="some token")
-        rest_client._build_message_payload = mock.Mock(return_value=(mock_body, None))
-        rest_client._request = mock.AsyncMock()
-
-        await rest_client.create_interaction_response(
-            StubModel(432),
-            "some token",
-            1,
-            "some content",
-            attachment=attachment_obj,
-            attachments=[attachment_obj2],
-            component=component_obj,
-            components=[component_obj2],
-            embed=embed_obj,
-            embeds=[embed_obj2],
-            poll=poll_obj,
-            tts=True,
-            flags=120,
-            mentions_everyone=False,
-            user_mentions=[9876],
-            role_mentions=[1234],
-        )
-
-        rest_client._build_message_payload.assert_called_once_with(
+        patched__request.assert_awaited_once_with(expected_route, form_builder=mock_form, auth=None)
+
+    async def test_create_interaction_response_when_no_form(
+        self, rest_client: rest.RESTClientImpl, mock_partial_interaction: interactions.PartialInteraction
+    ):
+        attachment_obj = mock.Mock()
+        attachment_obj2 = mock.Mock()
+        component_obj = mock.Mock()
+        component_obj2 = mock.Mock()
+        embed_obj = mock.Mock()
+        embed_obj2 = mock.Mock()
+        poll_obj = mock.Mock()
+
+        with (
+            mock.patch.object(rest_client, "_request", new_callable=mock.AsyncMock) as patched__request,
+            mock.patch.object(
+                rest_client, "_build_message_payload", return_value=(mock_body, None)
+            ) as patched__build_message_payload,
+            mock.patch.object(rest_client.entity_factory, "deserialize_message"),
+        ):
+            await rest_client.create_interaction_response(
+                mock_partial_interaction,
+                "some token",
+                1,
+                "some content",
+                attachment=attachment_obj,
+                attachments=[attachment_obj2],
+                component=component_obj,
+                components=[component_obj2],
+                embed=embed_obj,
+                embeds=[embed_obj2],
+                poll=poll_obj,
+                tts=True,
+                flags=120,
+                mentions_everyone=False,
+                user_mentions=[9876],
+                role_mentions=[1234],
+            )
+
+        patched__build_message_payload.assert_called_once_with(
             content="some content",
             attachment=attachment_obj,
             attachments=[attachment_obj2],
@@ -8784,10 +8189,9 @@
             user_mentions=[9876],
             role_mentions=[1234],
         )
-        rest_client._request.assert_awaited_once_with(
+        patched__request.assert_awaited_once_with(
             expected_route, json={"type": 1, "data": {"testing": "ensure_in_test"}}, auth=None
         )
->>>>>>> 9fb83ab4
 
     async def test_edit_interaction_response_when_form(
         self, rest_client: rest.RESTClientImpl, mock_application: applications.Application
@@ -9613,10 +9017,7 @@
         ):
             await rest_client.delete_stage_instance(channel=mock_guild_stage_channel)
 
-<<<<<<< HEAD
-            patched__request.assert_called_once_with(expected_route)
-=======
-        rest_client._request.assert_called_once_with(expected_route)
+        patched__request.assert_called_once_with(expected_route)
 
     async def test_fetch_poll_voters(self, rest_client: rest.RESTClientImpl):
         expected_route = routes.GET_POLL_ANSWER.compile(
@@ -9651,5 +9052,4 @@
 
         rest_client._request.assert_awaited_once_with(expected_route)
 
-        assert response is message_obj
->>>>>>> 9fb83ab4
+        assert response is message_obj