--- conflicted
+++ resolved
@@ -4796,15 +4796,11 @@
         assert result is rest_client._request.return_value
         rest_client._request.assert_awaited_once_with(
             expected_route,
-<<<<<<< HEAD
-            json={"type": 1, "name": "okokok", "description": "not ok anymore"},
-=======
             json={
                 "type": 100,
                 "name": "okokok",
                 "description": "not ok anymore",
             },
->>>>>>> b3d3a72b
         )
 
     async def test__create_application_command_standardizes_default_member_permissions(
@@ -4813,21 +4809,11 @@
         expected_route = routes.POST_APPLICATION_COMMAND.compile(application=4332123)
         rest_client._request = mock.AsyncMock(return_value={"id": "29393939"})
 
-<<<<<<< HEAD
         result = await rest_client.create_slash_command(
             StubModel(4332123),
             "okokok",
             "not ok anymore",
-            name_localizations={locales.Locale.TR: "hhh"},
-            description_localizations={locales.Locale.TR: "jello"},
-=======
-        result = await rest_client._create_application_command(
-            application=StubModel(4332123),
-            type=100,
-            name="okokok",
-            description="not ok anymore",
             default_member_permissions=permissions.Permissions.NONE,
-        )
 
         assert result is rest_client._request.return_value
         rest_client._request.assert_awaited_once_with(
@@ -4852,26 +4838,16 @@
             "not ok anymore",
             guild=mock_guild,
             options=mock_options,
+            name_localizations={locales.Locale.TR: "hhh"},
+            description_localizations={locales.Locale.TR: "jello"},
             default_member_permissions=permissions.Permissions.ADMINISTRATOR,
             dm_enabled=False,
->>>>>>> b3d3a72b
         )
 
         assert result is rest_client._entity_factory.deserialize_slash_command.return_value
         rest_client._entity_factory.deserialize_slash_command.assert_called_once_with(
             rest_client._create_application_command.return_value, guild_id=123123123
         )
-<<<<<<< HEAD
-        rest_client._request.assert_awaited_once_with(
-            expected_route,
-            json={
-                "type": 1,
-                "name": "okokok",
-                "description": "not ok anymore",
-                "name_localizations": {locales.Locale.TR: "hhh"},
-                "description_localizations": {locales.Locale.TR: "jello"},
-            },
-=======
         rest_client._create_application_command.assert_awaited_once_with(
             application=mock_application,
             type=commands.CommandType.SLASH,
@@ -4879,9 +4855,10 @@
             description="not ok anymore",
             guild=mock_guild,
             options=mock_options,
+            name_localizations={"tr": "hhh"},
+            description_localizations={"tr": "jello"},
             default_member_permissions=permissions.Permissions.ADMINISTRATOR,
             dm_enabled=False,
->>>>>>> b3d3a72b
         )
 
     async def test_create_context_menu_command(self, rest_client: rest.RESTClientImpl):
@@ -4890,16 +4867,13 @@
         mock_guild = StubModel(123123123)
 
         result = await rest_client.create_context_menu_command(
-<<<<<<< HEAD
             StubModel(4332123), 2, "okokok", name_localizations={locales.Locale.TR: "hhh"}
-=======
             mock_application,
             commands.CommandType.USER,
             "okokok",
             guild=mock_guild,
             default_member_permissions=permissions.Permissions.ADMINISTRATOR,
             dm_enabled=False,
->>>>>>> b3d3a72b
         )
 
         assert result is rest_client._entity_factory.deserialize_context_menu_command.return_value
@@ -4912,15 +4886,9 @@
             name="okokok",
             guild=mock_guild,
             default_member_permissions=permissions.Permissions.ADMINISTRATOR,
+            name_Localizations={"tr": "hhh"}
             dm_enabled=False,
         )
-<<<<<<< HEAD
-        rest_client._request.assert_awaited_once_with(
-            expected_route,
-            json={"type": 2, "name": "okokok", "name_localizations": {"tr": "hhh"}},
-        )
-=======
->>>>>>> b3d3a72b
 
     async def test_set_application_commands_with_guild(self, rest_client):
         expected_route = routes.PUT_APPLICATION_GUILD_COMMANDS.compile(application=4321231, guild=6543234)
