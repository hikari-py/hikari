--- conflicted
+++ resolved
@@ -1343,27 +1343,8 @@
                 first_id="123",
             )
 
-<<<<<<< HEAD
-    def test_guild_builder(self, rest_client: rest.RESTClientImpl):
-        stub_iterator = mock.Mock()
-
-        with mock.patch.object(special_endpoints, "GuildBuilder", return_value=stub_iterator) as iterator:
-            assert rest_client.guild_builder("hikari") == stub_iterator
-
-            iterator.assert_called_once_with(
-                entity_factory=rest_client._entity_factory,
-                executor=rest_client._executor,
-                request_call=rest_client._request,
-                name="hikari",
-            )
-
-    def test_fetch_audit_log_when_before_is_undefined(
-        self, rest_client: rest.RESTClientImpl, mock_partial_guild: guilds.PartialGuild
-    ):
-=======
     def test_fetch_audit_log_when_before_is_undefined(self, rest_client):
         guild = StubModel(123)
->>>>>>> ba709ff6
         stub_iterator = mock.Mock()
 
         with mock.patch.object(special_endpoints, "AuditLogIterator", return_value=stub_iterator) as iterator:
@@ -7402,48 +7383,9 @@
             patched__request.assert_awaited_once_with(expected_route)
             patched_deserialize_template.assert_called_once_with({"code": "ldsaosdokskdoa"})
 
-<<<<<<< HEAD
-    async def test_create_guild_from_template_without_icon(self, rest_client: rest.RESTClientImpl):
-        expected_route = routes.POST_TEMPLATE.compile(template="odkkdkdkd")
-
-        with (
-            mock.patch.object(
-                rest_client, "_request", new_callable=mock.AsyncMock, return_value={"id": "543123123"}
-            ) as patched__request,
-            mock.patch.object(rest_client.entity_factory, "deserialize_rest_guild") as patched_deserialize_rest_guild,
-        ):
-            result = await rest_client.create_guild_from_template("odkkdkdkd", "ok a name")
-            assert result is patched_deserialize_rest_guild.return_value
-
-            patched__request.assert_awaited_once_with(expected_route, json={"name": "ok a name"})
-            patched_deserialize_rest_guild.assert_called_once_with({"id": "543123123"})
-
-    async def test_create_guild_from_template_with_icon(self, rest_client: rest.RESTClientImpl):
-        expected_route = routes.POST_TEMPLATE.compile(template="odkkdkdkd")
-        icon_resource = MockFileResource("icon data")
-
-        with (
-            mock.patch.object(files, "ensure_resource", return_value=icon_resource),
-            mock.patch.object(
-                rest_client, "_request", new_callable=mock.AsyncMock, return_value={"id": "543123123"}
-            ) as patched__request,
-            mock.patch.object(rest_client.entity_factory, "deserialize_rest_guild") as patched_deserialize_rest_guild,
-        ):
-            result = await rest_client.create_guild_from_template("odkkdkdkd", "ok a name", icon="icon.png")
-            assert result is patched_deserialize_rest_guild.return_value
-
-        patched__request.assert_awaited_once_with(expected_route, json={"name": "ok a name", "icon": "icon data"})
-        patched_deserialize_rest_guild.assert_called_once_with({"id": "543123123"})
-
-    async def test_create_template_without_description(
-        self, rest_client: rest.RESTClientImpl, mock_partial_guild: guilds.PartialGuild
-    ):
-        expected_routes = routes.POST_GUILD_TEMPLATES.compile(guild=123)
-=======
     async def test_create_template_without_description(self, rest_client):
         expected_routes = routes.POST_GUILD_TEMPLATES.compile(guild=1235432)
         rest_client._request = mock.AsyncMock(return_value={"code": "94949sdfkds"})
->>>>>>> ba709ff6
 
         with (
             mock.patch.object(
