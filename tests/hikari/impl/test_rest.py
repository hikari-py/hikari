--- conflicted
+++ resolved
@@ -1380,14 +1380,13 @@
         assert result.type == 4
         assert isinstance(result, special_endpoints.InteractionMessageBuilder)
 
-<<<<<<< HEAD
     def test_interaction_modal_builder(self, rest_client):
         result = rest_client.interaction_modal_builder("title", "custom")
         result.add_component(special_endpoints.ActionRowBuilder().add_text_input("idd", "labell").add_to_container())
 
         assert result.type == 9
         assert isinstance(result, special_endpoints.InteractionModalBuilder)
-=======
+
     def test_fetch_scheduled_event_users(self, rest_client: rest.RESTClientImpl):
         with mock.patch.object(special_endpoints, "ScheduledEventUserIterator") as iterator_cls:
             iterator = rest_client.fetch_scheduled_event_users(
@@ -1448,7 +1447,6 @@
             65456234,
         )
         assert iterator is iterator_cls.return_value
->>>>>>> 35cfca30
 
 
 @pytest.mark.asyncio()
@@ -5155,7 +5153,6 @@
             no_auth=True,
         )
 
-<<<<<<< HEAD
     async def test_create_modal_response(self, rest_client):
         expected_route = routes.POST_INTERACTION_RESPONSE.compile(interaction=1235431, token="dissssnake")
         rest_client._request = mock.AsyncMock()
@@ -5169,7 +5166,7 @@
             json={"type": 9, "data": {"title": "title", "custom_id": "idd", "components": []}},
             no_auth=True,
         )
-=======
+
     async def test_fetch_scheduled_event(self, rest_client: rest.RESTClientImpl):
         expected_route = routes.GET_GUILD_SCHEDULED_EVENT.compile(guild=453123, scheduled_event=222332323)
         rest_client._request = mock.AsyncMock(return_value={"id": "4949494949"})
@@ -5498,5 +5495,4 @@
 
         await rest_client.delete_scheduled_event(StubModel(54531123), StubModel(123321123321))
 
-        rest_client._request.assert_awaited_once_with(expected_route)
->>>>>>> 35cfca30
+        rest_client._request.assert_awaited_once_with(expected_route)