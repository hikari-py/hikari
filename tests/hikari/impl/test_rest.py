--- conflicted
+++ resolved
@@ -880,15 +880,37 @@
     )
 
 
+@pytest.fixture
+def mock_auto_mod_rule(mock_partial_guild: guilds.PartialGuild, mock_user: users.User) -> auto_mod.AutoModRule:
+    return auto_mod.AutoModRule(
+        app=mock.Mock(),
+        id=snowflakes.Snowflake(999),
+        guild_id=mock_partial_guild.id,
+        name="auto_mod_rule",
+        creator_id=mock_user.id,
+        event_type=auto_mod.AutoModEventType.MESSAGE_SEND,
+        trigger=auto_mod.KeywordTrigger(
+            type=auto_mod.AutoModTriggerType.KEYWORD,
+            keyword_filter=["hello", "world"],
+            regex_patterns=["[abc]+", "[123]+"],
+            allow_list=["goodbye", "planet"],
+        ),
+        actions=[],
+        is_enabled=False,
+        exempt_role_ids=[snowflakes.Snowflake(968583), snowflakes.Snowflake(534908), snowflakes.Snowflake(345873)],
+        exempt_channel_ids=[snowflakes.Snowflake(834754), snowflakes.Snowflake(192438)],
+    )
+
+
 class TestStringifyHttpMessage:
-    def test_when_body_is_str(self, rest_client: rest.RESTClientImpl):
+    def test_when_body_is_str(self):
         headers = {"HEADER1": "value1", "HEADER2": "value2", "Authorization": "this will never see the light of day"}
 
         returned = rest._stringify_http_message(headers, None)
 
         assert returned == "    HEADER1: value1\n    HEADER2: value2\n    Authorization: **REDACTED TOKEN**"
 
-    def test_when_body_is_not_None(self, rest_client: rest.RESTClientImpl):
+    def test_when_body_is_not_None(self):
         headers = {"HEADER1": "value1", "HEADER2": "value2", "Authorization": "this will never see the light of day"}
 
         returned = rest._stringify_http_message(headers, bytes("hello :)", "ascii"))
@@ -1044,13 +1066,8 @@
         )
         assert obj._rest_url == "https://some.where/api/v2"
 
-<<<<<<< HEAD
     def test___enter__(self, rest_client: rest.RESTClientImpl):
         # flake8 gets annoyed if we use "with" here so here's a hacky alternative
-=======
-    def test___enter__(self, rest_client):
-        # ruff gets annoyed if we use "with" here so here's a hacky alternative
->>>>>>> 5a9913d8
         with pytest.raises(TypeError, match=" is async-only, did you mean 'async with'?"):
             rest_client.__enter__()
 
@@ -2011,9 +2028,9 @@
             ]
         )
 
-    def test__build_message_payload_with_duplicated_resources(self, rest_client):
+    def test__build_message_payload_with_duplicated_resources(self, rest_client: rest.RESTClientImpl):
         attachment1 = mock.Mock()
-        attachment2 = mock.Mock(message_models.Attachment, id=123, filename="attachment123.png")
+        attachment2 = mock.Mock(messages.Attachment, id=123, filename="attachment123.png")
         component_attachment = mock.Mock(filename="component.png")
         component_attachment2 = mock.Mock(filename="component2.png")
         component1 = mock.Mock(
@@ -2060,10 +2077,10 @@
                 embeds=[embed1, embed2],
                 flags=120,
                 tts=True,
-                mentions_everyone=None,
-                mentions_reply=None,
-                user_mentions=None,
-                role_mentions=None,
+                mentions_everyone=undefined.UNDEFINED,
+                mentions_reply=undefined.UNDEFINED,
+                user_mentions=undefined.UNDEFINED,
+                role_mentions=undefined.UNDEFINED,
                 edit=True,
             )
 
@@ -2083,7 +2100,6 @@
                 {"id": 4, "filename": "attachment5.png"},
                 {"id": 5, "filename": "attachment6.png"},
             ],
-            "allowed_mentions": {"parse": []},
         }
         assert form is url_encoded_form.return_value
 
@@ -2126,12 +2142,9 @@
         ):
             rest_client._build_message_payload(**{singular_arg: mock.Mock(), plural_arg: mock.Mock()})
 
-<<<<<<< HEAD
-    def test_interaction_deferred_builder(self, rest_client: rest.RESTClientImpl):
-=======
-    def test_build_voice_message_payload(self, rest_client):
+    def test_build_voice_message_payload(self, rest_client: rest.RESTClientImpl):
         body, form_builder = rest_client._build_voice_message_payload(
-            attachment=mock.Mock(message_models.Attachment, id=123, filename="attachment123.png"),
+            attachment=mock.Mock(messages.Attachment, id=123, filename="attachment123.png"),
             waveform="AAAA",
             duration=3,
             flags=120,
@@ -2145,9 +2158,9 @@
             "attachments": [{"duration_secs": 3, "waveform": "AAAA", "id": 0, "filename": "attachment123.png"}],
         }
 
-    def test_build_voice_message_payload_with_mentions_reply(self, rest_client):
+    def test_build_voice_message_payload_with_mentions_reply(self, rest_client: rest.RESTClientImpl):
         body, form_builder = rest_client._build_voice_message_payload(
-            attachment=mock.Mock(message_models.Attachment, id=123, filename="attachment123.png"),
+            attachment=mock.Mock(messages.Attachment, id=123, filename="attachment123.png"),
             waveform="AAAA",
             duration=3,
             flags=120,
@@ -2171,7 +2184,9 @@
             components.ComponentType.CHANNEL_SELECT_MENU,
         ),
     )
-    def test__build_message_payload_with_singular_components_v1(self, rest_client, type):
+    def test__build_message_payload_with_singular_components_v1(
+        self, rest_client: rest.RESTClientImpl, type: components.ComponentType
+    ):
         component = mock.Mock(type=type, build=mock.Mock(return_value=({}, ())))
 
         payload, _ = rest_client._build_message_payload(component=component)
@@ -2190,12 +2205,14 @@
             components.ComponentType.CONTAINER,
         ),
     )
-    def test__build_message_payload_with_singular_components_v2(self, rest_client, type):
+    def test__build_message_payload_with_singular_components_v2(
+        self, rest_client: rest.RESTClientImpl, type: components.ComponentType
+    ):
         component = mock.Mock(type=type, build=mock.Mock(return_value=({}, ())))
 
         payload, _ = rest_client._build_message_payload(component=component)
 
-        assert payload.get("flags") is message_models.MessageFlag.IS_COMPONENTS_V2
+        assert payload.get("flags") is messages.MessageFlag.IS_COMPONENTS_V2
 
     @pytest.mark.parametrize(
         "type",
@@ -2209,7 +2226,9 @@
             components.ComponentType.CHANNEL_SELECT_MENU,
         ),
     )
-    def test__build_message_payload_with_multiple_components_v1(self, rest_client, type):
+    def test__build_message_payload_with_multiple_components_v1(
+        self, rest_client: rest.RESTClientImpl, type: components.ComponentType
+    ):
         component = mock.Mock(type=type, build=mock.Mock(return_value=({}, ())))
 
         payload, _ = rest_client._build_message_payload(component=component)
@@ -2228,35 +2247,34 @@
             components.ComponentType.CONTAINER,
         ),
     )
-    def test__build_message_payload_with_multiple_components_v2(self, rest_client, type):
+    def test__build_message_payload_with_multiple_components_v2(
+        self, rest_client: rest.RESTClientImpl, type: components.ComponentType
+    ):
         component = mock.Mock(type=type, build=mock.Mock(return_value=({}, ())))
 
         payload, _ = rest_client._build_message_payload(components=[component])
 
-        assert payload.get("flags") is message_models.MessageFlag.IS_COMPONENTS_V2
-
-    def test__build_message_payload_with_mixed_components(self, rest_client):
+        assert payload.get("flags") is messages.MessageFlag.IS_COMPONENTS_V2
+
+    def test__build_message_payload_with_mixed_components(self, rest_client: rest.RESTClientImpl):
         component_1 = mock.Mock(type=components.ComponentType.ACTION_ROW, build=mock.Mock(return_value=({}, ())))
         component_2 = mock.Mock(type=components.ComponentType.CONTAINER, build=mock.Mock(return_value=({}, ())))
 
         payload, _ = rest_client._build_message_payload(components=[component_1, component_2])
 
-        assert payload.get("flags") is message_models.MessageFlag.IS_COMPONENTS_V2
-
-    def test__build_message_payload_with_components_v2_and_flags(self, rest_client):
+        assert payload.get("flags") is messages.MessageFlag.IS_COMPONENTS_V2
+
+    def test__build_message_payload_with_components_v2_and_flags(self, rest_client: rest.RESTClientImpl):
         component_1 = mock.Mock(type=components.ComponentType.ACTION_ROW, build=mock.Mock(return_value=({}, ())))
         component_2 = mock.Mock(type=components.ComponentType.CONTAINER, build=mock.Mock(return_value=({}, ())))
 
         payload, _ = rest_client._build_message_payload(
-            components=[component_1, component_2], flags=message_models.MessageFlag.EPHEMERAL
-        )
-
-        assert (
-            payload.get("flags") is message_models.MessageFlag.IS_COMPONENTS_V2 | message_models.MessageFlag.EPHEMERAL
-        )
-
-    def test_interaction_deferred_builder(self, rest_client):
->>>>>>> 5a9913d8
+            components=[component_1, component_2], flags=messages.MessageFlag.EPHEMERAL
+        )
+
+        assert payload.get("flags") is messages.MessageFlag.IS_COMPONENTS_V2 | messages.MessageFlag.EPHEMERAL
+
+    def test_interaction_deferred_builder(self, rest_client: rest.RESTClientImpl):
         result = rest_client.interaction_deferred_builder(5)
 
         assert result.type == 5
@@ -3304,14 +3322,9 @@
 
         mock_target = mock.Mock(users.PartialUser, id=snowflakes.Snowflake(23409582))
 
-<<<<<<< HEAD
         with mock.patch.object(rest_client, "_request", new_callable=mock.AsyncMock) as patched__request:
             await rest_client.delete_permission_overwrite(mock_guild_text_channel, mock_target)
-            patched__request.assert_awaited_once_with(expected_route)
-=======
-        await rest_client.delete_permission_overwrite(StubModel(123), StubModel(456), reason="testing")
-        rest_client._request.assert_awaited_once_with(expected_route, reason="testing")
->>>>>>> 5a9913d8
+            patched__request.assert_awaited_once_with(expected_route, reason=undefined.UNDEFINED)
 
     async def test_fetch_channel_invites(
         self, rest_client: rest.RESTClientImpl, mock_guild_text_channel: channels.GuildTextChannel
@@ -3594,66 +3607,14 @@
         )
         patched_deserialize_message.assert_called_once_with({"message_id": 987654321})
 
-<<<<<<< HEAD
     async def test_crosspost_message(
         self,
         rest_client: rest.RESTClientImpl,
         mock_guild_news_channel: channels.GuildNewsChannel,
-        mock_message: messages.Message,
+        hikari_message: messages.Message,
     ):
         expected_route = routes.POST_CHANNEL_CROSSPOST.compile(channel=4565, message=101)
-=======
-    async def test_create_voice_message(self, rest_client):
-        expected_route = routes.POST_CHANNEL_MESSAGES.compile(channel=123456789)
-        attachment_obj = object()
-        reply_obj = StubModel(987654321)
-        mock_form = mock.Mock()
-        mock_body = data_binding.JSONObjectBuilder()
-        rest_client._request = mock.AsyncMock(return_value={"message_id": 123})
-        rest_client._build_voice_message_payload = mock.Mock(return_value=(mock_body, mock_form))
-
-        returned = await rest_client.create_voice_message(
-            StubModel(123456789),
-            attachment=attachment_obj,
-            waveform="AAA",
-            duration=3,
-            reply=reply_obj,
-            mentions_reply=True,
-            reply_must_exist=False,
-            flags=54123,
-        )
-        assert returned is rest_client._entity_factory.deserialize_message.return_value
-
-        rest_client._build_voice_message_payload.assert_called_once_with(
-            attachment=attachment_obj,
-            mentions_reply=True,
-            flags=54123,
-            waveform="AAA",
-            duration=3,
-            reply=reply_obj,
-            reply_must_exist=False,
-        )
-
-        rest_client._request.assert_awaited_once_with(expected_route, form_builder=mock_form)
-        rest_client._entity_factory.deserialize_message.assert_called_once_with({"message_id": 123})
-
-    async def test_create_voice_message_no_flags(self, rest_client):
-        rest_client._request = mock.AsyncMock(return_value={"message_id": 123})
-        returned = await rest_client.create_voice_message(
-            StubModel(123456789), attachment=object(), waveform="AAA", duration=3
-        )
-        assert returned is rest_client._entity_factory.deserialize_message.return_value
-
-        rest_client._request.assert_awaited_once()
-
-    async def test_crosspost_message(self, rest_client):
-        expected_route = routes.POST_CHANNEL_CROSSPOST.compile(channel=444432, message=12353234)
-        mock_message = object()
-        rest_client._entity_factory.deserialize_message = mock.Mock(return_value=mock_message)
-        rest_client._request = mock.AsyncMock(return_value={"id": "93939383883", "content": "foobar"})
->>>>>>> 5a9913d8
-
-        message = mock.Mock()
+        mock_message = mock.Mock()
 
         with (
             mock.patch.object(
@@ -3663,14 +3624,16 @@
                 return_value={"id": "93939383883", "content": "foobar"},
             ) as patched__request,
             mock.patch.object(
-                rest_client.entity_factory, "deserialize_message", return_value=message
+                rest_client.entity_factory, "deserialize_message", return_value=mock_message
             ) as patched_deserialize_message,
         ):
-            result = await rest_client.crosspost_message(mock_guild_news_channel, mock_message)
-
-            assert result is message
-            patched_deserialize_message.assert_called_once_with({"id": "93939383883", "content": "foobar"})
-            patched__request.assert_awaited_once_with(expected_route)
+            result = await rest_client.crosspost_message(
+                mock_guild_news_channel, hikari_message
+            )  # FIXME: This should be changed.
+
+        assert result is mock_message
+        patched_deserialize_message.assert_called_once_with({"id": "93939383883", "content": "foobar"})
+        patched__request.assert_awaited_once_with(expected_route)
 
     async def test_edit_message_when_form(
         self,
@@ -4323,34 +4286,24 @@
     ):
         expected_route = routes.DELETE_WEBHOOK_WITH_TOKEN.compile(webhook=112, token="token")
 
-<<<<<<< HEAD
         with mock.patch.object(
             rest_client, "_request", new_callable=mock.AsyncMock, return_value={"id": "456"}
         ) as patched__request:
-            await rest_client.delete_webhook(mock_partial_webhook, token="token")
-            patched__request.assert_awaited_once_with(expected_route, auth=None)
-=======
-        await rest_client.delete_webhook(StubModel(123), token="token", reason="testing")
-        rest_client._request.assert_awaited_once_with(expected_route, auth=None, reason="testing")
->>>>>>> 5a9913d8
+            await rest_client.delete_webhook(mock_partial_webhook, token="token", reason="testing")
+            patched__request.assert_awaited_once_with(expected_route, auth=None, reason="testing")
 
     async def test_delete_webhook_without_token(
         self, rest_client: rest.RESTClientImpl, mock_partial_webhook: webhooks.PartialWebhook
     ):
         expected_route = routes.DELETE_WEBHOOK.compile(webhook=112)
 
-<<<<<<< HEAD
         with mock.patch.object(
             rest_client, "_request", new_callable=mock.AsyncMock, return_value={"id": "456"}
         ) as patched__request:
             await rest_client.delete_webhook(mock_partial_webhook)
-            patched__request.assert_awaited_once_with(expected_route, auth=undefined.UNDEFINED)
-=======
-        await rest_client.delete_webhook(StubModel(123))
-        rest_client._request.assert_awaited_once_with(
-            expected_route, auth=undefined.UNDEFINED, reason=undefined.UNDEFINED
-        )
->>>>>>> 5a9913d8
+            patched__request.assert_awaited_once_with(
+                expected_route, auth=undefined.UNDEFINED, reason=undefined.UNDEFINED
+            )
 
     @pytest.mark.parametrize(
         ("webhook", "avatar_url"),
@@ -4586,25 +4539,31 @@
         )
         patched_deserialize_message.assert_called_once_with({"message_id": 123})
 
-    async def test_execute_webhook_voice_message(self, rest_client):
+    async def test_execute_webhook_voice_message(self, rest_client: rest.RESTClientImpl):
         webhook = 432
         token = "some token"
         expected_route = routes.POST_WEBHOOK_WITH_TOKEN.compile(webhook=webhook, token=token)
-        attachment_obj = object()
+        attachment_obj = mock.Mock()
         mock_form = mock.Mock()
         mock_body = data_binding.JSONObjectBuilder()
-        rest_client._request = mock.AsyncMock(return_value={"message_id": 123})
-        rest_client._build_voice_message_payload = mock.Mock(return_value=(mock_body, mock_form))
-
-        await rest_client.execute_webhook_voice_message(
-            webhook=webhook, token=token, attachment=attachment_obj, waveform="AAA", duration=3
-        )
-
-        rest_client._build_voice_message_payload.assert_called_once_with(
+
+        with (
+            mock.patch.object(
+                rest_client, "_request", new_callable=mock.AsyncMock, return_value={"message_id": 123}
+            ) as patched__request,
+            mock.patch.object(
+                rest_client, "_build_voice_message_payload", return_value=(mock_body, mock_form)
+            ) as patched__build_voice_message_payload,
+        ):
+            await rest_client.execute_webhook_voice_message(
+                webhook=webhook, token=token, attachment=attachment_obj, waveform="AAA", duration=3
+            )
+
+        patched__build_voice_message_payload.assert_called_once_with(
             attachment=attachment_obj, waveform="AAA", duration=3, flags=undefined.UNDEFINED
         )
 
-        rest_client._request.assert_awaited_once_with(
+        patched__request.assert_awaited_once_with(
             expected_route, form_builder=mock_form, query={"wait": "true"}, auth=None
         )
 
@@ -4950,27 +4909,18 @@
         input_invite = mock.Mock(invites.InviteCode, code="Jx4cNGG")
         expected_route = routes.DELETE_INVITE.compile(invite_code="Jx4cNGG")
 
-<<<<<<< HEAD
         with (
             mock.patch.object(
                 rest_client, "_request", new_callable=mock.AsyncMock, return_value={"ok": "NO"}
             ) as patched__request,
             mock.patch.object(rest_client.entity_factory, "deserialize_invite") as patched_deserialize_invite,
         ):
-            result = await rest_client.delete_invite(input_invite)
-=======
-        result = await rest_client.delete_invite(input_invite, reason="testing")
->>>>>>> 5a9913d8
-
-            assert result is patched_deserialize_invite.return_value
-
-<<<<<<< HEAD
-            patched_deserialize_invite.assert_called_once_with(patched__request.return_value)
-            patched__request.assert_awaited_once_with(expected_route)
-=======
-        rest_client._entity_factory.deserialize_invite.assert_called_once_with(rest_client._request.return_value)
-        rest_client._request.assert_awaited_once_with(expected_route, reason="testing")
->>>>>>> 5a9913d8
+            result = await rest_client.delete_invite(input_invite, reason="testing")
+
+        assert result is patched_deserialize_invite.return_value
+
+        patched_deserialize_invite.assert_called_once_with(patched__request.return_value)
+        patched__request.assert_awaited_once_with(expected_route, reason="testing")
 
     async def test_fetch_my_user(self, rest_client: rest.RESTClientImpl, mock_user: users.User):
         expected_route = routes.GET_MY_USER.compile()
@@ -6008,17 +5958,23 @@
     async def test_set_guild_incident_actions(self, rest_client: rest.RESTClientImpl):
         expected_route = routes.PUT_GUILD_INCIDENT_ACTIONS.compile(guild=123)
         expected_json = {"invites_disabled_until": "2023-09-01T14:48:02.222000+00:00", "dms_disabled_until": None}
-        rest_client._request = mock.AsyncMock(return_value={"testing": "data"})
-
-        result = await rest_client.set_guild_incident_actions(
-            123, invites_disabled_until=datetime.datetime(2023, 9, 1, 14, 48, 2, 222000, tzinfo=datetime.timezone.utc)
-        )
-        assert result is rest_client._entity_factory.deserialize_guild_incidents.return_value
-
-        rest_client._entity_factory.deserialize_guild_incidents.assert_called_once_with(
-            rest_client._request.return_value
-        )
-        rest_client._request.assert_awaited_once_with(expected_route, json=expected_json)
+
+        with (
+            mock.patch.object(
+                rest_client, "_request", new_callable=mock.AsyncMock, return_value={"testing": "data"}
+            ) as patched__request,
+            mock.patch.object(
+                rest_client._entity_factory, "deserialize_guild_incidents"
+            ) as patched_deserialize_guild_incidents,
+        ):
+            result = await rest_client.set_guild_incident_actions(
+                123,
+                invites_disabled_until=datetime.datetime(2023, 9, 1, 14, 48, 2, 222000, tzinfo=datetime.timezone.utc),
+            )
+        assert result is patched_deserialize_guild_incidents.return_value
+
+        patched_deserialize_guild_incidents.assert_called_once_with(patched__request.return_value)
+        patched__request.assert_awaited_once_with(expected_route, json=expected_json)
 
     async def test_fetch_guild_channels(
         self, rest_client: rest.RESTClientImpl, mock_partial_guild: guilds.PartialGuild
@@ -6476,7 +6432,6 @@
         expected_route = routes.POST_MESSAGE_THREADS.compile(channel=4560, message=101)
         expected_payload = {"name": "Sass alert!!!", "auto_archive_duration": 1440}
 
-<<<<<<< HEAD
         with (
             mock.patch.object(
                 rest_client,
@@ -6488,20 +6443,13 @@
                 rest_client.entity_factory, "deserialize_guild_thread", return_value=mock.Mock(channels.GuildNewsThread)
             ) as patched_deserialize_guild_thread,
         ):
-            result = await rest_client.create_message_thread(mock_guild_text_channel, mock_message, "Sass alert!!!")
+            result = await rest_client.create_message_thread(
+                mock_guild_text_channel, mock_message, "Sass alert!!!", reason="because why not"
+            )
 
             assert result is patched_deserialize_guild_thread.return_value
-            patched__request.assert_awaited_once_with(expected_route, json=expected_payload, reason=undefined.UNDEFINED)
+            patched__request.assert_awaited_once_with(expected_route, json=expected_payload, reason="because why not")
             patched_deserialize_guild_thread.assert_called_once_with(patched__request.return_value)
-=======
-        result = await rest_client.create_message_thread(
-            StubModel(123432), StubModel(595959), "Sass alert!!!", reason="because why not"
-        )
-
-        assert result is rest_client._entity_factory.deserialize_guild_thread.return_value
-        rest_client._request.assert_awaited_once_with(expected_route, json=expected_payload, reason="because why not")
-        rest_client._entity_factory.deserialize_guild_thread.assert_called_once_with(rest_client._request.return_value)
->>>>>>> 5a9913d8
 
     async def test_create_message_thread_with_all_undefined(
         self,
@@ -6512,7 +6460,6 @@
         expected_route = routes.POST_MESSAGE_THREADS.compile(channel=4560, message=101)
         expected_payload = {"name": "Sass alert!!!"}
 
-<<<<<<< HEAD
         with (
             mock.patch.object(
                 rest_client,
@@ -6525,25 +6472,16 @@
             ) as patched_deserialize_guild_thread,
         ):
             result = await rest_client.create_message_thread(
-                mock_guild_text_channel, mock_message, "Sass alert!!!", auto_archive_duration=undefined.UNDEFINED
-            )
-
-            assert result is patched_deserialize_guild_thread.return_value
-            patched__request.assert_awaited_once_with(expected_route, json=expected_payload, reason=undefined.UNDEFINED)
-            patched_deserialize_guild_thread.assert_called_once_with(patched__request.return_value)
-=======
-        result = await rest_client.create_message_thread(
-            StubModel(123432),
-            StubModel(595959),
-            "Sass alert!!!",
-            auto_archive_duration=undefined.UNDEFINED,
-            reason="because why not",
-        )
-
-        assert result is rest_client._entity_factory.deserialize_guild_thread.return_value
-        rest_client._request.assert_awaited_once_with(expected_route, json=expected_payload, reason="because why not")
-        rest_client._entity_factory.deserialize_guild_thread.assert_called_once_with(rest_client._request.return_value)
->>>>>>> 5a9913d8
+                mock_guild_text_channel,
+                mock_message,
+                "Sass alert!!!",
+                auto_archive_duration=undefined.UNDEFINED,
+                reason="because why not",
+            )
+
+        assert result is patched_deserialize_guild_thread.return_value
+        patched__request.assert_awaited_once_with(expected_route, json=expected_payload, reason="because why not")
+        patched_deserialize_guild_thread.assert_called_once_with(patched__request.return_value)
 
     @pytest.mark.parametrize(
         ("auto_archive_duration", "rate_limit_per_user"),
@@ -6602,7 +6540,6 @@
             "type": 12,
         }
 
-<<<<<<< HEAD
         with (
             mock.patch.object(
                 rest_client,
@@ -6623,18 +6560,6 @@
             assert result is patched_deserialize_guild_thread.return_value
             patched__request.assert_awaited_once_with(expected_route, json=expected_payload, reason=undefined.UNDEFINED)
             patched_deserialize_guild_thread.assert_called_once_with(patched__request.return_value)
-=======
-        result = await rest_client.create_thread(
-            StubModel(321123),
-            channels.ChannelType.GUILD_PRIVATE_THREAD,
-            "Something something send help, they're keeping the catgirls locked up at <REDACTED>",
-            reason="because why not",
-        )
-
-        assert result is rest_client._entity_factory.deserialize_guild_thread.return_value
-        rest_client._request.assert_awaited_once_with(expected_route, json=expected_payload, reason="because why not")
-        rest_client._entity_factory.deserialize_guild_thread.assert_called_once_with(rest_client._request.return_value)
->>>>>>> 5a9913d8
 
     async def test_create_thread_with_all_undefined(
         self, rest_client: rest.RESTClientImpl, mock_guild_text_channel: channels.GuildTextChannel
@@ -6645,7 +6570,6 @@
             "type": 12,
         }
 
-<<<<<<< HEAD
         with (
             mock.patch.object(
                 rest_client,
@@ -6664,22 +6588,9 @@
                 auto_archive_duration=undefined.UNDEFINED,
             )
 
-            assert result is patched_deserialize_guild_thread.return_value
-            patched__request.assert_awaited_once_with(expected_route, json=expected_payload, reason=undefined.UNDEFINED)
-            patched_deserialize_guild_thread.assert_called_once_with(patched__request.return_value)
-=======
-        result = await rest_client.create_thread(
-            StubModel(321123),
-            channels.ChannelType.GUILD_PRIVATE_THREAD,
-            "Something something send help, they're keeping the catgirls locked up at <REDACTED>",
-            auto_archive_duration=undefined.UNDEFINED,
-            reason="because why not",
-        )
-
-        assert result is rest_client._entity_factory.deserialize_guild_thread.return_value
-        rest_client._request.assert_awaited_once_with(expected_route, json=expected_payload, reason="because why not")
-        rest_client._entity_factory.deserialize_guild_thread.assert_called_once_with(rest_client._request.return_value)
->>>>>>> 5a9913d8
+        assert result is patched_deserialize_guild_thread.return_value
+        patched__request.assert_awaited_once_with(expected_route, json=expected_payload, reason=undefined.UNDEFINED)
+        patched_deserialize_guild_thread.assert_called_once_with(patched__request.return_value)
 
     @pytest.mark.parametrize(
         ("auto_archive_duration", "rate_limit_per_user"),
@@ -6955,20 +6866,14 @@
         expected_route = routes.PATCH_GUILD_CHANNELS.compile(guild=123)
         expected_json = [{"id": "456", "position": 1}, {"id": "789", "position": 2}]
 
-<<<<<<< HEAD
         with mock.patch.object(rest_client, "_request", new_callable=mock.AsyncMock) as patched__request:
             await rest_client.reposition_channels(
-                mock_partial_guild, {1: make_guild_text_channel(456), 2: make_guild_text_channel(789)}
-            )
-
-            patched__request.assert_awaited_once_with(expected_route, json=expected_json)
-=======
-        await rest_client.reposition_channels(
-            StubModel(123), {1: StubModel(456), 2: StubModel(789)}, reason="because why not"
-        )
-
-        rest_client._request.assert_awaited_once_with(expected_route, json=expected_json, reason="because why not")
->>>>>>> 5a9913d8
+                mock_partial_guild,
+                {1: make_guild_text_channel(456), 2: make_guild_text_channel(789)},
+                reason="because why not",
+            )
+
+        patched__request.assert_awaited_once_with(expected_route, json=expected_json, reason="because why not")
 
     async def test_fetch_member(
         self, rest_client: rest.RESTClientImpl, mock_partial_guild: guilds.PartialGuild, mock_user: users.User
@@ -7354,21 +7259,12 @@
     async def test_reposition_roles(self, rest_client: rest.RESTClientImpl, mock_partial_guild: guilds.PartialGuild):
         expected_route = routes.PATCH_GUILD_ROLES.compile(guild=123)
         expected_json = [{"id": "456", "position": 1}, {"id": "789", "position": 2}]
-
-<<<<<<< HEAD
         with mock.patch.object(rest_client, "_request", new_callable=mock.AsyncMock) as patched__request:
             await rest_client.reposition_roles(
-                mock_partial_guild, {1: make_partial_role(456), 2: make_partial_role(789)}
-            )
-
-            patched__request.assert_awaited_once_with(expected_route, json=expected_json)
-=======
-        await rest_client.reposition_roles(
-            StubModel(123), {1: StubModel(456), 2: StubModel(789)}, reason="because why not"
-        )
-
-        rest_client._request.assert_awaited_once_with(expected_route, json=expected_json, reason="because why not")
->>>>>>> 5a9913d8
+                mock_partial_guild, {1: make_partial_role(456), 2: make_partial_role(789)}, reason="because why not"
+            )
+
+        patched__request.assert_awaited_once_with(expected_route, json=expected_json, reason="because why not")
 
     async def test_edit_role(
         self,
@@ -7442,16 +7338,10 @@
     ):
         expected_route = routes.DELETE_GUILD_ROLE.compile(guild=123, role=333)
 
-<<<<<<< HEAD
         with mock.patch.object(rest_client, "_request", new_callable=mock.AsyncMock) as patched__request:
-            await rest_client.delete_role(mock_partial_guild, mock_partial_role)
-
-            patched__request.assert_awaited_once_with(expected_route)
-=======
-        await rest_client.delete_role(StubModel(123), StubModel(456), reason="testing")
-
-        rest_client._request.assert_awaited_once_with(expected_route, reason="testing")
->>>>>>> 5a9913d8
+            await rest_client.delete_role(mock_partial_guild, mock_partial_role, reason="because i can")
+
+        patched__request.assert_awaited_once_with(expected_route, reason="because i can")
 
     async def test_estimate_guild_prune_count(
         self, rest_client: rest.RESTClientImpl, mock_partial_guild: guilds.PartialGuild
@@ -7821,7 +7711,6 @@
         self, rest_client: rest.RESTClientImpl, mock_partial_guild: guilds.PartialGuild
     ):
         expected_routes = routes.POST_GUILD_TEMPLATES.compile(guild=123)
-        rest_client._request = mock.AsyncMock(return_value={"code": "94949sdfkds"})
 
         with (
             mock.patch.object(
@@ -8465,7 +8354,6 @@
             patched_deserialize_message.assert_called_once_with(patched__request.return_value)
             patched__request.assert_awaited_once_with(expected_route, auth=None)
 
-<<<<<<< HEAD
     async def test_create_interaction_response_when_form(
         self, rest_client: rest.RESTClientImpl, mock_partial_interaction: interactions.PartialInteraction
     ):
@@ -8476,35 +8364,6 @@
         embed_obj = mock.Mock()
         embed_obj2 = mock.Mock()
         poll_obj = mock.Mock()
-=======
-    async def test_create_interaction_voice_message_response(self, rest_client):
-        interaction = StubModel(432)
-        token = "some token"
-        expected_route = routes.POST_INTERACTION_RESPONSE.compile(interaction=interaction, token=token)
-        attachment_obj = object()
-        mock_form = mock.Mock()
-        mock_body = data_binding.JSONObjectBuilder()
-        rest_client._request = mock.AsyncMock(return_value={"message_id": 123})
-        rest_client._build_voice_message_payload = mock.Mock(return_value=(mock_body, mock_form))
-
-        await rest_client.create_interaction_voice_message_response(
-            interaction, token=token, attachment=attachment_obj, waveform="AAA", duration=3, flags=54123
-        )
-
-        rest_client._build_voice_message_payload.assert_called_once_with(
-            attachment=attachment_obj, flags=54123, waveform="AAA", duration=3
-        )
-
-        rest_client._request.assert_awaited_once_with(expected_route, form_builder=mock_form, auth=None)
-
-    async def test_edit_interaction_response_when_form(self, rest_client):
-        attachment_obj = object()
-        attachment_obj2 = object()
-        component_obj = object()
-        component_obj2 = object()
-        embed_obj = object()
-        embed_obj2 = object()
->>>>>>> 5a9913d8
         mock_form = mock.Mock()
         mock_body = data_binding.JSONObjectBuilder()
         mock_body.put("testing", "ensure_in_test")
@@ -8727,41 +8586,15 @@
             patched__request.assert_awaited_once_with(expected_route, json={"testing": "ensure_in_test"}, auth=None)
             patched_deserialize_message.assert_called_once_with({"message_id": 123})
 
-<<<<<<< HEAD
     async def test_delete_interaction_response(
         self, rest_client: rest.RESTClientImpl, mock_application: applications.Application
     ):
         expected_route = routes.DELETE_INTERACTION_RESPONSE.compile(webhook=111, token="go homo now")
-=======
-    async def test_edit_interaction_voice_message_response(self, rest_client):
-        interaction = StubModel(432)
-        token = "some token"
-        expected_route = routes.PATCH_INTERACTION_RESPONSE.compile(webhook=interaction, token=token)
-        attachment_obj = object()
-        mock_form = mock.Mock()
-        mock_body = data_binding.JSONObjectBuilder()
-        rest_client._request = mock.AsyncMock(return_value={"message_id": 123})
-        rest_client._build_voice_message_payload = mock.Mock(return_value=(mock_body, mock_form))
-
-        await rest_client.edit_interaction_voice_message_response(
-            interaction, token=token, attachment=attachment_obj, waveform="AAA", duration=3
-        )
-
-        rest_client._build_voice_message_payload.assert_called_once_with(
-            attachment=attachment_obj, waveform="AAA", duration=3
-        )
-
-        rest_client._request.assert_awaited_once_with(expected_route, form_builder=mock_form, auth=None)
-
-    async def test_delete_interaction_response(self, rest_client):
-        expected_route = routes.DELETE_INTERACTION_RESPONSE.compile(webhook=1235431, token="go homo now")
-        rest_client._request = mock.AsyncMock()
->>>>>>> 5a9913d8
 
         with mock.patch.object(rest_client, "_request", new_callable=mock.AsyncMock) as patched__request:
             await rest_client.delete_interaction_response(mock_application, "go homo now")
 
-            patched__request.assert_awaited_once_with(expected_route, auth=None)
+        patched__request.assert_awaited_once_with(expected_route, auth=None)
 
     async def test_create_autocomplete_response(
         self, rest_client: rest.RESTClientImpl, mock_partial_interaction: interactions.PartialInteraction
@@ -8792,7 +8625,6 @@
             special_endpoints.AutocompleteChoiceBuilder(name="foo", value="bar"),
         ]
 
-<<<<<<< HEAD
         with mock.patch.object(rest_client, "_request", new_callable=mock.AsyncMock) as patched__request:
             await rest_client.create_autocomplete_response(mock_partial_interaction, "snek", choices)
 
@@ -8806,27 +8638,18 @@
         self, rest_client: rest.RESTClientImpl, mock_partial_interaction: interactions.PartialInteraction
     ):
         expected_route = routes.POST_INTERACTION_RESPONSE.compile(interaction=777, token="snek")
-        component = mock.Mock()
-=======
-    async def test_create_modal_response(self, rest_client):
-        expected_route = routes.POST_INTERACTION_RESPONSE.compile(interaction=1235431, token="snek")
-        rest_client._request = mock.AsyncMock()
-        mock_payload = mock.Mock()
-        mock_files = mock.Mock()
-        component = mock.Mock(build=mock.Mock(return_value=(mock_payload, mock_files)))
->>>>>>> 5a9913d8
+        component = mock.Mock(build=mock.Mock(return_value=({}, [])))
 
         with mock.patch.object(rest_client, "_request", new_callable=mock.AsyncMock) as patched__request:
             await rest_client.create_modal_response(
                 mock_partial_interaction, "snek", title="title", custom_id="idd", component=component
             )
 
-<<<<<<< HEAD
             patched__request.assert_awaited_once_with(
                 expected_route,
                 json={
                     "type": 9,
-                    "data": {"title": "title", "custom_id": "idd", "components": [component.build.return_value]},
+                    "data": {"title": "title", "custom_id": "idd", "components": [component.build.return_value[0]]},
                 },
                 auth=None,
             )
@@ -8835,43 +8658,21 @@
         self, rest_client: rest.RESTClientImpl, mock_partial_interaction: interactions.PartialInteraction
     ):
         expected_route = routes.POST_INTERACTION_RESPONSE.compile(interaction=777, token="snek")
-        component = mock.Mock()
-=======
-        rest_client._request.assert_awaited_once_with(
-            expected_route,
-            json={"type": 9, "data": {"title": "title", "custom_id": "idd", "components": [mock_payload]}},
-            auth=None,
-        )
-
-    async def test_create_modal_response_with_plural_args(self, rest_client):
-        expected_route = routes.POST_INTERACTION_RESPONSE.compile(interaction=1235431, token="snek")
-        rest_client._request = mock.AsyncMock()
-        mock_payload = mock.Mock()
-        mock_files = mock.Mock()
-        component = mock.Mock(build=mock.Mock(return_value=(mock_payload, mock_files)))
->>>>>>> 5a9913d8
+        component = mock.Mock(build=mock.Mock(return_value=({}, [])))
 
         with mock.patch.object(rest_client, "_request", new_callable=mock.AsyncMock) as patched__request:
             await rest_client.create_modal_response(
                 mock_partial_interaction, "snek", title="title", custom_id="idd", components=[component]
             )
 
-<<<<<<< HEAD
             patched__request.assert_awaited_once_with(
                 expected_route,
                 json={
                     "type": 9,
-                    "data": {"title": "title", "custom_id": "idd", "components": [component.build.return_value]},
+                    "data": {"title": "title", "custom_id": "idd", "components": [component.build.return_value[0]]},
                 },
                 auth=None,
             )
-=======
-        rest_client._request.assert_awaited_once_with(
-            expected_route,
-            json={"type": 9, "data": {"title": "title", "custom_id": "idd", "components": [mock_payload]}},
-            auth=None,
-        )
->>>>>>> 5a9913d8
 
     async def test_create_modal_response_when_both_component_and_components_passed(
         self, rest_client: rest.RESTClientImpl, mock_partial_interaction: interactions.PartialInteraction
@@ -9438,7 +9239,6 @@
             "discoverable_disabled": False,
         }
 
-<<<<<<< HEAD
         with (
             mock.patch.object(
                 rest_client, "_request", new_callable=mock.AsyncMock, return_value=mock_payload
@@ -9448,21 +9248,15 @@
             ) as patched_deserialize_stage_instance,
         ):
             result = await rest_client.create_stage_instance(
-                channel=mock_guild_stage_channel, topic="ur mom", scheduled_event_id=mock_scheduled_event
-            )
-
-            assert result is patched_deserialize_stage_instance.return_value
-            patched__request.assert_called_once_with(expected_route, json=expected_json)
-            patched_deserialize_stage_instance.assert_called_once_with(mock_payload)
-=======
-        result = await rest_client.create_stage_instance(
-            channel=StubModel(7334), topic="ur mom", scheduled_event_id=StubModel(3361203239), reason="testing"
-        )
-
-        assert result is rest_client._entity_factory.deserialize_stage_instance.return_value
-        rest_client._request.assert_called_once_with(expected_route, json=expected_json, reason="testing")
-        rest_client._entity_factory.deserialize_stage_instance.assert_called_once_with(mock_payload)
->>>>>>> 5a9913d8
+                channel=mock_guild_stage_channel,
+                topic="ur mom",
+                scheduled_event_id=mock_scheduled_event,
+                reason="testing",
+            )
+
+        assert result is patched_deserialize_stage_instance.return_value
+        patched__request.assert_called_once_with(expected_route, json=expected_json, reason="testing")
+        patched_deserialize_stage_instance.assert_called_once_with(mock_payload)
 
     async def test_edit_stage_instance(
         self, rest_client: rest.RESTClientImpl, mock_guild_stage_channel: channels.GuildStageChannel
@@ -9477,8 +9271,6 @@
             "privacy_level": 2,
             "discoverable_disabled": False,
         }
-
-<<<<<<< HEAD
         with (
             mock.patch.object(
                 rest_client, "_request", new_callable=mock.AsyncMock, return_value=mock_payload
@@ -9491,42 +9283,25 @@
                 channel=mock_guild_stage_channel,
                 topic="ur mom",
                 privacy_level=stage_instances.StageInstancePrivacyLevel.GUILD_ONLY,
-            )
-
-            assert result is patched_deserialize_stage_instance.return_value
-            patched__request.assert_called_once_with(expected_route, json=expected_json)
-            patched_deserialize_stage_instance.assert_called_once_with(mock_payload)
-=======
-        result = await rest_client.edit_stage_instance(
-            channel=StubModel(7334),
-            topic="ur mom",
-            privacy_level=stage_instances.StageInstancePrivacyLevel.GUILD_ONLY,
-            reason="testing",
-        )
-
-        assert result is rest_client._entity_factory.deserialize_stage_instance.return_value
-        rest_client._request.assert_called_once_with(expected_route, json=expected_json, reason="testing")
-        rest_client._entity_factory.deserialize_stage_instance.assert_called_once_with(mock_payload)
->>>>>>> 5a9913d8
+                reason="testing",
+            )
+
+        assert result is patched_deserialize_stage_instance.return_value
+        patched__request.assert_called_once_with(expected_route, json=expected_json, reason="testing")
+        patched_deserialize_stage_instance.assert_called_once_with(mock_payload)
 
     async def test_delete_stage_instance(
         self, rest_client: rest.RESTClientImpl, mock_guild_stage_channel: channels.GuildStageChannel
     ):
         expected_route = routes.DELETE_STAGE_INSTANCE.compile(channel=45613)
 
-<<<<<<< HEAD
         with (
             mock.patch.object(rest_client, "_request", new_callable=mock.AsyncMock) as patched__request,
             mock.patch.object(rest_client.entity_factory, "deserialize_stage_instance"),
         ):
-            await rest_client.delete_stage_instance(channel=mock_guild_stage_channel)
-
-        patched__request.assert_called_once_with(expected_route)
-=======
-        await rest_client.delete_stage_instance(channel=StubModel(7334), reason="testing")
-
-        rest_client._request.assert_called_once_with(expected_route, reason="testing")
->>>>>>> 5a9913d8
+            await rest_client.delete_stage_instance(channel=mock_guild_stage_channel, reason="testing")
+
+        patched__request.assert_called_once_with(expected_route, reason="testing")
 
     async def test_fetch_poll_voters(
         self,
@@ -9538,11 +9313,14 @@
             channel=mock_guild_text_channel, message=mock_message, answer=snowflakes.Snowflake(4)
         )
 
-        rest_client._request = mock.AsyncMock(return_value=[{"id": "1234"}])
-
-        with mock.patch.object(
-            rest_client._entity_factory, "deserialize_user", return_value=mock.Mock()
-        ) as patched_deserialize_user:
+        with (
+            mock.patch.object(
+                rest_client, "_request", new_callable=mock.AsyncMock, return_value=[{"id": "1234"}]
+            ) as patched__request,
+            mock.patch.object(
+                rest_client._entity_factory, "deserialize_user", return_value=mock.Mock()
+            ) as patched_deserialize_user,
+        ):
             await rest_client.fetch_poll_voters(
                 mock_guild_text_channel,
                 mock_message,
@@ -9551,9 +9329,9 @@
                 limit=6,
             )
 
-            patched_deserialize_user.assert_called_once_with({"id": "1234"})
-
-        rest_client._request.assert_awaited_once_with(expected_route, query={"after": "574893", "limit": "6"})
+        patched_deserialize_user.assert_called_once_with({"id": "1234"})
+
+        patched__request.assert_awaited_once_with(expected_route, query={"after": "574893", "limit": "6"})
 
     async def test_end_poll(
         self,
@@ -9567,63 +9345,99 @@
 
         message_obj = mock.Mock()
 
-        rest_client._request = mock.AsyncMock(return_value={"id": "398475938475"})
-
-        rest_client._entity_factory.deserialize_message = mock.Mock(return_value=message_obj)
-
-        response = await rest_client.end_poll(mock_guild_text_channel, mock_message)
-
-        rest_client._request.assert_awaited_once_with(expected_route)
+        with (
+            mock.patch.object(
+                rest_client, "_request", new_callable=mock.AsyncMock, return_value={"id": "398475938475"}
+            ) as patched__request,
+            mock.patch.object(
+                rest_client._entity_factory, "deserialize_message", return_value=message_obj
+            ) as patched_deserialize_message,
+        ):
+            response = await rest_client.end_poll(mock_guild_text_channel, mock_message)
 
         assert response is message_obj
 
-    async def test_fetch_auto_mod_rules(self, rest_client: rest.RESTClientImpl):
+        patched__request.assert_awaited_once_with(expected_route)
+        patched_deserialize_message.assert_called_once_with(patched__request.return_value)
+
+    async def test_fetch_auto_mod_rules(
+        self, rest_client: rest.RESTClientImpl, hikari_partial_guild: guilds.PartialGuild
+    ):
         mock_payload_1 = {"id": "432123"}
         mock_payload_2 = {"id": "949494994"}
         mock_result_1 = mock.Mock()
         mock_result_2 = mock.Mock()
-        rest_client._entity_factory.deserialize_auto_mod_rule.side_effect = [mock_result_1, mock_result_2]
-        expected_route = routes.GET_GUILD_AUTO_MODERATION_RULES.compile(guild=123321)
-        rest_client._request = mock.AsyncMock(return_value=[mock_payload_1, mock_payload_2])
-
-        result = await rest_client.fetch_auto_mod_rules(StubModel(123321))
+        expected_route = routes.GET_GUILD_AUTO_MODERATION_RULES.compile(guild=123)
+
+        with (
+            mock.patch.object(
+                rest_client, "_request", new_callable=mock.AsyncMock, return_value=[mock_payload_1, mock_payload_2]
+            ) as patched__request,
+            mock.patch.object(
+                rest_client._entity_factory, "deserialize_auto_mod_rule", side_effect=[mock_result_1, mock_result_2]
+            ) as patched_deserialize_auto_mod_rule,
+        ):
+            result = await rest_client.fetch_auto_mod_rules(hikari_partial_guild)
 
         assert result == [mock_result_1, mock_result_2]
-        rest_client._request.assert_awaited_once_with(expected_route)
-        rest_client._entity_factory.deserialize_auto_mod_rule.assert_has_calls(
-            [mock.call(mock_payload_1), mock.call(mock_payload_2)]
-        )
-
-    async def test_fetch_auto_mod_rule(self, rest_client: rest.RESTClientImpl):
-        expected_route = routes.GET_GUILD_AUTO_MODERATION_RULE.compile(guild=123321, rule=5443123)
-        rest_client._request = mock.AsyncMock(return_value={"id": "442123"})
-
-        result = await rest_client.fetch_auto_mod_rule(StubModel(123321), StubModel(5443123))
-
-        assert result is rest_client._entity_factory.deserialize_auto_mod_rule.return_value
-        rest_client._request.assert_awaited_once_with(expected_route)
-        rest_client._entity_factory.deserialize_auto_mod_rule.assert_called_once_with(rest_client._request.return_value)
-
-    async def test_create_auto_mod_rule(self, rest_client: rest.RESTClientImpl):
+        patched__request.assert_awaited_once_with(expected_route)
+        patched_deserialize_auto_mod_rule.assert_has_calls([mock.call(mock_payload_1), mock.call(mock_payload_2)])
+
+    async def test_fetch_auto_mod_rule(
+        self,
+        rest_client: rest.RESTClientImpl,
+        hikari_partial_guild: guilds.PartialGuild,
+        mock_auto_mod_rule: auto_mod.AutoModRule,
+    ):
+        expected_route = routes.GET_GUILD_AUTO_MODERATION_RULE.compile(guild=123, rule=999)
+
+        with (
+            mock.patch.object(
+                rest_client, "_request", new=mock.AsyncMock(return_value={"id": "442123"})
+            ) as patched__request,
+            mock.patch.object(
+                rest_client._entity_factory, "deserialize_auto_mod_rule"
+            ) as patched_deserialize_auto_mod_rule,
+        ):
+            result = await rest_client.fetch_auto_mod_rule(hikari_partial_guild, mock_auto_mod_rule)
+
+        assert result is patched_deserialize_auto_mod_rule.return_value
+        patched__request.assert_awaited_once_with(expected_route)
+        patched_deserialize_auto_mod_rule.assert_called_once_with(patched__request.return_value)
+
+    async def test_create_auto_mod_rule(
+        self, rest_client: rest.RESTClientImpl, hikari_partial_guild: guilds.PartialGuild
+    ):
         mock_action = mock.Mock(special_endpoints.AutoModBlockMessageActionBuilder)
-        expected_route = routes.POST_GUILD_AUTO_MODERATION_RULE.compile(guild=123321)
-        rest_client._request = mock.AsyncMock(return_value={"id": "494949494"})
-
-        result = await rest_client.create_auto_mod_rule(
-            StubModel(123321),
-            name="meow",
-            event_type=auto_mod.AutoModEventType.MESSAGE_SEND,
-            trigger=special_endpoints.AutoModKeywordTriggerBuilder(keyword_filter=["hello", "world"]),
-            actions=[mock_action],
-            enabled=False,
-            exempt_roles=[StubModel(4212), StubModel(43123)],
-            exempt_channels=[StubModel(566), StubModel(333), StubModel(222)],
-            reason="a reason meow",
-        )
-
-        assert result is rest_client._entity_factory.deserialize_auto_mod_rule.return_value
-        rest_client._entity_factory.deserialize_auto_mod_rule.assert_called_once_with(rest_client._request.return_value)
-        rest_client._request.assert_awaited_once_with(
+        expected_route = routes.POST_GUILD_AUTO_MODERATION_RULE.compile(guild=123)
+
+        with (
+            mock.patch.object(
+                rest_client, "_request", new=mock.AsyncMock(return_value={"id": "494949494"})
+            ) as patched__request,
+            mock.patch.object(
+                rest_client._entity_factory, "deserialize_auto_mod_rule"
+            ) as patched_deserialize_auto_mod_rule,
+        ):
+            result = await rest_client.create_auto_mod_rule(
+                hikari_partial_guild,
+                name="meow",
+                event_type=auto_mod.AutoModEventType.MESSAGE_SEND,
+                trigger=special_endpoints.AutoModKeywordTriggerBuilder(keyword_filter=["hello", "world"]),
+                actions=[mock_action],
+                enabled=False,
+                exempt_roles=[make_partial_role(4212), make_partial_role(43123)],
+                exempt_channels=[
+                    make_guild_text_channel(566),
+                    make_guild_text_channel(333),
+                    make_guild_text_channel(222),
+                ],
+                reason="a reason meow",
+            )
+
+        assert result is patched_deserialize_auto_mod_rule.return_value
+        patched_deserialize_auto_mod_rule.assert_called_once_with(patched__request.return_value)
+        patched__request.assert_awaited_once_with(
             expected_route,
             json={
                 "name": "meow",
@@ -9639,22 +9453,31 @@
         )
         mock_action.build.assert_called_once_with()
 
-    async def test_create_auto_mod_rule_partial(self, rest_client: rest.RESTClientImpl):
+    async def test_create_auto_mod_rule_partial(
+        self, rest_client: rest.RESTClientImpl, hikari_partial_guild: guilds.PartialGuild
+    ):
         mock_action = mock.Mock(special_endpoints.AutoModBlockMessageActionBuilder)
-        expected_route = routes.POST_GUILD_AUTO_MODERATION_RULE.compile(guild=123321)
-        rest_client._request = mock.AsyncMock(return_value={"id": "494949494"})
-
-        result = await rest_client.create_auto_mod_rule(
-            StubModel(123321),
-            name="meow",
-            event_type=auto_mod.AutoModEventType.MESSAGE_SEND,
-            trigger=special_endpoints.AutoModKeywordTriggerBuilder(keyword_filter=["hello", "world"]),
-            actions=[mock_action],
-        )
-
-        assert result is rest_client._entity_factory.deserialize_auto_mod_rule.return_value
-        rest_client._entity_factory.deserialize_auto_mod_rule.assert_called_once_with(rest_client._request.return_value)
-        rest_client._request.assert_awaited_once_with(
+        expected_route = routes.POST_GUILD_AUTO_MODERATION_RULE.compile(guild=123)
+
+        with (
+            mock.patch.object(
+                rest_client, "_request", new=mock.AsyncMock(return_value={"id": "494949494"})
+            ) as patched__request,
+            mock.patch.object(
+                rest_client._entity_factory, "deserialize_auto_mod_rule"
+            ) as patched_deserialize_auto_mod_rule,
+        ):
+            result = await rest_client.create_auto_mod_rule(
+                hikari_partial_guild,
+                name="meow",
+                event_type=auto_mod.AutoModEventType.MESSAGE_SEND,
+                trigger=special_endpoints.AutoModKeywordTriggerBuilder(keyword_filter=["hello", "world"]),
+                actions=[mock_action],
+            )
+
+        assert result is patched_deserialize_auto_mod_rule.return_value
+        patched_deserialize_auto_mod_rule.assert_called_once_with(patched__request.return_value)
+        patched__request.assert_awaited_once_with(
             expected_route,
             json={
                 "name": "meow",
@@ -9667,27 +9490,43 @@
         )
         mock_action.build.assert_called_once_with()
 
-    async def test_edit_auto_mod_rule(self, rest_client: rest.RESTClientImpl):
+    async def test_edit_auto_mod_rule(
+        self,
+        rest_client: rest.RESTClientImpl,
+        hikari_partial_guild: guilds.PartialGuild,
+        mock_auto_mod_rule: auto_mod.AutoModRule,
+    ):
         mock_action = mock.Mock(special_endpoints.AutoModBlockMessageActionBuilder)
-        expected_route = routes.PATCH_GUILD_AUTO_MODERATION_RULE.compile(guild=123321, rule=5412123)
-        rest_client._request = mock.AsyncMock(return_value={"id": "494949494"})
-
-        result = await rest_client.edit_auto_mod_rule(
-            StubModel(123321),
-            StubModel(5412123),
-            name="meow",
-            event_type=auto_mod.AutoModEventType.MESSAGE_SEND,
-            trigger=special_endpoints.AutoModKeywordTriggerBuilder(keyword_filter=["hello", "world"]),
-            actions=[mock_action],
-            enabled=False,
-            exempt_roles=[StubModel(4545), StubModel(5656)],
-            exempt_channels=[StubModel(555), StubModel(666), StubModel(777)],
-            reason="nyaa nyaa",
-        )
-
-        assert result is rest_client._entity_factory.deserialize_auto_mod_rule.return_value
-        rest_client._entity_factory.deserialize_auto_mod_rule.assert_called_once_with(rest_client._request.return_value)
-        rest_client._request.assert_awaited_once_with(
+        expected_route = routes.PATCH_GUILD_AUTO_MODERATION_RULE.compile(guild=123, rule=999)
+
+        with (
+            mock.patch.object(
+                rest_client, "_request", new=mock.AsyncMock(return_value={"id": "494949494"})
+            ) as patched__request,
+            mock.patch.object(
+                rest_client._entity_factory, "deserialize_auto_mod_rule"
+            ) as patched_deserialize_auto_mod_rule,
+        ):
+            result = await rest_client.edit_auto_mod_rule(
+                hikari_partial_guild,
+                mock_auto_mod_rule,
+                name="meow",
+                event_type=auto_mod.AutoModEventType.MESSAGE_SEND,
+                trigger=special_endpoints.AutoModKeywordTriggerBuilder(keyword_filter=["hello", "world"]),
+                actions=[mock_action],
+                enabled=False,
+                exempt_roles=[make_partial_role(4545), make_partial_role(5656)],
+                exempt_channels=[
+                    make_guild_text_channel(555),
+                    make_guild_text_channel(666),
+                    make_guild_text_channel(777),
+                ],
+                reason="nyaa nyaa",
+            )
+
+        assert result is patched_deserialize_auto_mod_rule.return_value
+        patched_deserialize_auto_mod_rule.assert_called_once_with(patched__request.return_value)
+        patched__request.assert_awaited_once_with(
             expected_route,
             json={
                 "name": "meow",
@@ -9702,22 +9541,38 @@
         )
         mock_action.build.assert_called_once_with()
 
-    async def test_edit_auto_mod_rule_partial(self, rest_client: rest.RESTClientImpl):
-        expected_route = routes.PATCH_GUILD_AUTO_MODERATION_RULE.compile(guild=123321, rule=44332222)
-        rest_client._request = mock.AsyncMock(return_value={"id": "494949494"})
-
-        result = await rest_client.edit_auto_mod_rule(StubModel(123321), StubModel(44332222))
-
-        assert result is rest_client._entity_factory.deserialize_auto_mod_rule.return_value
-        rest_client._entity_factory.deserialize_auto_mod_rule.assert_called_once_with(rest_client._request.return_value)
-        rest_client._request.assert_awaited_once_with(expected_route, json={}, reason=undefined.UNDEFINED)
-        rest_client._entity_factory.serialize_auto_mod_action.assert_not_called()
-
-    async def test_delete_auto_mod_rule(self, rest_client: rest.RESTClientImpl):
-        expected_route = routes.DELETE_GUILD_AUTO_MODERATION_RULE.compile(guild=54123, rule=651234)
-        rest_client._request = mock.AsyncMock()
-
-        result = await rest_client.delete_auto_mod_rule(StubModel(54123), StubModel(651234), reason="ok hi")
+    async def test_edit_auto_mod_rule_partial(
+        self,
+        rest_client: rest.RESTClientImpl,
+        hikari_partial_guild: guilds.PartialGuild,
+        mock_auto_mod_rule: auto_mod.AutoModRule,
+    ):
+        expected_route = routes.PATCH_GUILD_AUTO_MODERATION_RULE.compile(guild=123, rule=999)
+
+        with (
+            mock.patch.object(
+                rest_client, "_request", new=mock.AsyncMock(return_value={"id": "494949494"})
+            ) as patched__request,
+            mock.patch.object(
+                rest_client._entity_factory, "deserialize_auto_mod_rule"
+            ) as patched_deserialize_auto_mod_rule,
+        ):
+            result = await rest_client.edit_auto_mod_rule(hikari_partial_guild, mock_auto_mod_rule)
+
+        assert result is patched_deserialize_auto_mod_rule.return_value
+        patched_deserialize_auto_mod_rule.assert_called_once_with(patched__request.return_value)
+        patched__request.assert_awaited_once_with(expected_route, json={}, reason=undefined.UNDEFINED)
+
+    async def test_delete_auto_mod_rule(
+        self,
+        rest_client: rest.RESTClientImpl,
+        hikari_partial_guild: guilds.PartialGuild,
+        mock_auto_mod_rule: auto_mod.AutoModRule,
+    ):
+        expected_route = routes.DELETE_GUILD_AUTO_MODERATION_RULE.compile(guild=123, rule=999)
+
+        with mock.patch.object(rest_client, "_request", new=mock.AsyncMock()) as patched__request:
+            result = await rest_client.delete_auto_mod_rule(hikari_partial_guild, mock_auto_mod_rule, reason="ok hi")
 
         assert result is None
-        rest_client._request.assert_awaited_once_with(expected_route, reason="ok hi")+        patched__request.assert_awaited_once_with(expected_route, reason="ok hi")