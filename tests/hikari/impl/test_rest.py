--- conflicted
+++ resolved
@@ -1662,7 +1662,7 @@
         ):
             rest_client._build_message_payload(**{singular_arg: object(), plural_arg: object()})
 
-<<<<<<< HEAD
+
     def test_build_voice_message_payload(self, rest_client):
         body, form_builder = rest_client._build_voice_message_payload(
             attachment=mock.Mock(message_models.Attachment, id=123, filename="attachment123.png"),
@@ -1691,7 +1691,7 @@
             "allowed_mentions": {"parse": [], "replied_user": True},
             "attachments": [{"duration_secs": 3, "waveform": "AAAA", "id": 0, "filename": "attachment123.png"}],
         }
-=======
+
     @pytest.mark.parametrize(
         "type",
         (
@@ -1787,7 +1787,7 @@
         assert (
             payload.get("flags") is message_models.MessageFlag.IS_COMPONENTS_V2 | message_models.MessageFlag.EPHEMERAL
         )
->>>>>>> 4fe9512f
+
 
     def test_interaction_deferred_builder(self, rest_client):
         result = rest_client.interaction_deferred_builder(5)
