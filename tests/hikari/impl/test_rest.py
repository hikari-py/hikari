--- conflicted
+++ resolved
@@ -2550,16 +2550,7 @@
         )
         mock_form.add_field.assert_called_once_with(
             "payload_json",
-<<<<<<< HEAD
-            b'{"testing":"ensure_in_test","message_reference":{"message_id":"987654321"}}',
-=======
-            (
-                "{"
-                '"testing": "ensure_in_test", '
-                '"message_reference": {"message_id": "987654321", "fail_if_not_exists": false}'
-                "}"
-            ),
->>>>>>> 6c2b0ef1
+            b'{"testing":"ensure_in_test","message_reference":{"message_id":"987654321","fail_if_not_exists":false}}',
             content_type="application/json",
         )
         rest_client._request.assert_awaited_once_with(expected_route, form_builder=mock_form)
