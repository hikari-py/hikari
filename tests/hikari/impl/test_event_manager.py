--- conflicted
+++ resolved
@@ -1694,29 +1694,12 @@
         )
 
     @pytest.mark.asyncio
-<<<<<<< HEAD
-    async def test_on_message_poll_vote_create(
-=======
     async def test_on_stage_instance_create(
->>>>>>> 981f04fe
         self,
         event_manager_impl: event_manager.EventManagerImpl,
         shard: mock.Mock,
         event_factory: event_factory_.EventFactory,
     ):
-<<<<<<< HEAD
-        mock_payload = mock.Mock()
-
-        await event_manager_impl.on_message_poll_vote_add(shard, mock_payload)
-
-        event_factory.deserialize_poll_vote_create_event.assert_called_once_with(shard, mock_payload)
-        event_manager_impl.dispatch.assert_awaited_once_with(
-            event_factory.deserialize_poll_vote_create_event.return_value
-        )
-
-    @pytest.mark.asyncio
-    async def test_on_message_poll_vote_delete(
-=======
         payload = {
             "id": "840647391636226060",
             "guild_id": "197038439483310086",
@@ -1735,21 +1718,11 @@
 
     @pytest.mark.asyncio
     async def test_on_stage_instance_update(
->>>>>>> 981f04fe
         self,
         event_manager_impl: event_manager.EventManagerImpl,
         shard: mock.Mock,
         event_factory: event_factory_.EventFactory,
     ):
-<<<<<<< HEAD
-        mock_payload = mock.Mock()
-
-        await event_manager_impl.on_message_poll_vote_remove(shard, mock_payload)
-
-        event_factory.deserialize_poll_vote_delete_event.assert_called_once_with(shard, mock_payload)
-        event_manager_impl.dispatch.assert_awaited_once_with(
-            event_factory.deserialize_poll_vote_delete_event.return_value
-=======
         payload = {
             "id": "840647391636226060",
             "guild_id": "197038439483310086",
@@ -1787,5 +1760,36 @@
         event_factory.deserialize_stage_instance_delete_event.assert_called_once_with(shard, payload)
         event_manager_impl.dispatch.assert_awaited_once_with(
             event_factory.deserialize_stage_instance_delete_event.return_value
->>>>>>> 981f04fe
+        )
+
+    @pytest.mark.asyncio
+    async def test_on_message_poll_vote_create(
+        self,
+        event_manager_impl: event_manager.EventManagerImpl,
+        shard: mock.Mock,
+        event_factory: event_factory_.EventFactory,
+    ):
+        mock_payload = mock.Mock()
+
+        await event_manager_impl.on_message_poll_vote_add(shard, mock_payload)
+
+        event_factory.deserialize_poll_vote_create_event.assert_called_once_with(shard, mock_payload)
+        event_manager_impl.dispatch.assert_awaited_once_with(
+            event_factory.deserialize_poll_vote_create_event.return_value
+        )
+
+    @pytest.mark.asyncio
+    async def test_on_message_poll_vote_delete(
+        self,
+        event_manager_impl: event_manager.EventManagerImpl,
+        shard: mock.Mock,
+        event_factory: event_factory_.EventFactory,
+    ):
+        mock_payload = mock.Mock()
+
+        await event_manager_impl.on_message_poll_vote_remove(shard, mock_payload)
+
+        event_factory.deserialize_poll_vote_delete_event.assert_called_once_with(shard, mock_payload)
+        event_manager_impl.dispatch.assert_awaited_once_with(
+            event_factory.deserialize_poll_vote_delete_event.return_value
         )