# Copyright (c) 2020 Nekokatt
# Copyright (c) 2021-present davfsa
#
# Permission is hereby granted, free of charge, to any person obtaining a copy
# of this software and associated documentation files (the "Software"), to deal
# in the Software without restriction, including without limitation the rights
# to use, copy, modify, merge, publish, distribute, sublicense, and/or sell
# copies of the Software, and to permit persons to whom the Software is
# furnished to do so, subject to the following conditions:
#
# The above copyright notice and this permission notice shall be included in all
# copies or substantial portions of the Software.
#
# THE SOFTWARE IS PROVIDED "AS IS", WITHOUT WARRANTY OF ANY KIND, EXPRESS OR
# IMPLIED, INCLUDING BUT NOT LIMITED TO THE WARRANTIES OF MERCHANTABILITY,
# FITNESS FOR A PARTICULAR PURPOSE AND NONINFRINGEMENT. IN NO EVENT SHALL THE
# AUTHORS OR COPYRIGHT HOLDERS BE LIABLE FOR ANY CLAIM, DAMAGES OR OTHER
# LIABILITY, WHETHER IN AN ACTION OF CONTRACT, TORT OR OTHERWISE, ARISING FROM,
# OUT OF OR IN CONNECTION WITH THE SOFTWARE OR THE USE OR OTHER DEALINGS IN THE
# SOFTWARE.
from __future__ import annotations

import asyncio
import base64
import contextlib
import random

import mock
import pytest

from hikari import channels
from hikari import errors
from hikari import intents
from hikari import presences
from hikari.api import event_factory as event_factory_
from hikari.events import guild_events
from hikari.impl import config
from hikari.impl import event_manager
from hikari.internal import time
from tests.hikari import hikari_test_helpers


def test_fixed_size_nonce():
    stack = contextlib.ExitStack()
    monotonic = stack.enter_context(mock.patch.object(time, "monotonic_ns"))
    monotonic.return_value.to_bytes = mock.Mock(return_value="foo")

    randbits = stack.enter_context(mock.patch.object(random, "getrandbits"))
    randbits.return_value.to_bytes = mock.Mock(return_value="bar")

    encode = stack.enter_context(mock.patch.object(base64, "b64encode"))
    encode.return_value.decode = mock.Mock(return_value="nonce")

    with stack:
        assert event_manager._fixed_size_nonce() == "nonce"

    monotonic.assert_called_once_with()
    monotonic.return_value.to_bytes.assert_called_once_with(8, "big")

    randbits.assert_called_once_with(92)
    randbits.return_value.to_bytes.assert_called_once_with(12, "big")

    encode.assert_called_once_with("foobar")
    encode.return_value.decode.assert_called_once_with("ascii")


@pytest.fixture
def shard():
    return mock.Mock(id=987)


@pytest.mark.asyncio
async def test__request_guild_members(shard):
    shard.request_guild_members = mock.AsyncMock()

    await event_manager._request_guild_members(shard, 123, include_presences=True, nonce="okokok")

    shard.request_guild_members.assert_awaited_once_with(123, include_presences=True, nonce="okokok")


@pytest.mark.asyncio
async def test__request_guild_members_handles_state_conflict_error(shard):
    shard.request_guild_members = mock.AsyncMock(side_effect=errors.ComponentStateConflictError(reason="OK"))

    await event_manager._request_guild_members(shard, 123, include_presences=True, nonce="okokok")

    shard.request_guild_members.assert_awaited_once_with(123, include_presences=True, nonce="okokok")


class TestEventManagerImpl:
    @pytest.fixture
    def entity_factory(self):
        return mock.Mock()

    @pytest.fixture
    def event_factory(self):
        return mock.Mock()

    @pytest.fixture
    def event_manager_impl(self, entity_factory, event_factory):
        obj = hikari_test_helpers.mock_class_namespace(event_manager.EventManagerImpl, slots_=False)(
            entity_factory, event_factory, intents.Intents.ALL, cache=mock.Mock(settings=config.CacheSettings())
        )

        obj.dispatch = mock.AsyncMock()
        return obj

    @pytest.fixture
    def stateless_event_manager_impl(self, event_factory, entity_factory):
        obj = hikari_test_helpers.mock_class_namespace(event_manager.EventManagerImpl, slots_=False)(
            entity_factory, event_factory, intents.Intents.ALL, cache=None
        )

        obj.dispatch = mock.AsyncMock()
        return obj

    @pytest.mark.asyncio
    async def test_on_ready_stateful(self, event_manager_impl, shard, event_factory):
        payload = {}
        event = mock.Mock(my_user=mock.Mock())

        event_factory.deserialize_ready_event.return_value = event

        await event_manager_impl.on_ready(shard, payload)

        event_manager_impl._cache.update_me.assert_called_once_with(event.my_user)
        event_factory.deserialize_ready_event.assert_called_once_with(shard, payload)
        event_manager_impl.dispatch.assert_awaited_once_with(event)

    @pytest.mark.asyncio
    async def test_on_ready_stateless(self, stateless_event_manager_impl, shard, event_factory):
        payload = {}

        await stateless_event_manager_impl.on_ready(shard, payload)

        event_factory.deserialize_ready_event.assert_called_once_with(shard, payload)
        stateless_event_manager_impl.dispatch.assert_awaited_once_with(
            event_factory.deserialize_ready_event.return_value
        )

    @pytest.mark.asyncio
    async def test_on_resumed(self, event_manager_impl, shard, event_factory):
        payload = {}

        await event_manager_impl.on_resumed(shard, payload)

        event_factory.deserialize_resumed_event.assert_called_once_with(shard)
        event_manager_impl.dispatch.assert_awaited_once_with(event_factory.deserialize_resumed_event.return_value)

    @pytest.mark.asyncio
    async def test_on_application_command_permissions_update(self, event_manager_impl, shard, event_factory):
        payload = {}

        await event_manager_impl.on_application_command_permissions_update(shard, payload)

        event_factory.deserialize_application_command_permission_update_event.assert_called_once_with(shard, payload)
        event_manager_impl.dispatch.assert_awaited_once_with(
            event_factory.deserialize_application_command_permission_update_event.return_value
        )

    @pytest.mark.asyncio
    async def test_on_channel_create_stateful(self, event_manager_impl, shard, event_factory):
        payload = {}
        event = mock.Mock(channel=mock.Mock(channels.GuildChannel))

        event_factory.deserialize_guild_channel_create_event.return_value = event

        await event_manager_impl.on_channel_create(shard, payload)

        event_manager_impl._cache.set_guild_channel.assert_called_once_with(event.channel)
        event_factory.deserialize_guild_channel_create_event.assert_called_once_with(shard, payload)
        event_manager_impl.dispatch.assert_awaited_once_with(event)

    @pytest.mark.asyncio
    async def test_on_channel_create_stateless(self, stateless_event_manager_impl, shard, event_factory):
        payload = {}

        await stateless_event_manager_impl.on_channel_create(shard, payload)

        event_factory.deserialize_guild_channel_create_event.assert_called_once_with(shard, payload)
        stateless_event_manager_impl.dispatch.assert_awaited_once_with(
            event_factory.deserialize_guild_channel_create_event.return_value
        )

    @pytest.mark.asyncio
    async def test_on_channel_update_stateful(self, event_manager_impl, shard, event_factory):
        payload = {"id": 123}
        old_channel = object()
        event = mock.Mock(channel=mock.Mock(channels.GuildChannel))

        event_factory.deserialize_guild_channel_update_event.return_value = event
        event_manager_impl._cache.get_guild_channel.return_value = old_channel

        await event_manager_impl.on_channel_update(shard, payload)

        event_manager_impl._cache.get_guild_channel.assert_called_once_with(123)
        event_manager_impl._cache.update_guild_channel.assert_called_once_with(event.channel)
        event_factory.deserialize_guild_channel_update_event.assert_called_once_with(
            shard, payload, old_channel=old_channel
        )
        event_manager_impl.dispatch.assert_awaited_once_with(event)

    @pytest.mark.asyncio
    async def test_on_channel_update_stateless(self, stateless_event_manager_impl, shard, event_factory):
        payload = {"id": 123}

        await stateless_event_manager_impl.on_channel_update(shard, payload)

        event_factory.deserialize_guild_channel_update_event.assert_called_once_with(shard, payload, old_channel=None)
        stateless_event_manager_impl.dispatch.assert_awaited_once_with(
            event_factory.deserialize_guild_channel_update_event.return_value
        )

    @pytest.mark.asyncio
    async def test_on_channel_delete_stateful(self, event_manager_impl, shard, event_factory):
        payload = {}
        event = mock.Mock(channel=mock.Mock(id=123))

        event_factory.deserialize_guild_channel_delete_event.return_value = event

        await event_manager_impl.on_channel_delete(shard, payload)

        event_manager_impl._cache.delete_guild_channel.assert_called_once_with(123)
        event_factory.deserialize_guild_channel_delete_event.assert_called_once_with(shard, payload)
        event_manager_impl.dispatch.assert_awaited_once_with(event)

    @pytest.mark.asyncio
    async def test_on_channel_delete_stateless(self, stateless_event_manager_impl, shard, event_factory):
        payload = {}

        await stateless_event_manager_impl.on_channel_delete(shard, payload)

        event_factory.deserialize_guild_channel_delete_event.assert_called_once_with(shard, payload)
        stateless_event_manager_impl.dispatch.assert_awaited_once_with(
            event_factory.deserialize_guild_channel_delete_event.return_value
        )

    @pytest.mark.asyncio
    async def test_on_channel_pins_update(self, stateless_event_manager_impl, shard, event_factory):
        payload = {}

        await stateless_event_manager_impl.on_channel_pins_update(shard, payload)

        event_factory.deserialize_channel_pins_update_event.assert_called_once_with(shard, payload)
        stateless_event_manager_impl.dispatch.assert_awaited_once_with(
            event_factory.deserialize_channel_pins_update_event.return_value
        )

    @pytest.mark.asyncio
    async def test_on_thread_create_when_create_stateful(
        self, event_manager_impl: event_manager.EventManagerImpl, shard: mock.Mock, event_factory: mock.Mock
    ):
        mock_payload = {"id": "123321", "newly_created": True}
        await event_manager_impl.on_thread_create(shard, mock_payload)

        event = event_factory.deserialize_guild_thread_create_event.return_value
        event_manager_impl._cache.set_thread.assert_called_once_with(event.thread)
        event_manager_impl.dispatch.assert_awaited_once_with(event)
        event_factory.deserialize_guild_thread_create_event.assert_called_once_with(shard, mock_payload)

    @pytest.mark.asyncio
    async def test_on_thread_create_stateless(
        self, stateless_event_manager_impl: event_manager.EventManagerImpl, shard: mock.Mock, event_factory: mock.Mock
    ):
        mock_payload = {"id": "123321", "newly_created": True}
        await stateless_event_manager_impl.on_thread_create(shard, mock_payload)

        stateless_event_manager_impl.dispatch.assert_awaited_once_with(
            event_factory.deserialize_guild_thread_create_event.return_value
        )
        event_factory.deserialize_guild_thread_create_event.assert_called_once_with(shard, mock_payload)

    @pytest.mark.asyncio
    async def test_on_thread_create_for_access_stateful(
        self, event_manager_impl: event_manager.EventManagerImpl, shard: mock.Mock, event_factory: mock.Mock
    ):
        mock_payload = {"id": "123321"}
        await event_manager_impl.on_thread_create(shard, mock_payload)

        event = event_factory.deserialize_guild_thread_access_event.return_value
        event_manager_impl._cache.set_thread.assert_called_once_with(event.thread)
        event_manager_impl.dispatch.assert_awaited_once_with(event)
        event_factory.deserialize_guild_thread_access_event.assert_called_once_with(shard, mock_payload)

    @pytest.mark.asyncio
    async def test_on_thread_create_for_access_stateless(
        self, stateless_event_manager_impl: event_manager.EventManagerImpl, shard: mock.Mock, event_factory: mock.Mock
    ):
        mock_payload = {"id": "123321"}
        await stateless_event_manager_impl.on_thread_create(shard, mock_payload)

        stateless_event_manager_impl.dispatch.assert_awaited_once_with(
            event_factory.deserialize_guild_thread_access_event.return_value
        )
        event_factory.deserialize_guild_thread_access_event.assert_called_once_with(shard, mock_payload)

    @pytest.mark.asyncio
    async def test_on_thread_update_stateful(
        self, event_manager_impl: event_manager.EventManagerImpl, shard: mock.Mock, event_factory: mock.Mock
    ):
        mock_payload = mock.Mock()
        await event_manager_impl.on_thread_update(shard, mock_payload)

        event = event_factory.deserialize_guild_thread_update_event.return_value
        event_manager_impl._cache.update_thread.assert_called_once_with(event.thread)
        event_manager_impl.dispatch.assert_awaited_once_with(event)
        event_factory.deserialize_guild_thread_update_event.assert_called_once_with(shard, mock_payload)

    @pytest.mark.asyncio
    async def test_on_thread_update_stateless(
        self, stateless_event_manager_impl: event_manager.EventManagerImpl, shard: mock.Mock, event_factory: mock.Mock
    ):
        mock_payload = mock.Mock()
        await stateless_event_manager_impl.on_thread_update(shard, mock_payload)

        stateless_event_manager_impl.dispatch.assert_awaited_once_with(
            event_factory.deserialize_guild_thread_update_event.return_value
        )
        event_factory.deserialize_guild_thread_update_event.assert_called_once_with(shard, mock_payload)

    @pytest.mark.asyncio
    async def test_on_thread_delete_stateful(
        self, event_manager_impl: event_manager.EventManagerImpl, shard: mock.Mock, event_factory: mock.Mock
    ):
        mock_payload = mock.Mock()
        await event_manager_impl.on_thread_delete(shard, mock_payload)

        event = event_factory.deserialize_guild_thread_delete_event.return_value
        event_manager_impl._cache.delete_thread.assert_called_once_with(event.thread_id)
        event_manager_impl.dispatch.assert_awaited_once_with(event)
        event_factory.deserialize_guild_thread_delete_event.assert_called_once_with(shard, mock_payload)

    @pytest.mark.asyncio
    async def test_on_thread_delete_stateless(
        self, stateless_event_manager_impl: event_manager.EventManagerImpl, shard: mock.Mock, event_factory: mock.Mock
    ):
        mock_payload = mock.Mock()
        await stateless_event_manager_impl.on_thread_delete(shard, mock_payload)

        stateless_event_manager_impl.dispatch.assert_awaited_once_with(
            event_factory.deserialize_guild_thread_delete_event.return_value
        )
        event_factory.deserialize_guild_thread_delete_event.assert_called_once_with(shard, mock_payload)

    @pytest.mark.asyncio
    async def test_on_thread_list_sync_stateful_when_channel_ids(
        self, event_manager_impl: event_manager.EventManagerImpl, shard: mock.Mock, event_factory: mock.Mock
    ):
        event = event_factory.deserialize_thread_list_sync_event.return_value
        event.channel_ids = ["1", "2"]
        event.threads = {1: "thread1"}

        mock_payload = mock.Mock()
        await event_manager_impl.on_thread_list_sync(shard, mock_payload)

        assert event_manager_impl._cache.clear_threads_for_channel.call_count == 2
        event_manager_impl._cache.clear_threads_for_channel.assert_has_calls(
            [mock.call(event.guild_id, "1"), mock.call(event.guild_id, "2")]
        )
        event_manager_impl._cache.set_thread("thread1")
        event_manager_impl.dispatch.assert_awaited_once_with(event)
        event_factory.deserialize_thread_list_sync_event.assert_called_once_with(shard, mock_payload)

    @pytest.mark.asyncio
    async def test_on_thread_list_sync_stateful_when_not_channel_ids(
        self, event_manager_impl: event_manager.EventManagerImpl, shard: mock.Mock, event_factory: mock.Mock
    ):
        event = event_factory.deserialize_thread_list_sync_event.return_value
        event.channel_ids = None
        event.threads = {1: "thread1"}

        mock_payload = mock.Mock()
        await event_manager_impl.on_thread_list_sync(shard, mock_payload)

        event_manager_impl._cache.clear_threads_for_guild.assert_called_once_with(event.guild_id)
        event_manager_impl._cache.set_thread("thread1")
        event_manager_impl.dispatch.assert_awaited_once_with(event)
        event_factory.deserialize_thread_list_sync_event.assert_called_once_with(shard, mock_payload)

    @pytest.mark.asyncio
    async def test_on_thread_list_sync_stateless(
        self, stateless_event_manager_impl: event_manager.EventManagerImpl, shard: mock.Mock, event_factory: mock.Mock
    ):
        mock_payload = mock.Mock()
        await stateless_event_manager_impl.on_thread_list_sync(shard, mock_payload)

        stateless_event_manager_impl.dispatch.assert_awaited_once_with(
            event_factory.deserialize_thread_list_sync_event.return_value
        )
        event_factory.deserialize_thread_list_sync_event.assert_called_once_with(shard, mock_payload)

    @pytest.mark.asyncio
    async def test_on_thread_members_update_stateful_when_id_in_removed(
        self, event_manager_impl: event_manager.EventManagerImpl, shard: mock.Mock, event_factory: mock.Mock
    ):
        event = event_factory.deserialize_thread_members_update_event.return_value
        event.removed_member_ids = [1, 2, 3]
        event.shard.get_user_id.return_value = 1
        mock_payload = mock.Mock()
        await event_manager_impl.on_thread_members_update(shard, mock_payload)

        event_manager_impl._cache.delete_thread.assert_called_once_with(event.thread_id)
        event_manager_impl.dispatch.assert_awaited_once_with(event)
        event_factory.deserialize_thread_members_update_event.assert_called_once_with(shard, mock_payload)

    @pytest.mark.asyncio
    async def test_on_thread_members_update_stateful_when_id_not_in_removed(
        self, event_manager_impl: event_manager.EventManagerImpl, shard: mock.Mock, event_factory: mock.Mock
    ):
        event = event_factory.deserialize_thread_members_update_event.return_value
        event.removed_member_ids = [1, 2, 3]
        event.shard.get_user_id.return_value = 69
        mock_payload = mock.Mock()
        await event_manager_impl.on_thread_members_update(shard, mock_payload)

        event_manager_impl._cache.delete_thread.assert_not_called()
        event_manager_impl.dispatch.assert_awaited_once_with(event)
        event_factory.deserialize_thread_members_update_event.assert_called_once_with(shard, mock_payload)

    @pytest.mark.asyncio
    async def test_on_thread_members_update_stateless(
        self, stateless_event_manager_impl: event_manager.EventManagerImpl, shard: mock.Mock, event_factory: mock.Mock
    ):
        mock_payload = mock.Mock()
        await stateless_event_manager_impl.on_thread_members_update(shard, mock_payload)

        stateless_event_manager_impl.dispatch.assert_awaited_once_with(
            event_factory.deserialize_thread_members_update_event.return_value
        )
        event_factory.deserialize_thread_members_update_event.assert_called_once_with(shard, mock_payload)

    @pytest.mark.asyncio
    async def test_on_guild_create_when_unavailable_guild(
        self, event_manager_impl, shard, event_factory, entity_factory
    ):
        payload = {"unavailable": True}
        event_manager_impl._cache_enabled_for = mock.Mock(return_value=True)
        event_manager_impl._enabled_for_event = mock.Mock(return_value=True)

        with mock.patch.object(event_manager, "_request_guild_members") as request_guild_members:
            await event_manager_impl.on_guild_create(shard, payload)

        event_manager_impl._enabled_for_event.assert_not_called()
        event_factory.deserialize_guild_available_event.assert_not_called()
        event_factory.deserialize_guild_join_event.assert_not_called()

        event_manager_impl._cache.update_guild.assert_not_called()
        event_manager_impl._cache.clear_guild_channels_for_guild.assert_not_called()
        event_manager_impl._cache.set_guild_channel.assert_not_called()
        event_manager_impl._cache.clear_emojis_for_guild.assert_not_called()
        event_manager_impl._cache.set_emoji.assert_not_called()
        event_manager_impl._cache.clear_stickers_for_guild.assert_not_called()
        event_manager_impl._cache.set_sticker.assert_not_called()
        event_manager_impl._cache.clear_roles_for_guild.assert_not_called()
        event_manager_impl._cache.set_role.assert_not_called()
        event_manager_impl._cache.clear_members_for_guild.assert_not_called()
        event_manager_impl._cache.set_member.assert_not_called()
        event_manager_impl._cache.clear_presences_for_guild.assert_not_called()
        event_manager_impl._cache.set_presence.assert_not_called()
        event_manager_impl._cache.clear_voice_states_for_guild.assert_not_called()
        event_manager_impl._cache.set_voice_state.assert_not_called()
        request_guild_members.assert_not_called()

        event_manager_impl.dispatch.assert_not_called()

    @pytest.mark.asyncio
    @pytest.mark.parametrize("include_unavailable", [True, False])
    async def test_on_guild_create_when_dispatching_and_not_caching(
        self, event_manager_impl, shard, event_factory, entity_factory, include_unavailable
    ):
        payload = {"unavailable": False} if include_unavailable else {}
        event_manager_impl._intents = intents.Intents.NONE
        event_manager_impl._cache_enabled_for = mock.Mock(return_value=False)
        event_manager_impl._enabled_for_event = mock.Mock(return_value=True)

        with mock.patch.object(event_manager, "_request_guild_members") as request_guild_members:
            await event_manager_impl.on_guild_create(shard, payload)

        if include_unavailable:
            event_manager_impl._enabled_for_event.assert_called_once_with(guild_events.GuildAvailableEvent)
            event_factory.deserialize_guild_available_event.assert_called_once_with(shard, payload)
            event = event_factory.deserialize_guild_available_event.return_value
        else:
            event_manager_impl._enabled_for_event.assert_called_once_with(guild_events.GuildJoinEvent)
            event_factory.deserialize_guild_join_event.assert_called_once_with(shard, payload)
            event = event_factory.deserialize_guild_join_event.return_value

        event_manager_impl._cache.update_guild.assert_not_called()
        event_manager_impl._cache.clear_guild_channels_for_guild.assert_not_called()
        event_manager_impl._cache.set_guild_channel.assert_not_called()
        event_manager_impl._cache.clear_threads_for_guild.assert_not_called()
        event_manager_impl._cache.set_thread.assert_not_called()
        event_manager_impl._cache.clear_emojis_for_guild.assert_not_called()
        event_manager_impl._cache.set_emoji.assert_not_called()
        event_manager_impl._cache.clear_stickers_for_guild.assert_not_called()
        event_manager_impl._cache.set_sticker.assert_not_called()
        event_manager_impl._cache.clear_roles_for_guild.assert_not_called()
        event_manager_impl._cache.set_role.assert_not_called()
        event_manager_impl._cache.clear_members_for_guild.assert_not_called()
        event_manager_impl._cache.set_member.assert_not_called()
        event_manager_impl._cache.clear_presences_for_guild.assert_not_called()
        event_manager_impl._cache.set_presence.assert_not_called()
        event_manager_impl._cache.clear_voice_states_for_guild.assert_not_called()
        event_manager_impl._cache.set_voice_state.assert_not_called()
        request_guild_members.assert_not_called()

        event_manager_impl.dispatch.assert_awaited_once_with(event)

    @pytest.mark.parametrize("include_unavailable", [True, False])
    @pytest.mark.asyncio
    async def test_on_guild_create_when_not_dispatching_and_not_caching(
        self, event_manager_impl, shard, event_factory, entity_factory, include_unavailable
    ):
        payload = {"unavailable": False} if include_unavailable else {}
        event_manager_impl._intents = intents.Intents.NONE
        event_manager_impl._cache_enabled_for = mock.Mock(return_value=False)
        event_manager_impl._enabled_for_event = mock.Mock(return_value=False)

        with mock.patch.object(event_manager, "_request_guild_members") as request_guild_members:
            await event_manager_impl.on_guild_create(shard, payload)

        if include_unavailable:
            event_manager_impl._enabled_for_event.assert_called_once_with(guild_events.GuildAvailableEvent)
        else:
            event_manager_impl._enabled_for_event.assert_called_once_with(guild_events.GuildJoinEvent)

        event_factory.deserialize_guild_join_event.assert_not_called()
        event_factory.deserialize_guild_available_event.assert_not_called()
        entity_factory.deserialize_gateway_guild.assert_called_once_with(
            payload, user_id=shard.get_user_id.return_value
        )
        event_manager_impl._cache.update_guild.assert_not_called()
        event_manager_impl._cache.clear_guild_channels_for_guild.assert_not_called()
        event_manager_impl._cache.set_guild_channel.assert_not_called()
        event_manager_impl._cache.clear_threads_for_guild.assert_not_called()
        event_manager_impl._cache.set_thread.assert_not_called()
        event_manager_impl._cache.clear_emojis_for_guild.assert_not_called()
        event_manager_impl._cache.set_emoji.assert_not_called()
        event_manager_impl._cache.clear_stickers_for_guild.assert_not_called()
        event_manager_impl._cache.set_sticker.assert_not_called()
        event_manager_impl._cache.clear_roles_for_guild.assert_not_called()
        event_manager_impl._cache.set_role.assert_not_called()
        event_manager_impl._cache.clear_members_for_guild.assert_not_called()
        event_manager_impl._cache.set_member.assert_not_called()
        event_manager_impl._cache.clear_presences_for_guild.assert_not_called()
        event_manager_impl._cache.set_presence.assert_not_called()
        event_manager_impl._cache.clear_voice_states_for_guild.assert_not_called()
        event_manager_impl._cache.set_voice_state.assert_not_called()
        shard.get_user_id.assert_called_once_with()
        request_guild_members.assert_not_called()

        event_manager_impl.dispatch.assert_not_called()

    @pytest.mark.parametrize(
        ("include_unavailable", "only_my_member"), [(True, True), (True, False), (False, True), (False, False)]
    )
    @pytest.mark.asyncio
    async def test_on_guild_create_when_not_dispatching_and_caching(
        self, event_manager_impl, shard, event_factory, entity_factory, include_unavailable, only_my_member
    ):
        payload = {"unavailable": False} if include_unavailable else {}
        event_manager_impl._intents = intents.Intents.NONE
        event_manager_impl._cache_enabled_for = mock.Mock(return_value=True)
        event_manager_impl._enabled_for_event = mock.Mock(return_value=False)
        event_manager_impl._cache.settings.only_my_member = only_my_member
        shard.get_user_id.return_value = 1
        gateway_guild = entity_factory.deserialize_gateway_guild.return_value
        gateway_guild.channels.return_value = {1: "channel1", 2: "channel2"}
        gateway_guild.emojis.return_value = {1: "emoji1", 2: "emoji2"}
        gateway_guild.roles.return_value = {1: "role1", 2: "role2"}
        gateway_guild.voice_states.return_value = {1: "voice1", 2: "voice2"}
        gateway_guild.presences.return_value = {1: "presence1", 2: "presence2"}
        gateway_guild.members.return_value = {1: "member1", 2: "member2"}
        gateway_guild.stickers.return_value = {1: "sticker1", 2: "sticker2"}
        gateway_guild.threads.return_value = {1: "thread1", 2: "thread2"}

        with mock.patch.object(event_manager, "_request_guild_members") as request_guild_members:
            await event_manager_impl.on_guild_create(shard, payload)

        if include_unavailable:
            event_manager_impl._enabled_for_event.assert_called_once_with(guild_events.GuildAvailableEvent)
        else:
            event_manager_impl._enabled_for_event.assert_called_once_with(guild_events.GuildJoinEvent)

        event_factory.deserialize_guild_join_event.assert_not_called()
        event_factory.deserialize_guild_available_event.assert_not_called()
        entity_factory.deserialize_gateway_guild.assert_called_once_with(
            payload, user_id=shard.get_user_id.return_value
        )
        event_manager_impl._cache.update_guild.assert_called_once_with(gateway_guild.guild.return_value)
        event_manager_impl._cache.clear_guild_channels_for_guild.assert_called_once_with(gateway_guild.id)
        event_manager_impl._cache.set_guild_channel.assert_has_calls([mock.call("channel1"), mock.call("channel2")])
        event_manager_impl._cache.clear_threads_for_guild.assert_called_once_with(gateway_guild.id)
        event_manager_impl._cache.set_thread.assert_has_calls([mock.call("thread1"), mock.call("thread2")])
        event_manager_impl._cache.clear_emojis_for_guild.assert_called_once_with(gateway_guild.id)
        event_manager_impl._cache.set_emoji.assert_has_calls([mock.call("emoji1"), mock.call("emoji2")])
        event_manager_impl._cache.clear_stickers_for_guild.assert_called_once_with(gateway_guild.id)
        event_manager_impl._cache.set_sticker.assert_has_calls([mock.call("sticker1"), mock.call("sticker2")])
        event_manager_impl._cache.clear_roles_for_guild.assert_called_once_with(gateway_guild.id)
        event_manager_impl._cache.set_role.assert_has_calls([mock.call("role1"), mock.call("role2")])
        event_manager_impl._cache.clear_members_for_guild.assert_called_once_with(gateway_guild.id)
        if only_my_member:
            event_manager_impl._cache.set_member.assert_called_once_with("member1")
            shard.get_user_id.assert_has_calls([mock.call(), mock.call()])
        else:
            event_manager_impl._cache.set_member.assert_has_calls([mock.call("member1"), mock.call("member2")])
            shard.get_user_id.assert_called_once_with()
        event_manager_impl._cache.clear_presences_for_guild.assert_called_once_with(gateway_guild.id)
        event_manager_impl._cache.set_presence.assert_has_calls([mock.call("presence1"), mock.call("presence2")])
        event_manager_impl._cache.clear_voice_states_for_guild.assert_called_once_with(gateway_guild.id)
        event_manager_impl._cache.set_voice_state.assert_has_calls([mock.call("voice1"), mock.call("voice2")])
        request_guild_members.assert_not_called()

        event_manager_impl.dispatch.assert_not_called()

    @pytest.mark.parametrize("include_unavailable", [True, False])
    @pytest.mark.asyncio
    async def test_on_guild_create_when_stateless(
        self, stateless_event_manager_impl, shard, event_factory, entity_factory, include_unavailable
    ):
        payload = {"id": 123}
        if include_unavailable:
            payload["unavailable"] = False

        stateless_event_manager_impl._intents = intents.Intents.NONE
        stateless_event_manager_impl._cache_enabled_for = mock.Mock(return_value=True)
        stateless_event_manager_impl._enabled_for_event = mock.Mock(return_value=False)

        with mock.patch.object(event_manager, "_request_guild_members") as request_guild_members:
            await stateless_event_manager_impl.on_guild_create(shard, payload)

        if include_unavailable:
            stateless_event_manager_impl._enabled_for_event.assert_called_once_with(guild_events.GuildAvailableEvent)
        else:
            stateless_event_manager_impl._enabled_for_event.assert_called_once_with(guild_events.GuildJoinEvent)

        event_factory.deserialize_guild_join_event.assert_not_called()
        event_factory.deserialize_guild_available_event.assert_not_called()
        request_guild_members.assert_not_called()

        stateless_event_manager_impl.dispatch.assert_not_called()

    @pytest.mark.asyncio
    async def test_on_guild_create_when_members_declared_and_member_cache_enabled_but_only_my_member_not_enabled(
        self, event_manager_impl, shard, event_factory, entity_factory
    ):
        def cache_enabled_for_members_only(component):
            return component == config.CacheComponents.MEMBERS

        shard.id = 123
        event_manager_impl._cache.settings.only_my_member = False
        event_manager_impl._intents = intents.Intents.GUILD_MEMBERS
        event_manager_impl._cache_enabled_for = cache_enabled_for_members_only
        event_manager_impl._enabled_for_event = mock.Mock(return_value=False)
        gateway_guild = entity_factory.deserialize_gateway_guild.return_value
        gateway_guild.id = 456
        gateway_guild.members.return_value = {1: "member1", 2: "member2"}
        mock_request_guild_members = mock.Mock()

        with mock.patch.object(asyncio, "create_task") as create_task:
            with mock.patch.object(event_manager, "_fixed_size_nonce", return_value="abc"):
                with mock.patch.object(event_manager, "_request_guild_members", new=mock_request_guild_members):
                    await event_manager_impl.on_guild_create(shard, {"id": 456, "large": False})

        mock_request_guild_members.assert_called_once_with(shard, 456, include_presences=False, nonce="123.abc")
        create_task.assert_called_once_with(
            mock_request_guild_members.return_value, name="123:456 guild create members request"
        )

    @pytest.mark.asyncio
    async def test_on_guild_create_when_members_declared_and_member_cache_but_only_my_member_enabled(
        self, event_manager_impl, shard, event_factory, entity_factory
    ):
        def cache_enabled_for_members_only(component):
            return component == config.CacheComponents.MEMBERS

        shard.id = 123
        shard.get_user_id.return_value = 1
        event_manager_impl._cache.settings.only_my_member = True
        event_manager_impl._intents = intents.Intents.GUILD_MEMBERS
        event_manager_impl._cache_enabled_for = cache_enabled_for_members_only
        event_manager_impl._enabled_for_event = mock.Mock(return_value=False)
        gateway_guild = entity_factory.deserialize_gateway_guild.return_value
        gateway_guild.members.return_value = {1: "member1", 2: "member2"}

        mock_request_guild_members = mock.Mock()

        with mock.patch.object(asyncio, "create_task") as create_task:
            with mock.patch.object(event_manager, "_fixed_size_nonce", return_value="abc"):
                with mock.patch.object(event_manager, "_request_guild_members", new=mock_request_guild_members):
                    await event_manager_impl.on_guild_create(shard, {"id": 456, "large": False})

        mock_request_guild_members.assert_not_called()
        create_task.assert_not_called()

    @pytest.mark.asyncio
    async def test_on_guild_create_when_members_declared_and_enabled_for_member_chunk_event(
        self, stateless_event_manager_impl, shard, event_factory, entity_factory
    ):
        shard.id = 123
        stateless_event_manager_impl._intents = intents.Intents.GUILD_MEMBERS
        stateless_event_manager_impl._cache_enabled_for = mock.Mock(return_value=False)
        stateless_event_manager_impl._enabled_for_event = mock.Mock(return_value=True)
        mock_event = mock.Mock()
        mock_event.guild.id = 456
        event_factory.deserialize_guild_join_event.return_value = mock_event

        mock_request_guild_members = mock.Mock()

        with mock.patch.object(asyncio, "create_task") as create_task:
            with mock.patch.object(event_manager, "_fixed_size_nonce", return_value="abc"):
                with mock.patch.object(event_manager, "_request_guild_members", new=mock_request_guild_members):
                    await stateless_event_manager_impl.on_guild_create(shard, {"large": True})

        mock_request_guild_members.assert_called_once_with(shard, 456, include_presences=False, nonce="123.abc")
        create_task.assert_called_once_with(
            mock_request_guild_members.return_value, name="123:456 guild create members request"
        )
        assert mock_event.chunk_nonce == "123.abc"
        stateless_event_manager_impl.dispatch.assert_awaited_once_with(mock_event)

    @pytest.mark.parametrize("cache_enabled", [True, False])
    @pytest.mark.parametrize("large", [True, False])
    @pytest.mark.parametrize("enabled_for_event", [True, False])
    @pytest.mark.asyncio
    async def test_on_guild_create_when_chunk_members_disabled(
        self, stateless_event_manager_impl, shard, large, cache_enabled, enabled_for_event
    ):
        shard.id = 123
        stateless_event_manager_impl._intents = intents.Intents.GUILD_MEMBERS
        stateless_event_manager_impl._cache_enabled_for = mock.Mock(return_value=cache_enabled)
        stateless_event_manager_impl._enabled_for_event = mock.Mock(return_value=enabled_for_event)
        stateless_event_manager_impl._auto_chunk_members = False

        with mock.patch.object(event_manager, "_request_guild_members") as request_guild_members:
            await stateless_event_manager_impl.on_guild_create(shard, {"id": 456, "large": large})

        request_guild_members.assert_not_called()

    @pytest.mark.asyncio
    async def test_on_guild_update_when_stateless(
        self, stateless_event_manager_impl, shard, event_factory, entity_factory
    ):
        stateless_event_manager_impl._intents = intents.Intents.NONE
        stateless_event_manager_impl._cache_enabled_for = mock.Mock(return_value=True)
        stateless_event_manager_impl._enabled_for_event = mock.Mock(return_value=False)

        await stateless_event_manager_impl.on_guild_update(shard, {})

        stateless_event_manager_impl._enabled_for_event.assert_called_once_with(guild_events.GuildUpdateEvent)
        event_factory.deserialize_guild_update_event.assert_not_called()

        stateless_event_manager_impl.dispatch.assert_not_called()

    @pytest.mark.asyncio
    async def test_on_guild_update_stateful_and_dispatching(
        self, event_manager_impl, shard, event_factory, entity_factory
    ):
        payload = {"id": 123}
        old_guild = object()
        mock_role = object()
        mock_emoji = object()
        mock_sticker = object()
        event_manager_impl._enabled_for_event = mock.Mock(return_value=True)
        event = mock.Mock(
            roles={555: mock_role}, emojis={333: mock_emoji}, guild=mock.Mock(id=123), stickers={444: mock_sticker}
        )

        event_factory.deserialize_guild_update_event.return_value = event
        event_manager_impl._cache.get_guild.return_value = old_guild

        await event_manager_impl.on_guild_update(shard, payload)

        event_manager_impl._enabled_for_event.assert_called_once_with(guild_events.GuildUpdateEvent)
        event_manager_impl._cache.get_guild.assert_called_once_with(123)
        event_manager_impl._cache.update_guild.assert_called_once_with(event.guild)
        event_manager_impl._cache.clear_roles_for_guild.assert_called_once_with(123)
        event_manager_impl._cache.set_role.assert_called_once_with(mock_role)
        event_manager_impl._cache.clear_emojis_for_guild.assert_called_once_with(123)
        event_manager_impl._cache.set_emoji.assert_called_once_with(mock_emoji)
        event_manager_impl._cache.clear_stickers_for_guild.assert_called_once_with(123)
        event_manager_impl._cache.set_sticker.assert_called_once_with(mock_sticker)
        entity_factory.deserialize_gateway_guild.assert_not_called()
        event_factory.deserialize_guild_update_event.assert_called_once_with(shard, payload, old_guild=old_guild)
        event_manager_impl.dispatch.assert_awaited_once_with(event)
        shard.get_user_id.assert_not_called()

    @pytest.mark.asyncio
    async def test_on_guild_update_all_cache_components_and_not_dispatching(
        self, event_manager_impl, shard, event_factory, entity_factory
    ):
        payload = {"id": 123}
        mock_role = object()
        mock_emoji = object()
        mock_sticker = object()
        event_manager_impl._enabled_for_event = mock.Mock(return_value=False)
        guild_definition = entity_factory.deserialize_gateway_guild.return_value
        guild_definition.id = 123
        guild_definition.emojis.return_value = {0: mock_emoji}
        guild_definition.roles.return_value = {1: mock_role}
        guild_definition.stickers.return_value = {4: mock_sticker}

        await event_manager_impl.on_guild_update(shard, payload)

        entity_factory.deserialize_gateway_guild.assert_called_once_with(
            {"id": 123}, user_id=shard.get_user_id.return_value
        )
        event_manager_impl._enabled_for_event.assert_called_once_with(guild_events.GuildUpdateEvent)
        event_manager_impl._cache.update_guild.assert_called_once_with(guild_definition.guild.return_value)
        event_manager_impl._cache.clear_emojis_for_guild.assert_called_once_with(123)
        event_manager_impl._cache.set_emoji.assert_called_once_with(mock_emoji)
        event_manager_impl._cache.clear_stickers_for_guild.assert_called_once_with(123)
        event_manager_impl._cache.set_sticker.assert_called_once_with(mock_sticker)
        event_manager_impl._cache.clear_roles_for_guild.assert_called_once_with(123)
        event_manager_impl._cache.set_role.assert_called_once_with(mock_role)
        shard.get_user_id.assert_called_once_with()
        event_factory.deserialize_guild_update_event.assert_not_called()
        event_manager_impl.dispatch.assert_not_called()
        guild_definition.emojis.assert_called_once_with()
        guild_definition.roles.assert_called_once_with()
        guild_definition.guild.assert_called_once_with()

    @pytest.mark.asyncio
    async def test_on_guild_update_no_cache_components_and_not_dispatching(
        self, event_manager_impl, shard, event_factory, entity_factory
    ):
        payload = {"id": 123}
        event_manager_impl._cache_enabled_for = mock.Mock(return_value=False)
        event_manager_impl._enabled_for_event = mock.Mock(return_value=False)
        guild_definition = entity_factory.deserialize_gateway_guild.return_value

        await event_manager_impl.on_guild_update(shard, payload)

        entity_factory.deserialize_gateway_guild.assert_called_once_with(
            {"id": 123}, user_id=shard.get_user_id.return_value
        )
        event_manager_impl._enabled_for_event.assert_called_once_with(guild_events.GuildUpdateEvent)
        event_manager_impl._cache.update_guild.assert_not_called()
        event_manager_impl._cache.clear_emojis_for_guild.assert_not_called()
        event_manager_impl._cache.set_emoji.assert_not_called()
        event_manager_impl._cache.clear_stickers_for_guild.assert_not_called()
        event_manager_impl._cache.set_sticker.assert_not_called()
        event_manager_impl._cache.clear_roles_for_guild.assert_not_called()
        event_manager_impl._cache.set_role.assert_not_called()
        event_factory.deserialize_guild_update_event.assert_not_called()
        event_manager_impl.dispatch.assert_not_called()
        guild_definition.emojis.assert_not_called()
        guild_definition.roles.assert_not_called()
        guild_definition.guild.assert_not_called()
        shard.get_user_id.assert_called_once_with()

    @pytest.mark.asyncio
    async def test_on_guild_update_stateless_and_dispatching(
        self, stateless_event_manager_impl, shard, event_factory, entity_factory
    ):
        payload = {"id": 123}
        stateless_event_manager_impl._enabled_for_event = mock.Mock(return_value=True)

        await stateless_event_manager_impl.on_guild_update(shard, payload)

        stateless_event_manager_impl._enabled_for_event.assert_called_once_with(guild_events.GuildUpdateEvent)
        shard.get_user_id.deserialize_gateway_guild.assert_not_called()
        shard.user_id.assert_not_called()
        event_factory.deserialize_guild_update_event.assert_called_once_with(shard, payload, old_guild=None)
        stateless_event_manager_impl.dispatch.assert_awaited_once_with(
            event_factory.deserialize_guild_update_event.return_value
        )

    @pytest.mark.asyncio
    async def test_on_guild_delete_stateful_when_available(self, event_manager_impl, shard, event_factory):
        payload = {"unavailable": False, "id": "123"}
        event = mock.Mock(guild_id=123)

        event_factory.deserialize_guild_leave_event.return_value = event

        await event_manager_impl.on_guild_delete(shard, payload)

        event_manager_impl._cache.delete_guild.assert_called_once_with(123)
        event_manager_impl._cache.clear_voice_states_for_guild.assert_called_once_with(123)
        event_manager_impl._cache.clear_invites_for_guild.assert_called_once_with(123)
        event_manager_impl._cache.clear_members_for_guild.assert_called_once_with(123)
        event_manager_impl._cache.clear_presences_for_guild.assert_called_once_with(123)
        event_manager_impl._cache.clear_guild_channels_for_guild.assert_called_once_with(123)
        event_manager_impl._cache.clear_threads_for_guild.assert_called_once_with(123)
        event_manager_impl._cache.clear_emojis_for_guild.assert_called_once_with(123)
        event_manager_impl._cache.clear_stickers_for_guild.assert_called_once_with(123)
        event_manager_impl._cache.clear_roles_for_guild.assert_called_once_with(123)
        event_factory.deserialize_guild_leave_event.assert_called_once_with(
            shard, payload, old_guild=event_manager_impl._cache.delete_guild.return_value
        )
        event_manager_impl.dispatch.assert_awaited_once_with(event)

    @pytest.mark.asyncio
    async def test_on_guild_delete_stateful_when_unavailable(self, event_manager_impl, shard, event_factory):
        payload = {"unavailable": True, "id": "123"}
        event = mock.Mock(guild_id=123)

        event_factory.deserialize_guild_unavailable_event.return_value = event

        await event_manager_impl.on_guild_delete(shard, payload)

        event_manager_impl._cache.set_guild_availability.assert_called_once_with(event.guild_id, False)
        event_factory.deserialize_guild_unavailable_event.assert_called_once_with(shard, payload)
        event_manager_impl.dispatch.assert_awaited_once_with(event)

    @pytest.mark.asyncio
    async def test_on_guild_delete_stateless_when_available(self, stateless_event_manager_impl, shard, event_factory):
        payload = {"unavailable": False, "id": "123"}

        await stateless_event_manager_impl.on_guild_delete(shard, payload)

        event_factory.deserialize_guild_leave_event.assert_called_once_with(shard, payload, old_guild=None)
        stateless_event_manager_impl.dispatch.assert_awaited_once_with(
            event_factory.deserialize_guild_leave_event.return_value
        )

    @pytest.mark.asyncio
    async def test_on_guild_delete_stateless_when_unavailable(self, stateless_event_manager_impl, shard, event_factory):
        payload = {"unavailable": True}

        await stateless_event_manager_impl.on_guild_delete(shard, payload)

        event_factory.deserialize_guild_unavailable_event.assert_called_once_with(shard, payload)
        stateless_event_manager_impl.dispatch.assert_awaited_once_with(
            event_factory.deserialize_guild_unavailable_event.return_value
        )

    @pytest.mark.asyncio
    async def test_on_guild_ban_add(self, event_manager_impl, shard, event_factory):
        payload = {}
        event = mock.Mock()

        event_factory.deserialize_guild_ban_add_event.return_value = event

        await event_manager_impl.on_guild_ban_add(shard, payload)

        event_factory.deserialize_guild_ban_add_event.assert_called_once_with(shard, payload)
        event_manager_impl.dispatch.assert_awaited_once_with(event)

    @pytest.mark.asyncio
    async def test_on_guild_ban_remove(self, event_manager_impl, shard, event_factory):
        payload = {}
        event = mock.Mock()

        event_factory.deserialize_guild_ban_remove_event.return_value = event

        await event_manager_impl.on_guild_ban_remove(shard, payload)

        event_factory.deserialize_guild_ban_remove_event.assert_called_once_with(shard, payload)
        event_manager_impl.dispatch.assert_awaited_once_with(event)

    @pytest.mark.asyncio
    async def test_on_guild_emojis_update_stateful(self, event_manager_impl, shard, event_factory):
        payload = {"guild_id": 123}
        old_emojis = {"Test": 123}
        mock_emoji = object()
        event = mock.Mock(emojis=[mock_emoji], guild_id=123)

        event_factory.deserialize_guild_emojis_update_event.return_value = event
        event_manager_impl._cache.clear_emojis_for_guild.return_value = old_emojis

        await event_manager_impl.on_guild_emojis_update(shard, payload)

        event_manager_impl._cache.clear_emojis_for_guild.assert_called_once_with(123)
        event_manager_impl._cache.set_emoji.assert_called_once_with(mock_emoji)
        event_factory.deserialize_guild_emojis_update_event.assert_called_once_with(shard, payload, old_emojis=[123])
        event_manager_impl.dispatch.assert_awaited_once_with(event)

    @pytest.mark.asyncio
    async def test_on_guild_emojis_update_stateless(self, stateless_event_manager_impl, shard, event_factory):
        payload = {"guild_id": 123}

        await stateless_event_manager_impl.on_guild_emojis_update(shard, payload)

        event_factory.deserialize_guild_emojis_update_event.assert_called_once_with(shard, payload, old_emojis=None)
        stateless_event_manager_impl.dispatch.assert_awaited_once_with(
            event_factory.deserialize_guild_emojis_update_event.return_value
        )

    @pytest.mark.asyncio
    async def test_on_guild_stickers_update_stateful(self, event_manager_impl, shard, event_factory):
        payload = {"guild_id": 720}
        old_stickers = {700: 123}
        mock_sticker = object()
        event = mock.Mock(stickers=[mock_sticker], guild_id=123)

        event_factory.deserialize_guild_stickers_update_event.return_value = event
        event_manager_impl._cache.clear_stickers_for_guild.return_value = old_stickers

        await event_manager_impl.on_guild_stickers_update(shard, payload)

        event_manager_impl._cache.clear_stickers_for_guild.assert_called_once_with(720)
        event_manager_impl._cache.set_sticker.assert_called_once_with(mock_sticker)
        event_factory.deserialize_guild_stickers_update_event.assert_called_once_with(
            shard, payload, old_stickers=[123]
        )
        event_manager_impl.dispatch.assert_awaited_once_with(event)

    @pytest.mark.asyncio
    async def test_on_guild_stickers_update_stateless(self, stateless_event_manager_impl, shard, event_factory):
        payload = {"guild_id": 123}

        await stateless_event_manager_impl.on_guild_stickers_update(shard, payload)

        event_factory.deserialize_guild_stickers_update_event.assert_called_once_with(shard, payload, old_stickers=None)
        stateless_event_manager_impl.dispatch.assert_awaited_once_with(
            event_factory.deserialize_guild_stickers_update_event.return_value
        )

    @pytest.mark.asyncio
    async def test_on_guild_integrations_update(self, event_manager_impl, shard):
        with pytest.raises(NotImplementedError):
            await event_manager_impl.on_guild_integrations_update(shard, {})

        event_manager_impl.dispatch.assert_not_called()

    @pytest.mark.asyncio
    async def test_on_integration_create(self, event_manager_impl, shard, event_factory):
        payload = {}
        event = mock.Mock()

        event_factory.deserialize_integration_create_event.return_value = event

        await event_manager_impl.on_integration_create(shard, payload)

        event_factory.deserialize_integration_create_event.assert_called_once_with(shard, payload)
        event_manager_impl.dispatch.assert_awaited_once_with(event)

    @pytest.mark.asyncio
    async def test_on_integration_delete(self, event_manager_impl, shard, event_factory):
        payload = {}
        event = mock.Mock()

        event_factory.deserialize_integration_delete_event.return_value = event

        await event_manager_impl.on_integration_delete(shard, payload)

        event_factory.deserialize_integration_delete_event.assert_called_once_with(shard, payload)
        event_manager_impl.dispatch.assert_awaited_once_with(event)

    @pytest.mark.asyncio
    async def test_on_integration_update(self, event_manager_impl, shard, event_factory):
        payload = {}
        event = mock.Mock()

        event_factory.deserialize_integration_update_event.return_value = event

        await event_manager_impl.on_integration_update(shard, payload)

        event_factory.deserialize_integration_update_event.assert_called_once_with(shard, payload)
        event_manager_impl.dispatch.assert_awaited_once_with(event)

    @pytest.mark.asyncio
    async def test_on_guild_member_add_stateful(self, event_manager_impl, shard, event_factory):
        payload = {}
        event = mock.Mock(user=object(), member=object())

        event_factory.deserialize_guild_member_add_event.return_value = event

        await event_manager_impl.on_guild_member_add(shard, payload)

        event_manager_impl._cache.update_member.assert_called_once_with(event.member)
        event_factory.deserialize_guild_member_add_event.assert_called_once_with(shard, payload)
        event_manager_impl.dispatch.assert_awaited_once_with(event)

    @pytest.mark.asyncio
    async def test_on_guild_member_add_stateless(self, stateless_event_manager_impl, shard, event_factory):
        payload = {}

        await stateless_event_manager_impl.on_guild_member_add(shard, payload)

        event_factory.deserialize_guild_member_add_event.assert_called_once_with(shard, payload)
        stateless_event_manager_impl.dispatch.assert_awaited_once_with(
            event_factory.deserialize_guild_member_add_event.return_value
        )

    @pytest.mark.asyncio
    async def test_on_guild_member_remove_stateful(self, event_manager_impl, shard, event_factory):
        payload = {"guild_id": "456", "user": {"id": "123"}}

        await event_manager_impl.on_guild_member_remove(shard, payload)

        event_manager_impl._cache.delete_member.assert_called_once_with(456, 123)
        event_factory.deserialize_guild_member_remove_event.assert_called_once_with(
            shard, payload, old_member=event_manager_impl._cache.delete_member.return_value
        )
        event_manager_impl.dispatch.assert_awaited_once_with(
            event_factory.deserialize_guild_member_remove_event.return_value
        )

    @pytest.mark.asyncio
    async def test_on_guild_member_remove_stateless(self, stateless_event_manager_impl, shard, event_factory):
        payload = {}

        await stateless_event_manager_impl.on_guild_member_remove(shard, payload)

        event_factory.deserialize_guild_member_remove_event.assert_called_once_with(shard, payload, old_member=None)
        stateless_event_manager_impl.dispatch.assert_awaited_once_with(
            event_factory.deserialize_guild_member_remove_event.return_value
        )

    @pytest.mark.asyncio
    async def test_on_guild_member_update_stateful(self, event_manager_impl, shard, event_factory):
        payload = {"user": {"id": 123}, "guild_id": 456}
        old_member = object()
        event = mock.Mock(member=mock.Mock())

        event_factory.deserialize_guild_member_update_event.return_value = event
        event_manager_impl._cache.get_member.return_value = old_member

        await event_manager_impl.on_guild_member_update(shard, payload)

        event_manager_impl._cache.get_member.assert_called_once_with(456, 123)
        event_manager_impl._cache.update_member.assert_called_once_with(event.member)
        event_factory.deserialize_guild_member_update_event.assert_called_once_with(
            shard, payload, old_member=old_member
        )
        event_manager_impl.dispatch.assert_awaited_once_with(event)

    @pytest.mark.asyncio
    async def test_on_guild_member_update_stateless(self, stateless_event_manager_impl, shard, event_factory):
        payload = {"user": {"id": 123}, "guild_id": 456}

        await stateless_event_manager_impl.on_guild_member_update(shard, payload)

        event_factory.deserialize_guild_member_update_event.assert_called_once_with(shard, payload, old_member=None)
        stateless_event_manager_impl.dispatch.assert_awaited_once_with(
            event_factory.deserialize_guild_member_update_event.return_value
        )

    @pytest.mark.asyncio
    async def test_on_guild_members_chunk_stateful(self, event_manager_impl, shard, event_factory):
        payload = {}
        event = mock.Mock(members={"TestMember": 123}, presences={"TestPresences": 456})
        event_factory.deserialize_guild_member_chunk_event.return_value = event

        await event_manager_impl.on_guild_members_chunk(shard, payload)

        event_manager_impl._cache.set_member.assert_called_once_with(123)
        event_manager_impl._cache.set_presence.assert_called_once_with(456)
        event_factory.deserialize_guild_member_chunk_event.assert_called_once_with(shard, payload)
        event_manager_impl.dispatch.assert_awaited_once_with(event)

    @pytest.mark.asyncio
    async def test_on_guild_members_chunk_stateless(self, stateless_event_manager_impl, shard, event_factory):
        payload = {}

        await stateless_event_manager_impl.on_guild_members_chunk(shard, payload)

        event_factory.deserialize_guild_member_chunk_event.assert_called_once_with(shard, payload)
        stateless_event_manager_impl.dispatch.assert_awaited_once_with(
            event_factory.deserialize_guild_member_chunk_event.return_value
        )

    @pytest.mark.asyncio
    async def test_on_guild_role_create_stateful(self, event_manager_impl, shard, event_factory):
        payload = {}
        event = mock.Mock(role=object())

        event_factory.deserialize_guild_role_create_event.return_value = event

        await event_manager_impl.on_guild_role_create(shard, payload)

        event_manager_impl._cache.set_role.assert_called_once_with(event.role)
        event_factory.deserialize_guild_role_create_event.assert_called_once_with(shard, payload)
        event_manager_impl.dispatch.assert_awaited_once_with(event)

    @pytest.mark.asyncio
    async def test_on_guild_role_create_stateless(self, stateless_event_manager_impl, shard, event_factory):
        payload = {}

        await stateless_event_manager_impl.on_guild_role_create(shard, payload)

        event_factory.deserialize_guild_role_create_event.assert_called_once_with(shard, payload)
        stateless_event_manager_impl.dispatch.assert_awaited_once_with(
            event_factory.deserialize_guild_role_create_event.return_value
        )

    @pytest.mark.asyncio
    async def test_on_guild_role_update_stateful(self, event_manager_impl, shard, event_factory):
        payload = {"role": {"id": 123}}
        old_role = object()
        event = mock.Mock(role=mock.Mock())

        event_factory.deserialize_guild_role_update_event.return_value = event
        event_manager_impl._cache.get_role.return_value = old_role

        await event_manager_impl.on_guild_role_update(shard, payload)

        event_manager_impl._cache.get_role.assert_called_once_with(123)
        event_manager_impl._cache.update_role.assert_called_once_with(event.role)
        event_factory.deserialize_guild_role_update_event.assert_called_once_with(shard, payload, old_role=old_role)
        event_manager_impl.dispatch.assert_awaited_once_with(event)

    @pytest.mark.asyncio
    async def test_on_guild_role_update_stateless(self, stateless_event_manager_impl, shard, event_factory):
        payload = {"role": {"id": 123}}

        await stateless_event_manager_impl.on_guild_role_update(shard, payload)

        event_factory.deserialize_guild_role_update_event.assert_called_once_with(shard, payload, old_role=None)
        stateless_event_manager_impl.dispatch.assert_awaited_once_with(
            event_factory.deserialize_guild_role_update_event.return_value
        )

    @pytest.mark.asyncio
    async def test_on_guild_role_delete_stateful(self, event_manager_impl, shard, event_factory):
        payload = {"role_id": "123"}

        await event_manager_impl.on_guild_role_delete(shard, payload)

        event_manager_impl._cache.delete_role.assert_called_once_with(123)
        event_factory.deserialize_guild_role_delete_event.assert_called_once_with(
            shard, payload, old_role=event_manager_impl._cache.delete_role.return_value
        )
        event_manager_impl.dispatch.assert_awaited_once_with(
            event_factory.deserialize_guild_role_delete_event.return_value
        )

    @pytest.mark.asyncio
    async def test_on_guild_role_delete_stateless(self, stateless_event_manager_impl, shard, event_factory):
        payload = {}

        await stateless_event_manager_impl.on_guild_role_delete(shard, payload)

        event_factory.deserialize_guild_role_delete_event.assert_called_once_with(shard, payload, old_role=None)
        stateless_event_manager_impl.dispatch.assert_awaited_once_with(
            event_factory.deserialize_guild_role_delete_event.return_value
        )

    @pytest.mark.asyncio
    async def test_on_invite_create_stateful(self, event_manager_impl, shard, event_factory):
        payload = {}
        event = mock.Mock(invite="qwerty")

        event_factory.deserialize_invite_create_event.return_value = event

        await event_manager_impl.on_invite_create(shard, payload)

        event_manager_impl._cache.set_invite.assert_called_once_with("qwerty")
        event_factory.deserialize_invite_create_event.assert_called_once_with(shard, payload)
        event_manager_impl.dispatch.assert_awaited_once_with(event)

    @pytest.mark.asyncio
    async def test_on_invite_create_stateless(self, stateless_event_manager_impl, shard, event_factory):
        payload = {}

        await stateless_event_manager_impl.on_invite_create(shard, payload)

        event_factory.deserialize_invite_create_event.assert_called_once_with(shard, payload)
        stateless_event_manager_impl.dispatch.assert_awaited_once_with(
            event_factory.deserialize_invite_create_event.return_value
        )

    @pytest.mark.asyncio
    async def test_on_invite_delete_stateful(self, event_manager_impl, shard, event_factory):
        payload = {"code": "qwerty"}

        await event_manager_impl.on_invite_delete(shard, payload)

        event_manager_impl._cache.delete_invite.assert_called_once_with("qwerty")
        event_factory.deserialize_invite_delete_event.assert_called_once_with(
            shard, payload, old_invite=event_manager_impl._cache.delete_invite.return_value
        )
        event_manager_impl.dispatch.assert_awaited_once_with(event_factory.deserialize_invite_delete_event.return_value)

    @pytest.mark.asyncio
    async def test_on_invite_delete_stateless(self, stateless_event_manager_impl, shard, event_factory):
        payload = {}

        await stateless_event_manager_impl.on_invite_delete(shard, payload)

        event_factory.deserialize_invite_delete_event.assert_called_once_with(shard, payload, old_invite=None)
        stateless_event_manager_impl.dispatch.assert_awaited_once_with(
            event_factory.deserialize_invite_delete_event.return_value
        )

    @pytest.mark.asyncio
    async def test_on_message_create_stateful(self, event_manager_impl, shard, event_factory):
        payload = {}
        event = mock.Mock(message=object())

        event_factory.deserialize_message_create_event.return_value = event

        await event_manager_impl.on_message_create(shard, payload)

        event_manager_impl._cache.set_message.assert_called_once_with(event.message)
        event_factory.deserialize_message_create_event.assert_called_once_with(shard, payload)
        event_manager_impl.dispatch.assert_awaited_once_with(event)

    @pytest.mark.asyncio
    async def test_on_message_create_stateless(self, stateless_event_manager_impl, shard, event_factory):
        payload = {}

        await stateless_event_manager_impl.on_message_create(shard, payload)

        event_factory.deserialize_message_create_event.assert_called_once_with(shard, payload)
        stateless_event_manager_impl.dispatch.assert_awaited_once_with(
            event_factory.deserialize_message_create_event.return_value
        )

    @pytest.mark.asyncio
    async def test_on_message_update_stateful(self, event_manager_impl, shard, event_factory):
        payload = {"id": 123}
        old_message = object()
        event = mock.Mock(message=mock.Mock())

        event_factory.deserialize_message_update_event.return_value = event
        event_manager_impl._cache.get_message.return_value = old_message

        await event_manager_impl.on_message_update(shard, payload)

        event_manager_impl._cache.get_message.assert_called_once_with(123)
        event_manager_impl._cache.update_message.assert_called_once_with(event.message)
        event_factory.deserialize_message_update_event.assert_called_once_with(shard, payload, old_message=old_message)
        event_manager_impl.dispatch.assert_awaited_once_with(event)

    @pytest.mark.asyncio
    async def test_on_message_update_stateless(self, stateless_event_manager_impl, shard, event_factory):
        payload = {"id": 123}

        await stateless_event_manager_impl.on_message_update(shard, payload)

        event_factory.deserialize_message_update_event.assert_called_once_with(shard, payload, old_message=None)
        stateless_event_manager_impl.dispatch.assert_awaited_once_with(
            event_factory.deserialize_message_update_event.return_value
        )

    @pytest.mark.asyncio
    async def test_on_message_delete_stateful(self, event_manager_impl, shard, event_factory):
        payload = {"id": 123}

        await event_manager_impl.on_message_delete(shard, payload)

        event_manager_impl._cache.delete_message.assert_called_once_with(123)
        event_factory.deserialize_message_delete_event.assert_called_once_with(
            shard, payload, old_message=event_manager_impl._cache.delete_message.return_value
        )
        event_manager_impl.dispatch.assert_awaited_once_with(
            event_factory.deserialize_message_delete_event.return_value
        )

    @pytest.mark.asyncio
    async def test_on_message_delete_stateless(self, stateless_event_manager_impl, shard, event_factory):
        payload = {}

        await stateless_event_manager_impl.on_message_delete(shard, payload)

        event_factory.deserialize_message_delete_event.assert_called_once_with(shard, payload, old_message=None)
        stateless_event_manager_impl.dispatch.assert_awaited_once_with(
            event_factory.deserialize_message_delete_event.return_value
        )

    @pytest.mark.asyncio
    async def test_on_message_delete_bulk_stateful(self, event_manager_impl, shard, event_factory):
        payload = {"ids": [123, 456, 789, 987]}
        message1 = object()
        message2 = object()
        message3 = object()
        event_manager_impl._cache.delete_message.side_effect = [message1, message2, message3, None]

        await event_manager_impl.on_message_delete_bulk(shard, payload)

        event_manager_impl._cache.delete_message.assert_has_calls(
            [mock.call(123), mock.call(456), mock.call(789), mock.call(987)]
        )
        event_factory.deserialize_guild_message_delete_bulk_event.assert_called_once_with(
            shard, payload, old_messages={123: message1, 456: message2, 789: message3}
        )
        event_manager_impl.dispatch.assert_awaited_once_with(
            event_factory.deserialize_guild_message_delete_bulk_event.return_value
        )

    @pytest.mark.asyncio
    async def test_on_message_delete_bulk_stateless(self, stateless_event_manager_impl, shard, event_factory):
        payload = {}

        await stateless_event_manager_impl.on_message_delete_bulk(shard, payload)

        event_factory.deserialize_guild_message_delete_bulk_event.assert_called_once_with(
            shard, payload, old_messages={}
        )
        stateless_event_manager_impl.dispatch.assert_awaited_once_with(
            event_factory.deserialize_guild_message_delete_bulk_event.return_value
        )

    @pytest.mark.asyncio
    async def test_on_message_reaction_add(self, event_manager_impl, shard, event_factory):
        payload = {}
        event = mock.Mock()

        event_factory.deserialize_message_reaction_add_event.return_value = event

        await event_manager_impl.on_message_reaction_add(shard, payload)

        event_factory.deserialize_message_reaction_add_event.assert_called_once_with(shard, payload)
        event_manager_impl.dispatch.assert_awaited_once_with(event)

    @pytest.mark.asyncio
    async def test_on_message_reaction_remove(self, event_manager_impl, shard, event_factory):
        payload = {}
        event = mock.Mock()

        event_factory.deserialize_message_reaction_remove_event.return_value = event

        await event_manager_impl.on_message_reaction_remove(shard, payload)

        event_factory.deserialize_message_reaction_remove_event.assert_called_once_with(shard, payload)
        event_manager_impl.dispatch.assert_awaited_once_with(event)

    @pytest.mark.asyncio
    async def test_on_message_reaction_remove_all(self, event_manager_impl, shard, event_factory):
        payload = {}
        event = mock.Mock()

        event_factory.deserialize_message_reaction_remove_all_event.return_value = event

        await event_manager_impl.on_message_reaction_remove_all(shard, payload)

        event_factory.deserialize_message_reaction_remove_all_event.assert_called_once_with(shard, payload)
        event_manager_impl.dispatch.assert_awaited_once_with(event)

    @pytest.mark.asyncio
    async def test_on_message_reaction_remove_emoji(self, event_manager_impl, shard, event_factory):
        payload = {}
        event = mock.Mock()

        event_factory.deserialize_message_reaction_remove_emoji_event.return_value = event

        await event_manager_impl.on_message_reaction_remove_emoji(shard, payload)

        event_factory.deserialize_message_reaction_remove_emoji_event.assert_called_once_with(shard, payload)
        event_manager_impl.dispatch.assert_awaited_once_with(event)

    @pytest.mark.asyncio
    async def test_on_presence_update_stateful_update(self, event_manager_impl, shard, event_factory):
        payload = {"user": {"id": 123}, "guild_id": 456}
        old_presence = object()
        event = mock.Mock(presence=mock.Mock(visible_status=presences.Status.ONLINE))

        event_factory.deserialize_presence_update_event.return_value = event
        event_manager_impl._cache.get_presence.return_value = old_presence

        await event_manager_impl.on_presence_update(shard, payload)

        event_manager_impl._cache.get_presence.assert_called_once_with(456, 123)
        event_manager_impl._cache.update_presence.assert_called_once_with(event.presence)
        event_factory.deserialize_presence_update_event.assert_called_once_with(
            shard, payload, old_presence=old_presence
        )
        event_manager_impl.dispatch.assert_awaited_once_with(event)

    @pytest.mark.asyncio
    async def test_on_presence_update_stateful_delete(self, event_manager_impl, shard, event_factory):
        payload = {"user": {"id": 123}, "guild_id": 456}
        old_presence = object()
        event = mock.Mock(presence=mock.Mock(visible_status=presences.Status.OFFLINE))

        event_factory.deserialize_presence_update_event.return_value = event
        event_manager_impl._cache.get_presence.return_value = old_presence

        await event_manager_impl.on_presence_update(shard, payload)

        event_manager_impl._cache.get_presence.assert_called_once_with(456, 123)
        event_manager_impl._cache.delete_presence.assert_called_once_with(
            event.presence.guild_id, event.presence.user_id
        )
        event_factory.deserialize_presence_update_event.assert_called_once_with(
            shard, payload, old_presence=old_presence
        )
        event_manager_impl.dispatch.assert_awaited_once_with(event)

    @pytest.mark.asyncio
    async def test_on_presence_update_stateless(self, stateless_event_manager_impl, shard, event_factory):
        payload = {"user": {"id": 123}, "guild_id": 456}

        await stateless_event_manager_impl.on_presence_update(shard, payload)

        event_factory.deserialize_presence_update_event.assert_called_once_with(shard, payload, old_presence=None)
        stateless_event_manager_impl.dispatch.assert_awaited_once_with(
            event_factory.deserialize_presence_update_event.return_value
        )

    @pytest.mark.asyncio
    async def test_on_typing_start(self, event_manager_impl, shard, event_factory):
        payload = {}
        event = mock.Mock()

        event_factory.deserialize_typing_start_event.return_value = event

        await event_manager_impl.on_typing_start(shard, payload)

        event_factory.deserialize_typing_start_event.assert_called_once_with(shard, payload)
        event_manager_impl.dispatch.assert_awaited_once_with(event)

    @pytest.mark.asyncio
    async def test_on_user_update_stateful(self, event_manager_impl, shard, event_factory):
        payload = {}
        old_user = object()
        event = mock.Mock(user=mock.Mock())

        event_factory.deserialize_own_user_update_event.return_value = event
        event_manager_impl._cache.get_me.return_value = old_user

        await event_manager_impl.on_user_update(shard, payload)

        event_manager_impl._cache.update_me.assert_called_once_with(event.user)
        event_factory.deserialize_own_user_update_event.assert_called_once_with(shard, payload, old_user=old_user)
        event_manager_impl.dispatch.assert_awaited_once_with(event)

    @pytest.mark.asyncio
    async def test_on_user_update_stateless(self, stateless_event_manager_impl, shard, event_factory):
        payload = {}

        await stateless_event_manager_impl.on_user_update(shard, payload)

        event_factory.deserialize_own_user_update_event.assert_called_once_with(shard, payload, old_user=None)
        stateless_event_manager_impl.dispatch.assert_awaited_once_with(
            event_factory.deserialize_own_user_update_event.return_value
        )

    @pytest.mark.asyncio
    async def test_on_voice_state_update_stateful_update(self, event_manager_impl, shard, event_factory):
        payload = {"user_id": 123, "guild_id": 456}
        old_state = object()
        event = mock.Mock(state=mock.Mock(channel_id=123))

        event_factory.deserialize_voice_state_update_event.return_value = event
        event_manager_impl._cache.get_voice_state.return_value = old_state

        await event_manager_impl.on_voice_state_update(shard, payload)

        event_manager_impl._cache.get_voice_state.assert_called_once_with(456, 123)
        event_manager_impl._cache.update_voice_state.assert_called_once_with(event.state)
        event_factory.deserialize_voice_state_update_event.assert_called_once_with(shard, payload, old_state=old_state)
        event_manager_impl.dispatch.assert_awaited_once_with(event)

    @pytest.mark.asyncio
    async def test_on_voice_state_update_stateful_delete(self, event_manager_impl, shard, event_factory):
        payload = {"user_id": 123, "guild_id": 456}
        old_state = object()
        event = mock.Mock(state=mock.Mock(channel_id=None))

        event_factory.deserialize_voice_state_update_event.return_value = event
        event_manager_impl._cache.get_voice_state.return_value = old_state

        await event_manager_impl.on_voice_state_update(shard, payload)

        event_manager_impl._cache.get_voice_state.assert_called_once_with(456, 123)
        event_manager_impl._cache.delete_voice_state.assert_called_once_with(event.state.guild_id, event.state.user_id)
        event_factory.deserialize_voice_state_update_event.assert_called_once_with(shard, payload, old_state=old_state)
        event_manager_impl.dispatch.assert_awaited_once_with(event)

    @pytest.mark.asyncio
    async def test_on_voice_state_update_stateless(self, stateless_event_manager_impl, shard, event_factory):
        payload = {"user_id": 123, "guild_id": 456}

        await stateless_event_manager_impl.on_voice_state_update(shard, payload)

        event_factory.deserialize_voice_state_update_event.assert_called_once_with(shard, payload, old_state=None)
        stateless_event_manager_impl.dispatch.assert_awaited_once_with(
            event_factory.deserialize_voice_state_update_event.return_value
        )

    @pytest.mark.asyncio
    async def test_on_voice_server_update(self, event_manager_impl, shard, event_factory):
        payload = {}
        event = mock.Mock()

        event_factory.deserialize_voice_server_update_event.return_value = event

        await event_manager_impl.on_voice_server_update(shard, payload)

        event_factory.deserialize_voice_server_update_event.assert_called_once_with(shard, payload)
        event_manager_impl.dispatch.assert_awaited_once_with(event)

    @pytest.mark.asyncio
    async def test_on_webhooks_update(self, event_manager_impl, shard, event_factory):
        payload = {}
        event = mock.Mock()

        event_factory.deserialize_webhook_update_event.return_value = event

        await event_manager_impl.on_webhooks_update(shard, payload)

        event_factory.deserialize_webhook_update_event.assert_called_once_with(shard, payload)
        event_manager_impl.dispatch.assert_awaited_once_with(event)

    @pytest.mark.asyncio
    async def test_on_interaction_create(self, event_manager_impl, shard, event_factory):
        payload = {"id": "123"}

        await event_manager_impl.on_interaction_create(shard, payload)

        event_factory.deserialize_interaction_create_event.assert_called_once_with(shard, payload)
        event_manager_impl.dispatch.assert_awaited_once_with(
            event_factory.deserialize_interaction_create_event.return_value
        )

    @pytest.mark.asyncio
    async def test_on_guild_scheduled_event_create(
        self,
        event_manager_impl: event_manager.EventManagerImpl,
        shard: mock.Mock,
        event_factory: event_factory_.EventFactory,
    ):
        mock_payload = mock.Mock()

        await event_manager_impl.on_guild_scheduled_event_create(shard, mock_payload)

        event_factory.deserialize_scheduled_event_create_event.assert_called_once_with(shard, mock_payload)
        event_manager_impl.dispatch.assert_awaited_once_with(
            event_factory.deserialize_scheduled_event_create_event.return_value
        )

    @pytest.mark.asyncio
    async def test_on_guild_scheduled_event_delete(
        self,
        event_manager_impl: event_manager.EventManagerImpl,
        shard: mock.Mock,
        event_factory: event_factory_.EventFactory,
    ):
        mock_payload = mock.Mock()

        await event_manager_impl.on_guild_scheduled_event_delete(shard, mock_payload)

        event_factory.deserialize_scheduled_event_delete_event.assert_called_once_with(shard, mock_payload)
        event_manager_impl.dispatch.assert_awaited_once_with(
            event_factory.deserialize_scheduled_event_delete_event.return_value
        )

    @pytest.mark.asyncio
    async def test_on_guild_scheduled_event_update(
        self,
        event_manager_impl: event_manager.EventManagerImpl,
        shard: mock.Mock,
        event_factory: event_factory_.EventFactory,
    ):
        mock_payload = mock.Mock()

        await event_manager_impl.on_guild_scheduled_event_update(shard, mock_payload)

        event_factory.deserialize_scheduled_event_update_event.assert_called_once_with(shard, mock_payload)
        event_manager_impl.dispatch.assert_awaited_once_with(
            event_factory.deserialize_scheduled_event_update_event.return_value
        )

    @pytest.mark.asyncio
    async def test_on_guild_scheduled_event_user_add(
        self,
        event_manager_impl: event_manager.EventManagerImpl,
        shard: mock.Mock,
        event_factory: event_factory_.EventFactory,
    ):
        mock_payload = mock.Mock()

        await event_manager_impl.on_guild_scheduled_event_user_add(shard, mock_payload)

        event_factory.deserialize_scheduled_event_user_add_event.assert_called_once_with(shard, mock_payload)
        event_manager_impl.dispatch.assert_awaited_once_with(
            event_factory.deserialize_scheduled_event_user_add_event.return_value
        )

    @pytest.mark.asyncio
    async def test_on_guild_scheduled_event_user_remove(
        self,
        event_manager_impl: event_manager.EventManagerImpl,
        shard: mock.Mock,
        event_factory: event_factory_.EventFactory,
    ):
        mock_payload = mock.Mock()

        await event_manager_impl.on_guild_scheduled_event_user_remove(shard, mock_payload)

        event_factory.deserialize_scheduled_event_user_remove_event.assert_called_once_with(shard, mock_payload)
        event_manager_impl.dispatch.assert_awaited_once_with(
            event_factory.deserialize_scheduled_event_user_remove_event.return_value
        )

    @pytest.mark.asyncio
    async def test_on_guild_audit_log_entry_create(
        self,
        event_manager_impl: event_manager.EventManagerImpl,
        shard: mock.Mock,
        event_factory: event_factory_.EventFactory,
    ):
        mock_payload = mock.Mock()

        await event_manager_impl.on_guild_audit_log_entry_create(shard, mock_payload)

        event_factory.deserialize_audit_log_entry_create_event.assert_called_once_with(shard, mock_payload)
        event_manager_impl.dispatch.assert_awaited_once_with(
            event_factory.deserialize_audit_log_entry_create_event.return_value
        )

    @pytest.mark.asyncio
    async def test_on_stage_instance_create(
        self,
        event_manager_impl: event_manager.EventManagerImpl,
        shard: mock.Mock,
        event_factory: event_factory_.EventFactory,
    ):
        payload = {
            "id": "840647391636226060",
            "guild_id": "197038439483310086",
            "channel_id": "733488538393510049",
            "topic": "Testing Testing, 123",
            "privacy_level": 1,
            "discoverable_disabled": False,
        }

        await event_manager_impl.on_stage_instance_create(shard, payload)

        event_factory.deserialize_stage_instance_create_event.assert_called_once_with(shard, payload)
        event_manager_impl.dispatch.assert_awaited_once_with(
            event_factory.deserialize_stage_instance_create_event.return_value
        )

    @pytest.mark.asyncio
    async def test_on_stage_instance_update(
        self,
        event_manager_impl: event_manager.EventManagerImpl,
        shard: mock.Mock,
        event_factory: event_factory_.EventFactory,
    ):
        payload = {
            "id": "840647391636226060",
            "guild_id": "197038439483310086",
            "channel_id": "733488538393510049",
            "topic": "Testing Testing, 123",
            "privacy_level": 1,
            "discoverable_disabled": False,
        }

        await event_manager_impl.on_stage_instance_update(shard, payload)

        event_factory.deserialize_stage_instance_update_event.assert_called_once_with(shard, payload)
        event_manager_impl.dispatch.assert_awaited_once_with(
            event_factory.deserialize_stage_instance_update_event.return_value
        )

    @pytest.mark.asyncio
    async def test_on_stage_instance_delete(
        self,
        event_manager_impl: event_manager.EventManagerImpl,
        shard: mock.Mock,
        event_factory: event_factory_.EventFactory,
    ):
        payload = {
            "id": "840647391636226060",
            "guild_id": "197038439483310086",
            "channel_id": "733488538393510049",
            "topic": "Testing Testing, 123",
            "privacy_level": 1,
            "discoverable_disabled": False,
        }

        await event_manager_impl.on_stage_instance_delete(shard, payload)

        event_factory.deserialize_stage_instance_delete_event.assert_called_once_with(shard, payload)
        event_manager_impl.dispatch.assert_awaited_once_with(
            event_factory.deserialize_stage_instance_delete_event.return_value
        )

    @pytest.mark.asyncio
<<<<<<< HEAD
    async def test_on_auto_moderation_rule_create(
=======
    async def test_on_message_poll_vote_create(
>>>>>>> 904a3879
        self,
        event_manager_impl: event_manager.EventManagerImpl,
        shard: mock.Mock,
        event_factory: event_factory_.EventFactory,
    ):
        mock_payload = mock.Mock()

<<<<<<< HEAD
        await event_manager_impl.on_auto_moderation_rule_create(shard, mock_payload)

        event_factory.deserialize_auto_mod_rule_create_event.assert_called_once_with(shard, mock_payload)
        event_manager_impl.dispatch.assert_awaited_once_with(
            event_factory.deserialize_auto_mod_rule_create_event.return_value
        )

    @pytest.mark.asyncio
    async def test_on_auto_moderation_rule_update(
=======
        await event_manager_impl.on_message_poll_vote_add(shard, mock_payload)

        event_factory.deserialize_poll_vote_create_event.assert_called_once_with(shard, mock_payload)
        event_manager_impl.dispatch.assert_awaited_once_with(
            event_factory.deserialize_poll_vote_create_event.return_value
        )

    @pytest.mark.asyncio
    async def test_on_message_poll_vote_delete(
>>>>>>> 904a3879
        self,
        event_manager_impl: event_manager.EventManagerImpl,
        shard: mock.Mock,
        event_factory: event_factory_.EventFactory,
    ):
        mock_payload = mock.Mock()

<<<<<<< HEAD
        await event_manager_impl.on_auto_moderation_rule_update(shard, mock_payload)

        event_factory.deserialize_auto_mod_rule_update_event.assert_called_once_with(shard, mock_payload)
        event_manager_impl.dispatch.assert_awaited_once_with(
            event_factory.deserialize_auto_mod_rule_update_event.return_value
        )

    @pytest.mark.asyncio
    async def test_on_auto_moderation_rule_delete(
        self,
        event_manager_impl: event_manager.EventManagerImpl,
        shard: mock.Mock,
        event_factory: event_factory_.EventFactory,
    ):
        mock_payload = mock.Mock()

        await event_manager_impl.on_auto_moderation_rule_delete(shard, mock_payload)

        event_factory.deserialize_auto_mod_rule_delete_event.assert_called_once_with(shard, mock_payload)
        event_manager_impl.dispatch.assert_awaited_once_with(
            event_factory.deserialize_auto_mod_rule_delete_event.return_value
        )

    @pytest.mark.asyncio
    async def test_on_auto_moderation_action_execution(
        self,
        event_manager_impl: event_manager.EventManagerImpl,
        shard: mock.Mock,
        event_factory: event_factory_.EventFactory,
    ):
        mock_payload = mock.Mock()

        await event_manager_impl.on_auto_moderation_action_execution(shard, mock_payload)

        event_factory.deserialize_auto_mod_action_execution_event.assert_called_once_with(shard, mock_payload)
        event_manager_impl.dispatch.assert_awaited_once_with(
            event_factory.deserialize_auto_mod_action_execution_event.return_value
=======
        await event_manager_impl.on_message_poll_vote_remove(shard, mock_payload)

        event_factory.deserialize_poll_vote_delete_event.assert_called_once_with(shard, mock_payload)
        event_manager_impl.dispatch.assert_awaited_once_with(
            event_factory.deserialize_poll_vote_delete_event.return_value
>>>>>>> 904a3879
        )<|MERGE_RESOLUTION|>--- conflicted
+++ resolved
@@ -1763,11 +1763,7 @@
         )
 
     @pytest.mark.asyncio
-<<<<<<< HEAD
-    async def test_on_auto_moderation_rule_create(
-=======
     async def test_on_message_poll_vote_create(
->>>>>>> 904a3879
         self,
         event_manager_impl: event_manager.EventManagerImpl,
         shard: mock.Mock,
@@ -1775,17 +1771,6 @@
     ):
         mock_payload = mock.Mock()
 
-<<<<<<< HEAD
-        await event_manager_impl.on_auto_moderation_rule_create(shard, mock_payload)
-
-        event_factory.deserialize_auto_mod_rule_create_event.assert_called_once_with(shard, mock_payload)
-        event_manager_impl.dispatch.assert_awaited_once_with(
-            event_factory.deserialize_auto_mod_rule_create_event.return_value
-        )
-
-    @pytest.mark.asyncio
-    async def test_on_auto_moderation_rule_update(
-=======
         await event_manager_impl.on_message_poll_vote_add(shard, mock_payload)
 
         event_factory.deserialize_poll_vote_create_event.assert_called_once_with(shard, mock_payload)
@@ -1795,7 +1780,6 @@
 
     @pytest.mark.asyncio
     async def test_on_message_poll_vote_delete(
->>>>>>> 904a3879
         self,
         event_manager_impl: event_manager.EventManagerImpl,
         shard: mock.Mock,
@@ -1803,7 +1787,38 @@
     ):
         mock_payload = mock.Mock()
 
-<<<<<<< HEAD
+        await event_manager_impl.on_message_poll_vote_remove(shard, mock_payload)
+
+        event_factory.deserialize_poll_vote_delete_event.assert_called_once_with(shard, mock_payload)
+        event_manager_impl.dispatch.assert_awaited_once_with(
+            event_factory.deserialize_poll_vote_delete_event.return_value
+        )
+
+    @pytest.mark.asyncio
+    async def test_on_auto_moderation_rule_create(
+        self,
+        event_manager_impl: event_manager.EventManagerImpl,
+        shard: mock.Mock,
+        event_factory: event_factory_.EventFactory,
+    ):
+        mock_payload = mock.Mock()
+
+        await event_manager_impl.on_auto_moderation_rule_create(shard, mock_payload)
+
+        event_factory.deserialize_auto_mod_rule_create_event.assert_called_once_with(shard, mock_payload)
+        event_manager_impl.dispatch.assert_awaited_once_with(
+            event_factory.deserialize_auto_mod_rule_create_event.return_value
+        )
+
+    @pytest.mark.asyncio
+    async def test_on_auto_moderation_rule_update(
+        self,
+        event_manager_impl: event_manager.EventManagerImpl,
+        shard: mock.Mock,
+        event_factory: event_factory_.EventFactory,
+    ):
+        mock_payload = mock.Mock()
+
         await event_manager_impl.on_auto_moderation_rule_update(shard, mock_payload)
 
         event_factory.deserialize_auto_mod_rule_update_event.assert_called_once_with(shard, mock_payload)
@@ -1841,11 +1856,4 @@
         event_factory.deserialize_auto_mod_action_execution_event.assert_called_once_with(shard, mock_payload)
         event_manager_impl.dispatch.assert_awaited_once_with(
             event_factory.deserialize_auto_mod_action_execution_event.return_value
-=======
-        await event_manager_impl.on_message_poll_vote_remove(shard, mock_payload)
-
-        event_factory.deserialize_poll_vote_delete_event.assert_called_once_with(shard, mock_payload)
-        event_manager_impl.dispatch.assert_awaited_once_with(
-            event_factory.deserialize_poll_vote_delete_event.return_value
->>>>>>> 904a3879
         )