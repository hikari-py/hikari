# Copyright (c) 2020 Nekokatt
# Copyright (c) 2021-present davfsa
#
# Permission is hereby granted, free of charge, to any person obtaining a copy
# of this software and associated documentation files (the "Software"), to deal
# in the Software without restriction, including without limitation the rights
# to use, copy, modify, merge, publish, distribute, sublicense, and/or sell
# copies of the Software, and to permit persons to whom the Software is
# furnished to do so, subject to the following conditions:
#
# The above copyright notice and this permission notice shall be included in all
# copies or substantial portions of the Software.
#
# THE SOFTWARE IS PROVIDED "AS IS", WITHOUT WARRANTY OF ANY KIND, EXPRESS OR
# IMPLIED, INCLUDING BUT NOT LIMITED TO THE WARRANTIES OF MERCHANTABILITY,
# FITNESS FOR A PARTICULAR PURPOSE AND NONINFRINGEMENT. IN NO EVENT SHALL THE
# AUTHORS OR COPYRIGHT HOLDERS BE LIABLE FOR ANY CLAIM, DAMAGES OR OTHER
# LIABILITY, WHETHER IN AN ACTION OF CONTRACT, TORT OR OTHERWISE, ARISING FROM,
# OUT OF OR IN CONNECTION WITH THE SOFTWARE OR THE USE OR OTHER DEALINGS IN THE
# SOFTWARE.
from __future__ import annotations

import asyncio
import base64
import random
import typing

import mock
import pytest

from hikari import channels
from hikari import errors
from hikari import intents
from hikari import presences
from hikari.api import event_factory as event_factory_
from hikari.api import shard as shard_api
from hikari.events import guild_events
from hikari.impl import config
from hikari.impl import entity_factory as entity_factory_impl
from hikari.impl import event_factory as event_factory_impl
from hikari.impl import event_manager
from hikari.internal import time
from tests.hikari import hikari_test_helpers


def test_fixed_size_nonce():
    with (
        mock.patch.object(
            time, "monotonic_ns", return_value=mock.Mock(to_bytes=mock.Mock(return_value="foo"))
        ) as monotonic,
        mock.patch.object(
            random, "getrandbits", return_value=mock.Mock(to_bytes=mock.Mock(return_value="bar"))
        ) as randbits,
        mock.patch.object(
            base64, "b64encode", return_value=mock.Mock(decode=mock.Mock(return_value="nonce"))
        ) as encode,
    ):
        assert event_manager._fixed_size_nonce() == "nonce"

    monotonic.assert_called_once_with()
    monotonic.return_value.to_bytes.assert_called_once_with(8, "big")

    randbits.assert_called_once_with(92)
    randbits.return_value.to_bytes.assert_called_once_with(12, "big")

    encode.assert_called_once_with("foobar")
    encode.return_value.decode.assert_called_once_with("ascii")


@pytest.fixture
def shard() -> shard_api.GatewayShard:
    return mock.Mock(id=987)


@pytest.mark.asyncio
async def test__request_guild_members(shard: shard_api.GatewayShard):
    shard.request_guild_members = mock.AsyncMock()

    await event_manager._request_guild_members(shard, 123, include_presences=True, nonce="okokok")

    shard.request_guild_members.assert_awaited_once_with(123, include_presences=True, nonce="okokok")


@pytest.mark.asyncio
async def test__request_guild_members_handles_state_conflict_error(shard: shard_api.GatewayShard):
    shard.request_guild_members = mock.AsyncMock(side_effect=errors.ComponentStateConflictError(reason="OK"))

    await event_manager._request_guild_members(shard, 123, include_presences=True, nonce="okokok")

    shard.request_guild_members.assert_awaited_once_with(123, include_presences=True, nonce="okokok")


class TestEventManagerImpl:
    @pytest.fixture
    def entity_factory(self) -> entity_factory_impl.EntityFactoryImpl:
        return mock.Mock()

    @pytest.fixture
    def event_factory(self) -> event_factory_impl.EventFactoryImpl:
        return mock.Mock()

    @pytest.fixture
    def event_manager_impl(
        self, entity_factory: entity_factory_impl.EntityFactoryImpl, event_factory: event_factory_impl.EventFactoryImpl
    ) -> event_manager.EventManagerImpl:
        obj = hikari_test_helpers.mock_class_namespace(event_manager.EventManagerImpl, slots_=False)(
            entity_factory, event_factory, intents.Intents.ALL, cache=mock.Mock(settings=config.CacheSettings())
        )

        obj.dispatch = mock.AsyncMock()
        return obj

    @pytest.fixture
    def stateless_event_manager_impl(
        self, event_factory: event_factory_impl.EventFactoryImpl, entity_factory: entity_factory_impl.EntityFactoryImpl
    ) -> event_manager.EventManagerImpl:
        obj = hikari_test_helpers.mock_class_namespace(event_manager.EventManagerImpl, slots_=False)(
            entity_factory, event_factory, intents.Intents.ALL, cache=None
        )

        obj.dispatch = mock.AsyncMock()
        return obj

    @pytest.mark.asyncio
    async def test_on_ready_stateful(
        self,
        event_manager_impl: event_manager.EventManagerImpl,
        shard: shard_api.GatewayShard,
        event_factory: event_factory_impl.EventFactoryImpl,
    ):
        payload: dict[str, typing.Any] = {}
        event = mock.Mock(my_user=mock.Mock())

        with (
            mock.patch.object(
                event_factory, "deserialize_ready_event", return_value=event
            ) as patched_deserialize_ready_event,
            mock.patch.object(event_manager_impl, "dispatch") as patched_dispatch,
            mock.patch.object(event_manager_impl._cache, "update_me") as patched_update_me,
        ):
            await event_manager_impl.on_ready(shard, payload)

            patched_update_me.assert_called_once_with(event.my_user)
            patched_deserialize_ready_event.assert_called_once_with(shard, payload)
            patched_dispatch.assert_awaited_once_with(event)

    @pytest.mark.asyncio
    async def test_on_ready_stateless(
        self,
        stateless_event_manager_impl: event_manager.EventManagerImpl,
        shard: shard_api.GatewayShard,
        event_factory: event_factory_impl.EventFactoryImpl,
    ):
        payload: dict[str, typing.Any] = {}

        with (
            mock.patch.object(event_factory, "deserialize_ready_event") as patched_deserialize_ready_event,
            mock.patch.object(stateless_event_manager_impl, "dispatch") as patched_dispatch,
        ):
            await stateless_event_manager_impl.on_ready(shard, payload)

            patched_deserialize_ready_event.assert_called_once_with(shard, payload)
            patched_dispatch.assert_awaited_once_with(patched_deserialize_ready_event.return_value)

    @pytest.mark.asyncio
    async def test_on_resumed(
        self,
        event_manager_impl: event_manager.EventManagerImpl,
        shard: shard_api.GatewayShard,
        event_factory: event_factory_impl.EventFactoryImpl,
    ):
        payload: dict[str, typing.Any] = {}

        with (
            mock.patch.object(event_factory, "deserialize_resumed_event") as patched_deserialize_resumed_event,
            mock.patch.object(event_manager_impl, "dispatch") as patched_dispatch,
        ):
            await event_manager_impl.on_resumed(shard, payload)

            patched_deserialize_resumed_event.assert_called_once_with(shard)
            patched_dispatch.assert_awaited_once_with(patched_deserialize_resumed_event.return_value)

    @pytest.mark.asyncio
    async def test_on_application_command_permissions_update(
        self,
        event_manager_impl: event_manager.EventManagerImpl,
        shard: shard_api.GatewayShard,
        event_factory: event_factory_impl.EventFactoryImpl,
    ):
        payload: dict[str, typing.Any] = {}

        with (
            mock.patch.object(
                event_factory, "deserialize_application_command_permission_update_event"
            ) as patched_deserialize_application_command_permission_update_event,
            mock.patch.object(event_manager_impl, "dispatch") as patched_dispatch,
        ):
            await event_manager_impl.on_application_command_permissions_update(shard, payload)

            patched_deserialize_application_command_permission_update_event.assert_called_once_with(shard, payload)
            patched_dispatch.assert_awaited_once_with(
                patched_deserialize_application_command_permission_update_event.return_value
            )

    @pytest.mark.asyncio
    async def test_on_channel_create_stateful(
        self,
        event_manager_impl: event_manager.EventManagerImpl,
        shard: shard_api.GatewayShard,
        event_factory: event_factory_impl.EventFactoryImpl,
    ):
        payload: dict[str, typing.Any] = {}
        event = mock.Mock(channel=mock.Mock(channels.GuildChannel))

        with (
            mock.patch.object(
                event_factory, "deserialize_guild_channel_create_event", return_value=event
            ) as patched_deserialize_guild_channel_create_event,
            mock.patch.object(event_manager_impl, "dispatch") as patched_dispatch,
            mock.patch.object(event_manager_impl._cache, "set_guild_channel") as patched_set_guild_channel,
        ):
            await event_manager_impl.on_channel_create(shard, payload)

            patched_set_guild_channel.assert_called_once_with(event.channel)
            patched_deserialize_guild_channel_create_event.assert_called_once_with(shard, payload)
            patched_dispatch.assert_awaited_once_with(event)

    @pytest.mark.asyncio
    async def test_on_channel_create_stateless(
        self,
        stateless_event_manager_impl: event_manager.EventManagerImpl,
        shard: shard_api.GatewayShard,
        event_factory: event_factory_impl.EventFactoryImpl,
    ):
        payload: dict[str, typing.Any] = {}

        with (
            mock.patch.object(
                event_factory, "deserialize_guild_channel_create_event"
            ) as patched_deserialize_guild_channel_create_event,
            mock.patch.object(stateless_event_manager_impl, "dispatch") as patched_dispatch,
        ):
            await stateless_event_manager_impl.on_channel_create(shard, payload)

            patched_deserialize_guild_channel_create_event.assert_called_once_with(shard, payload)
            patched_dispatch.assert_awaited_once_with(patched_deserialize_guild_channel_create_event.return_value)

    @pytest.mark.asyncio
    async def test_on_channel_update_stateful(
        self,
        event_manager_impl: event_manager.EventManagerImpl,
        shard: shard_api.GatewayShard,
        event_factory: event_factory_impl.EventFactoryImpl,
    ):
        payload: dict[str, typing.Any] = {"id": 123}
        old_channel = mock.Mock()
        event = mock.Mock(channel=mock.Mock(channels.GuildChannel))

        with (
            mock.patch.object(
                event_factory, "deserialize_guild_channel_update_event", return_value=event
            ) as patched_deserialize_guild_channel_update_event,
            mock.patch.object(
                event_manager_impl._cache, "get_guild_channel", return_value=old_channel
            ) as patched_get_guild_channel,
            mock.patch.object(event_manager_impl._cache, "update_guild_channel") as patched_update_guild_channel,
            mock.patch.object(event_manager_impl, "dispatch") as patched_dispatch,
        ):
            await event_manager_impl.on_channel_update(shard, payload)

            patched_get_guild_channel.assert_called_once_with(123)
            patched_update_guild_channel.assert_called_once_with(event.channel)
            patched_deserialize_guild_channel_update_event.assert_called_once_with(
                shard, payload, old_channel=old_channel
            )
            patched_dispatch.assert_awaited_once_with(event)

    @pytest.mark.asyncio
    async def test_on_channel_update_stateless(
        self,
        stateless_event_manager_impl: event_manager.EventManagerImpl,
        shard: shard_api.GatewayShard,
        event_factory: event_factory_impl.EventFactoryImpl,
    ):
        payload: dict[str, typing.Any] = {"id": 123}

        with (
            mock.patch.object(
                event_factory, "deserialize_guild_channel_update_event"
            ) as patched_deserialize_guild_channel_update_event,
            mock.patch.object(stateless_event_manager_impl, "dispatch") as patched_dispatch,
        ):
            await stateless_event_manager_impl.on_channel_update(shard, payload)

            patched_deserialize_guild_channel_update_event.assert_called_once_with(shard, payload, old_channel=None)
            patched_dispatch.assert_awaited_once_with(patched_deserialize_guild_channel_update_event.return_value)

    @pytest.mark.asyncio
    async def test_on_channel_delete_stateful(
        self,
        event_manager_impl: event_manager.EventManagerImpl,
        shard: shard_api.GatewayShard,
        event_factory: event_factory_impl.EventFactoryImpl,
    ):
        payload: dict[str, typing.Any] = {}
        event = mock.Mock(channel=mock.Mock(id=123))

        with (
            mock.patch.object(
                event_factory, "deserialize_guild_channel_delete_event", return_value=event
            ) as patched_deserialize_guild_channel_delete_event,
            mock.patch.object(event_manager_impl._cache, "delete_guild_channel") as patched_delete_guild_channel,
            mock.patch.object(event_manager_impl, "dispatch") as patched_dispatch,
        ):
            await event_manager_impl.on_channel_delete(shard, payload)

            patched_delete_guild_channel.assert_called_once_with(123)
            patched_deserialize_guild_channel_delete_event.assert_called_once_with(shard, payload)
            patched_dispatch.assert_awaited_once_with(event)

    @pytest.mark.asyncio
    async def test_on_channel_delete_stateless(
        self,
        stateless_event_manager_impl: event_manager.EventManagerImpl,
        shard: shard_api.GatewayShard,
        event_factory: event_factory_impl.EventFactoryImpl,
    ):
        payload: dict[str, typing.Any] = {}

        with (
            mock.patch.object(
                event_factory, "deserialize_guild_channel_delete_event"
            ) as patched_deserialize_guild_channel_delete_event,
            mock.patch.object(stateless_event_manager_impl, "dispatch") as patched_dispatch,
        ):
            await stateless_event_manager_impl.on_channel_delete(shard, payload)

            patched_deserialize_guild_channel_delete_event.assert_called_once_with(shard, payload)
            patched_dispatch.assert_awaited_once_with(patched_deserialize_guild_channel_delete_event.return_value)

    @pytest.mark.asyncio
    async def test_on_channel_pins_update(
        self,
        stateless_event_manager_impl: event_manager.EventManagerImpl,
        shard: shard_api.GatewayShard,
        event_factory: event_factory_impl.EventFactoryImpl,
    ):
        payload: dict[str, typing.Any] = {}

        with (
            mock.patch.object(
                event_factory, "deserialize_channel_pins_update_event"
            ) as patched_deserialize_channel_pins_update_event,
            mock.patch.object(stateless_event_manager_impl, "dispatch") as patched_dispatch,
        ):
            await stateless_event_manager_impl.on_channel_pins_update(shard, payload)

            patched_deserialize_channel_pins_update_event.assert_called_once_with(shard, payload)
            patched_dispatch.assert_awaited_once_with(patched_deserialize_channel_pins_update_event.return_value)

    @pytest.mark.asyncio
    async def test_on_thread_create_when_create_stateful(
        self,
        event_manager_impl: event_manager.EventManagerImpl,
        shard: shard_api.GatewayShard,
        event_factory: event_factory_impl.EventFactoryImpl,
    ):
        mock_payload: dict[str, typing.Any] = {"id": "123321", "newly_created": True}

        with (
            mock.patch.object(
                event_factory, "deserialize_guild_thread_create_event"
            ) as patched_deserialize_guild_thread_create_event,
            mock.patch.object(event_manager_impl._cache, "set_thread") as patched_set_thread,
            mock.patch.object(event_manager_impl, "dispatch") as patched_dispatch,
        ):
            await event_manager_impl.on_thread_create(shard, mock_payload)

            event = patched_deserialize_guild_thread_create_event.return_value
            patched_set_thread.assert_called_once_with(event.thread)
            patched_dispatch.assert_awaited_once_with(event)
            patched_deserialize_guild_thread_create_event.assert_called_once_with(shard, mock_payload)

    @pytest.mark.asyncio
    async def test_on_thread_create_stateless(
        self,
        stateless_event_manager_impl: event_manager.EventManagerImpl,
        shard: shard_api.GatewayShard,
        event_factory: event_factory_impl.EventFactoryImpl,
    ):
        mock_payload: dict[str, typing.Any] = {"id": "123321", "newly_created": True}

        with (
            mock.patch.object(
                event_factory, "deserialize_guild_thread_create_event"
            ) as patched_deserialize_guild_thread_create_event,
            mock.patch.object(stateless_event_manager_impl, "dispatch") as patched_dispatch,
        ):
            await stateless_event_manager_impl.on_thread_create(shard, mock_payload)

            patched_dispatch.assert_awaited_once_with(patched_deserialize_guild_thread_create_event.return_value)
            patched_deserialize_guild_thread_create_event.assert_called_once_with(shard, mock_payload)

    @pytest.mark.asyncio
    async def test_on_thread_create_for_access_stateful(
        self,
        event_manager_impl: event_manager.EventManagerImpl,
        shard: shard_api.GatewayShard,
        event_factory: event_factory_impl.EventFactoryImpl,
    ):
        mock_payload: dict[str, typing.Any] = {"id": "123321"}

        with (
            mock.patch.object(
                event_factory, "deserialize_guild_thread_access_event"
            ) as patched_deserialize_guild_thread_access_event,
            mock.patch.object(event_manager_impl._cache, "set_thread") as patched_set_thread,
            mock.patch.object(event_manager_impl, "dispatch") as patched_dispatch,
        ):
            await event_manager_impl.on_thread_create(shard, mock_payload)

            event = patched_deserialize_guild_thread_access_event.return_value
            patched_set_thread.assert_called_once_with(event.thread)
            patched_dispatch.assert_awaited_once_with(event)
            patched_deserialize_guild_thread_access_event.assert_called_once_with(shard, mock_payload)

    @pytest.mark.asyncio
    async def test_on_thread_create_for_access_stateless(
        self,
        stateless_event_manager_impl: event_manager.EventManagerImpl,
        shard: shard_api.GatewayShard,
        event_factory: event_factory_impl.EventFactoryImpl,
    ):
        mock_payload: dict[str, typing.Any] = {"id": "123321"}

        with (
            mock.patch.object(
                event_factory, "deserialize_guild_thread_access_event"
            ) as patched_deserialize_guild_thread_access_event,
            mock.patch.object(stateless_event_manager_impl, "dispatch") as patched_dispatch,
        ):
            await stateless_event_manager_impl.on_thread_create(shard, mock_payload)

            patched_dispatch.assert_awaited_once_with(patched_deserialize_guild_thread_access_event.return_value)
            patched_deserialize_guild_thread_access_event.assert_called_once_with(shard, mock_payload)

    @pytest.mark.asyncio
    async def test_on_thread_update_stateful(
        self,
        event_manager_impl: event_manager.EventManagerImpl,
        shard: shard_api.GatewayShard,
        event_factory: event_factory_impl.EventFactoryImpl,
    ):
<<<<<<< HEAD
        mock_payload: dict[str, typing.Any] = mock.Mock()

        with (
            mock.patch.object(
                event_factory, "deserialize_guild_thread_update_event"
            ) as patched_deserialize_guild_thread_update_event,
            mock.patch.object(event_manager_impl._cache, "update_thread") as patched_update_thread,
            mock.patch.object(event_manager_impl, "dispatch") as patched_dispatch,
        ):
            await event_manager_impl.on_thread_update(shard, mock_payload)

            event = patched_deserialize_guild_thread_update_event.return_value
            patched_update_thread.assert_called_once_with(event.thread)
            patched_dispatch.assert_awaited_once_with(event)
            patched_deserialize_guild_thread_update_event.assert_called_once_with(shard, mock_payload)
=======
        payload = {"id": 123}
        old_thread = mock.Mock()
        event = mock.Mock(thread=mock.Mock(channels.GuildThreadChannel))

        event_factory.deserialize_guild_thread_update_event.return_value = event
        event_manager_impl._cache.get_thread.return_value = old_thread

        await event_manager_impl.on_thread_update(shard, payload)

        event_manager_impl._cache.get_thread.assert_called_once_with(123)
        event_manager_impl._cache.update_thread.assert_called_once_with(event.thread)
        event_factory.deserialize_guild_thread_update_event.assert_called_once_with(
            shard, payload, old_thread=old_thread
        )
        event_manager_impl.dispatch.assert_awaited_once_with(event)
>>>>>>> 5a9913d8

    @pytest.mark.asyncio
    async def test_on_thread_update_stateless(
        self,
        stateless_event_manager_impl: event_manager.EventManagerImpl,
        shard: shard_api.GatewayShard,
        event_factory: event_factory_impl.EventFactoryImpl,
    ):
<<<<<<< HEAD
        mock_payload: dict[str, typing.Any] = mock.Mock()

        with (
            mock.patch.object(
                event_factory, "deserialize_guild_thread_update_event"
            ) as patched_deserialize_guild_thread_update_event,
            mock.patch.object(stateless_event_manager_impl, "dispatch") as patched_dispatch,
        ):
            await stateless_event_manager_impl.on_thread_update(shard, mock_payload)

            patched_dispatch.assert_awaited_once_with(patched_deserialize_guild_thread_update_event.return_value)
            patched_deserialize_guild_thread_update_event.assert_called_once_with(shard, mock_payload)
=======
        payload = {"id": 123}

        await stateless_event_manager_impl.on_thread_update(shard, payload)

        stateless_event_manager_impl.dispatch.assert_awaited_once_with(
            event_factory.deserialize_guild_thread_update_event.return_value
        )
        event_factory.deserialize_guild_thread_update_event.assert_called_once_with(shard, payload, old_thread=None)
>>>>>>> 5a9913d8

    @pytest.mark.asyncio
    async def test_on_thread_delete_stateful(
        self,
        event_manager_impl: event_manager.EventManagerImpl,
        shard: shard_api.GatewayShard,
        event_factory: event_factory_impl.EventFactoryImpl,
    ):
        mock_payload: dict[str, typing.Any] = mock.Mock()

        with (
            mock.patch.object(
                event_factory, "deserialize_guild_thread_delete_event"
            ) as patched_deserialize_guild_thread_delete_event,
            mock.patch.object(event_manager_impl._cache, "delete_thread") as patched_delete_thread,
            mock.patch.object(event_manager_impl, "dispatch") as patched_dispatch,
        ):
            await event_manager_impl.on_thread_delete(shard, mock_payload)

            event = patched_deserialize_guild_thread_delete_event.return_value
            patched_delete_thread.assert_called_once_with(event.thread_id)
            patched_dispatch.assert_awaited_once_with(event)
            patched_deserialize_guild_thread_delete_event.assert_called_once_with(shard, mock_payload)

    @pytest.mark.asyncio
    async def test_on_thread_delete_stateless(
        self,
        stateless_event_manager_impl: event_manager.EventManagerImpl,
        shard: shard_api.GatewayShard,
        event_factory: event_factory_impl.EventFactoryImpl,
    ):
        mock_payload: dict[str, typing.Any] = mock.Mock()

        with (
            mock.patch.object(
                event_factory, "deserialize_guild_thread_delete_event"
            ) as patched_deserialize_guild_thread_delete_event,
            mock.patch.object(stateless_event_manager_impl, "dispatch") as patched_dispatch,
        ):
            await stateless_event_manager_impl.on_thread_delete(shard, mock_payload)

            patched_dispatch.assert_awaited_once_with(patched_deserialize_guild_thread_delete_event.return_value)
            patched_deserialize_guild_thread_delete_event.assert_called_once_with(shard, mock_payload)

    @pytest.mark.asyncio
    async def test_on_thread_list_sync_stateful_when_channel_ids(
        self,
        event_manager_impl: event_manager.EventManagerImpl,
        shard: shard_api.GatewayShard,
        event_factory: event_factory_impl.EventFactoryImpl,
    ):
        with (
            mock.patch.object(
                event_factory, "deserialize_thread_list_sync_event"
            ) as patched_deserialize_thread_list_sync_event,
            mock.patch.object(
                event_manager_impl._cache, "clear_threads_for_channel"
            ) as patched_clear_threads_for_channel,
            mock.patch.object(event_manager_impl._cache, "set_thread") as patched_set_thread,
            mock.patch.object(event_manager_impl, "dispatch") as patched_dispatch,
        ):
            event = patched_deserialize_thread_list_sync_event.return_value
            event.channel_ids = ["1", "2"]
            event.threads = {1: "thread1"}

            mock_payload: dict[str, typing.Any] = mock.Mock()
            await event_manager_impl.on_thread_list_sync(shard, mock_payload)

            assert patched_clear_threads_for_channel.call_count == 2
            patched_clear_threads_for_channel.assert_has_calls(
                [mock.call(event.guild_id, "1"), mock.call(event.guild_id, "2")]
            )
            patched_set_thread("thread1")
            patched_dispatch.assert_awaited_once_with(event)
            patched_deserialize_thread_list_sync_event.assert_called_once_with(shard, mock_payload)

    @pytest.mark.asyncio
    async def test_on_thread_list_sync_stateful_when_not_channel_ids(
        self,
        event_manager_impl: event_manager.EventManagerImpl,
        shard: shard_api.GatewayShard,
        event_factory: event_factory_impl.EventFactoryImpl,
    ):
        with (
            mock.patch.object(
                event_factory, "deserialize_thread_list_sync_event"
            ) as patched_deserialize_thread_list_sync_event,
            mock.patch.object(event_manager_impl._cache, "clear_threads_for_guild") as patched_clear_threads_for_guild,
            mock.patch.object(event_manager_impl._cache, "set_thread") as patched_set_thread,
            mock.patch.object(event_manager_impl, "dispatch") as patched_dispatch,
        ):
            event = patched_deserialize_thread_list_sync_event.return_value
            event.channel_ids = None
            event.threads = {1: "thread1"}

            mock_payload: dict[str, typing.Any] = mock.Mock()
            await event_manager_impl.on_thread_list_sync(shard, mock_payload)

            patched_clear_threads_for_guild.assert_called_once_with(event.guild_id)
            patched_set_thread("thread1")
            patched_dispatch.assert_awaited_once_with(event)
            patched_deserialize_thread_list_sync_event.assert_called_once_with(shard, mock_payload)

    @pytest.mark.asyncio
    async def test_on_thread_list_sync_stateless(
        self,
        stateless_event_manager_impl: event_manager.EventManagerImpl,
        shard: shard_api.GatewayShard,
        event_factory: event_factory_impl.EventFactoryImpl,
    ):
        mock_payload: dict[str, typing.Any] = mock.Mock()

        with (
            mock.patch.object(
                event_factory, "deserialize_thread_list_sync_event"
            ) as patched_deserialize_thread_list_sync_event,
            mock.patch.object(stateless_event_manager_impl, "dispatch") as patched_dispatch,
        ):
            await stateless_event_manager_impl.on_thread_list_sync(shard, mock_payload)

            patched_dispatch.assert_awaited_once_with(patched_deserialize_thread_list_sync_event.return_value)
            patched_deserialize_thread_list_sync_event.assert_called_once_with(shard, mock_payload)

    @pytest.mark.asyncio
    async def test_on_thread_members_update_stateful_when_id_in_removed(
        self,
        event_manager_impl: event_manager.EventManagerImpl,
        shard: shard_api.GatewayShard,
        event_factory: event_factory_impl.EventFactoryImpl,
    ):
        with (
            mock.patch.object(
                event_factory, "deserialize_thread_members_update_event"
            ) as patched_deserialize_thread_members_update_event,
            mock.patch.object(event_manager_impl._cache, "delete_thread") as patched_delete_thread,
            mock.patch.object(event_manager_impl, "dispatch") as patched_dispatch,
        ):
            event = patched_deserialize_thread_members_update_event.return_value
            event.removed_member_ids = [1, 2, 3]
            event.shard.get_user_id.return_value = 1
            mock_payload: dict[str, typing.Any] = mock.Mock()
            await event_manager_impl.on_thread_members_update(shard, mock_payload)

            patched_delete_thread.assert_called_once_with(event.thread_id)
            patched_dispatch.assert_awaited_once_with(event)
            patched_deserialize_thread_members_update_event.assert_called_once_with(shard, mock_payload)

    @pytest.mark.asyncio
    async def test_on_thread_members_update_stateful_when_id_not_in_removed(
        self,
        event_manager_impl: event_manager.EventManagerImpl,
        shard: shard_api.GatewayShard,
        event_factory: event_factory_impl.EventFactoryImpl,
    ):
        with (
            mock.patch.object(
                event_factory, "deserialize_thread_members_update_event"
            ) as patched_deserialize_thread_members_update_event,
            mock.patch.object(event_manager_impl._cache, "delete_thread") as patched_delete_thread,
            mock.patch.object(event_manager_impl, "dispatch") as patched_dispatch,
        ):
            event = patched_deserialize_thread_members_update_event.return_value
            event.removed_member_ids = [1, 2, 3]
            event.shard.get_user_id.return_value = 69
            mock_payload: dict[str, typing.Any] = mock.Mock()
            await event_manager_impl.on_thread_members_update(shard, mock_payload)

            patched_delete_thread.assert_not_called()
            patched_dispatch.assert_awaited_once_with(event)
            patched_deserialize_thread_members_update_event.assert_called_once_with(shard, mock_payload)

    @pytest.mark.asyncio
    async def test_on_thread_members_update_stateless(
        self,
        stateless_event_manager_impl: event_manager.EventManagerImpl,
        shard: shard_api.GatewayShard,
        event_factory: event_factory_impl.EventFactoryImpl,
    ):
        mock_payload: dict[str, typing.Any] = mock.Mock()

        with (
            mock.patch.object(
                event_factory, "deserialize_thread_members_update_event"
            ) as patched_deserialize_thread_members_update_event,
            mock.patch.object(stateless_event_manager_impl, "dispatch") as patched_dispatch,
        ):
            await stateless_event_manager_impl.on_thread_members_update(shard, mock_payload)

            patched_dispatch.assert_awaited_once_with(patched_deserialize_thread_members_update_event.return_value)
            patched_deserialize_thread_members_update_event.assert_called_once_with(shard, mock_payload)

    @pytest.mark.asyncio
    async def test_on_guild_create_when_unavailable_guild(
        self,
        event_manager_impl: event_manager.EventManagerImpl,
        shard: shard_api.GatewayShard,
        event_factory: event_factory_impl.EventFactoryImpl,
    ):
        payload: dict[str, typing.Any] = {"unavailable": True}
        event_manager_impl._cache_enabled_for = mock.Mock(return_value=True)
        event_manager_impl._enabled_for_event = mock.Mock(return_value=True)

        with (
            mock.patch.object(event_manager_impl, "_cache") as patched__cache,
            mock.patch.object(event_manager_impl, "dispatch") as patched_dispatch,
            mock.patch.object(
                event_factory, "deserialize_guild_available_event"
            ) as patched_deserialize_guild_available_event,
            mock.patch.object(event_factory, "deserialize_guild_join_event") as patched_deserialize_guild_join_event,
            mock.patch.object(event_manager, "_request_guild_members") as request_guild_members,
        ):
            await event_manager_impl.on_guild_create(shard, payload)

        event_manager_impl._enabled_for_event.assert_not_called()
        patched_deserialize_guild_available_event.assert_not_called()
        patched_deserialize_guild_join_event.assert_not_called()

        patched__cache.update_guild.assert_not_called()
        patched__cache.clear_guild_channels_for_guild.assert_not_called()
        patched__cache.set_guild_channel.assert_not_called()
        patched__cache.clear_emojis_for_guild.assert_not_called()
        patched__cache.set_emoji.assert_not_called()
        patched__cache.clear_stickers_for_guild.assert_not_called()
        patched__cache.set_sticker.assert_not_called()
        patched__cache.clear_roles_for_guild.assert_not_called()
        patched__cache.set_role.assert_not_called()
        patched__cache.clear_members_for_guild.assert_not_called()
        patched__cache.set_member.assert_not_called()
        patched__cache.clear_presences_for_guild.assert_not_called()
        patched__cache.set_presence.assert_not_called()
        patched__cache.clear_voice_states_for_guild.assert_not_called()
        patched__cache.set_voice_state.assert_not_called()
        request_guild_members.assert_not_called()

        patched_dispatch.assert_not_called()

    @pytest.mark.asyncio
    @pytest.mark.parametrize("include_unavailable", [True, False])
    async def test_on_guild_create_when_dispatching_and_not_caching(
        self,
        event_manager_impl: event_manager.EventManagerImpl,
        shard: shard_api.GatewayShard,
        event_factory: event_factory_impl.EventFactoryImpl,
        include_unavailable: bool,
    ):
        payload: dict[str, typing.Any] = {"unavailable": False} if include_unavailable else {}
        event_manager_impl._intents = intents.Intents.NONE
        event_manager_impl._cache_enabled_for = mock.Mock(return_value=False)
        event_manager_impl._enabled_for_event = mock.Mock(return_value=True)

        with (
            mock.patch.object(event_manager_impl, "_cache") as patched__cache,
            mock.patch.object(event_manager_impl, "dispatch") as patched_dispatch,
            mock.patch.object(
                event_factory, "deserialize_guild_available_event"
            ) as patched_deserialize_guild_available_event,
            mock.patch.object(event_factory, "deserialize_guild_join_event") as patched_deserialize_guild_join_event,
            mock.patch.object(event_manager, "_request_guild_members") as request_guild_members,
        ):
            await event_manager_impl.on_guild_create(shard, payload)

        if include_unavailable:
            event_manager_impl._enabled_for_event.assert_called_once_with(guild_events.GuildAvailableEvent)
            patched_deserialize_guild_available_event.assert_called_once_with(shard, payload)
            event = patched_deserialize_guild_available_event.return_value
        else:
            event_manager_impl._enabled_for_event.assert_called_once_with(guild_events.GuildJoinEvent)
            patched_deserialize_guild_join_event.assert_called_once_with(shard, payload)
            event = patched_deserialize_guild_join_event.return_value

        patched__cache.update_guild.assert_not_called()
        patched__cache.clear_guild_channels_for_guild.assert_not_called()
        patched__cache.set_guild_channel.assert_not_called()
        patched__cache.clear_threads_for_guild.assert_not_called()
        patched__cache.set_thread.assert_not_called()
        patched__cache.clear_emojis_for_guild.assert_not_called()
        patched__cache.set_emoji.assert_not_called()
        patched__cache.clear_stickers_for_guild.assert_not_called()
        patched__cache.set_sticker.assert_not_called()
        patched__cache.clear_roles_for_guild.assert_not_called()
        patched__cache.set_role.assert_not_called()
        patched__cache.clear_members_for_guild.assert_not_called()
        patched__cache.set_member.assert_not_called()
        patched__cache.clear_presences_for_guild.assert_not_called()
        patched__cache.set_presence.assert_not_called()
        patched__cache.clear_voice_states_for_guild.assert_not_called()
        patched__cache.set_voice_state.assert_not_called()
        request_guild_members.assert_not_called()

        patched_dispatch.assert_awaited_once_with(event)

    @pytest.mark.parametrize("include_unavailable", [True, False])
    @pytest.mark.asyncio
    async def test_on_guild_create_when_not_dispatching_and_not_caching(
        self,
        event_manager_impl: event_manager.EventManagerImpl,
        shard: shard_api.GatewayShard,
        event_factory: event_factory_impl.EventFactoryImpl,
        entity_factory: entity_factory_impl.EntityFactoryImpl,
        include_unavailable: bool,
    ):
        payload: dict[str, typing.Any] = {"unavailable": False} if include_unavailable else {}
        event_manager_impl._intents = intents.Intents.NONE
        event_manager_impl._cache_enabled_for = mock.Mock(return_value=False)
        event_manager_impl._enabled_for_event = mock.Mock(return_value=False)

        with (
            mock.patch.object(event_manager_impl, "_cache") as patched__cache,
            mock.patch.object(event_manager_impl, "dispatch") as patched_dispatch,
            mock.patch.object(
                event_factory, "deserialize_guild_available_event"
            ) as patched_deserialize_guild_available_event,
            mock.patch.object(event_factory, "deserialize_guild_join_event") as patched_deserialize_guild_join_event,
            mock.patch.object(entity_factory, "deserialize_gateway_guild") as patched_deserialize_gateway_guild,
            mock.patch.object(shard, "get_user_id") as patched_get_user_id,
            mock.patch.object(event_manager, "_request_guild_members") as request_guild_members,
        ):
            await event_manager_impl.on_guild_create(shard, payload)

        if include_unavailable:
            event_manager_impl._enabled_for_event.assert_called_once_with(guild_events.GuildAvailableEvent)
        else:
            event_manager_impl._enabled_for_event.assert_called_once_with(guild_events.GuildJoinEvent)
        patched_deserialize_guild_join_event.assert_not_called()
        patched_deserialize_guild_available_event.assert_not_called()
        patched_deserialize_gateway_guild.assert_called_once_with(payload, user_id=patched_get_user_id.return_value)
        patched__cache.update_guild.assert_not_called()
        patched__cache.clear_guild_channels_for_guild.assert_not_called()
        patched__cache.set_guild_channel.assert_not_called()
        patched__cache.clear_threads_for_guild.assert_not_called()
        patched__cache.set_thread.assert_not_called()
        patched__cache.clear_emojis_for_guild.assert_not_called()
        patched__cache.set_emoji.assert_not_called()
        patched__cache.clear_stickers_for_guild.assert_not_called()
        patched__cache.set_sticker.assert_not_called()
        patched__cache.clear_roles_for_guild.assert_not_called()
        patched__cache.set_role.assert_not_called()
        patched__cache.clear_members_for_guild.assert_not_called()
        patched__cache.set_member.assert_not_called()
        patched__cache.clear_presences_for_guild.assert_not_called()
        patched__cache.set_presence.assert_not_called()
        patched__cache.clear_voice_states_for_guild.assert_not_called()
        patched__cache.set_voice_state.assert_not_called()
        patched_get_user_id.assert_called_once_with()
        request_guild_members.assert_not_called()

        patched_dispatch.assert_not_called()

    @pytest.mark.parametrize(
        ("include_unavailable", "only_my_member"), [(True, True), (True, False), (False, True), (False, False)]
    )
    @pytest.mark.asyncio
    async def test_on_guild_create_when_not_dispatching_and_caching(
        self,
        event_manager_impl: event_manager.EventManagerImpl,
        shard: shard_api.GatewayShard,
        event_factory: event_factory_impl.EventFactoryImpl,
        entity_factory: entity_factory_impl.EntityFactoryImpl,
        include_unavailable: bool,
        only_my_member: bool,
    ):
        payload: dict[str, typing.Any] = {"unavailable": False} if include_unavailable else {}
        event_manager_impl._intents = intents.Intents.NONE
        event_manager_impl._cache_enabled_for = mock.Mock(return_value=True)
        event_manager_impl._enabled_for_event = mock.Mock(return_value=False)
        # event_manager_impl._cache.settings.only_my_member = only_my_member
        # shard.get_user_id.return_value = 1
        gateway_guild = mock.Mock()
        gateway_guild.channels.return_value = {1: "channel1", 2: "channel2"}
        gateway_guild.emojis.return_value = {1: "emoji1", 2: "emoji2"}
        gateway_guild.roles.return_value = {1: "role1", 2: "role2"}
        gateway_guild.voice_states.return_value = {1: "voice1", 2: "voice2"}
        gateway_guild.presences.return_value = {1: "presence1", 2: "presence2"}
        gateway_guild.members.return_value = {1: "member1", 2: "member2"}
        gateway_guild.stickers.return_value = {1: "sticker1", 2: "sticker2"}
        gateway_guild.threads.return_value = {1: "thread1", 2: "thread2"}

        with (
            mock.patch.object(event_manager_impl, "_cache") as patched__cache,
            mock.patch.object(event_manager_impl, "dispatch") as patched_dispatch,
            mock.patch.object(
                event_factory, "deserialize_guild_available_event"
            ) as patched_deserialize_guild_available_event,
            mock.patch.object(event_factory, "deserialize_guild_join_event") as patched_deserialize_guild_join_event,
            mock.patch.object(
                entity_factory, "deserialize_gateway_guild", return_value=gateway_guild
            ) as patched_deserialize_gateway_guild,
            mock.patch.object(shard, "get_user_id", return_value=1) as patched_get_user_id,
            mock.patch.object(patched__cache.settings, "only_my_member", only_my_member),
            mock.patch.object(event_manager, "_request_guild_members") as request_guild_members,
        ):
            await event_manager_impl.on_guild_create(shard, payload)

        if include_unavailable:
            event_manager_impl._enabled_for_event.assert_called_once_with(guild_events.GuildAvailableEvent)
        else:
            event_manager_impl._enabled_for_event.assert_called_once_with(guild_events.GuildJoinEvent)

        patched_deserialize_guild_join_event.assert_not_called()
        patched_deserialize_guild_available_event.assert_not_called()
        patched_deserialize_gateway_guild.assert_called_once_with(payload, user_id=patched_get_user_id.return_value)
        patched__cache.update_guild.assert_called_once_with(gateway_guild.guild.return_value)
        patched__cache.clear_guild_channels_for_guild.assert_called_once_with(gateway_guild.id)
        patched__cache.set_guild_channel.assert_has_calls([mock.call("channel1"), mock.call("channel2")])
        patched__cache.clear_threads_for_guild.assert_called_once_with(gateway_guild.id)
        patched__cache.set_thread.assert_has_calls([mock.call("thread1"), mock.call("thread2")])
        patched__cache.clear_emojis_for_guild.assert_called_once_with(gateway_guild.id)
        patched__cache.set_emoji.assert_has_calls([mock.call("emoji1"), mock.call("emoji2")])
        patched__cache.clear_stickers_for_guild.assert_called_once_with(gateway_guild.id)
        patched__cache.set_sticker.assert_has_calls([mock.call("sticker1"), mock.call("sticker2")])
        patched__cache.clear_roles_for_guild.assert_called_once_with(gateway_guild.id)
        patched__cache.set_role.assert_has_calls([mock.call("role1"), mock.call("role2")])
        patched__cache.clear_members_for_guild.assert_called_once_with(gateway_guild.id)
        if only_my_member:
            patched__cache.set_member.assert_called_once_with("member1")
            patched_get_user_id.assert_has_calls([mock.call(), mock.call()])
        else:
            patched__cache.set_member.assert_has_calls([mock.call("member1"), mock.call("member2")])
            patched_get_user_id.assert_called_once_with()
        patched__cache.clear_presences_for_guild.assert_called_once_with(gateway_guild.id)
        patched__cache.set_presence.assert_has_calls([mock.call("presence1"), mock.call("presence2")])
        patched__cache.clear_voice_states_for_guild.assert_called_once_with(gateway_guild.id)
        patched__cache.set_voice_state.assert_has_calls([mock.call("voice1"), mock.call("voice2")])
        request_guild_members.assert_not_called()

        patched_dispatch.assert_not_called()

    @pytest.mark.parametrize("include_unavailable", [True, False])
    @pytest.mark.asyncio
    async def test_on_guild_create_when_stateless(
        self,
        stateless_event_manager_impl: event_manager.EventManagerImpl,
        shard: shard_api.GatewayShard,
        event_factory: event_factory_impl.EventFactoryImpl,
        include_unavailable: bool,
    ):
        payload: dict[str, typing.Any] = {"id": 123}
        if include_unavailable:
            payload["unavailable"] = False

        with (
            mock.patch.object(event_factory, "deserialize_guild_join_event") as patched_deserialize_guild_join_event,
            mock.patch.object(
                event_factory, "deserialize_guild_available_event"
            ) as patched_deserialize_guild_available_event,
            mock.patch.object(stateless_event_manager_impl, "dispatch") as patched_dispatch,
        ):
            stateless_event_manager_impl._intents = intents.Intents.NONE
            stateless_event_manager_impl._cache_enabled_for = mock.Mock(return_value=True)
            stateless_event_manager_impl._enabled_for_event = mock.Mock(return_value=False)

            with mock.patch.object(event_manager, "_request_guild_members") as request_guild_members:
                await stateless_event_manager_impl.on_guild_create(shard, payload)

            if include_unavailable:
                stateless_event_manager_impl._enabled_for_event.assert_called_once_with(
                    guild_events.GuildAvailableEvent
                )
            else:
                stateless_event_manager_impl._enabled_for_event.assert_called_once_with(guild_events.GuildJoinEvent)

            patched_deserialize_guild_join_event.assert_not_called()
            patched_deserialize_guild_available_event.assert_not_called()
            request_guild_members.assert_not_called()

            patched_dispatch.assert_not_called()

    @pytest.mark.asyncio
    async def test_on_guild_create_when_members_declared_and_member_cache_enabled_but_only_my_member_not_enabled(
        self,
        event_manager_impl: event_manager.EventManagerImpl,
        shard: shard_api.GatewayShard,
        entity_factory: entity_factory_impl.EntityFactoryImpl,
    ):
        def cache_enabled_for_members_only(component: config.CacheComponents):
            return component == config.CacheComponents.MEMBERS

        with (
            mock.patch.object(shard, "id", 123),
            mock.patch.object(event_manager_impl._cache, "settings") as patched_settings,
            mock.patch.object(patched_settings, "only_my_member", False),
            mock.patch.object(entity_factory, "deserialize_gateway_guild") as patched_deserialize_gateway_guild,
        ):
            event_manager_impl._intents = intents.Intents.GUILD_MEMBERS
            event_manager_impl._cache_enabled_for = cache_enabled_for_members_only
            event_manager_impl._enabled_for_event = mock.Mock(return_value=False)
            gateway_guild = patched_deserialize_gateway_guild.return_value
            gateway_guild.id = 456
            gateway_guild.members.return_value = {1: "member1", 2: "member2"}
            mock_request_guild_members = mock.Mock()

            with (
                mock.patch.object(asyncio, "create_task") as create_task,
                mock.patch.object(event_manager, "_fixed_size_nonce", return_value="abc"),
                mock.patch.object(event_manager, "_request_guild_members", new=mock_request_guild_members),
            ):
                await event_manager_impl.on_guild_create(shard, {"id": 456, "large": False})

            mock_request_guild_members.assert_called_once_with(shard, 456, include_presences=False, nonce="123.abc")
            create_task.assert_called_once_with(
                mock_request_guild_members.return_value, name="123:456 guild create members request"
            )

    @pytest.mark.asyncio
    async def test_on_guild_create_when_members_declared_and_member_cache_but_only_my_member_enabled(
        self,
        event_manager_impl: event_manager.EventManagerImpl,
        shard: shard_api.GatewayShard,
        entity_factory: entity_factory_impl.EntityFactoryImpl,
    ):
        def cache_enabled_for_members_only(component: config.CacheComponents):
            return component == config.CacheComponents.MEMBERS

        with (
            mock.patch.object(shard, "id", 123),
            mock.patch.object(shard, "get_user_id", return_value=1),
            mock.patch.object(event_manager_impl._cache, "settings") as patched_settings,
            mock.patch.object(patched_settings, "only_my_member", True),
            mock.patch.object(entity_factory, "deserialize_gateway_guild") as patched_deserialize_gateway_guild,
        ):
            event_manager_impl._intents = intents.Intents.GUILD_MEMBERS
            event_manager_impl._cache_enabled_for = cache_enabled_for_members_only
            event_manager_impl._enabled_for_event = mock.Mock(return_value=False)
            gateway_guild = patched_deserialize_gateway_guild.return_value
            gateway_guild.members.return_value = {1: "member1", 2: "member2"}

            mock_request_guild_members = mock.Mock()

            with (
                mock.patch.object(asyncio, "create_task") as create_task,
                mock.patch.object(event_manager, "_fixed_size_nonce", return_value="abc"),
                mock.patch.object(event_manager, "_request_guild_members", new=mock_request_guild_members),
            ):
                await event_manager_impl.on_guild_create(shard, {"id": 456, "large": False})

            mock_request_guild_members.assert_not_called()
            create_task.assert_not_called()

    @pytest.mark.asyncio
    async def test_on_guild_create_when_members_declared_and_enabled_for_member_chunk_event(
        self,
        stateless_event_manager_impl: event_manager.EventManagerImpl,
        shard: shard_api.GatewayShard,
        event_factory: event_factory_impl.EventFactoryImpl,
    ):
        mock_event = mock.Mock()
        mock_event.guild.id = 456

        with (
            mock.patch.object(shard, "id", 123),
            mock.patch.object(shard, "get_user_id", return_value=1),
            mock.patch.object(event_factory, "deserialize_guild_join_event", return_value=mock_event),
            mock.patch.object(stateless_event_manager_impl, "dispatch") as patched_dispatch,
        ):
            stateless_event_manager_impl._intents = intents.Intents.GUILD_MEMBERS
            stateless_event_manager_impl._cache_enabled_for = mock.Mock(return_value=False)
            stateless_event_manager_impl._enabled_for_event = mock.Mock(return_value=True)

            mock_request_guild_members = mock.Mock()

            with (
                mock.patch.object(asyncio, "create_task") as create_task,
                mock.patch.object(event_manager, "_fixed_size_nonce", return_value="abc"),
                mock.patch.object(event_manager, "_request_guild_members", new=mock_request_guild_members),
            ):
                await stateless_event_manager_impl.on_guild_create(shard, {"large": True})

            mock_request_guild_members.assert_called_once_with(shard, 456, include_presences=False, nonce="123.abc")
            create_task.assert_called_once_with(
                mock_request_guild_members.return_value, name="123:456 guild create members request"
            )
            assert mock_event.chunk_nonce == "123.abc"
            patched_dispatch.assert_awaited_once_with(mock_event)

    @pytest.mark.parametrize("cache_enabled", [True, False])
    @pytest.mark.parametrize("large", [True, False])
    @pytest.mark.parametrize("enabled_for_event", [True, False])
    @pytest.mark.asyncio
    async def test_on_guild_create_when_chunk_members_disabled(
        self,
        stateless_event_manager_impl: event_manager.EventManagerImpl,
        shard: shard_api.GatewayShard,
        large: bool,
        cache_enabled: bool,
        enabled_for_event: bool,
    ):
        with mock.patch.object(shard, "id", 123):
            stateless_event_manager_impl._intents = intents.Intents.GUILD_MEMBERS
            stateless_event_manager_impl._cache_enabled_for = mock.Mock(return_value=cache_enabled)
            stateless_event_manager_impl._enabled_for_event = mock.Mock(return_value=enabled_for_event)
            stateless_event_manager_impl._auto_chunk_members = False

            with mock.patch.object(event_manager, "_request_guild_members") as request_guild_members:
                await stateless_event_manager_impl.on_guild_create(shard, {"id": 456, "large": large})

            request_guild_members.assert_not_called()

    @pytest.mark.asyncio
    async def test_on_guild_update_when_stateless(
        self,
        stateless_event_manager_impl: event_manager.EventManagerImpl,
        shard: shard_api.GatewayShard,
        event_factory: event_factory_impl.EventFactoryImpl,
    ):
        with (
            mock.patch.object(
                event_factory, "deserialize_guild_update_event"
            ) as patched_deserialize_guild_update_event,
            mock.patch.object(stateless_event_manager_impl, "dispatch") as patched_dispatch,
        ):
            stateless_event_manager_impl._intents = intents.Intents.NONE
            stateless_event_manager_impl._cache_enabled_for = mock.Mock(return_value=True)
            stateless_event_manager_impl._enabled_for_event = mock.Mock(return_value=False)

            await stateless_event_manager_impl.on_guild_update(shard, {})

            stateless_event_manager_impl._enabled_for_event.assert_called_once_with(guild_events.GuildUpdateEvent)
            patched_deserialize_guild_update_event.assert_not_called()

            patched_dispatch.assert_not_called()

    @pytest.mark.asyncio
    async def test_on_guild_update_stateful_and_dispatching(
        self,
        event_manager_impl: event_manager.EventManagerImpl,
        shard: shard_api.GatewayShard,
        event_factory: event_factory_impl.EventFactoryImpl,
        entity_factory: entity_factory_impl.EntityFactoryImpl,
    ):
        payload: dict[str, typing.Any] = {"id": 123}
        old_guild = mock.Mock()
        mock_role = mock.Mock()
        mock_emoji = mock.Mock()
        mock_sticker = mock.Mock()
        event_manager_impl._enabled_for_event = mock.Mock(return_value=True)
        event = mock.Mock(
            roles={555: mock_role}, emojis={333: mock_emoji}, guild=mock.Mock(id=123), stickers={444: mock_sticker}
        )

        with (
            mock.patch.object(
                event_factory, "deserialize_guild_update_event", return_value=event
            ) as patched_deserialize_guild_update_event,
            mock.patch.object(event_manager_impl._cache, "get_guild", return_value=old_guild) as patched_get_guild,
            mock.patch.object(shard, "get_user_id") as patched_get_user_id,
            mock.patch.object(event_manager_impl, "dispatch") as patched_dispatch,
        ):
            await event_manager_impl.on_guild_update(shard, payload)

        event_manager_impl._enabled_for_event.assert_called_once_with(guild_events.GuildUpdateEvent)
        patched_get_guild.assert_called_once_with(123)
        event_manager_impl._cache.update_guild.assert_called_once_with(event.guild)
        event_manager_impl._cache.clear_roles_for_guild.assert_called_once_with(123)
        event_manager_impl._cache.set_role.assert_called_once_with(mock_role)
        event_manager_impl._cache.clear_emojis_for_guild.assert_called_once_with(123)
        event_manager_impl._cache.set_emoji.assert_called_once_with(mock_emoji)
        event_manager_impl._cache.clear_stickers_for_guild.assert_called_once_with(123)
        event_manager_impl._cache.set_sticker.assert_called_once_with(mock_sticker)
        entity_factory.deserialize_gateway_guild.assert_not_called()
        patched_deserialize_guild_update_event.assert_called_once_with(shard, payload, old_guild=old_guild)
        patched_dispatch.assert_awaited_once_with(event)
        patched_get_user_id.assert_not_called()

    @pytest.mark.asyncio
    async def test_on_guild_update_all_cache_components_and_not_dispatching(
        self,
        event_manager_impl: event_manager.EventManagerImpl,
        shard: shard_api.GatewayShard,
        event_factory: event_factory_impl.EventFactoryImpl,
        entity_factory: entity_factory_impl.EntityFactoryImpl,
    ):
        payload: dict[str, typing.Any] = {"id": 123}
        mock_role = mock.Mock()
        mock_emoji = mock.Mock()
        mock_sticker = mock.Mock()
        event_manager_impl._enabled_for_event = mock.Mock(return_value=False)
        guild_definition = entity_factory.deserialize_gateway_guild.return_value
        guild_definition.id = 123
        guild_definition.emojis.return_value = {0: mock_emoji}
        guild_definition.roles.return_value = {1: mock_role}
        guild_definition.stickers.return_value = {4: mock_sticker}

        with (
            mock.patch.object(shard, "get_user_id") as patched_get_user_id,
            mock.patch.object(event_manager_impl, "dispatch") as patched_dispatch,
        ):
            await event_manager_impl.on_guild_update(shard, payload)

        entity_factory.deserialize_gateway_guild.assert_called_once_with(
            {"id": 123}, user_id=patched_get_user_id.return_value
        )
        event_manager_impl._enabled_for_event.assert_called_once_with(guild_events.GuildUpdateEvent)
        event_manager_impl._cache.update_guild.assert_called_once_with(guild_definition.guild.return_value)
        event_manager_impl._cache.clear_emojis_for_guild.assert_called_once_with(123)
        event_manager_impl._cache.set_emoji.assert_called_once_with(mock_emoji)
        event_manager_impl._cache.clear_stickers_for_guild.assert_called_once_with(123)
        event_manager_impl._cache.set_sticker.assert_called_once_with(mock_sticker)
        event_manager_impl._cache.clear_roles_for_guild.assert_called_once_with(123)
        event_manager_impl._cache.set_role.assert_called_once_with(mock_role)
        patched_get_user_id.assert_called_once_with()
        event_factory.deserialize_guild_update_event.assert_not_called()
        patched_dispatch.assert_not_called()
        guild_definition.emojis.assert_called_once_with()
        guild_definition.roles.assert_called_once_with()
        guild_definition.guild.assert_called_once_with()

    @pytest.mark.asyncio
    async def test_on_guild_update_no_cache_components_and_not_dispatching(
        self,
        event_manager_impl: event_manager.EventManagerImpl,
        shard: shard_api.GatewayShard,
        event_factory: event_factory_impl.EventFactoryImpl,
        entity_factory: entity_factory_impl.EntityFactoryImpl,
    ):
        payload: dict[str, typing.Any] = {"id": 123}
        event_manager_impl._cache_enabled_for = mock.Mock(return_value=False)
        event_manager_impl._enabled_for_event = mock.Mock(return_value=False)
        guild_definition = entity_factory.deserialize_gateway_guild.return_value

        with (
            mock.patch.object(shard, "get_user_id") as patched_get_user_id,
            mock.patch.object(event_manager_impl, "dispatch") as patched_dispatch,
        ):
            await event_manager_impl.on_guild_update(shard, payload)

        entity_factory.deserialize_gateway_guild.assert_called_once_with(
            {"id": 123}, user_id=patched_get_user_id.return_value
        )
        event_manager_impl._enabled_for_event.assert_called_once_with(guild_events.GuildUpdateEvent)
        event_manager_impl._cache.update_guild.assert_not_called()
        event_manager_impl._cache.clear_emojis_for_guild.assert_not_called()
        event_manager_impl._cache.set_emoji.assert_not_called()
        event_manager_impl._cache.clear_stickers_for_guild.assert_not_called()
        event_manager_impl._cache.set_sticker.assert_not_called()
        event_manager_impl._cache.clear_roles_for_guild.assert_not_called()
        event_manager_impl._cache.set_role.assert_not_called()
        event_factory.deserialize_guild_update_event.assert_not_called()
        patched_dispatch.assert_not_called()
        guild_definition.emojis.assert_not_called()
        guild_definition.roles.assert_not_called()
        guild_definition.guild.assert_not_called()
        patched_get_user_id.assert_called_once_with()

    @pytest.mark.asyncio
    async def test_on_guild_update_stateless_and_dispatching(
        self,
        stateless_event_manager_impl: event_manager.EventManagerImpl,
        shard: shard_api.GatewayShard,
        event_factory: event_factory_impl.EventFactoryImpl,
    ):
        payload: dict[str, typing.Any] = {"id": 123}
        stateless_event_manager_impl._enabled_for_event = mock.Mock(return_value=True)

        with (
            mock.patch.object(shard, "get_user_id") as patched_get_user_id,
            mock.patch.object(patched_get_user_id, "deserialize_gateway_guild") as patched_deserialize_gateway_guild,
            mock.patch.object(shard, "user_id") as patched_user_id,
            mock.patch.object(
                event_factory, "deserialize_guild_update_event"
            ) as patched_deserialize_guild_update_event,
            mock.patch.object(stateless_event_manager_impl, "dispatch") as patched_dispatch,
        ):
            await stateless_event_manager_impl.on_guild_update(shard, payload)

            stateless_event_manager_impl._enabled_for_event.assert_called_once_with(guild_events.GuildUpdateEvent)
            patched_deserialize_gateway_guild.assert_not_called()
            patched_user_id.assert_not_called()
            patched_deserialize_guild_update_event.assert_called_once_with(shard, payload, old_guild=None)
            patched_dispatch.assert_awaited_once_with(patched_deserialize_guild_update_event.return_value)

    @pytest.mark.asyncio
    async def test_on_guild_delete_stateful_when_available(
        self,
        event_manager_impl: event_manager.EventManagerImpl,
        shard: shard_api.GatewayShard,
        event_factory: event_factory_impl.EventFactoryImpl,
    ):
        payload: dict[str, typing.Any] = {"unavailable": False, "id": "123"}
        event = mock.Mock(guild_id=123)

        event_factory.deserialize_guild_leave_event.return_value = event

        with mock.patch.object(event_manager_impl, "dispatch") as patched_dispatch:
            await event_manager_impl.on_guild_delete(shard, payload)

        event_manager_impl._cache.delete_guild.assert_called_once_with(123)
        event_manager_impl._cache.clear_voice_states_for_guild.assert_called_once_with(123)
        event_manager_impl._cache.clear_invites_for_guild.assert_called_once_with(123)
        event_manager_impl._cache.clear_members_for_guild.assert_called_once_with(123)
        event_manager_impl._cache.clear_presences_for_guild.assert_called_once_with(123)
        event_manager_impl._cache.clear_guild_channels_for_guild.assert_called_once_with(123)
        event_manager_impl._cache.clear_threads_for_guild.assert_called_once_with(123)
        event_manager_impl._cache.clear_emojis_for_guild.assert_called_once_with(123)
        event_manager_impl._cache.clear_stickers_for_guild.assert_called_once_with(123)
        event_manager_impl._cache.clear_roles_for_guild.assert_called_once_with(123)
        event_factory.deserialize_guild_leave_event.assert_called_once_with(
            shard, payload, old_guild=event_manager_impl._cache.delete_guild.return_value
        )
        patched_dispatch.assert_awaited_once_with(event)

    @pytest.mark.asyncio
    async def test_on_guild_delete_stateful_when_unavailable(
        self,
        event_manager_impl: event_manager.EventManagerImpl,
        shard: shard_api.GatewayShard,
        event_factory: event_factory_impl.EventFactoryImpl,
    ):
        payload: dict[str, typing.Any] = {"unavailable": True, "id": "123"}
        event = mock.Mock(guild_id=123)

        with (
            mock.patch.object(
                event_factory, "deserialize_guild_unavailable_event", return_value=event
            ) as patched_deserialize_guild_unavailable_event,
            mock.patch.object(event_manager_impl._cache, "set_guild_availability") as patched_set_guild_availability,
            mock.patch.object(event_manager_impl, "dispatch") as patched_dispatch,
        ):
            await event_manager_impl.on_guild_delete(shard, payload)

            patched_set_guild_availability.assert_called_once_with(event.guild_id, False)
            patched_deserialize_guild_unavailable_event.assert_called_once_with(shard, payload)
            patched_dispatch.assert_awaited_once_with(event)

    @pytest.mark.asyncio
    async def test_on_guild_delete_stateless_when_available(
        self,
        stateless_event_manager_impl: event_manager.EventManagerImpl,
        shard: shard_api.GatewayShard,
        event_factory: event_factory_impl.EventFactoryImpl,
    ):
        payload: dict[str, typing.Any] = {"unavailable": False, "id": "123"}

        with (
            mock.patch.object(event_factory, "deserialize_guild_leave_event") as patched_deserialize_guild_leave_event,
            mock.patch.object(stateless_event_manager_impl, "dispatch") as patched_dispatch,
        ):
            await stateless_event_manager_impl.on_guild_delete(shard, payload)

            patched_deserialize_guild_leave_event.assert_called_once_with(shard, payload, old_guild=None)
            patched_dispatch.assert_awaited_once_with(patched_deserialize_guild_leave_event.return_value)

    @pytest.mark.asyncio
    async def test_on_guild_delete_stateless_when_unavailable(
        self,
        stateless_event_manager_impl: event_manager.EventManagerImpl,
        shard: shard_api.GatewayShard,
        event_factory: event_factory_impl.EventFactoryImpl,
    ):
        payload: dict[str, typing.Any] = {"unavailable": True}

        with (
            mock.patch.object(
                event_factory, "deserialize_guild_unavailable_event"
            ) as patched_deserialize_guild_unavailable_event,
            mock.patch.object(stateless_event_manager_impl, "dispatch") as patched_dispatch,
        ):
            await stateless_event_manager_impl.on_guild_delete(shard, payload)

            patched_deserialize_guild_unavailable_event.assert_called_once_with(shard, payload)
            patched_dispatch.assert_awaited_once_with(patched_deserialize_guild_unavailable_event.return_value)

    @pytest.mark.asyncio
    async def test_on_guild_ban_add(
        self,
        event_manager_impl: event_manager.EventManagerImpl,
        shard: shard_api.GatewayShard,
        event_factory: event_factory_impl.EventFactoryImpl,
    ):
        payload: dict[str, typing.Any] = {}
        event = mock.Mock()

        with (
            mock.patch.object(
                event_factory, "deserialize_guild_ban_add_event", return_value=event
            ) as patched_deserialize_guild_ban_add_event,
            mock.patch.object(event_manager_impl, "dispatch") as patched_dispatch,
        ):
            await event_manager_impl.on_guild_ban_add(shard, payload)

            patched_deserialize_guild_ban_add_event.assert_called_once_with(shard, payload)
            patched_dispatch.assert_awaited_once_with(event)

    @pytest.mark.asyncio
    async def test_on_guild_ban_remove(
        self,
        event_manager_impl: event_manager.EventManagerImpl,
        shard: shard_api.GatewayShard,
        event_factory: event_factory_impl.EventFactoryImpl,
    ):
        payload: dict[str, typing.Any] = {}
        event = mock.Mock()

        with (
            mock.patch.object(
                event_factory, "deserialize_guild_ban_remove_event", return_value=event
            ) as patched_deserialize_guild_ban_remove_event,
            mock.patch.object(event_manager_impl, "dispatch") as patched_dispatch,
        ):
            await event_manager_impl.on_guild_ban_remove(shard, payload)

            patched_deserialize_guild_ban_remove_event.assert_called_once_with(shard, payload)
            patched_dispatch.assert_awaited_once_with(event)

    @pytest.mark.asyncio
    async def test_on_guild_emojis_update_stateful(
        self,
        event_manager_impl: event_manager.EventManagerImpl,
        shard: shard_api.GatewayShard,
        event_factory: event_factory_impl.EventFactoryImpl,
    ):
        payload: dict[str, typing.Any] = {"guild_id": 123}
        old_emojis = {"Test": 123}
        mock_emoji = mock.Mock()
        event = mock.Mock(emojis=[mock_emoji], guild_id=123)

        with (
            mock.patch.object(
                event_factory, "deserialize_guild_emojis_update_event", return_value=event
            ) as patched_deserialize_guild_emojis_update_event,
            mock.patch.object(
                event_manager_impl._cache, "clear_emojis_for_guild", return_value=old_emojis
            ) as patched_clear_emojis_for_guild,
            mock.patch.object(event_manager_impl._cache, "set_emoji") as patched_set_emoji,
            mock.patch.object(event_manager_impl, "dispatch") as patched_dispatch,
        ):
            await event_manager_impl.on_guild_emojis_update(shard, payload)

            patched_clear_emojis_for_guild.assert_called_once_with(123)
            patched_set_emoji.assert_called_once_with(mock_emoji)
            patched_deserialize_guild_emojis_update_event.assert_called_once_with(shard, payload, old_emojis=[123])
            patched_dispatch.assert_awaited_once_with(event)

    @pytest.mark.asyncio
    async def test_on_guild_emojis_update_stateless(
        self,
        stateless_event_manager_impl: event_manager.EventManagerImpl,
        shard: shard_api.GatewayShard,
        event_factory: event_factory_impl.EventFactoryImpl,
    ):
        payload: dict[str, typing.Any] = {"guild_id": 123}

        with (
            mock.patch.object(
                event_factory, "deserialize_guild_emojis_update_event"
            ) as patched_deserialize_guild_emojis_update_event,
            mock.patch.object(stateless_event_manager_impl, "dispatch") as patched_dispatch,
        ):
            await stateless_event_manager_impl.on_guild_emojis_update(shard, payload)

            patched_deserialize_guild_emojis_update_event.assert_called_once_with(shard, payload, old_emojis=None)
            patched_dispatch.assert_awaited_once_with(patched_deserialize_guild_emojis_update_event.return_value)

    @pytest.mark.asyncio
    async def test_on_guild_stickers_update_stateful(
        self,
        event_manager_impl: event_manager.EventManagerImpl,
        shard: shard_api.GatewayShard,
        event_factory: event_factory_impl.EventFactoryImpl,
    ):
        payload: dict[str, typing.Any] = {"guild_id": 720}
        old_stickers = {700: 123}
        mock_sticker = mock.Mock()
        event = mock.Mock(stickers=[mock_sticker], guild_id=123)

        with (
            mock.patch.object(
                event_factory, "deserialize_guild_stickers_update_event", return_value=event
            ) as patched_deserialize_guild_stickers_update_event,
            mock.patch.object(
                event_manager_impl._cache, "clear_stickers_for_guild", return_value=old_stickers
            ) as patched_clear_stickers_for_guild,
            mock.patch.object(event_manager_impl._cache, "set_sticker") as patched_set_sticker,
            mock.patch.object(event_manager_impl, "dispatch") as patched_dispatch,
        ):
            await event_manager_impl.on_guild_stickers_update(shard, payload)

            patched_clear_stickers_for_guild.assert_called_once_with(720)
            patched_set_sticker.assert_called_once_with(mock_sticker)
            patched_deserialize_guild_stickers_update_event.assert_called_once_with(shard, payload, old_stickers=[123])
            patched_dispatch.assert_awaited_once_with(event)

    @pytest.mark.asyncio
    async def test_on_guild_stickers_update_stateless(
        self,
        stateless_event_manager_impl: event_manager.EventManagerImpl,
        shard: shard_api.GatewayShard,
        event_factory: event_factory_impl.EventFactoryImpl,
    ):
        payload: dict[str, typing.Any] = {"guild_id": 123}

        with (
            mock.patch.object(
                event_factory, "deserialize_guild_stickers_update_event"
            ) as patched_deserialize_guild_stickers_update_event,
            mock.patch.object(stateless_event_manager_impl, "dispatch") as patched_dispatch,
        ):
            await stateless_event_manager_impl.on_guild_stickers_update(shard, payload)

            patched_deserialize_guild_stickers_update_event.assert_called_once_with(shard, payload, old_stickers=None)
            patched_dispatch.assert_awaited_once_with(patched_deserialize_guild_stickers_update_event.return_value)

    @pytest.mark.asyncio
    async def test_on_guild_integrations_update(
        self, event_manager_impl: event_manager.EventManagerImpl, shard: shard_api.GatewayShard
    ):
        with mock.patch.object(event_manager_impl, "dispatch") as patched_dispatch, pytest.raises(NotImplementedError):
            await event_manager_impl.on_guild_integrations_update(shard, {})

        patched_dispatch.assert_not_called()

    @pytest.mark.asyncio
    async def test_on_integration_create(
        self,
        event_manager_impl: event_manager.EventManagerImpl,
        shard: shard_api.GatewayShard,
        event_factory: event_factory_impl.EventFactoryImpl,
    ):
        payload: dict[str, typing.Any] = {}
        event = mock.Mock()

        with (
            mock.patch.object(
                event_factory, "deserialize_integration_create_event", return_value=event
            ) as patched_deserialize_integration_create_event,
            mock.patch.object(event_manager_impl, "dispatch") as patched_dispatch,
        ):
            await event_manager_impl.on_integration_create(shard, payload)

            patched_deserialize_integration_create_event.assert_called_once_with(shard, payload)
            patched_dispatch.assert_awaited_once_with(event)

    @pytest.mark.asyncio
    async def test_on_integration_delete(
        self,
        event_manager_impl: event_manager.EventManagerImpl,
        shard: shard_api.GatewayShard,
        event_factory: event_factory_impl.EventFactoryImpl,
    ):
        payload: dict[str, typing.Any] = {}
        event = mock.Mock()

        with (
            mock.patch.object(
                event_factory, "deserialize_integration_delete_event", return_value=event
            ) as patched_deserialize_integration_delete_event,
            mock.patch.object(event_manager_impl, "dispatch") as patched_dispatch,
        ):
            await event_manager_impl.on_integration_delete(shard, payload)

            patched_deserialize_integration_delete_event.assert_called_once_with(shard, payload)
            patched_dispatch.assert_awaited_once_with(event)

    @pytest.mark.asyncio
    async def test_on_integration_update(
        self,
        event_manager_impl: event_manager.EventManagerImpl,
        shard: shard_api.GatewayShard,
        event_factory: event_factory_impl.EventFactoryImpl,
    ):
        payload: dict[str, typing.Any] = {}
        event = mock.Mock()

        with (
            mock.patch.object(
                event_factory, "deserialize_integration_update_event", return_value=event
            ) as patched_deserialize_integration_update_event,
            mock.patch.object(event_manager_impl, "dispatch") as patched_dispatch,
        ):
            await event_manager_impl.on_integration_update(shard, payload)

            patched_deserialize_integration_update_event.assert_called_once_with(shard, payload)
            patched_dispatch.assert_awaited_once_with(event)

    @pytest.mark.asyncio
    async def test_on_guild_member_add_stateful(
        self,
        event_manager_impl: event_manager.EventManagerImpl,
        shard: shard_api.GatewayShard,
        event_factory: event_factory_impl.EventFactoryImpl,
    ):
        payload: dict[str, typing.Any] = {}
        event = mock.Mock(user=mock.Mock(), member=mock.Mock())

        with (
            mock.patch.object(
                event_factory, "deserialize_guild_member_add_event", return_value=event
            ) as patched_deserialize_guild_member_add_event,
            mock.patch.object(event_manager_impl._cache, "update_member") as patched_update_member,
            mock.patch.object(event_manager_impl, "dispatch") as patched_dispatch,
        ):
            await event_manager_impl.on_guild_member_add(shard, payload)

            patched_update_member.assert_called_once_with(event.member)
            patched_deserialize_guild_member_add_event.assert_called_once_with(shard, payload)
            patched_dispatch.assert_awaited_once_with(event)

    @pytest.mark.asyncio
    async def test_on_guild_member_add_stateless(
        self,
        stateless_event_manager_impl: event_manager.EventManagerImpl,
        shard: shard_api.GatewayShard,
        event_factory: event_factory_impl.EventFactoryImpl,
    ):
        payload: dict[str, typing.Any] = {}

        with (
            mock.patch.object(
                event_factory, "deserialize_guild_member_add_event"
            ) as patched_deserialize_guild_member_add_event,
            mock.patch.object(stateless_event_manager_impl, "dispatch") as patched_dispatch,
        ):
            await stateless_event_manager_impl.on_guild_member_add(shard, payload)

            patched_deserialize_guild_member_add_event.assert_called_once_with(shard, payload)
            patched_dispatch.assert_awaited_once_with(patched_deserialize_guild_member_add_event.return_value)

    @pytest.mark.asyncio
    async def test_on_guild_member_remove_stateful(
        self,
        event_manager_impl: event_manager.EventManagerImpl,
        shard: shard_api.GatewayShard,
        event_factory: event_factory_impl.EventFactoryImpl,
    ):
        payload: dict[str, typing.Any] = {"guild_id": "456", "user": {"id": "123"}}

        with (
            mock.patch.object(
                event_factory, "deserialize_guild_member_remove_event"
            ) as patched_deserialize_guild_member_remove_event,
            mock.patch.object(event_manager_impl._cache, "delete_member") as patched_delete_member,
            mock.patch.object(event_manager_impl, "dispatch") as patched_dispatch,
        ):
            await event_manager_impl.on_guild_member_remove(shard, payload)

            patched_delete_member.assert_called_once_with(456, 123)
            patched_deserialize_guild_member_remove_event.assert_called_once_with(
                shard, payload, old_member=patched_delete_member.return_value
            )
            patched_dispatch.assert_awaited_once_with(patched_deserialize_guild_member_remove_event.return_value)

    @pytest.mark.asyncio
    async def test_on_guild_member_remove_stateless(
        self,
        stateless_event_manager_impl: event_manager.EventManagerImpl,
        shard: shard_api.GatewayShard,
        event_factory: event_factory_impl.EventFactoryImpl,
    ):
        payload: dict[str, typing.Any] = {}

        with (
            mock.patch.object(
                event_factory, "deserialize_guild_member_remove_event"
            ) as patched_deserialize_guild_member_remove_event,
            mock.patch.object(stateless_event_manager_impl, "dispatch") as patched_dispatch,
        ):
            await stateless_event_manager_impl.on_guild_member_remove(shard, payload)

            patched_deserialize_guild_member_remove_event.assert_called_once_with(shard, payload, old_member=None)
            patched_dispatch.assert_awaited_once_with(patched_deserialize_guild_member_remove_event.return_value)

    @pytest.mark.asyncio
    async def test_on_guild_member_update_stateful(
        self,
        event_manager_impl: event_manager.EventManagerImpl,
        shard: shard_api.GatewayShard,
        event_factory: event_factory_impl.EventFactoryImpl,
    ):
        payload: dict[str, typing.Any] = {"user": {"id": 123}, "guild_id": 456}
        old_member = mock.Mock()
        event = mock.Mock(member=mock.Mock())

        with (
            mock.patch.object(
                event_factory, "deserialize_guild_member_update_event", return_value=event
            ) as patched_deserialize_guild_member_update_event,
            mock.patch.object(event_manager_impl._cache, "get_member", return_value=old_member) as patched_get_member,
            mock.patch.object(event_manager_impl._cache, "update_member") as patched_update_member,
            mock.patch.object(event_manager_impl, "dispatch") as patched_dispatch,
        ):
            await event_manager_impl.on_guild_member_update(shard, payload)

            patched_get_member.assert_called_once_with(456, 123)
            patched_update_member.assert_called_once_with(event.member)
            patched_deserialize_guild_member_update_event.assert_called_once_with(shard, payload, old_member=old_member)
            patched_dispatch.assert_awaited_once_with(event)

    @pytest.mark.asyncio
    async def test_on_guild_member_update_stateless(
        self,
        stateless_event_manager_impl: event_manager.EventManagerImpl,
        shard: shard_api.GatewayShard,
        event_factory: event_factory_impl.EventFactoryImpl,
    ):
        payload: dict[str, typing.Any] = {"user": {"id": 123}, "guild_id": 456}

        with (
            mock.patch.object(
                event_factory, "deserialize_guild_member_update_event"
            ) as patched_deserialize_guild_member_update_event,
            mock.patch.object(stateless_event_manager_impl, "dispatch") as patched_dispatch,
        ):
            await stateless_event_manager_impl.on_guild_member_update(shard, payload)

            patched_deserialize_guild_member_update_event.assert_called_once_with(shard, payload, old_member=None)
            patched_dispatch.assert_awaited_once_with(patched_deserialize_guild_member_update_event.return_value)

    @pytest.mark.asyncio
    async def test_on_guild_members_chunk_stateful(
        self,
        event_manager_impl: event_manager.EventManagerImpl,
        shard: shard_api.GatewayShard,
        event_factory: event_factory_impl.EventFactoryImpl,
    ):
        payload: dict[str, typing.Any] = {}
        event = mock.Mock(members={"TestMember": 123}, presences={"TestPresences": 456})

        with (
            mock.patch.object(
                event_factory, "deserialize_guild_member_chunk_event", return_value=event
            ) as patched_deserialize_guild_member_chunk_event,
            mock.patch.object(event_manager_impl._cache, "set_member") as patched_set_member,
            mock.patch.object(event_manager_impl._cache, "set_presence") as patched_set_presence,
            mock.patch.object(event_manager_impl, "dispatch") as patched_dispatch,
        ):
            await event_manager_impl.on_guild_members_chunk(shard, payload)

            patched_set_member.assert_called_once_with(123)
            patched_set_presence.assert_called_once_with(456)
            patched_deserialize_guild_member_chunk_event.assert_called_once_with(shard, payload)
            patched_dispatch.assert_awaited_once_with(event)

    @pytest.mark.asyncio
    async def test_on_guild_members_chunk_stateless(
        self,
        stateless_event_manager_impl: event_manager.EventManagerImpl,
        shard: shard_api.GatewayShard,
        event_factory: event_factory_impl.EventFactoryImpl,
    ):
        payload: dict[str, typing.Any] = {}

        with (
            mock.patch.object(
                event_factory, "deserialize_guild_member_chunk_event"
            ) as patched_deserialize_guild_member_chunk_event,
            mock.patch.object(stateless_event_manager_impl, "dispatch") as patched_dispatch,
        ):
            await stateless_event_manager_impl.on_guild_members_chunk(shard, payload)

            patched_deserialize_guild_member_chunk_event.assert_called_once_with(shard, payload)
            patched_dispatch.assert_awaited_once_with(patched_deserialize_guild_member_chunk_event.return_value)

    @pytest.mark.asyncio
    async def test_on_guild_role_create_stateful(
        self,
        event_manager_impl: event_manager.EventManagerImpl,
        shard: shard_api.GatewayShard,
        event_factory: event_factory_impl.EventFactoryImpl,
    ):
        payload: dict[str, typing.Any] = {}
        event = mock.Mock(role=mock.Mock())

        with (
            mock.patch.object(
                event_factory, "deserialize_guild_role_create_event", return_value=event
            ) as patched_deserialize_guild_role_create_event,
            mock.patch.object(event_manager_impl._cache, "set_role") as patched_set_role,
            mock.patch.object(event_manager_impl, "dispatch") as patched_dispatch,
        ):
            await event_manager_impl.on_guild_role_create(shard, payload)

            patched_set_role.assert_called_once_with(event.role)
            patched_deserialize_guild_role_create_event.assert_called_once_with(shard, payload)
            patched_dispatch.assert_awaited_once_with(event)

    @pytest.mark.asyncio
    async def test_on_guild_role_create_stateless(
        self,
        stateless_event_manager_impl: event_manager.EventManagerImpl,
        shard: shard_api.GatewayShard,
        event_factory: event_factory_impl.EventFactoryImpl,
    ):
        payload: dict[str, typing.Any] = {}

        with (
            mock.patch.object(
                event_factory, "deserialize_guild_role_create_event"
            ) as patched_deserialize_guild_role_create_event,
            mock.patch.object(stateless_event_manager_impl, "dispatch") as patched_dispatch,
        ):
            await stateless_event_manager_impl.on_guild_role_create(shard, payload)

            patched_deserialize_guild_role_create_event.assert_called_once_with(shard, payload)
            patched_dispatch.assert_awaited_once_with(patched_deserialize_guild_role_create_event.return_value)

    @pytest.mark.asyncio
    async def test_on_guild_role_update_stateful(
        self,
        event_manager_impl: event_manager.EventManagerImpl,
        shard: shard_api.GatewayShard,
        event_factory: event_factory_impl.EventFactoryImpl,
    ):
        payload: dict[str, typing.Any] = {"role": {"id": 123}}
        old_role = mock.Mock()
        event = mock.Mock(role=mock.Mock())

        with (
            mock.patch.object(
                event_factory, "deserialize_guild_role_update_event", return_value=event
            ) as patched_deserialize_guild_role_update_event,
            mock.patch.object(event_manager_impl._cache, "get_role", return_value=old_role) as patched_get_role,
            mock.patch.object(event_manager_impl._cache, "update_role") as patched_update_role,
            mock.patch.object(event_manager_impl, "dispatch") as patched_dispatch,
        ):
            await event_manager_impl.on_guild_role_update(shard, payload)

            patched_get_role.assert_called_once_with(123)
            patched_update_role.assert_called_once_with(event.role)
            patched_deserialize_guild_role_update_event.assert_called_once_with(shard, payload, old_role=old_role)
            patched_dispatch.assert_awaited_once_with(event)

    @pytest.mark.asyncio
    async def test_on_guild_role_update_stateless(
        self,
        stateless_event_manager_impl: event_manager.EventManagerImpl,
        shard: shard_api.GatewayShard,
        event_factory: event_factory_impl.EventFactoryImpl,
    ):
        payload: dict[str, typing.Any] = {"role": {"id": 123}}

        with (
            mock.patch.object(
                event_factory, "deserialize_guild_role_update_event"
            ) as patched_deserialize_guild_role_update_event,
            mock.patch.object(stateless_event_manager_impl, "dispatch") as patched_dispatch,
        ):
            await stateless_event_manager_impl.on_guild_role_update(shard, payload)

            patched_deserialize_guild_role_update_event.assert_called_once_with(shard, payload, old_role=None)
            patched_dispatch.assert_awaited_once_with(patched_deserialize_guild_role_update_event.return_value)

    @pytest.mark.asyncio
    async def test_on_guild_role_delete_stateful(
        self,
        event_manager_impl: event_manager.EventManagerImpl,
        shard: shard_api.GatewayShard,
        event_factory: event_factory_impl.EventFactoryImpl,
    ):
        payload: dict[str, typing.Any] = {"role_id": "123"}

        with (
            mock.patch.object(
                event_factory, "deserialize_guild_role_delete_event"
            ) as patched_deserialize_guild_role_delete_event,
            mock.patch.object(event_manager_impl._cache, "delete_role") as patched_delete_role,
            mock.patch.object(event_manager_impl, "dispatch") as patched_dispatch,
        ):
            await event_manager_impl.on_guild_role_delete(shard, payload)

            patched_delete_role.assert_called_once_with(123)
            patched_deserialize_guild_role_delete_event.assert_called_once_with(
                shard, payload, old_role=patched_delete_role.return_value
            )
            patched_dispatch.assert_awaited_once_with(patched_deserialize_guild_role_delete_event.return_value)

    @pytest.mark.asyncio
    async def test_on_guild_role_delete_stateless(
        self,
        stateless_event_manager_impl: event_manager.EventManagerImpl,
        shard: shard_api.GatewayShard,
        event_factory: event_factory_impl.EventFactoryImpl,
    ):
        payload: dict[str, typing.Any] = {}

        with (
            mock.patch.object(
                event_factory, "deserialize_guild_role_delete_event"
            ) as patched_deserialize_guild_role_delete_event,
            mock.patch.object(stateless_event_manager_impl, "dispatch") as patched_dispatch,
        ):
            await stateless_event_manager_impl.on_guild_role_delete(shard, payload)

            patched_deserialize_guild_role_delete_event.assert_called_once_with(shard, payload, old_role=None)
            patched_dispatch.assert_awaited_once_with(patched_deserialize_guild_role_delete_event.return_value)

    @pytest.mark.asyncio
    async def test_on_invite_create_stateful(
        self,
        event_manager_impl: event_manager.EventManagerImpl,
        shard: shard_api.GatewayShard,
        event_factory: event_factory_impl.EventFactoryImpl,
    ):
        payload: dict[str, typing.Any] = {}
        event = mock.Mock(invite="qwerty")

        with (
            mock.patch.object(
                event_factory, "deserialize_invite_create_event", return_value=event
            ) as patched_deserialize_invite_create_event,
            mock.patch.object(event_manager_impl._cache, "set_invite") as patched_set_invite,
            mock.patch.object(event_manager_impl, "dispatch") as patched_dispatch,
        ):
            await event_manager_impl.on_invite_create(shard, payload)

            patched_set_invite.assert_called_once_with("qwerty")
            patched_deserialize_invite_create_event.assert_called_once_with(shard, payload)
            patched_dispatch.assert_awaited_once_with(event)

    @pytest.mark.asyncio
    async def test_on_invite_create_stateless(
        self,
        stateless_event_manager_impl: event_manager.EventManagerImpl,
        shard: shard_api.GatewayShard,
        event_factory: event_factory_impl.EventFactoryImpl,
    ):
        payload: dict[str, typing.Any] = {}

        with (
            mock.patch.object(
                event_factory, "deserialize_invite_create_event"
            ) as patched_deserialize_invite_create_event,
            mock.patch.object(stateless_event_manager_impl, "dispatch") as patched_dispatch,
        ):
            await stateless_event_manager_impl.on_invite_create(shard, payload)

            patched_deserialize_invite_create_event.assert_called_once_with(shard, payload)
            patched_dispatch.assert_awaited_once_with(patched_deserialize_invite_create_event.return_value)

    @pytest.mark.asyncio
    async def test_on_invite_delete_stateful(
        self,
        event_manager_impl: event_manager.EventManagerImpl,
        shard: shard_api.GatewayShard,
        event_factory: event_factory_impl.EventFactoryImpl,
    ):
        payload: dict[str, typing.Any] = {"code": "qwerty"}

        with (
            mock.patch.object(
                event_factory, "deserialize_invite_delete_event"
            ) as patched_deserialize_invite_delete_event,
            mock.patch.object(event_manager_impl._cache, "delete_invite") as patched_delete_invite,
            mock.patch.object(event_manager_impl, "dispatch") as patched_dispatch,
        ):
            await event_manager_impl.on_invite_delete(shard, payload)

            patched_delete_invite.assert_called_once_with("qwerty")
            patched_deserialize_invite_delete_event.assert_called_once_with(
                shard, payload, old_invite=patched_delete_invite.return_value
            )
            patched_dispatch.assert_awaited_once_with(patched_deserialize_invite_delete_event.return_value)

    @pytest.mark.asyncio
    async def test_on_invite_delete_stateless(
        self,
        stateless_event_manager_impl: event_manager.EventManagerImpl,
        shard: shard_api.GatewayShard,
        event_factory: event_factory_impl.EventFactoryImpl,
    ):
        payload: dict[str, typing.Any] = {}

        with (
            mock.patch.object(
                event_factory, "deserialize_invite_delete_event"
            ) as patched_deserialize_invite_delete_event,
            mock.patch.object(stateless_event_manager_impl, "dispatch") as patched_dispatch,
        ):
            await stateless_event_manager_impl.on_invite_delete(shard, payload)

            patched_deserialize_invite_delete_event.assert_called_once_with(shard, payload, old_invite=None)
            patched_dispatch.assert_awaited_once_with(patched_deserialize_invite_delete_event.return_value)

    @pytest.mark.asyncio
    async def test_on_message_create_stateful(
        self,
        event_manager_impl: event_manager.EventManagerImpl,
        shard: shard_api.GatewayShard,
        event_factory: event_factory_impl.EventFactoryImpl,
    ):
        payload: dict[str, typing.Any] = {}
        event = mock.Mock(message=mock.Mock())

        with (
            mock.patch.object(
                event_factory, "deserialize_message_create_event", return_value=event
            ) as patched_deserialize_message_create_event,
            mock.patch.object(event_manager_impl._cache, "set_message") as patched_set_message,
            mock.patch.object(event_manager_impl, "dispatch") as patched_dispatch,
        ):
            await event_manager_impl.on_message_create(shard, payload)

            patched_set_message.assert_called_once_with(event.message)
            patched_deserialize_message_create_event.assert_called_once_with(shard, payload)
            patched_dispatch.assert_awaited_once_with(event)

    @pytest.mark.asyncio
    async def test_on_message_create_stateless(
        self,
        stateless_event_manager_impl: event_manager.EventManagerImpl,
        shard: shard_api.GatewayShard,
        event_factory: event_factory_impl.EventFactoryImpl,
    ):
        payload: dict[str, typing.Any] = {}

        with (
            mock.patch.object(
                event_factory, "deserialize_message_create_event"
            ) as patched_deserialize_message_create_event,
            mock.patch.object(stateless_event_manager_impl, "dispatch") as patched_dispatch,
        ):
            await stateless_event_manager_impl.on_message_create(shard, payload)

            patched_deserialize_message_create_event.assert_called_once_with(shard, payload)
            patched_dispatch.assert_awaited_once_with(patched_deserialize_message_create_event.return_value)

    @pytest.mark.asyncio
    async def test_on_message_update_stateful(
        self,
        event_manager_impl: event_manager.EventManagerImpl,
        shard: shard_api.GatewayShard,
        event_factory: event_factory_impl.EventFactoryImpl,
    ):
        payload: dict[str, typing.Any] = {"id": 123}
        old_message = mock.Mock()
        event = mock.Mock(message=mock.Mock())

        with (
            mock.patch.object(
                event_factory, "deserialize_message_update_event", return_value=event
            ) as patched_deserialize_message_update_event,
            mock.patch.object(
                event_manager_impl._cache, "get_message", return_value=old_message
            ) as patched_get_message,
            mock.patch.object(event_manager_impl._cache, "update_message") as patched_update_message,
            mock.patch.object(event_manager_impl, "dispatch") as patched_dispatch,
        ):
            await event_manager_impl.on_message_update(shard, payload)

            patched_get_message.assert_called_once_with(123)
            patched_update_message.assert_called_once_with(event.message)
            patched_deserialize_message_update_event.assert_called_once_with(shard, payload, old_message=old_message)
            patched_dispatch.assert_awaited_once_with(event)

    @pytest.mark.asyncio
    async def test_on_message_update_stateless(
        self,
        stateless_event_manager_impl: event_manager.EventManagerImpl,
        shard: shard_api.GatewayShard,
        event_factory: event_factory_impl.EventFactoryImpl,
    ):
        payload: dict[str, typing.Any] = {"id": 123}

        with (
            mock.patch.object(
                event_factory, "deserialize_message_update_event"
            ) as patched_deserialize_message_update_event,
            mock.patch.object(stateless_event_manager_impl, "dispatch") as patched_dispatch,
        ):
            await stateless_event_manager_impl.on_message_update(shard, payload)

            patched_deserialize_message_update_event.assert_called_once_with(shard, payload, old_message=None)
            patched_dispatch.assert_awaited_once_with(patched_deserialize_message_update_event.return_value)

    @pytest.mark.asyncio
    async def test_on_message_delete_stateful(
        self,
        event_manager_impl: event_manager.EventManagerImpl,
        shard: shard_api.GatewayShard,
        event_factory: event_factory_impl.EventFactoryImpl,
    ):
        payload: dict[str, typing.Any] = {"id": 123}

        with (
            mock.patch.object(
                event_factory, "deserialize_message_delete_event"
            ) as patched_deserialize_message_delete_event,
            mock.patch.object(event_manager_impl._cache, "delete_message") as patched_delete_message,
            mock.patch.object(event_manager_impl, "dispatch") as patched_dispatch,
        ):
            await event_manager_impl.on_message_delete(shard, payload)

            patched_delete_message.assert_called_once_with(123)
            patched_deserialize_message_delete_event.assert_called_once_with(
                shard, payload, old_message=patched_delete_message.return_value
            )
            patched_dispatch.assert_awaited_once_with(patched_deserialize_message_delete_event.return_value)

    @pytest.mark.asyncio
    async def test_on_message_delete_stateless(
        self,
        stateless_event_manager_impl: event_manager.EventManagerImpl,
        shard: shard_api.GatewayShard,
        event_factory: event_factory_impl.EventFactoryImpl,
    ):
        payload: dict[str, typing.Any] = {}

        with (
            mock.patch.object(
                event_factory, "deserialize_message_delete_event"
            ) as patched_deserialize_message_delete_event,
            mock.patch.object(stateless_event_manager_impl, "dispatch") as patched_dispatch,
        ):
            await stateless_event_manager_impl.on_message_delete(shard, payload)

            patched_deserialize_message_delete_event.assert_called_once_with(shard, payload, old_message=None)
            patched_dispatch.assert_awaited_once_with(patched_deserialize_message_delete_event.return_value)

    @pytest.mark.asyncio
    async def test_on_message_delete_bulk_stateful(
        self,
        event_manager_impl: event_manager.EventManagerImpl,
        shard: shard_api.GatewayShard,
        event_factory: event_factory_impl.EventFactoryImpl,
    ):
        payload: dict[str, typing.Any] = {"ids": [123, 456, 789, 987]}
        message1 = mock.Mock()
        message2 = mock.Mock()
        message3 = mock.Mock()

        with (
            mock.patch.object(
                event_manager_impl._cache, "delete_message", side_effect=[message1, message2, message3, None]
            ) as patched_delete_message,
            mock.patch.object(
                event_factory, "deserialize_guild_message_delete_bulk_event"
            ) as patched_deserialize_guild_message_delete_bulk_event,
            mock.patch.object(event_manager_impl, "dispatch") as patched_dispatch,
        ):
            await event_manager_impl.on_message_delete_bulk(shard, payload)

            patched_delete_message.assert_has_calls([mock.call(123), mock.call(456), mock.call(789), mock.call(987)])
            patched_deserialize_guild_message_delete_bulk_event.assert_called_once_with(
                shard, payload, old_messages={123: message1, 456: message2, 789: message3}
            )
            patched_dispatch.assert_awaited_once_with(patched_deserialize_guild_message_delete_bulk_event.return_value)

    @pytest.mark.asyncio
    async def test_on_message_delete_bulk_stateless(
        self,
        stateless_event_manager_impl: event_manager.EventManagerImpl,
        shard: shard_api.GatewayShard,
        event_factory: event_factory_impl.EventFactoryImpl,
    ):
        payload: dict[str, typing.Any] = {}

        with (
            mock.patch.object(
                event_factory, "deserialize_guild_message_delete_bulk_event"
            ) as patched_deserialize_guild_message_delete_bulk_event,
            mock.patch.object(stateless_event_manager_impl, "dispatch") as patched_dispatch,
        ):
            await stateless_event_manager_impl.on_message_delete_bulk(shard, payload)

            patched_deserialize_guild_message_delete_bulk_event.assert_called_once_with(shard, payload, old_messages={})
            patched_dispatch.assert_awaited_once_with(patched_deserialize_guild_message_delete_bulk_event.return_value)

    @pytest.mark.asyncio
    async def test_on_message_reaction_add(
        self,
        event_manager_impl: event_manager.EventManagerImpl,
        shard: shard_api.GatewayShard,
        event_factory: event_factory_impl.EventFactoryImpl,
    ):
        payload: dict[str, typing.Any] = {}
        event = mock.Mock()

        with (
            mock.patch.object(
                event_factory, "deserialize_message_reaction_add_event", return_value=event
            ) as patched_deserialize_message_reaction_add_event,
            mock.patch.object(event_manager_impl, "dispatch") as patched_dispatch,
        ):
            await event_manager_impl.on_message_reaction_add(shard, payload)

            patched_deserialize_message_reaction_add_event.assert_called_once_with(shard, payload)
            patched_dispatch.assert_awaited_once_with(event)

    @pytest.mark.asyncio
    async def test_on_message_reaction_remove(
        self,
        event_manager_impl: event_manager.EventManagerImpl,
        shard: shard_api.GatewayShard,
        event_factory: event_factory_impl.EventFactoryImpl,
    ):
        payload: dict[str, typing.Any] = {}
        event = mock.Mock()

        with (
            mock.patch.object(
                event_factory, "deserialize_message_reaction_remove_event", return_value=event
            ) as patched_deserialize_message_reaction_remove_event,
            mock.patch.object(event_manager_impl, "dispatch") as patched_dispatch,
        ):
            await event_manager_impl.on_message_reaction_remove(shard, payload)

            patched_deserialize_message_reaction_remove_event.assert_called_once_with(shard, payload)
            patched_dispatch.assert_awaited_once_with(event)

    @pytest.mark.asyncio
    async def test_on_message_reaction_remove_all(
        self,
        event_manager_impl: event_manager.EventManagerImpl,
        shard: shard_api.GatewayShard,
        event_factory: event_factory_impl.EventFactoryImpl,
    ):
        payload: dict[str, typing.Any] = {}
        event = mock.Mock()

        with (
            mock.patch.object(
                event_factory, "deserialize_message_reaction_remove_all_event", return_value=event
            ) as patched_deserialize_message_reaction_remove_all_event,
            mock.patch.object(event_manager_impl, "dispatch") as patched_dispatch,
        ):
            await event_manager_impl.on_message_reaction_remove_all(shard, payload)

            patched_deserialize_message_reaction_remove_all_event.assert_called_once_with(shard, payload)
            patched_dispatch.assert_awaited_once_with(event)

    @pytest.mark.asyncio
    async def test_on_message_reaction_remove_emoji(
        self,
        event_manager_impl: event_manager.EventManagerImpl,
        shard: shard_api.GatewayShard,
        event_factory: event_factory_impl.EventFactoryImpl,
    ):
        payload: dict[str, typing.Any] = {}
        event = mock.Mock()

        with (
            mock.patch.object(
                event_factory, "deserialize_message_reaction_remove_emoji_event", return_value=event
            ) as patched_deserialize_message_reaction_remove_emoji_event,
            mock.patch.object(event_manager_impl, "dispatch") as patched_dispatch,
        ):
            await event_manager_impl.on_message_reaction_remove_emoji(shard, payload)

            patched_deserialize_message_reaction_remove_emoji_event.assert_called_once_with(shard, payload)
            patched_dispatch.assert_awaited_once_with(event)

    @pytest.mark.asyncio
    async def test_on_presence_update_stateful_update(
        self,
        event_manager_impl: event_manager.EventManagerImpl,
        shard: shard_api.GatewayShard,
        event_factory: event_factory_impl.EventFactoryImpl,
    ):
        payload: dict[str, typing.Any] = {"user": {"id": 123}, "guild_id": 456}
        old_presence = mock.Mock()
        event = mock.Mock(presence=mock.Mock(visible_status=presences.Status.ONLINE))

        with (
            mock.patch.object(
                event_factory, "deserialize_presence_update_event", return_value=event
            ) as patched_deserialize_presence_update_event,
            mock.patch.object(
                event_manager_impl._cache, "get_presence", return_value=old_presence
            ) as patched_get_presence,
            mock.patch.object(event_manager_impl._cache, "update_presence") as patched_update_presence,
            mock.patch.object(event_manager_impl, "dispatch") as patched_dispatch,
        ):
            await event_manager_impl.on_presence_update(shard, payload)

            patched_get_presence.assert_called_once_with(456, 123)
            patched_update_presence.assert_called_once_with(event.presence)
            patched_deserialize_presence_update_event.assert_called_once_with(shard, payload, old_presence=old_presence)
            patched_dispatch.assert_awaited_once_with(event)

    @pytest.mark.asyncio
    async def test_on_presence_update_stateful_delete(
        self,
        event_manager_impl: event_manager.EventManagerImpl,
        shard: shard_api.GatewayShard,
        event_factory: event_factory_impl.EventFactoryImpl,
    ):
        payload: dict[str, typing.Any] = {"user": {"id": 123}, "guild_id": 456}
        old_presence = mock.Mock()
        event = mock.Mock(presence=mock.Mock(visible_status=presences.Status.OFFLINE))

        with (
            mock.patch.object(
                event_factory, "deserialize_presence_update_event", return_value=event
            ) as patched_deserialize_presence_update_event,
            mock.patch.object(
                event_manager_impl._cache, "get_presence", return_value=old_presence
            ) as patched_get_presence,
            mock.patch.object(event_manager_impl._cache, "delete_presence") as patched_delete_presence,
            mock.patch.object(event_manager_impl, "dispatch") as patched_dispatch,
        ):
            await event_manager_impl.on_presence_update(shard, payload)

            patched_get_presence.assert_called_once_with(456, 123)
            patched_delete_presence.assert_called_once_with(event.presence.guild_id, event.presence.user_id)
            patched_deserialize_presence_update_event.assert_called_once_with(shard, payload, old_presence=old_presence)
            patched_dispatch.assert_awaited_once_with(event)

    @pytest.mark.asyncio
    async def test_on_presence_update_stateless(
        self,
        stateless_event_manager_impl: event_manager.EventManagerImpl,
        shard: shard_api.GatewayShard,
        event_factory: event_factory_impl.EventFactoryImpl,
    ):
        payload: dict[str, typing.Any] = {"user": {"id": 123}, "guild_id": 456}

        with (
            mock.patch.object(
                event_factory, "deserialize_presence_update_event"
            ) as patched_deserialize_presence_update_event,
            mock.patch.object(stateless_event_manager_impl, "dispatch") as patched_dispatch,
        ):
            await stateless_event_manager_impl.on_presence_update(shard, payload)

            patched_deserialize_presence_update_event.assert_called_once_with(shard, payload, old_presence=None)
            patched_dispatch.assert_awaited_once_with(patched_deserialize_presence_update_event.return_value)

    @pytest.mark.asyncio
    async def test_on_typing_start(
        self,
        event_manager_impl: event_manager.EventManagerImpl,
        shard: shard_api.GatewayShard,
        event_factory: event_factory_impl.EventFactoryImpl,
    ):
        payload: dict[str, typing.Any] = {}
        event = mock.Mock()

        with (
            mock.patch.object(
                event_factory, "deserialize_typing_start_event", return_value=event
            ) as patched_deserialize_typing_start_event,
            mock.patch.object(event_manager_impl, "dispatch") as patched_dispatch,
        ):
            await event_manager_impl.on_typing_start(shard, payload)

            patched_deserialize_typing_start_event.assert_called_once_with(shard, payload)
            patched_dispatch.assert_awaited_once_with(event)

    @pytest.mark.asyncio
    async def test_on_user_update_stateful(
        self,
        event_manager_impl: event_manager.EventManagerImpl,
        shard: shard_api.GatewayShard,
        event_factory: event_factory_impl.EventFactoryImpl,
    ):
        payload: dict[str, typing.Any] = {}
        old_user = mock.Mock()
        event = mock.Mock(user=mock.Mock())

        with (
            mock.patch.object(
                event_factory, "deserialize_own_user_update_event", return_value=event
            ) as patched_deserialize_own_user_update_event,
            mock.patch.object(event_manager_impl._cache, "get_me", return_value=old_user) as patched_get_me,
            mock.patch.object(event_manager_impl._cache, "update_me") as patched_update_me,
            mock.patch.object(event_manager_impl, "dispatch") as patched_dispatch,
        ):
            await event_manager_impl.on_user_update(shard, payload)

            patched_get_me.assert_called_once_with()
            patched_update_me.assert_called_once_with(event.user)
            patched_deserialize_own_user_update_event.assert_called_once_with(shard, payload, old_user=old_user)
            patched_dispatch.assert_awaited_once_with(event)

    @pytest.mark.asyncio
    async def test_on_user_update_stateless(
        self,
        stateless_event_manager_impl: event_manager.EventManagerImpl,
        shard: shard_api.GatewayShard,
        event_factory: event_factory_impl.EventFactoryImpl,
    ):
        payload: dict[str, typing.Any] = {}

        with (
            mock.patch.object(
                event_factory, "deserialize_own_user_update_event"
            ) as patched_deserialize_own_user_update_event,
            mock.patch.object(stateless_event_manager_impl, "dispatch") as patched_dispatch,
        ):
            await stateless_event_manager_impl.on_user_update(shard, payload)

            patched_deserialize_own_user_update_event.assert_called_once_with(shard, payload, old_user=None)
            patched_dispatch.assert_awaited_once_with(patched_deserialize_own_user_update_event.return_value)

    @pytest.mark.asyncio
    async def test_on_voice_state_update_stateful_update(
        self,
        event_manager_impl: event_manager.EventManagerImpl,
        shard: shard_api.GatewayShard,
        event_factory: event_factory_impl.EventFactoryImpl,
    ):
        payload: dict[str, typing.Any] = {"user_id": 123, "guild_id": 456}
        old_state = mock.Mock()
        event = mock.Mock(state=mock.Mock(channel_id=123))

        with (
            mock.patch.object(
                event_factory, "deserialize_voice_state_update_event", return_value=event
            ) as patched_deserialize_voice_state_update_event,
            mock.patch.object(
                event_manager_impl._cache, "get_voice_state", return_value=old_state
            ) as patched_get_voice_state,
            mock.patch.object(event_manager_impl._cache, "update_voice_state") as patched_update_voice_state,
            mock.patch.object(event_manager_impl, "dispatch") as patched_dispatch,
        ):
            await event_manager_impl.on_voice_state_update(shard, payload)

            patched_get_voice_state.assert_called_once_with(456, 123)
            patched_update_voice_state.assert_called_once_with(event.state)
            patched_deserialize_voice_state_update_event.assert_called_once_with(shard, payload, old_state=old_state)
            patched_dispatch.assert_awaited_once_with(event)

    @pytest.mark.asyncio
    async def test_on_voice_state_update_stateful_delete(
        self,
        event_manager_impl: event_manager.EventManagerImpl,
        shard: shard_api.GatewayShard,
        event_factory: event_factory_impl.EventFactoryImpl,
    ):
        payload: dict[str, typing.Any] = {"user_id": 123, "guild_id": 456}
        old_state = mock.Mock()
        event = mock.Mock(state=mock.Mock(channel_id=None))

        with (
            mock.patch.object(
                event_factory, "deserialize_voice_state_update_event", return_value=event
            ) as patched_deserialize_voice_state_update_event,
            mock.patch.object(
                event_manager_impl._cache, "get_voice_state", return_value=old_state
            ) as patched_get_voice_state,
            mock.patch.object(event_manager_impl._cache, "delete_voice_state") as patched_delete_voice_state,
            mock.patch.object(event_manager_impl, "dispatch") as patched_dispatch,
        ):
            await event_manager_impl.on_voice_state_update(shard, payload)

            patched_get_voice_state.assert_called_once_with(456, 123)
            patched_delete_voice_state.assert_called_once_with(event.state.guild_id, event.state.user_id)
            patched_deserialize_voice_state_update_event.assert_called_once_with(shard, payload, old_state=old_state)
            patched_dispatch.assert_awaited_once_with(event)

    @pytest.mark.asyncio
    async def test_on_voice_state_update_stateless(
        self,
        stateless_event_manager_impl: event_manager.EventManagerImpl,
        shard: shard_api.GatewayShard,
        event_factory: event_factory_impl.EventFactoryImpl,
    ):
        payload: dict[str, typing.Any] = {"user_id": 123, "guild_id": 456}

        with (
            mock.patch.object(
                event_factory, "deserialize_voice_state_update_event"
            ) as patched_deserialize_voice_state_update_event,
            mock.patch.object(stateless_event_manager_impl, "dispatch") as patched_dispatch,
        ):
            await stateless_event_manager_impl.on_voice_state_update(shard, payload)

            patched_deserialize_voice_state_update_event.assert_called_once_with(shard, payload, old_state=None)
            patched_dispatch.assert_awaited_once_with(patched_deserialize_voice_state_update_event.return_value)

    @pytest.mark.asyncio
    async def test_on_voice_server_update(
        self,
        event_manager_impl: event_manager.EventManagerImpl,
        shard: shard_api.GatewayShard,
        event_factory: event_factory_impl.EventFactoryImpl,
    ):
        payload: dict[str, typing.Any] = {}
        event = mock.Mock()

        with (
            mock.patch.object(
                event_factory, "deserialize_voice_server_update_event", return_value=event
            ) as patched_deserialize_voice_server_update_event,
            mock.patch.object(event_manager_impl, "dispatch") as patched_dispatch,
        ):
            await event_manager_impl.on_voice_server_update(shard, payload)

            patched_deserialize_voice_server_update_event.assert_called_once_with(shard, payload)
            patched_dispatch.assert_awaited_once_with(event)

    @pytest.mark.asyncio
    async def test_on_webhooks_update(
        self,
        event_manager_impl: event_manager.EventManagerImpl,
        shard: shard_api.GatewayShard,
        event_factory: event_factory_impl.EventFactoryImpl,
    ):
        payload: dict[str, typing.Any] = {}
        event = mock.Mock()

        with (
            mock.patch.object(
                event_factory, "deserialize_webhook_update_event", return_value=event
            ) as patched_deserialize_webhook_update_event,
            mock.patch.object(event_manager_impl, "dispatch") as patched_dispatch,
        ):
            await event_manager_impl.on_webhooks_update(shard, payload)

            patched_deserialize_webhook_update_event.assert_called_once_with(shard, payload)
            patched_dispatch.assert_awaited_once_with(event)

    @pytest.mark.asyncio
    async def test_on_interaction_create(
        self,
        event_manager_impl: event_manager.EventManagerImpl,
        shard: shard_api.GatewayShard,
        event_factory: event_factory_impl.EventFactoryImpl,
    ):
        payload: dict[str, typing.Any] = {"id": "123"}

        with (
            mock.patch.object(
                event_factory, "deserialize_interaction_create_event"
            ) as patched_deserialize_interaction_create_event,
            mock.patch.object(event_manager_impl, "dispatch") as patched_dispatch,
        ):
            await event_manager_impl.on_interaction_create(shard, payload)

            patched_deserialize_interaction_create_event.assert_called_once_with(shard, payload)
            patched_dispatch.assert_awaited_once_with(patched_deserialize_interaction_create_event.return_value)

    @pytest.mark.asyncio
    async def test_on_guild_scheduled_event_create(
        self,
        event_manager_impl: event_manager.EventManagerImpl,
        shard: shard_api.GatewayShard,
        event_factory: event_factory_.EventFactory,
    ):
        mock_payload: dict[str, typing.Any] = mock.Mock()

        with (
            mock.patch.object(
                event_factory, "deserialize_scheduled_event_create_event"
            ) as patched_deserialize_scheduled_event_create_event,
            mock.patch.object(event_manager_impl, "dispatch") as patched_dispatch,
        ):
            await event_manager_impl.on_guild_scheduled_event_create(shard, mock_payload)

            patched_deserialize_scheduled_event_create_event.assert_called_once_with(shard, mock_payload)
            patched_dispatch.assert_awaited_once_with(patched_deserialize_scheduled_event_create_event.return_value)

    @pytest.mark.asyncio
    async def test_on_guild_scheduled_event_delete(
        self,
        event_manager_impl: event_manager.EventManagerImpl,
        shard: shard_api.GatewayShard,
        event_factory: event_factory_.EventFactory,
    ):
        mock_payload: dict[str, typing.Any] = mock.Mock()

        with (
            mock.patch.object(
                event_factory, "deserialize_scheduled_event_delete_event"
            ) as patched_deserialize_scheduled_event_delete_event,
            mock.patch.object(event_manager_impl, "dispatch") as patched_dispatch,
        ):
            await event_manager_impl.on_guild_scheduled_event_delete(shard, mock_payload)

            patched_deserialize_scheduled_event_delete_event.assert_called_once_with(shard, mock_payload)
            patched_dispatch.assert_awaited_once_with(patched_deserialize_scheduled_event_delete_event.return_value)

    @pytest.mark.asyncio
    async def test_on_guild_scheduled_event_update(
        self,
        event_manager_impl: event_manager.EventManagerImpl,
        shard: shard_api.GatewayShard,
        event_factory: event_factory_.EventFactory,
    ):
        mock_payload: dict[str, typing.Any] = mock.Mock()

        with (
            mock.patch.object(
                event_factory, "deserialize_scheduled_event_update_event"
            ) as patched_deserialize_scheduled_event_update_event,
            mock.patch.object(event_manager_impl, "dispatch") as patched_dispatch,
        ):
            await event_manager_impl.on_guild_scheduled_event_update(shard, mock_payload)

            patched_deserialize_scheduled_event_update_event.assert_called_once_with(shard, mock_payload)
            patched_dispatch.assert_awaited_once_with(patched_deserialize_scheduled_event_update_event.return_value)

    @pytest.mark.asyncio
    async def test_on_guild_scheduled_event_user_add(
        self,
        event_manager_impl: event_manager.EventManagerImpl,
        shard: shard_api.GatewayShard,
        event_factory: event_factory_.EventFactory,
    ):
        mock_payload: dict[str, typing.Any] = mock.Mock()

        with (
            mock.patch.object(
                event_factory, "deserialize_scheduled_event_user_add_event"
            ) as patched_deserialize_scheduled_event_user_add_event,
            mock.patch.object(event_manager_impl, "dispatch") as patched_dispatch,
        ):
            await event_manager_impl.on_guild_scheduled_event_user_add(shard, mock_payload)

            patched_deserialize_scheduled_event_user_add_event.assert_called_once_with(shard, mock_payload)
            patched_dispatch.assert_awaited_once_with(patched_deserialize_scheduled_event_user_add_event.return_value)

    @pytest.mark.asyncio
    async def test_on_guild_scheduled_event_user_remove(
        self,
        event_manager_impl: event_manager.EventManagerImpl,
        shard: shard_api.GatewayShard,
        event_factory: event_factory_.EventFactory,
    ):
        mock_payload: dict[str, typing.Any] = mock.Mock()

        with (
            mock.patch.object(
                event_factory, "deserialize_scheduled_event_user_remove_event"
            ) as patched_deserialize_scheduled_event_user_remove_event,
            mock.patch.object(event_manager_impl, "dispatch") as patched_dispatch,
        ):
            await event_manager_impl.on_guild_scheduled_event_user_remove(shard, mock_payload)

            patched_deserialize_scheduled_event_user_remove_event.assert_called_once_with(shard, mock_payload)
            patched_dispatch.assert_awaited_once_with(
                patched_deserialize_scheduled_event_user_remove_event.return_value
            )

    @pytest.mark.asyncio
    async def test_on_guild_audit_log_entry_create(
        self,
        event_manager_impl: event_manager.EventManagerImpl,
        shard: shard_api.GatewayShard,
        event_factory: event_factory_.EventFactory,
    ):
        mock_payload: dict[str, typing.Any] = mock.Mock()

        with (
            mock.patch.object(
                event_factory, "deserialize_audit_log_entry_create_event"
            ) as patched_deserialize_audit_log_entry_create_event,
            mock.patch.object(event_manager_impl, "dispatch") as patched_dispatch,
        ):
            await event_manager_impl.on_guild_audit_log_entry_create(shard, mock_payload)

            patched_deserialize_audit_log_entry_create_event.assert_called_once_with(shard, mock_payload)
            patched_dispatch.assert_awaited_once_with(patched_deserialize_audit_log_entry_create_event.return_value)

    @pytest.mark.asyncio
    async def test_on_stage_instance_create(
        self,
        event_manager_impl: event_manager.EventManagerImpl,
        shard: shard_api.GatewayShard,
        event_factory: event_factory_.EventFactory,
    ):
        payload: dict[str, typing.Any] = {
            "id": "840647391636226060",
            "guild_id": "197038439483310086",
            "channel_id": "733488538393510049",
            "topic": "Testing Testing, 123",
            "privacy_level": 1,
            "discoverable_disabled": False,
        }

        with (
            mock.patch.object(
                event_factory, "deserialize_stage_instance_create_event"
            ) as patched_deserialize_stage_instance_create_event,
            mock.patch.object(event_manager_impl, "dispatch") as patched_dispatch,
        ):
            await event_manager_impl.on_stage_instance_create(shard, payload)

            patched_deserialize_stage_instance_create_event.assert_called_once_with(shard, payload)
            patched_dispatch.assert_awaited_once_with(patched_deserialize_stage_instance_create_event.return_value)

    @pytest.mark.asyncio
    async def test_on_stage_instance_update(
        self,
        event_manager_impl: event_manager.EventManagerImpl,
        shard: shard_api.GatewayShard,
        event_factory: event_factory_.EventFactory,
    ):
        payload: dict[str, typing.Any] = {
            "id": "840647391636226060",
            "guild_id": "197038439483310086",
            "channel_id": "733488538393510049",
            "topic": "Testing Testing, 123",
            "privacy_level": 1,
            "discoverable_disabled": False,
        }

        with (
            mock.patch.object(
                event_factory, "deserialize_stage_instance_update_event"
            ) as patched_deserialize_stage_instance_update_event,
            mock.patch.object(event_manager_impl, "dispatch") as patched_dispatch,
        ):
            await event_manager_impl.on_stage_instance_update(shard, payload)

            patched_deserialize_stage_instance_update_event.assert_called_once_with(shard, payload)
            patched_dispatch.assert_awaited_once_with(patched_deserialize_stage_instance_update_event.return_value)

    @pytest.mark.asyncio
    async def test_on_stage_instance_delete(
        self,
        event_manager_impl: event_manager.EventManagerImpl,
        shard: shard_api.GatewayShard,
        event_factory: event_factory_.EventFactory,
    ):
        payload: dict[str, typing.Any] = {
            "id": "840647391636226060",
            "guild_id": "197038439483310086",
            "channel_id": "733488538393510049",
            "topic": "Testing Testing, 123",
            "privacy_level": 1,
            "discoverable_disabled": False,
        }

        await event_manager_impl.on_stage_instance_delete(shard, payload)

        event_factory.deserialize_stage_instance_delete_event.assert_called_once_with(shard, payload)
        event_manager_impl.dispatch.assert_awaited_once_with(
            event_factory.deserialize_stage_instance_delete_event.return_value
        )

    @pytest.mark.asyncio
    async def test_on_message_poll_vote_create(
        self,
        event_manager_impl: event_manager.EventManagerImpl,
        shard: mock.Mock,
        event_factory: event_factory_.EventFactory,
    ):
        mock_payload = mock.Mock()

        await event_manager_impl.on_message_poll_vote_add(shard, mock_payload)

        event_factory.deserialize_poll_vote_create_event.assert_called_once_with(shard, mock_payload)
        event_manager_impl.dispatch.assert_awaited_once_with(
            event_factory.deserialize_poll_vote_create_event.return_value
        )

    @pytest.mark.asyncio
    async def test_on_message_poll_vote_delete(
        self,
        event_manager_impl: event_manager.EventManagerImpl,
        shard: mock.Mock,
        event_factory: event_factory_.EventFactory,
    ):
        mock_payload = mock.Mock()

        await event_manager_impl.on_message_poll_vote_remove(shard, mock_payload)

        event_factory.deserialize_poll_vote_delete_event.assert_called_once_with(shard, mock_payload)
        event_manager_impl.dispatch.assert_awaited_once_with(
            event_factory.deserialize_poll_vote_delete_event.return_value
        )

    @pytest.mark.asyncio
    async def test_on_auto_moderation_rule_create(
        self,
        event_manager_impl: event_manager.EventManagerImpl,
        shard: mock.Mock,
        event_factory: event_factory_.EventFactory,
    ):
        mock_payload = mock.Mock()

        await event_manager_impl.on_auto_moderation_rule_create(shard, mock_payload)

        event_factory.deserialize_auto_mod_rule_create_event.assert_called_once_with(shard, mock_payload)
        event_manager_impl.dispatch.assert_awaited_once_with(
            event_factory.deserialize_auto_mod_rule_create_event.return_value
        )

    @pytest.mark.asyncio
    async def test_on_auto_moderation_rule_update(
        self,
        event_manager_impl: event_manager.EventManagerImpl,
        shard: mock.Mock,
        event_factory: event_factory_.EventFactory,
    ):
        mock_payload = mock.Mock()

        await event_manager_impl.on_auto_moderation_rule_update(shard, mock_payload)

        event_factory.deserialize_auto_mod_rule_update_event.assert_called_once_with(shard, mock_payload)
        event_manager_impl.dispatch.assert_awaited_once_with(
            event_factory.deserialize_auto_mod_rule_update_event.return_value
        )

    @pytest.mark.asyncio
    async def test_on_auto_moderation_rule_delete(
        self,
        event_manager_impl: event_manager.EventManagerImpl,
        shard: mock.Mock,
        event_factory: event_factory_.EventFactory,
    ):
        mock_payload = mock.Mock()

        await event_manager_impl.on_auto_moderation_rule_delete(shard, mock_payload)

        event_factory.deserialize_auto_mod_rule_delete_event.assert_called_once_with(shard, mock_payload)
        event_manager_impl.dispatch.assert_awaited_once_with(
            event_factory.deserialize_auto_mod_rule_delete_event.return_value
        )

    @pytest.mark.asyncio
    async def test_on_auto_moderation_action_execution(
        self,
        event_manager_impl: event_manager.EventManagerImpl,
        shard: mock.Mock,
        event_factory: event_factory_.EventFactory,
    ):
        mock_payload = mock.Mock()

        await event_manager_impl.on_auto_moderation_action_execution(shard, mock_payload)

        event_factory.deserialize_auto_mod_action_execution_event.assert_called_once_with(shard, mock_payload)
        event_manager_impl.dispatch.assert_awaited_once_with(
            event_factory.deserialize_auto_mod_action_execution_event.return_value
        )<|MERGE_RESOLUTION|>--- conflicted
+++ resolved
@@ -451,14 +451,14 @@
         shard: shard_api.GatewayShard,
         event_factory: event_factory_impl.EventFactoryImpl,
     ):
-<<<<<<< HEAD
-        mock_payload: dict[str, typing.Any] = mock.Mock()
+        mock_payload: dict[str, typing.Any] = {"id": 1234}
 
         with (
             mock.patch.object(
                 event_factory, "deserialize_guild_thread_update_event"
             ) as patched_deserialize_guild_thread_update_event,
             mock.patch.object(event_manager_impl._cache, "update_thread") as patched_update_thread,
+            mock.patch.object(event_manager_impl._cache, "get_thread") as patched_get_thread,
             mock.patch.object(event_manager_impl, "dispatch") as patched_dispatch,
         ):
             await event_manager_impl.on_thread_update(shard, mock_payload)
@@ -466,24 +466,9 @@
             event = patched_deserialize_guild_thread_update_event.return_value
             patched_update_thread.assert_called_once_with(event.thread)
             patched_dispatch.assert_awaited_once_with(event)
-            patched_deserialize_guild_thread_update_event.assert_called_once_with(shard, mock_payload)
-=======
-        payload = {"id": 123}
-        old_thread = mock.Mock()
-        event = mock.Mock(thread=mock.Mock(channels.GuildThreadChannel))
-
-        event_factory.deserialize_guild_thread_update_event.return_value = event
-        event_manager_impl._cache.get_thread.return_value = old_thread
-
-        await event_manager_impl.on_thread_update(shard, payload)
-
-        event_manager_impl._cache.get_thread.assert_called_once_with(123)
-        event_manager_impl._cache.update_thread.assert_called_once_with(event.thread)
-        event_factory.deserialize_guild_thread_update_event.assert_called_once_with(
-            shard, payload, old_thread=old_thread
-        )
-        event_manager_impl.dispatch.assert_awaited_once_with(event)
->>>>>>> 5a9913d8
+            patched_deserialize_guild_thread_update_event.assert_called_once_with(
+                shard, mock_payload, old_thread=patched_get_thread.return_value
+            )
 
     @pytest.mark.asyncio
     async def test_on_thread_update_stateless(
@@ -492,7 +477,6 @@
         shard: shard_api.GatewayShard,
         event_factory: event_factory_impl.EventFactoryImpl,
     ):
-<<<<<<< HEAD
         mock_payload: dict[str, typing.Any] = mock.Mock()
 
         with (
@@ -503,18 +487,8 @@
         ):
             await stateless_event_manager_impl.on_thread_update(shard, mock_payload)
 
-            patched_dispatch.assert_awaited_once_with(patched_deserialize_guild_thread_update_event.return_value)
-            patched_deserialize_guild_thread_update_event.assert_called_once_with(shard, mock_payload)
-=======
-        payload = {"id": 123}
-
-        await stateless_event_manager_impl.on_thread_update(shard, payload)
-
-        stateless_event_manager_impl.dispatch.assert_awaited_once_with(
-            event_factory.deserialize_guild_thread_update_event.return_value
-        )
-        event_factory.deserialize_guild_thread_update_event.assert_called_once_with(shard, payload, old_thread=None)
->>>>>>> 5a9913d8
+        patched_dispatch.assert_awaited_once_with(patched_deserialize_guild_thread_update_event.return_value)
+        patched_deserialize_guild_thread_update_event.assert_called_once_with(shard, mock_payload, old_thread=None)
 
     @pytest.mark.asyncio
     async def test_on_thread_delete_stateful(
