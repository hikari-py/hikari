--- conflicted
+++ resolved
@@ -1521,7 +1521,58 @@
 
         assert isinstance(event, monetization_events.EntitlementDeleteEvent)
 
-<<<<<<< HEAD
+    #########################
+    # STAGE INSTANCE EVENTS #
+    #########################
+
+    def test_deserialize_stage_instance_create_event(self, event_factory, mock_app, mock_shard):
+        mock_payload = {
+            "id": "840647391636226060",
+            "guild_id": "197038439483310086",
+            "channel_id": "733488538393510049",
+            "topic": "Testing Testing, 123",
+            "privacy_level": 1,
+            "discoverable_disabled": False,
+        }
+        event = event_factory.deserialize_stage_instance_create_event(mock_shard, mock_payload)
+        assert isinstance(event, stage_events.StageInstanceCreateEvent)
+
+        assert event.shard is mock_shard
+        assert event.app is event.stage_instance.app
+        assert event.stage_instance == mock_app.entity_factory.deserialize_stage_instance.return_value
+
+    def test_deserialize_stage_instance_update_event(self, event_factory, mock_app, mock_shard):
+        mock_payload = {
+            "id": "840647391636226060",
+            "guild_id": "197038439483310086",
+            "channel_id": "733488538393510049",
+            "topic": "Testing Testing, 124",
+            "privacy_level": 2,
+            "discoverable_disabled": True,
+        }
+        event = event_factory.deserialize_stage_instance_update_event(mock_shard, mock_payload)
+        assert isinstance(event, stage_events.StageInstanceUpdateEvent)
+
+        assert event.shard is mock_shard
+        assert event.app is event.stage_instance.app
+        assert event.stage_instance == mock_app.entity_factory.deserialize_stage_instance.return_value
+
+    def test_deserialize_stage_instance_delete_event(self, event_factory, mock_app, mock_shard):
+        mock_payload = {
+            "id": "840647391636226060",
+            "guild_id": "197038439483310086",
+            "channel_id": "733488538393510049",
+            "topic": "Testing Testing, 124",
+            "privacy_level": 2,
+            "discoverable_disabled": True,
+        }
+        event = event_factory.deserialize_stage_instance_delete_event(mock_shard, mock_payload)
+        assert isinstance(event, stage_events.StageInstanceDeleteEvent)
+
+        assert event.shard is mock_shard
+        assert event.app is event.stage_instance.app
+        assert event.stage_instance == mock_app.entity_factory.deserialize_stage_instance.return_value
+
     ###########
     #  POLLS  #
     ###########
@@ -1550,57 +1601,4 @@
 
         event = event_factory.deserialize_poll_vote_delete_event(mock_shard, payload)
 
-        assert isinstance(event, poll_events.PollVoteDeleteEvent)
-=======
-    #########################
-    # STAGE INSTANCE EVENTS #
-    #########################
-
-    def test_deserialize_stage_instance_create_event(self, event_factory, mock_app, mock_shard):
-        mock_payload = {
-            "id": "840647391636226060",
-            "guild_id": "197038439483310086",
-            "channel_id": "733488538393510049",
-            "topic": "Testing Testing, 123",
-            "privacy_level": 1,
-            "discoverable_disabled": False,
-        }
-        event = event_factory.deserialize_stage_instance_create_event(mock_shard, mock_payload)
-        assert isinstance(event, stage_events.StageInstanceCreateEvent)
-
-        assert event.shard is mock_shard
-        assert event.app is event.stage_instance.app
-        assert event.stage_instance == mock_app.entity_factory.deserialize_stage_instance.return_value
-
-    def test_deserialize_stage_instance_update_event(self, event_factory, mock_app, mock_shard):
-        mock_payload = {
-            "id": "840647391636226060",
-            "guild_id": "197038439483310086",
-            "channel_id": "733488538393510049",
-            "topic": "Testing Testing, 124",
-            "privacy_level": 2,
-            "discoverable_disabled": True,
-        }
-        event = event_factory.deserialize_stage_instance_update_event(mock_shard, mock_payload)
-        assert isinstance(event, stage_events.StageInstanceUpdateEvent)
-
-        assert event.shard is mock_shard
-        assert event.app is event.stage_instance.app
-        assert event.stage_instance == mock_app.entity_factory.deserialize_stage_instance.return_value
-
-    def test_deserialize_stage_instance_delete_event(self, event_factory, mock_app, mock_shard):
-        mock_payload = {
-            "id": "840647391636226060",
-            "guild_id": "197038439483310086",
-            "channel_id": "733488538393510049",
-            "topic": "Testing Testing, 124",
-            "privacy_level": 2,
-            "discoverable_disabled": True,
-        }
-        event = event_factory.deserialize_stage_instance_delete_event(mock_shard, mock_payload)
-        assert isinstance(event, stage_events.StageInstanceDeleteEvent)
-
-        assert event.shard is mock_shard
-        assert event.app is event.stage_instance.app
-        assert event.stage_instance == mock_app.entity_factory.deserialize_stage_instance.return_value
->>>>>>> 981f04fe
+        assert isinstance(event, poll_events.PollVoteDeleteEvent)