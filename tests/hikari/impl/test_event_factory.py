--- conflicted
+++ resolved
@@ -1461,62 +1461,6 @@
         assert event.guild_id == 3122312
         assert event.raw_endpoint == "httppppppp"
 
-<<<<<<< HEAD
-    #########################
-    # STAGE INSTANCE EVENTS #
-    #########################
-
-    def test_deserialize_stage_instance_create_event(self, event_factory, mock_app, mock_shard):
-        mock_payload = {
-            "id": "840647391636226060",
-            "guild_id": "197038439483310086",
-            "channel_id": "733488538393510049",
-            "topic": "Testing Testing, 123",
-            "privacy_level": 1,
-            "discoverable_disabled": False,
-        }
-        event = event_factory.deserialize_stage_instance_create_event(mock_shard, mock_payload)
-        assert isinstance(event, stage_events.StageInstanceCreateEvent)
-
-        assert event.shard is mock_shard
-        assert event.app is event.stage_instance.app
-        assert event.stage_instance_id == mock_app.entity_factory.deserialize_stage_instance.return_value.id
-        assert event.stage_instance == mock_app.entity_factory.deserialize_stage_instance.return_value
-
-    def test_deserialize_stage_instance_edit_event(self, event_factory, mock_app, mock_shard):
-        mock_payload = {
-            "id": "840647391636226060",
-            "guild_id": "197038439483310086",
-            "channel_id": "733488538393510049",
-            "topic": "Testing Testing, 124",
-            "privacy_level": 2,
-            "discoverable_disabled": True,
-        }
-        event = event_factory.deserialize_stage_instance_edit_event(mock_shard, mock_payload)
-        assert isinstance(event, stage_events.StageInstanceEditEvent)
-
-        assert event.shard is mock_shard
-        assert event.app is event.stage_instance.app
-        assert event.stage_instance_id == mock_app.entity_factory.deserialize_stage_instance.return_value.id
-        assert event.stage_instance == mock_app.entity_factory.deserialize_stage_instance.return_value
-
-    def test_deserialize_stage_instance_delete_event(self, event_factory, mock_app, mock_shard):
-        mock_payload = {
-            "id": "840647391636226060",
-            "guild_id": "197038439483310086",
-            "channel_id": "733488538393510049",
-            "topic": "Testing Testing, 124",
-            "privacy_level": 2,
-            "discoverable_disabled": True,
-        }
-        event = event_factory.deserialize_stage_instance_delete_event(mock_shard, mock_payload)
-        assert isinstance(event, stage_events.StageInstanceDeleteEvent)
-
-        assert event.shard is mock_shard
-        assert event.app is event.stage_instance.app
-        assert event.stage_instance_id == mock_app.entity_factory.deserialize_stage_instance.return_value.id
-        assert event.stage_instance == mock_app.entity_factory.deserialize_stage_instance.return_value
-=======
     ##################
     #  MONETIZATION  #
     ##################
@@ -1574,4 +1518,58 @@
         event = event_factory.deserialize_entitlement_delete_event(mock_shard, payload)
 
         assert isinstance(event, monetization_events.EntitlementDeleteEvent)
->>>>>>> 9d323752
+
+    #########################
+    # STAGE INSTANCE EVENTS #
+    #########################
+
+    def test_deserialize_stage_instance_create_event(self, event_factory, mock_app, mock_shard):
+        mock_payload = {
+            "id": "840647391636226060",
+            "guild_id": "197038439483310086",
+            "channel_id": "733488538393510049",
+            "topic": "Testing Testing, 123",
+            "privacy_level": 1,
+            "discoverable_disabled": False,
+        }
+        event = event_factory.deserialize_stage_instance_create_event(mock_shard, mock_payload)
+        assert isinstance(event, stage_events.StageInstanceCreateEvent)
+
+        assert event.shard is mock_shard
+        assert event.app is event.stage_instance.app
+        assert event.stage_instance_id == mock_app.entity_factory.deserialize_stage_instance.return_value.id
+        assert event.stage_instance == mock_app.entity_factory.deserialize_stage_instance.return_value
+
+    def test_deserialize_stage_instance_edit_event(self, event_factory, mock_app, mock_shard):
+        mock_payload = {
+            "id": "840647391636226060",
+            "guild_id": "197038439483310086",
+            "channel_id": "733488538393510049",
+            "topic": "Testing Testing, 124",
+            "privacy_level": 2,
+            "discoverable_disabled": True,
+        }
+        event = event_factory.deserialize_stage_instance_edit_event(mock_shard, mock_payload)
+        assert isinstance(event, stage_events.StageInstanceEditEvent)
+
+        assert event.shard is mock_shard
+        assert event.app is event.stage_instance.app
+        assert event.stage_instance_id == mock_app.entity_factory.deserialize_stage_instance.return_value.id
+        assert event.stage_instance == mock_app.entity_factory.deserialize_stage_instance.return_value
+
+    def test_deserialize_stage_instance_delete_event(self, event_factory, mock_app, mock_shard):
+        mock_payload = {
+            "id": "840647391636226060",
+            "guild_id": "197038439483310086",
+            "channel_id": "733488538393510049",
+            "topic": "Testing Testing, 124",
+            "privacy_level": 2,
+            "discoverable_disabled": True,
+        }
+        event = event_factory.deserialize_stage_instance_delete_event(mock_shard, mock_payload)
+        assert isinstance(event, stage_events.StageInstanceDeleteEvent)
+
+        assert event.shard is mock_shard
+        assert event.app is event.stage_instance.app
+        assert event.stage_instance_id == mock_app.entity_factory.deserialize_stage_instance.return_value.id
+        assert event.stage_instance == mock_app.entity_factory.deserialize_stage_instance.return_value