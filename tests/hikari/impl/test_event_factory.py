# Copyright (c) 2020 Nekokatt
# Copyright (c) 2021-present davfsa
#
# Permission is hereby granted, free of charge, to any person obtaining a copy
# of this software and associated documentation files (the "Software"), to deal
# in the Software without restriction, including without limitation the rights
# to use, copy, modify, merge, publish, distribute, sublicense, and/or sell
# copies of the Software, and to permit persons to whom the Software is
# furnished to do so, subject to the following conditions:
#
# The above copyright notice and this permission notice shall be included in all
# copies or substantial portions of the Software.
#
# THE SOFTWARE IS PROVIDED "AS IS", WITHOUT WARRANTY OF ANY KIND, EXPRESS OR
# IMPLIED, INCLUDING BUT NOT LIMITED TO THE WARRANTIES OF MERCHANTABILITY,
# FITNESS FOR A PARTICULAR PURPOSE AND NONINFRINGEMENT. IN NO EVENT SHALL THE
# AUTHORS OR COPYRIGHT HOLDERS BE LIABLE FOR ANY CLAIM, DAMAGES OR OTHER
# LIABILITY, WHETHER IN AN ACTION OF CONTRACT, TORT OR OTHERWISE, ARISING FROM,
# OUT OF OR IN CONNECTION WITH THE SOFTWARE OR THE USE OR OTHER DEALINGS IN THE
# SOFTWARE.
from __future__ import annotations

import datetime
import typing

import mock
import pytest

from hikari import auto_mod
from hikari import channels as channel_models
from hikari import emojis as emoji_models
from hikari import traits
from hikari import undefined
from hikari import users as user_models
from hikari.api import shard
from hikari.events import application_events
from hikari.events import auto_mod_events
from hikari.events import channel_events
from hikari.events import guild_events
from hikari.events import interaction_events
from hikari.events import lifetime_events
from hikari.events import member_events
from hikari.events import message_events
from hikari.events import monetization_events
from hikari.events import poll_events
from hikari.events import reaction_events
from hikari.events import role_events
from hikari.events import scheduled_events
from hikari.events import shard_events
from hikari.events import stage_events
from hikari.events import typing_events
from hikari.events import user_events
from hikari.events import voice_events
from hikari.impl import event_factory as event_factory_
from hikari.interactions import base_interactions


class TestEventFactoryImpl:
    @pytest.fixture
    def mock_shard(self) -> shard.GatewayShard:
        return mock.Mock(shard.GatewayShard)

    @pytest.fixture
    def event_factory(self, hikari_app: traits.RESTAware) -> event_factory_.EventFactoryImpl:
        return event_factory_.EventFactoryImpl(hikari_app)

    ######################
    # APPLICATION EVENTS #
    ######################

    def test_deserialize_application_command_permission_update_event(
        self,
        event_factory: event_factory_.EventFactoryImpl,
        hikari_app: traits.RESTAware,
        mock_shard: shard.GatewayShard,
    ):
        mock_payload = mock.Mock()

        with mock.patch.object(
            hikari_app.entity_factory, "deserialize_guild_command_permissions"
        ) as patched_deserialize_guild_command_permissions:
            event = event_factory.deserialize_application_command_permission_update_event(mock_shard, mock_payload)

        patched_deserialize_guild_command_permissions.assert_called_once_with(mock_payload)
        assert isinstance(event, application_events.ApplicationCommandPermissionsUpdateEvent)
        assert event.app is hikari_app
        assert event.shard is mock_shard
        assert event.permissions is patched_deserialize_guild_command_permissions.return_value

    ##################
    # CHANNEL EVENTS #
    ##################

    def test_deserialize_guild_channel_create_event(
        self,
        event_factory: event_factory_.EventFactoryImpl,
        hikari_app: traits.RESTAware,
        mock_shard: shard.GatewayShard,
    ):
        mock_payload = mock.Mock(app=hikari_app)

        with mock.patch.object(
            hikari_app.entity_factory,
            "deserialize_channel",
            return_value=mock.Mock(spec=channel_models.PermissibleGuildChannel),
        ) as patched_deserialize_channel:
            event = event_factory.deserialize_guild_channel_create_event(mock_shard, mock_payload)

            patched_deserialize_channel.assert_called_once_with(mock_payload)
            assert isinstance(event, channel_events.GuildChannelCreateEvent)
            assert event.shard is mock_shard
            assert event.channel is patched_deserialize_channel.return_value

    def test_deserialize_guild_channel_update_event(
        self,
        event_factory: event_factory_.EventFactoryImpl,
        hikari_app: traits.RESTAware,
        mock_shard: shard.GatewayShard,
    ):
        mock_old_channel = mock.Mock()
        mock_payload = mock.Mock()

        with mock.patch.object(
            hikari_app.entity_factory,
            "deserialize_channel",
            return_value=mock.Mock(spec=channel_models.PermissibleGuildChannel),
        ) as patched_deserialize_channel:
            event = event_factory.deserialize_guild_channel_update_event(
                mock_shard, mock_payload, old_channel=mock_old_channel
            )

            patched_deserialize_channel.assert_called_once_with(mock_payload)
            assert isinstance(event, channel_events.GuildChannelUpdateEvent)
            assert event.shard is mock_shard
            assert event.channel is patched_deserialize_channel.return_value
            assert event.old_channel is mock_old_channel

    def test_deserialize_guild_channel_delete_event(
        self,
        event_factory: event_factory_.EventFactoryImpl,
        hikari_app: traits.RESTAware,
        mock_shard: shard.GatewayShard,
    ):
        mock_payload = mock.Mock(app=hikari_app)

        with mock.patch.object(
            hikari_app.entity_factory,
            "deserialize_channel",
            return_value=mock.Mock(spec=channel_models.PermissibleGuildChannel),
        ) as patched_deserialize_channel:
            event = event_factory.deserialize_guild_channel_delete_event(mock_shard, mock_payload)

            patched_deserialize_channel.assert_called_once_with(mock_payload)
            assert isinstance(event, channel_events.GuildChannelDeleteEvent)
            assert event.shard is mock_shard
            assert event.channel is patched_deserialize_channel.return_value

    def test_deserialize_channel_pins_update_event_for_guild(
        self,
        event_factory: event_factory_.EventFactoryImpl,
        hikari_app: traits.RESTAware,
        mock_shard: shard.GatewayShard,
    ):
        mock_payload = {"channel_id": "123435", "last_pin_timestamp": None, "guild_id": "43123123"}

        event = event_factory.deserialize_channel_pins_update_event(mock_shard, mock_payload)

        assert isinstance(event, channel_events.GuildPinsUpdateEvent)
        assert event.app is hikari_app
        assert event.shard is mock_shard
        assert event.guild_id == 43123123
        assert event.last_pin_timestamp is None

    def test_deserialize_channel_pins_update_event_for_dm(
        self,
        event_factory: event_factory_.EventFactoryImpl,
        hikari_app: traits.RESTAware,
        mock_shard: shard.GatewayShard,
    ):
        mock_payload = {"channel_id": "123435", "last_pin_timestamp": "2020-03-15T15:23:32.686000+00:00"}

        event = event_factory.deserialize_channel_pins_update_event(mock_shard, mock_payload)

        assert isinstance(event, channel_events.DMPinsUpdateEvent)
        assert event.app is hikari_app
        assert event.shard is mock_shard
        assert event.last_pin_timestamp == datetime.datetime(
            2020, 3, 15, 15, 23, 32, 686000, tzinfo=datetime.timezone.utc
        )

    def test_deserialize_channel_pins_update_event_without_last_pin_timestamp(
        self,
        event_factory: event_factory_.EventFactoryImpl,
        hikari_app: traits.RESTAware,
        mock_shard: shard.GatewayShard,
    ):
        mock_payload = {"channel_id": "123435", "guild_id": "43123123"}

        event = event_factory.deserialize_channel_pins_update_event(mock_shard, mock_payload)

        assert event.last_pin_timestamp is None

    def test_deserialize_guild_thread_create_event(
        self,
        event_factory: event_factory_.EventFactoryImpl,
        hikari_app: traits.RESTAware,
        mock_shard: shard.GatewayShard,
    ):
        mock_payload = mock.Mock()

        with mock.patch.object(
            hikari_app.entity_factory, "deserialize_guild_thread"
        ) as patched_deserialize_guild_thread:
            event = event_factory.deserialize_guild_thread_create_event(mock_shard, mock_payload)

            assert event.shard is mock_shard
            assert event.thread is patched_deserialize_guild_thread.return_value
            patched_deserialize_guild_thread.assert_called_once_with(mock_payload)
            assert isinstance(event, channel_events.GuildThreadCreateEvent)

    def test_deserialize_guild_thread_access_event(
        self,
        event_factory: event_factory_.EventFactoryImpl,
        hikari_app: traits.RESTAware,
        mock_shard: shard.GatewayShard,
    ):
        mock_payload = mock.Mock()

        with mock.patch.object(
            hikari_app.entity_factory, "deserialize_guild_thread"
        ) as patched_deserialize_guild_thread:
            event = event_factory.deserialize_guild_thread_access_event(mock_shard, mock_payload)

            assert event.shard is mock_shard
            assert event.thread is patched_deserialize_guild_thread.return_value
            patched_deserialize_guild_thread.assert_called_once_with(mock_payload)
            assert isinstance(event, channel_events.GuildThreadAccessEvent)

    def test_deserialize_guild_thread_update_event(
        self,
        event_factory: event_factory_.EventFactoryImpl,
        hikari_app: traits.RESTAware,
        mock_shard: shard.GatewayShard,
    ):
        mock_old_thread = object()
        mock_payload = mock.Mock()

<<<<<<< HEAD
        with mock.patch.object(
            hikari_app.entity_factory, "deserialize_guild_thread"
        ) as patched_deserialize_guild_thread:
            event = event_factory.deserialize_guild_thread_update_event(mock_shard, mock_payload)

        assert event.shard is mock_shard
        assert event.thread is patched_deserialize_guild_thread.return_value
        patched_deserialize_guild_thread.assert_called_once_with(mock_payload)
=======
        event = event_factory.deserialize_guild_thread_update_event(
            mock_shard, mock_payload, old_thread=mock_old_thread
        )

        mock_app.entity_factory.deserialize_guild_thread.assert_called_once_with(mock_payload)
>>>>>>> 5a9913d8
        assert isinstance(event, channel_events.GuildThreadUpdateEvent)
        assert event.shard is mock_shard
        assert event.thread is mock_app.entity_factory.deserialize_guild_thread.return_value
        assert event.old_thread is mock_old_thread

    def test_deserialize_guild_thread_delete_event(
        self,
        event_factory: event_factory_.EventFactoryImpl,
        hikari_app: traits.RESTAware,
        mock_shard: shard.GatewayShard,
    ):
        mock_payload = {"id": "12332123321", "guild_id": "54544234342", "parent_id": "9494949", "type": 11}

        event = event_factory.deserialize_guild_thread_delete_event(mock_shard, mock_payload)

        assert event.app is hikari_app
        assert event.shard is mock_shard
        assert event.thread_id == 12332123321
        assert event.guild_id == 54544234342
        assert event.parent_id == 9494949
        assert event.type is channel_models.ChannelType.GUILD_PUBLIC_THREAD
        assert isinstance(event, channel_events.GuildThreadDeleteEvent)

    def test_deserialize_thread_members_update_event(
        self,
        event_factory: event_factory_.EventFactoryImpl,
        hikari_app: traits.RESTAware,
        mock_shard: shard.GatewayShard,
    ):
        mock_thread_member_payload = {"id": "393939393", "user_id": "3933993"}
        mock_other_thread_member_payload = {"id": "393994954", "user_id": "123321123"}
        mock_thread_member = mock.Mock(user_id=123321123)
        mock_other_thread_member = mock.Mock(user_id=5454234)
        payload = {
            "id": "92929929",
            "guild_id": "92929292",
            "member_count": "32",
            "added_members": [mock_thread_member_payload, mock_other_thread_member_payload],
            "removed_member_ids": ["4949534", "123321", "54234"],
        }

        with mock.patch.object(
            hikari_app.entity_factory,
            "deserialize_thread_member",
            side_effect=[mock_thread_member, mock_other_thread_member],
        ) as patched_deserialize_thread_member:
            event = event_factory.deserialize_thread_members_update_event(mock_shard, payload)

        assert event.app is hikari_app
        assert event.shard is mock_shard
        assert event.thread_id == 92929929
        assert event.guild_id == 92929292
        assert event.added_members == {123321123: mock_thread_member, 5454234: mock_other_thread_member}
        assert event.removed_member_ids == [4949534, 123321, 54234]
        assert event.guild_members == {}
        assert event.guild_presences == {}
        patched_deserialize_thread_member.assert_has_calls(
            [mock.call(mock_thread_member_payload), mock.call(mock_other_thread_member_payload)]
        )

    def test_deserialize_thread_members_update_event_when_presences_and_real_members(
        self,
        event_factory: event_factory_.EventFactoryImpl,
        hikari_app: traits.RESTAware,
        mock_shard: shard.GatewayShard,
    ):
        mock_presence_payload = mock.Mock()
        mock_other_presence_payload = mock.Mock()
        mock_guild_member_payload = mock.Mock()
        mock_other_guild_member_payload = mock.Mock()
        mock_thread_member_payload = {
            "id": "393939393",
            "user_id": "3933993",
            "member": mock_guild_member_payload,
            "presence": mock_presence_payload,
        }
        mock_other_thread_member_payload = {
            "id": "393994954",
            "user_id": "123321123",
            "member": mock_other_guild_member_payload,
            "presence": mock_other_presence_payload,
        }
        mock_thread_member = mock.Mock(user_id=3933993)
        mock_other_thread_member = mock.Mock(user_id=123321123)
        mock_presence = mock.Mock()
        mock_other_presence = mock.Mock()
        mock_guild_member = mock.Mock()
        mock_other_guild_member = mock.Mock()
        payload = {
            "id": "92929929",
            "guild_id": "123321123123",
            "member_count": "32",
            "added_members": [mock_thread_member_payload, mock_other_thread_member_payload],
            "removed_member_ids": ["4949534", "123321", "54234"],
        }

        with (
            mock.patch.object(
                hikari_app.entity_factory,
                "deserialize_thread_member",
                side_effect=[mock_thread_member, mock_other_thread_member],
            ) as patched_deserialize_thread_member,
            mock.patch.object(
                hikari_app.entity_factory,
                "deserialize_member",
                side_effect=[mock_guild_member, mock_other_guild_member],
            ) as patched_deserialize_member,
            mock.patch.object(
                hikari_app.entity_factory,
                "deserialize_member_presence",
                side_effect=[mock_presence, mock_other_presence],
            ) as patched_deserialize_member_presence,
        ):
            event = event_factory.deserialize_thread_members_update_event(mock_shard, payload)

        assert event.app is hikari_app
        assert event.shard is mock_shard
        assert event.thread_id == 92929929
        assert event.guild_id == 123321123123
        assert event.added_members == {3933993: mock_thread_member, 123321123: mock_other_thread_member}
        assert event.removed_member_ids == [4949534, 123321, 54234]
        assert event.guild_members == {3933993: mock_guild_member, 123321123: mock_other_guild_member}
        assert event.guild_presences == {3933993: mock_presence, 123321123: mock_other_presence}
        patched_deserialize_thread_member.assert_has_calls(
            [mock.call(mock_thread_member_payload), mock.call(mock_other_thread_member_payload)]
        )
        patched_deserialize_member.assert_has_calls(
            [
                mock.call(mock_guild_member_payload, guild_id=123321123123),
                mock.call(mock_other_guild_member_payload, guild_id=123321123123),
            ]
        )
        patched_deserialize_member_presence.assert_has_calls(
            [
                mock.call(mock_presence_payload, guild_id=123321123123),
                mock.call(mock_other_presence_payload, guild_id=123321123123),
            ]
        )

    def test_deserialize_thread_members_update_event_partial(
        self, event_factory: event_factory_.EventFactoryImpl, mock_shard: shard.GatewayShard
    ):
        payload = {"id": "92929929", "guild_id": "92929292", "member_count": "32"}

        event = event_factory.deserialize_thread_members_update_event(mock_shard, payload)

        assert event.added_members == {}
        assert event.removed_member_ids == []
        assert event.guild_members == {}
        assert event.guild_presences == {}

    def test_deserialize_thread_list_sync_event(
        self,
        event_factory: event_factory_.EventFactoryImpl,
        hikari_app: traits.RESTAware,
        mock_shard: shard.GatewayShard,
    ):
        mock_thread_payload = {"id": "342123123", "name": "nyaa"}
        mock_other_thread_payload = {"id": "5454123123", "name": "meow"}
        mock_not_in_thread_payload = {"id": "94949494", "name": "123123123"}
        mokc_member_payload = {"id": "342123123", "user_id": "9349393939"}
        mock_other_member_payload = {"id": "5454123123", "user_id": "34949499494"}
        mock_thread = mock.Mock(id=342123123)
        mock_other_thread = mock.Mock(id=5454123123)
        mock_not_in_thread = mock.Mock(id=94949494)
        mock_member = mock.Mock(thread_id=342123123)
        mock_other_member = mock.Mock(thread_id=5454123123)
        mock_payload = {
            "guild_id": "43123123",
            "channel_ids": ["54123", "123431", "43939", "12343123"],
            "threads": [mock_thread_payload, mock_not_in_thread_payload, mock_other_thread_payload],
            "members": [mock_other_member_payload, mokc_member_payload],
        }

        with (
            mock.patch.object(
                hikari_app.entity_factory,
                "deserialize_guild_thread",
                side_effect=[mock_thread, mock_not_in_thread, mock_other_thread],
            ) as patched_deserialize_guild_thread,
            mock.patch.object(
                hikari_app.entity_factory, "deserialize_thread_member", side_effect=[mock_member, mock_other_member]
            ) as patched_deserialize_thread_member,
        ):
            event = event_factory.deserialize_thread_list_sync_event(mock_shard, mock_payload)

        assert event.app is hikari_app
        assert event.shard is mock_shard
        assert event.guild_id == 43123123
        assert event.channel_ids == [54123, 123431, 43939, 12343123]
        assert event.threads == {342123123: mock_thread, 5454123123: mock_other_thread, 94949494: mock_not_in_thread}
        patched_deserialize_thread_member.assert_has_calls(
            [mock.call(mock_other_member_payload), mock.call(mokc_member_payload)]
        )
        patched_deserialize_guild_thread.assert_has_calls(
            [
                mock.call(mock_thread_payload, guild_id=43123123, member=mock_member),
                mock.call(mock_not_in_thread_payload, guild_id=43123123, member=None),
                mock.call(mock_other_thread_payload, guild_id=43123123, member=mock_other_member),
            ]
        )

    def test_deserialize_thread_list_sync_event_when_not_channel_ids(
        self,
        event_factory: event_factory_.EventFactoryImpl,
        hikari_app: traits.RESTAware,
        mock_shard: shard.GatewayShard,
    ):
        mock_payload: dict[str, typing.Any] = {"guild_id": "123321", "threads": [], "members": []}

        event = event_factory.deserialize_thread_list_sync_event(mock_shard, mock_payload)

        assert event.channel_ids is None

    def test_deserialize_webhook_update_event(
        self,
        event_factory: event_factory_.EventFactoryImpl,
        hikari_app: traits.RESTAware,
        mock_shard: shard.GatewayShard,
    ):
        mock_payload = {"guild_id": "123123", "channel_id": "4393939"}

        event = event_factory.deserialize_webhook_update_event(mock_shard, mock_payload)

        assert isinstance(event, channel_events.WebhookUpdateEvent)
        assert event.app is hikari_app
        assert event.shard is mock_shard
        assert event.channel_id == 4393939
        assert event.guild_id == 123123

    def test_deserialize_invite_create_event(
        self,
        event_factory: event_factory_.EventFactoryImpl,
        hikari_app: traits.RESTAware,
        mock_shard: shard.GatewayShard,
    ):
        mock_payload = mock.Mock(app=hikari_app)

        with mock.patch.object(
            hikari_app.entity_factory, "deserialize_invite_with_metadata"
        ) as patched_deserialize_invite_with_metadata:
            event = event_factory.deserialize_invite_create_event(mock_shard, mock_payload)

        patched_deserialize_invite_with_metadata.assert_called_once_with(mock_payload)
        assert isinstance(event, channel_events.InviteCreateEvent)
        assert event.shard is mock_shard
        assert event.invite is patched_deserialize_invite_with_metadata.return_value

    def test_deserialize_invite_delete_event(
        self,
        event_factory: event_factory_.EventFactoryImpl,
        hikari_app: traits.RESTAware,
        mock_shard: shard.GatewayShard,
    ):
        mock_payload = {"guild_id": "1231234", "channel_id": "123123", "code": "no u"}
        mock_old_invite = mock.Mock()

        event = event_factory.deserialize_invite_delete_event(mock_shard, mock_payload, old_invite=mock_old_invite)

        assert isinstance(event, channel_events.InviteDeleteEvent)
        assert event.app is hikari_app
        assert event.shard is mock_shard
        assert event.channel_id == 123123
        assert event.guild_id == 1231234
        assert event.code == "no u"
        assert event.old_invite is mock_old_invite

    #################
    # TYPING EVENTS #
    ##################

    def test_deserialize_typing_start_event_for_guild(
        self,
        event_factory: event_factory_.EventFactoryImpl,
        hikari_app: traits.RESTAware,
        mock_shard: shard.GatewayShard,
    ):
        mock_member_payload = mock.Mock()
        mock_payload = {
            "guild_id": "123321",
            "channel_id": "48585858",
            "timestamp": 7634521233,
            "member": mock_member_payload,
        }

        with mock.patch.object(
            hikari_app.entity_factory, "deserialize_member", return_value=mock.Mock(app=hikari_app)
        ) as patched_deserialize_member:
            event = event_factory.deserialize_typing_start_event(mock_shard, mock_payload)

        patched_deserialize_member.assert_called_once_with(mock_member_payload, guild_id=123321)
        assert isinstance(event, typing_events.GuildTypingEvent)
        assert event.shard is mock_shard
        assert event.channel_id == 48585858
        assert event.guild_id == 123321
        assert event.timestamp == datetime.datetime(2211, 12, 6, 12, 20, 33, tzinfo=datetime.timezone.utc)
        assert event.member == patched_deserialize_member.return_value

    def test_deserialize_typing_start_event_for_dm(
        self,
        event_factory: event_factory_.EventFactoryImpl,
        hikari_app: traits.RESTAware,
        mock_shard: shard.GatewayShard,
    ):
        mock_payload = {"channel_id": "534123", "timestamp": 7634521212, "user_id": "9494994"}

        event = event_factory.deserialize_typing_start_event(mock_shard, mock_payload)

        assert isinstance(event, typing_events.DMTypingEvent)
        assert event.app is hikari_app
        assert event.shard is mock_shard
        assert event.channel_id == 534123
        assert event.timestamp == datetime.datetime(2211, 12, 6, 12, 20, 12, tzinfo=datetime.timezone.utc)
        assert event.user_id == 9494994

    ################
    # GUILD EVENTS #
    ################

    def test_deserialize_guild_available_event(
        self,
        event_factory: event_factory_.EventFactoryImpl,
        hikari_app: traits.RESTAware,
        mock_shard: shard.GatewayShard,
    ):
        mock_payload = mock.Mock(app=hikari_app)

        with (
            mock.patch.object(mock_shard, "get_user_id") as patched_get_user_id,
            mock.patch.object(
                hikari_app.entity_factory, "deserialize_gateway_guild"
            ) as patched_deserialize_gateway_guild,
        ):
            event = event_factory.deserialize_guild_available_event(mock_shard, mock_payload)

        patched_deserialize_gateway_guild.assert_called_once_with(
            mock_payload, user_id=patched_get_user_id.return_value
        )
        assert isinstance(event, guild_events.GuildAvailableEvent)
        assert event.shard is mock_shard
        guild_definition = patched_deserialize_gateway_guild.return_value
        assert event.guild is guild_definition.guild.return_value
        assert event.emojis is guild_definition.emojis.return_value
        assert event.stickers is guild_definition.stickers.return_value
        assert event.roles is guild_definition.roles.return_value
        assert event.channels is guild_definition.channels.return_value
        assert event.members is guild_definition.members.return_value
        assert event.presences is guild_definition.presences.return_value
        assert event.voice_states is guild_definition.voice_states.return_value
        guild_definition.guild.assert_called_once_with()
        guild_definition.emojis.assert_called_once_with()
        guild_definition.stickers.assert_called_once_with()
        guild_definition.roles.assert_called_once_with()
        guild_definition.channels.assert_called_once_with()
        guild_definition.members.assert_called_once_with()
        guild_definition.presences.assert_called_once_with()
        guild_definition.voice_states.assert_called_once_with()
        patched_get_user_id.assert_called_once_with()

    def test_deserialize_guild_join_event(
        self,
        event_factory: event_factory_.EventFactoryImpl,
        hikari_app: traits.RESTAware,
        mock_shard: shard.GatewayShard,
    ):
        mock_payload = mock.Mock(app=hikari_app)

        with (
            mock.patch.object(mock_shard, "get_user_id") as patched_get_user_id,
            mock.patch.object(
                hikari_app.entity_factory, "deserialize_gateway_guild"
            ) as patched_deserialize_gateway_guild,
        ):
            event = event_factory.deserialize_guild_join_event(mock_shard, mock_payload)

        patched_deserialize_gateway_guild.assert_called_once_with(
            mock_payload, user_id=patched_get_user_id.return_value
        )
        assert isinstance(event, guild_events.GuildJoinEvent)
        assert event.shard is mock_shard
        guild_definition = patched_deserialize_gateway_guild.return_value
        assert event.guild is guild_definition.guild.return_value
        assert event.emojis is guild_definition.emojis.return_value
        assert event.roles is guild_definition.roles.return_value
        assert event.channels is guild_definition.channels.return_value
        assert event.members is guild_definition.members.return_value
        assert event.presences is guild_definition.presences.return_value
        assert event.voice_states is guild_definition.voice_states.return_value
        patched_get_user_id.assert_called_once_with()

    def test_deserialize_guild_update_event(
        self,
        event_factory: event_factory_.EventFactoryImpl,
        hikari_app: traits.RESTAware,
        mock_shard: shard.GatewayShard,
    ):
        mock_payload = mock.Mock(app=hikari_app)
        mock_old_guild = mock.Mock()

        with (
            mock.patch.object(mock_shard, "get_user_id") as patched_get_user_id,
            mock.patch.object(
                hikari_app.entity_factory, "deserialize_gateway_guild"
            ) as patched_deserialize_gateway_guild,
        ):
            event = event_factory.deserialize_guild_update_event(mock_shard, mock_payload, old_guild=mock_old_guild)

        patched_deserialize_gateway_guild.assert_called_once_with(
            mock_payload, user_id=patched_get_user_id.return_value
        )
        assert isinstance(event, guild_events.GuildUpdateEvent)
        assert event.shard is mock_shard
        guild_definition = patched_deserialize_gateway_guild.return_value
        assert event.guild is guild_definition.guild.return_value
        assert event.emojis is guild_definition.emojis.return_value
        assert event.roles is guild_definition.roles.return_value
        assert event.old_guild is mock_old_guild
        guild_definition.guild.assert_called_once_with()
        guild_definition.emojis.assert_called_once_with()
        guild_definition.roles.assert_called_once_with()
        patched_get_user_id.assert_called_once_with()

    def test_deserialize_guild_leave_event(
        self,
        event_factory: event_factory_.EventFactoryImpl,
        hikari_app: traits.RESTAware,
        mock_shard: shard.GatewayShard,
    ):
        mock_payload = {"id": "43123123"}
        mock_old_guild = mock.Mock()

        event = event_factory.deserialize_guild_leave_event(mock_shard, mock_payload, old_guild=mock_old_guild)

        assert isinstance(event, guild_events.GuildLeaveEvent)
        assert event.app is hikari_app
        assert event.shard is mock_shard
        assert event.guild_id == 43123123
        assert event.old_guild is mock_old_guild

    def test_deserialize_guild_unavailable_event(
        self,
        event_factory: event_factory_.EventFactoryImpl,
        hikari_app: traits.RESTAware,
        mock_shard: shard.GatewayShard,
    ):
        mock_payload = {"id": "6541233"}

        event = event_factory.deserialize_guild_unavailable_event(mock_shard, mock_payload)

        assert isinstance(event, guild_events.GuildUnavailableEvent)
        assert event.app is hikari_app
        assert event.shard is mock_shard
        assert event.guild_id == 6541233

    def test_deserialize_guild_ban_add_event(
        self,
        event_factory: event_factory_.EventFactoryImpl,
        hikari_app: traits.RESTAware,
        mock_shard: shard.GatewayShard,
    ):
        mock_user_payload = mock.Mock(app=hikari_app)
        mock_payload = {"guild_id": "4212312", "user": mock_user_payload}

        with mock.patch.object(hikari_app.entity_factory, "deserialize_user") as patched_deserialize_user:
            event = event_factory.deserialize_guild_ban_add_event(mock_shard, mock_payload)

        patched_deserialize_user.assert_called_once_with(mock_user_payload)
        assert isinstance(event, guild_events.BanCreateEvent)
        assert event.shard is mock_shard
        assert event.guild_id == 4212312
        assert event.user is patched_deserialize_user.return_value

    def test_deserialize_guild_ban_remove_event(
        self,
        event_factory: event_factory_.EventFactoryImpl,
        hikari_app: traits.RESTAware,
        mock_shard: shard.GatewayShard,
    ):
        mock_user_payload = mock.Mock(app=hikari_app)
        mock_payload = {"guild_id": "9292929", "user": mock_user_payload}

        with mock.patch.object(hikari_app.entity_factory, "deserialize_user") as patched_deserialize_user:
            event = event_factory.deserialize_guild_ban_remove_event(mock_shard, mock_payload)

        patched_deserialize_user.assert_called_once_with(mock_user_payload)
        assert isinstance(event, guild_events.BanDeleteEvent)
        assert event.shard is mock_shard
        assert event.guild_id == 9292929
        assert event.user is patched_deserialize_user.return_value

    def test_deserialize_guild_emojis_update_event(
        self,
        event_factory: event_factory_.EventFactoryImpl,
        hikari_app: traits.RESTAware,
        mock_shard: shard.GatewayShard,
    ):
        mock_emoji_payload = mock.Mock()
        mock_old_emojis = mock.Mock()
        mock_payload = {"guild_id": "123431", "emojis": [mock_emoji_payload]}

        with mock.patch.object(
            hikari_app.entity_factory, "deserialize_known_custom_emoji"
        ) as patched_deserialize_known_custom_emoji:
            event = event_factory.deserialize_guild_emojis_update_event(
                mock_shard, mock_payload, old_emojis=mock_old_emojis
            )

        patched_deserialize_known_custom_emoji.assert_called_once_with(mock_emoji_payload, guild_id=123431)
        assert isinstance(event, guild_events.EmojisUpdateEvent)
        assert event.app is hikari_app
        assert event.shard is mock_shard
        assert event.emojis == [patched_deserialize_known_custom_emoji.return_value]
        assert event.guild_id == 123431
        assert event.old_emojis is mock_old_emojis

    def test_deserialize_guild_stickers_update_event(
        self,
        event_factory: event_factory_.EventFactoryImpl,
        hikari_app: traits.RESTAware,
        mock_shard: shard.GatewayShard,
    ):
        mock_sticker_payload = mock.Mock()
        mock_old_stickers = mock.Mock()
        mock_payload = {"guild_id": "472", "stickers": [mock_sticker_payload]}

        with mock.patch.object(
            hikari_app.entity_factory, "deserialize_guild_sticker"
        ) as patched_deserialize_guild_sticker:
            event = event_factory.deserialize_guild_stickers_update_event(
                mock_shard, mock_payload, old_stickers=mock_old_stickers
            )

        patched_deserialize_guild_sticker.assert_called_once_with(mock_sticker_payload)
        assert isinstance(event, guild_events.StickersUpdateEvent)
        assert event.app is hikari_app
        assert event.shard is mock_shard
        assert event.stickers == [patched_deserialize_guild_sticker.return_value]
        assert event.guild_id == 472
        assert event.old_stickers is mock_old_stickers

    def test_deserialize_integration_create_event(
        self,
        event_factory: event_factory_.EventFactoryImpl,
        hikari_app: traits.RESTAware,
        mock_shard: shard.GatewayShard,
    ):
        mock_payload = mock.Mock()

        with mock.patch.object(hikari_app.entity_factory, "deserialize_integration") as patched_deserialize_integration:
            event = event_factory.deserialize_integration_create_event(mock_shard, mock_payload)

        patched_deserialize_integration.assert_called_once_with(mock_payload)
        assert isinstance(event, guild_events.IntegrationCreateEvent)
        assert event.app is hikari_app
        assert event.shard is mock_shard
        assert event.integration is patched_deserialize_integration.return_value

    def test_deserialize_integration_delete_event_with_application_id(
        self,
        event_factory: event_factory_.EventFactoryImpl,
        hikari_app: traits.RESTAware,
        mock_shard: shard.GatewayShard,
    ):
        mock_payload = {"id": "123321", "guild_id": "59595959", "application_id": "934949494"}

        event = event_factory.deserialize_integration_delete_event(mock_shard, mock_payload)

        assert isinstance(event, guild_events.IntegrationDeleteEvent)
        assert event.app is hikari_app
        assert event.shard is mock_shard
        assert event.id == 123321
        assert event.guild_id == 59595959
        assert event.application_id == 934949494

    def test_deserialize_integration_delete_event_without_application_id(
        self, event_factory: event_factory_.EventFactoryImpl, mock_shard: shard.GatewayShard
    ):
        mock_payload = {"id": "123321", "guild_id": "59595959"}

        event = event_factory.deserialize_integration_delete_event(mock_shard, mock_payload)

        assert event.application_id is None

    def test_deserialize_integration_update_event(
        self,
        hikari_app: traits.RESTAware,
        event_factory: event_factory_.EventFactoryImpl,
        mock_shard: shard.GatewayShard,
    ):
        mock_payload = mock.Mock()

        with mock.patch.object(hikari_app.entity_factory, "deserialize_integration") as patched_deserialize_integration:
            event = event_factory.deserialize_integration_update_event(mock_shard, mock_payload)

        patched_deserialize_integration.assert_called_once_with(mock_payload)
        assert isinstance(event, guild_events.IntegrationUpdateEvent)
        assert event.app is hikari_app
        assert event.shard is mock_shard
        assert event.integration is patched_deserialize_integration.return_value

    def test_deserialize_presence_update_event_with_only_user_id(
        self,
        event_factory: event_factory_.EventFactoryImpl,
        hikari_app: traits.RESTAware,
        mock_shard: shard.GatewayShard,
    ):
        mock_payload = {"user": {"id": "1231312"}}
        mock_old_presence = mock.Mock()

        with mock.patch.object(
            hikari_app.entity_factory, "deserialize_member_presence", return_value=mock.Mock(app=hikari_app)
        ) as patched_deserialize_member_presence:
            event = event_factory.deserialize_presence_update_event(
                mock_shard, mock_payload, old_presence=mock_old_presence
            )

        patched_deserialize_member_presence.assert_called_once_with(mock_payload)
        assert isinstance(event, guild_events.PresenceUpdateEvent)
        assert event.shard is mock_shard
        assert event.old_presence is mock_old_presence
        assert event.user is None
        assert event.presence is patched_deserialize_member_presence.return_value

    def test_deserialize_presence_update_event_with_full_user_object(
        self,
        event_factory: event_factory_.EventFactoryImpl,
        hikari_app: traits.RESTAware,
        mock_shard: shard.GatewayShard,
    ):
        mock_payload = {
            "user": {
                "id": "1231312",
                "username": "OK",
                "global_name": "blahaj",
                "avatar": "NOK",
                "banner": "12122hssjamanmdd",
                "accent_color": 12342,
                "bot": True,
                "system": False,
                "public_flags": 42,
                "discriminator": "1231",
            }
        }
        mock_old_presence = mock.Mock(app=hikari_app)

        with mock.patch.object(
            hikari_app.entity_factory, "deserialize_member_presence"
        ) as patched_deserialize_member_presence:
            event = event_factory.deserialize_presence_update_event(
                mock_shard, mock_payload, old_presence=mock_old_presence
            )

        patched_deserialize_member_presence.assert_called_once_with(mock_payload)
        assert isinstance(event, guild_events.PresenceUpdateEvent)
        assert event.shard is mock_shard
        assert event.old_presence is mock_old_presence

        assert isinstance(event.user, user_models.PartialUser)
        assert event.user.id == 1231312
        assert event.user.username == "OK"
        assert event.user.global_name == "blahaj"
        assert event.user.discriminator == "1231"
        assert event.user.avatar_hash == "NOK"
        assert event.user.banner_hash == "12122hssjamanmdd"
        assert event.user.accent_color == 12342
        assert event.user.is_bot is True
        assert event.user.is_system is False
        assert event.user.flags == 42

        assert event.presence is patched_deserialize_member_presence.return_value

    def test_deserialize_presence_update_event_with_partial_user_object(
        self,
        event_factory: event_factory_.EventFactoryImpl,
        hikari_app: traits.RESTAware,
        mock_shard: shard.GatewayShard,
    ):
        mock_payload = {"user": {"id": "1231312", "e": "OK"}}
        mock_old_presence = mock.Mock()

        with mock.patch.object(
            hikari_app.entity_factory, "deserialize_member_presence", return_value=mock.Mock(app=hikari_app)
        ) as patched_deserialize_member_presence:
            event = event_factory.deserialize_presence_update_event(
                mock_shard, mock_payload, old_presence=mock_old_presence
            )

        patched_deserialize_member_presence.assert_called_once_with(mock_payload)
        assert isinstance(event, guild_events.PresenceUpdateEvent)
        assert event.shard is mock_shard
        assert event.old_presence is mock_old_presence

        assert isinstance(event.user, user_models.PartialUser)
        assert event.user.id == 1231312
        assert event.user.username is undefined.UNDEFINED
        assert event.user.global_name is undefined.UNDEFINED
        assert event.user.discriminator is undefined.UNDEFINED
        assert event.user.avatar_hash is undefined.UNDEFINED
        assert event.user.banner_hash is undefined.UNDEFINED
        assert event.user.accent_color is undefined.UNDEFINED
        assert event.user.is_bot is undefined.UNDEFINED
        assert event.user.is_system is undefined.UNDEFINED
        assert event.user.flags is undefined.UNDEFINED

        assert event.presence is patched_deserialize_member_presence.return_value

    def test_deserialize_audit_log_entry_create_event(
        self,
        event_factory: event_factory_.EventFactoryImpl,
        hikari_app: traits.RESTAware,
        mock_shard: shard.GatewayShard,
    ):
        payload = {"id": "439034093490"}

        with mock.patch.object(
            hikari_app.entity_factory, "deserialize_audit_log_entry"
        ) as patched_deserialize_audit_log_entry:
            result = event_factory.deserialize_audit_log_entry_create_event(mock_shard, payload)

        patched_deserialize_audit_log_entry.assert_called_once_with(payload)
        assert result.entry is patched_deserialize_audit_log_entry.return_value
        assert result.shard is mock_shard
        assert isinstance(result, guild_events.AuditLogEntryCreateEvent)

    ######################
    # INTERACTION EVENTS #
    ######################

    @pytest.mark.parametrize(
        ("interaction_type", "expected"),
        [
            (base_interactions.InteractionType.APPLICATION_COMMAND, interaction_events.CommandInteractionCreateEvent),
            (base_interactions.InteractionType.MESSAGE_COMPONENT, interaction_events.ComponentInteractionCreateEvent),
            (base_interactions.InteractionType.AUTOCOMPLETE, interaction_events.AutocompleteInteractionCreateEvent),
            (base_interactions.InteractionType.MODAL_SUBMIT, interaction_events.ModalInteractionCreateEvent),
        ],
    )
    def test_deserialize_interaction_create_event(
        self,
        event_factory: event_factory_.EventFactoryImpl,
        hikari_app: traits.RESTAware,
        mock_shard: shard.GatewayShard,
        interaction_type: typing.Optional[base_interactions.InteractionType],
        expected: type[interaction_events.InteractionCreateEvent],
    ):
        payload = {"id": "1561232344"}

        with mock.patch.object(
            hikari_app.entity_factory, "deserialize_interaction", return_value=mock.Mock(type=interaction_type)
        ) as patched_deserialize_interaction:
            result = event_factory.deserialize_interaction_create_event(mock_shard, payload)

        assert isinstance(result, expected)
        assert result.shard is mock_shard
        assert result.interaction is patched_deserialize_interaction.return_value

        patched_deserialize_interaction.assert_called_once_with(payload)

    def test_deserialize_interaction_create_event_error(
        self, event_factory: event_factory_.EventFactoryImpl, mock_shard: shard.GatewayShard
    ):
        payload = {"id": "1561232344"}
        with pytest.raises(KeyError):
            event_factory.deserialize_interaction_create_event(mock_shard, payload)

    #################
    # MEMBER EVENTS #
    #################

    def test_deserialize_guild_member_add_event(
        self,
        event_factory: event_factory_.EventFactoryImpl,
        hikari_app: traits.RESTAware,
        mock_shard: shard.GatewayShard,
    ):
        mock_payload = mock.Mock(app=hikari_app)

        with mock.patch.object(hikari_app.entity_factory, "deserialize_member") as patched_deserialize_member:
            event = event_factory.deserialize_guild_member_add_event(mock_shard, mock_payload)

        patched_deserialize_member.assert_called_once_with(mock_payload)
        assert isinstance(event, member_events.MemberCreateEvent)
        assert event.shard is mock_shard
        assert event.member is patched_deserialize_member.return_value

    def test_deserialize_guild_member_update_event(
        self,
        event_factory: event_factory_.EventFactoryImpl,
        hikari_app: traits.RESTAware,
        mock_shard: shard.GatewayShard,
    ):
        mock_payload = mock.Mock(app=hikari_app)
        mock_old_member = mock.Mock()

        with mock.patch.object(hikari_app.entity_factory, "deserialize_member") as patched_deserialize_member:
            event = event_factory.deserialize_guild_member_update_event(
                mock_shard, mock_payload, old_member=mock_old_member
            )

        patched_deserialize_member.assert_called_once_with(mock_payload)
        assert isinstance(event, member_events.MemberUpdateEvent)
        assert event.shard is mock_shard
        assert event.member is patched_deserialize_member.return_value
        assert event.old_member is mock_old_member

    def test_deserialize_guild_member_remove_event(
        self,
        event_factory: event_factory_.EventFactoryImpl,
        hikari_app: traits.RESTAware,
        mock_shard: shard.GatewayShard,
    ):
        mock_user_payload = mock.Mock(app=hikari_app)
        mock_old_member = mock.Mock()
        mock_payload = {"guild_id": "43123", "user": mock_user_payload}

        with mock.patch.object(hikari_app.entity_factory, "deserialize_user") as patched_deserialize_user:
            event = event_factory.deserialize_guild_member_remove_event(
                mock_shard, mock_payload, old_member=mock_old_member
            )

        patched_deserialize_user.assert_called_once_with(mock_user_payload)
        assert isinstance(event, member_events.MemberDeleteEvent)
        assert event.shard is mock_shard
        assert event.guild_id == 43123
        assert event.user is patched_deserialize_user.return_value
        assert event.old_member is mock_old_member

    ###############
    # ROLE EVENTS #
    ###############

    def test_deserialize_guild_role_create_event(
        self,
        event_factory: event_factory_.EventFactoryImpl,
        hikari_app: traits.RESTAware,
        mock_shard: shard.GatewayShard,
    ):
        mock_role_payload = mock.Mock(app=hikari_app)
        mock_payload = {"role": mock_role_payload, "guild_id": "45123"}

        with mock.patch.object(hikari_app.entity_factory, "deserialize_role") as patched_deserialize_role:
            event = event_factory.deserialize_guild_role_create_event(mock_shard, mock_payload)

        patched_deserialize_role.assert_called_once_with(mock_role_payload, guild_id=45123)
        assert isinstance(event, role_events.RoleCreateEvent)
        assert event.shard is mock_shard
        assert event.role is patched_deserialize_role.return_value

    def test_deserialize_guild_role_update_event(
        self,
        event_factory: event_factory_.EventFactoryImpl,
        hikari_app: traits.RESTAware,
        mock_shard: shard.GatewayShard,
    ):
        mock_role_payload = mock.Mock(app=hikari_app)
        mock_old_role = mock.Mock()
        mock_payload = {"role": mock_role_payload, "guild_id": "45123"}

        with mock.patch.object(hikari_app.entity_factory, "deserialize_role") as patched_deserialize_role:
            event = event_factory.deserialize_guild_role_update_event(mock_shard, mock_payload, old_role=mock_old_role)

        patched_deserialize_role.assert_called_once_with(mock_role_payload, guild_id=45123)
        assert isinstance(event, role_events.RoleUpdateEvent)
        assert event.shard is mock_shard
        assert event.role is patched_deserialize_role.return_value
        assert event.old_role is mock_old_role

    def test_deserialize_guild_role_delete_event(
        self,
        event_factory: event_factory_.EventFactoryImpl,
        hikari_app: traits.RESTAware,
        mock_shard: shard.GatewayShard,
    ):
        mock_payload = {"guild_id": "432123", "role_id": "848484"}
        mock_old_role = mock.Mock()

        event = event_factory.deserialize_guild_role_delete_event(mock_shard, mock_payload, old_role=mock_old_role)

        assert isinstance(event, role_events.RoleDeleteEvent)
        assert event.app is hikari_app
        assert event.shard is mock_shard
        assert event.guild_id == 432123
        assert event.role_id == 848484
        assert event.old_role is mock_old_role

    ##########################
    # SCHEDULED EVENT EVENTS #
    ##########################

    def test_deserialize_scheduled_event_create_event(
        self,
        event_factory: event_factory_.EventFactoryImpl,
        hikari_app: traits.RESTAware,
        mock_shard: shard.GatewayShard,
    ):
        mock_payload = mock.Mock()

        with mock.patch.object(
            hikari_app.entity_factory, "deserialize_scheduled_event"
        ) as patched_deserialize_scheduled_event:
            event = event_factory.deserialize_scheduled_event_create_event(mock_shard, mock_payload)

        assert event.shard is mock_shard
        assert event.event is patched_deserialize_scheduled_event.return_value
        assert isinstance(event, scheduled_events.ScheduledEventCreateEvent)
        patched_deserialize_scheduled_event.assert_called_once_with(mock_payload)

    def test_deserialize_scheduled_event_update_event(
        self,
        event_factory: event_factory_.EventFactoryImpl,
        hikari_app: traits.RESTAware,
        mock_shard: shard.GatewayShard,
    ):
        mock_payload = mock.Mock()

        with mock.patch.object(
            hikari_app.entity_factory, "deserialize_scheduled_event"
        ) as patched_deserialize_scheduled_event:
            event = event_factory.deserialize_scheduled_event_update_event(mock_shard, mock_payload)

        assert event.shard is mock_shard
        assert event.event is patched_deserialize_scheduled_event.return_value
        assert isinstance(event, scheduled_events.ScheduledEventUpdateEvent)
        patched_deserialize_scheduled_event.assert_called_once_with(mock_payload)

    def test_deserialize_scheduled_event_delete_event(
        self,
        event_factory: event_factory_.EventFactoryImpl,
        hikari_app: traits.RESTAware,
        mock_shard: shard.GatewayShard,
    ):
        mock_payload = mock.Mock()

        with mock.patch.object(
            hikari_app.entity_factory, "deserialize_scheduled_event"
        ) as patched_deserialize_scheduled_event:
            event = event_factory.deserialize_scheduled_event_delete_event(mock_shard, mock_payload)

        assert event.shard is mock_shard
        assert event.event is patched_deserialize_scheduled_event.return_value
        assert isinstance(event, scheduled_events.ScheduledEventDeleteEvent)
        patched_deserialize_scheduled_event.assert_called_once_with(mock_payload)

    def test_deserialize_scheduled_event_user_add_event(
        self, event_factory: event_factory_.EventFactoryImpl, mock_shard: shard.GatewayShard
    ):
        mock_payload = {"guild_id": "494949", "user_id": "123123123", "guild_scheduled_event_id": "49494944"}

        event = event_factory.deserialize_scheduled_event_user_add_event(mock_shard, mock_payload)

        assert event.shard is mock_shard
        assert event.guild_id == 494949
        assert event.user_id == 123123123
        assert event.event_id == 49494944
        assert isinstance(event, scheduled_events.ScheduledEventUserAddEvent)

    def test_deserialize_scheduled_event_user_remove_event(
        self, event_factory: event_factory_.EventFactoryImpl, mock_shard: shard.GatewayShard
    ):
        mock_payload = {"guild_id": "3244321", "user_id": "56423", "guild_scheduled_event_id": "1234312"}

        event = event_factory.deserialize_scheduled_event_user_remove_event(mock_shard, mock_payload)

        assert event.shard is mock_shard
        assert event.guild_id == 3244321
        assert event.user_id == 56423
        assert event.event_id == 1234312
        assert isinstance(event, scheduled_events.ScheduledEventUserRemoveEvent)

    ###################
    # LIFETIME EVENTS #
    ###################

    def test_deserialize_starting_event(
        self, event_factory: event_factory_.EventFactoryImpl, hikari_app: traits.RESTAware
    ):
        event = event_factory.deserialize_starting_event()

        assert isinstance(event, lifetime_events.StartingEvent)
        assert event.app is hikari_app

    def test_deserialize_started_event(
        self, event_factory: event_factory_.EventFactoryImpl, hikari_app: traits.RESTAware
    ):
        event = event_factory.deserialize_started_event()

        assert isinstance(event, lifetime_events.StartedEvent)
        assert event.app is hikari_app

    def test_deserialize_stopping_event(
        self, event_factory: event_factory_.EventFactoryImpl, hikari_app: traits.RESTAware
    ):
        event = event_factory.deserialize_stopping_event()

        assert isinstance(event, lifetime_events.StoppingEvent)
        assert event.app is hikari_app

    def test_deserialize_stopped_event(
        self, event_factory: event_factory_.EventFactoryImpl, hikari_app: traits.RESTAware
    ):
        event = event_factory.deserialize_stopped_event()

        assert isinstance(event, lifetime_events.StoppedEvent)
        assert event.app is hikari_app

    ##################
    # MESSAGE EVENTS #
    ##################

    def test_deserialize_message_create_event_in_guild(
        self,
        event_factory: event_factory_.EventFactoryImpl,
        hikari_app: traits.RESTAware,
        mock_shard: shard.GatewayShard,
    ):
        mock_payload = mock.Mock(app=hikari_app)

        with mock.patch.object(
            hikari_app.entity_factory, "deserialize_message", mock.Mock(guild_id=123321)
        ) as patched_deserialize_message:
            event = event_factory.deserialize_message_create_event(mock_shard, mock_payload)

        assert isinstance(event, message_events.GuildMessageCreateEvent)
        assert event.shard is mock_shard
        assert event.message is patched_deserialize_message.return_value
        patched_deserialize_message.assert_called_once_with(mock_payload)

    def test_deserialize_message_create_event_in_dm(
        self,
        event_factory: event_factory_.EventFactoryImpl,
        hikari_app: traits.RESTAware,
        mock_shard: shard.GatewayShard,
    ):
        mock_payload = mock.Mock(app=hikari_app)

        with mock.patch.object(
            hikari_app.entity_factory, "deserialize_message", return_value=mock.Mock(guild_id=None)
        ) as patched_deserialize_message:
            event = event_factory.deserialize_message_create_event(mock_shard, mock_payload)

        assert isinstance(event, message_events.DMMessageCreateEvent)
        assert event.shard is mock_shard
        assert event.message is patched_deserialize_message.return_value
        patched_deserialize_message.assert_called_once_with(mock_payload)

    def test_deserialize_message_update_event_in_guild(
        self,
        event_factory: event_factory_.EventFactoryImpl,
        hikari_app: traits.RESTAware,
        mock_shard: shard.GatewayShard,
    ):
        mock_payload = mock.Mock(app=hikari_app)
        mock_old_message = mock.Mock()

        with mock.patch.object(
            hikari_app.entity_factory,
            "deserialize_partial_message",
            return_value=mock.Mock(guild_id=123321, app=hikari_app),
        ) as patched_deserialize_partial_message:
            event = event_factory.deserialize_message_update_event(
                mock_shard, mock_payload, old_message=mock_old_message
            )

        assert isinstance(event, message_events.GuildMessageUpdateEvent)
        assert event.shard is mock_shard
        assert event.message is patched_deserialize_partial_message.return_value
        assert event.old_message is mock_old_message
        patched_deserialize_partial_message.assert_called_once_with(mock_payload)

    def test_deserialize_message_update_event_in_dm(
        self,
        event_factory: event_factory_.EventFactoryImpl,
        hikari_app: traits.RESTAware,
        mock_shard: shard.GatewayShard,
    ):
        mock_payload = mock.Mock(app=hikari_app)
        mock_old_message = mock.Mock()

        with mock.patch.object(
            hikari_app.entity_factory,
            "deserialize_partial_message",
            return_value=mock.Mock(guild_id=None, app=hikari_app),
        ) as patched_deserialize_partial_message:
            event = event_factory.deserialize_message_update_event(
                mock_shard, mock_payload, old_message=mock_old_message
            )

        assert isinstance(event, message_events.DMMessageUpdateEvent)
        assert event.shard is mock_shard
        assert event.message is patched_deserialize_partial_message.return_value
        assert event.old_message is mock_old_message
        patched_deserialize_partial_message.assert_called_once_with(mock_payload)

    def test_deserialize_message_delete_event_in_guild(
        self,
        event_factory: event_factory_.EventFactoryImpl,
        hikari_app: traits.RESTAware,
        mock_shard: shard.GatewayShard,
    ):
        mock_payload = {"id": "5412", "channel_id": "541123", "guild_id": "9494949"}
        old_message = mock.Mock()

        event = event_factory.deserialize_message_delete_event(mock_shard, mock_payload, old_message=old_message)

        assert isinstance(event, message_events.GuildMessageDeleteEvent)
        assert event.app is hikari_app
        assert event.shard is mock_shard
        assert event.old_message is old_message
        assert event.channel_id == 541123
        assert event.message_id == 5412
        assert event.guild_id == 9494949

    def test_deserialize_message_delete_event_in_dm(
        self,
        event_factory: event_factory_.EventFactoryImpl,
        hikari_app: traits.RESTAware,
        mock_shard: shard.GatewayShard,
    ):
        mock_payload = {"id": "5412", "channel_id": "541123"}
        old_message = mock.Mock()

        event = event_factory.deserialize_message_delete_event(mock_shard, mock_payload, old_message=old_message)

        assert isinstance(event, message_events.DMMessageDeleteEvent)
        assert event.app is hikari_app
        assert event.shard is mock_shard
        assert event.old_message is old_message
        assert event.channel_id == 541123
        assert event.message_id == 5412

    def test_deserialize_guild_message_delete_bulk_event(
        self,
        event_factory: event_factory_.EventFactoryImpl,
        hikari_app: traits.RESTAware,
        mock_shard: shard.GatewayShard,
    ):
        mock_payload = {"ids": ["6523423", "345123"], "channel_id": "564123", "guild_id": "4394949"}
        old_messages = mock.Mock()

        event = event_factory.deserialize_guild_message_delete_bulk_event(
            mock_shard, mock_payload, old_messages=old_messages
        )

        assert isinstance(event, message_events.GuildBulkMessageDeleteEvent)
        assert event.app is hikari_app
        assert event.shard is mock_shard
        assert event.old_messages is old_messages
        assert event.channel_id == 564123
        assert event.message_ids == {6523423, 345123}
        assert event.guild_id == 4394949

    def test_deserialize_guild_message_delete_bulk_event_when_old_messages_is_none(
        self,
        event_factory: event_factory_.EventFactoryImpl,
        hikari_app: traits.RESTAware,
        mock_shard: shard.GatewayShard,
    ):
        mock_payload = {"ids": ["6523423", "345123"], "channel_id": "564123", "guild_id": "4394949"}

        event = event_factory.deserialize_guild_message_delete_bulk_event(mock_shard, mock_payload)

        assert isinstance(event, message_events.GuildBulkMessageDeleteEvent)
        assert event.old_messages == {}

    ###################
    # REACTION EVENTS #
    ###################

    def test_deserialize_message_reaction_add_event_in_guild(
        self,
        event_factory: event_factory_.EventFactoryImpl,
        mock_shard: shard.GatewayShard,
        hikari_app: traits.RESTAware,
    ):
        mock_member_payload = mock.Mock(app=hikari_app)
        mock_payload = {
            "member": mock_member_payload,
            "channel_id": "34123",
            "message_id": "43123123",
            "guild_id": "43949494",
            "emoji": {"id": "123312", "name": "okok", "animated": True},
        }

        with mock.patch.object(
            hikari_app.entity_factory, "deserialize_member", return_value=mock.Mock(guild_id=None, app=hikari_app)
        ) as patched_deserialize_member:
            event = event_factory.deserialize_message_reaction_add_event(mock_shard, mock_payload)

        patched_deserialize_member.assert_called_once_with(mock_member_payload, guild_id=43949494)
        assert isinstance(event, reaction_events.GuildReactionAddEvent)
        assert event.shard is mock_shard
        assert event.channel_id == 34123
        assert event.message_id == 43123123
        assert event.member is patched_deserialize_member.return_value
        assert not isinstance(event.emoji_name, emoji_models.UnicodeEmoji)
        assert event.emoji_name == "okok"
        assert event.emoji_id == 123312
        assert event.is_animated is True

    def test_deserialize_message_reaction_add_event_in_guild_when_partial_custom(
        self,
        event_factory: event_factory_.EventFactoryImpl,
        mock_shard: shard.GatewayShard,
        hikari_app: traits.RESTAware,
    ):
        mock_member_payload = mock.Mock()
        mock_payload = {
            "member": mock_member_payload,
            "channel_id": "34123",
            "message_id": "43123123",
            "guild_id": "43949494",
            "emoji": {"id": "123312", "name": None},
        }

        event = event_factory.deserialize_message_reaction_add_event(mock_shard, mock_payload)

        assert event.is_animated is False
        assert event.emoji_id == 123312
        assert event.emoji_name is None

    def test_deserialize_message_reaction_add_event_in_guild_when_unicode(
        self,
        event_factory: event_factory_.EventFactoryImpl,
        mock_shard: shard.GatewayShard,
        hikari_app: traits.RESTAware,
    ):
        mock_member_payload = mock.Mock()
        mock_payload = {
            "member": mock_member_payload,
            "channel_id": "34123",
            "message_id": "43123123",
            "guild_id": "43949494",
            "emoji": {"name": "hi", "id": None},
        }

        event = event_factory.deserialize_message_reaction_add_event(mock_shard, mock_payload)

        assert isinstance(event.emoji_name, emoji_models.UnicodeEmoji)
        assert event.emoji_name == "hi"
        assert event.emoji_id is None
        assert event.is_animated is False

    def test_deserialize_message_reaction_add_event_in_dm(
        self,
        event_factory: event_factory_.EventFactoryImpl,
        mock_shard: shard.GatewayShard,
        hikari_app: traits.RESTAware,
    ):
        mock_payload = {
            "channel_id": "34123",
            "message_id": "43123123",
            "user_id": "43949494",
            "emoji": {"id": "3293939", "name": "vohio", "animated": True},
        }

        event = event_factory.deserialize_message_reaction_add_event(mock_shard, mock_payload)

        assert isinstance(event, reaction_events.DMReactionAddEvent)
        assert event.app is hikari_app
        assert event.shard is mock_shard
        assert event.channel_id == 34123
        assert event.message_id == 43123123
        assert event.user_id == 43949494
        assert not isinstance(event.emoji_name, emoji_models.UnicodeEmoji)
        assert event.emoji_name == "vohio"
        assert event.emoji_id == 3293939
        assert event.is_animated is True

    def test_deserialize_message_reaction_add_event_in_dm_when_partial_custom(
        self,
        event_factory: event_factory_.EventFactoryImpl,
        mock_shard: shard.GatewayShard,
        hikari_app: traits.RESTAware,
    ):
        mock_payload = {
            "channel_id": "34123",
            "message_id": "43123123",
            "user_id": "43949494",
            "emoji": {"id": "3293939", "name": None},
        }

        event = event_factory.deserialize_message_reaction_add_event(mock_shard, mock_payload)

        assert event.emoji_name is None
        assert event.emoji_id == 3293939
        assert event.is_animated is False

    def test_deserialize_message_reaction_add_event_in_dm_when_unicode(
        self,
        event_factory: event_factory_.EventFactoryImpl,
        mock_shard: shard.GatewayShard,
        hikari_app: traits.RESTAware,
    ):
        mock_payload = {
            "channel_id": "34123",
            "message_id": "43123123",
            "user_id": "43949494",
            "emoji": {"name": "bye"},
        }

        event = event_factory.deserialize_message_reaction_add_event(mock_shard, mock_payload)

        assert isinstance(event, reaction_events.DMReactionAddEvent)
        assert event.app is hikari_app
        assert event.shard is mock_shard
        assert event.channel_id == 34123
        assert event.message_id == 43123123
        assert event.user_id == 43949494
        assert isinstance(event.emoji_name, emoji_models.UnicodeEmoji)
        assert event.emoji_name == "bye"
        assert event.emoji_id is None
        assert event.is_animated is False

    def test_deserialize_message_reaction_remove_event_in_guild(
        self,
        event_factory: event_factory_.EventFactoryImpl,
        hikari_app: traits.RESTAware,
        mock_shard: shard.GatewayShard,
    ):
        mock_payload = {
            "user_id": "43123",
            "channel_id": "484848",
            "message_id": "43234",
            "guild_id": "383838",
            "emoji": {"id": "123432", "name": "fififiif"},
        }

        event = event_factory.deserialize_message_reaction_remove_event(mock_shard, mock_payload)

        assert isinstance(event, reaction_events.GuildReactionDeleteEvent)
        assert event.app is hikari_app
        assert event.shard is mock_shard
        assert event.user_id == 43123
        assert event.channel_id == 484848
        assert event.message_id == 43234
        assert event.guild_id == 383838
        assert event.emoji_id == 123432
        assert event.emoji_name == "fififiif"
        assert not isinstance(event.emoji_name, emoji_models.UnicodeEmoji)

    def test_deserialize_message_reaction_remove_event_in_guild_with_unicode_emoji(
        self,
        event_factory: event_factory_.EventFactoryImpl,
        hikari_app: traits.RESTAware,
        mock_shard: shard.GatewayShard,
    ):
        mock_payload = {
            "user_id": "43123",
            "channel_id": "484848",
            "message_id": "43234",
            "guild_id": "383838",
            "emoji": {"name": "o"},
        }

        event = event_factory.deserialize_message_reaction_remove_event(mock_shard, mock_payload)

        assert isinstance(event, reaction_events.GuildReactionDeleteEvent)
        assert event.app is hikari_app
        assert event.shard is mock_shard
        assert event.user_id == 43123
        assert event.channel_id == 484848
        assert event.message_id == 43234
        assert event.guild_id == 383838
        assert event.emoji_id is None
        assert event.emoji_name == "o"
        assert isinstance(event.emoji_name, emoji_models.UnicodeEmoji)

    def test_deserialize_message_reaction_remove_event_in_dm(
        self,
        event_factory: event_factory_.EventFactoryImpl,
        hikari_app: traits.RESTAware,
        mock_shard: shard.GatewayShard,
    ):
        mock_payload = {
            "user_id": "43123",
            "channel_id": "484848",
            "message_id": "43234",
            "emoji": {"id": "123123", "name": "okok"},
        }

        event = event_factory.deserialize_message_reaction_remove_event(mock_shard, mock_payload)

        assert isinstance(event, reaction_events.DMReactionDeleteEvent)
        assert event.app is hikari_app
        assert event.shard is mock_shard
        assert event.user_id == 43123
        assert event.channel_id == 484848
        assert event.message_id == 43234
        assert not isinstance(event.emoji_name, emoji_models.UnicodeEmoji)
        assert event.emoji_name == "okok"
        assert event.emoji_id == 123123

    def test_deserialize_message_reaction_remove_event_in_dm_with_unicode_emoji(
        self,
        event_factory: event_factory_.EventFactoryImpl,
        hikari_app: traits.RESTAware,
        mock_shard: shard.GatewayShard,
    ):
        mock_payload = {"user_id": "43123", "channel_id": "484848", "message_id": "43234", "emoji": {"name": "wwww"}}

        event = event_factory.deserialize_message_reaction_remove_event(mock_shard, mock_payload)

        assert isinstance(event, reaction_events.DMReactionDeleteEvent)
        assert event.app is hikari_app
        assert event.shard is mock_shard
        assert event.user_id == 43123
        assert event.channel_id == 484848
        assert event.message_id == 43234
        assert isinstance(event.emoji_name, emoji_models.UnicodeEmoji)
        assert event.emoji_name == "wwww"
        assert event.emoji_id is None

    def test_deserialize_message_reaction_remove_all_event_in_guild(
        self,
        event_factory: event_factory_.EventFactoryImpl,
        hikari_app: traits.RESTAware,
        mock_shard: shard.GatewayShard,
    ):
        mock_payload = {"channel_id": "312312", "message_id": "34323", "guild_id": "393939"}

        event = event_factory.deserialize_message_reaction_remove_all_event(mock_shard, mock_payload)

        assert isinstance(event, reaction_events.GuildReactionDeleteAllEvent)
        assert event.app is hikari_app
        assert event.shard is mock_shard
        assert event.channel_id == 312312
        assert event.message_id == 34323
        assert event.guild_id == 393939

    def test_deserialize_message_reaction_remove_all_event_in_dm(
        self,
        event_factory: event_factory_.EventFactoryImpl,
        hikari_app: traits.RESTAware,
        mock_shard: shard.GatewayShard,
    ):
        mock_payload = {"channel_id": "312312", "message_id": "34323"}

        event = event_factory.deserialize_message_reaction_remove_all_event(mock_shard, mock_payload)

        assert isinstance(event, reaction_events.DMReactionDeleteAllEvent)
        assert event.app is hikari_app
        assert event.shard is mock_shard
        assert event.channel_id == 312312
        assert event.message_id == 34323

    def test_deserialize_message_reaction_remove_emoji_event_in_guild(
        self,
        event_factory: event_factory_.EventFactoryImpl,
        hikari_app: traits.RESTAware,
        mock_shard: shard.GatewayShard,
    ):
        mock_payload = {
            "channel_id": "123123",
            "guild_id": "423412",
            "message_id": "99999",
            "emoji": {"id": "3123123", "name": "okokok"},
        }

        event = event_factory.deserialize_message_reaction_remove_emoji_event(mock_shard, mock_payload)

        assert isinstance(event, reaction_events.GuildReactionDeleteEmojiEvent)
        assert event.app is hikari_app
        assert event.shard is mock_shard
        assert event.channel_id == 123123
        assert event.guild_id == 423412
        assert event.message_id == 99999
        assert event.emoji_id == 3123123
        assert event.emoji_name == "okokok"
        assert not isinstance(event.emoji_name, emoji_models.UnicodeEmoji)

    def test_deserialize_message_reaction_remove_emoji_event_in_guild_with_unicode_emoji(
        self,
        event_factory: event_factory_.EventFactoryImpl,
        hikari_app: traits.RESTAware,
        mock_shard: shard.GatewayShard,
    ):
        mock_payload = {
            "channel_id": "123123",
            "guild_id": "423412",
            "message_id": "99999",
            "emoji": {"name": "okokok"},
        }

        event = event_factory.deserialize_message_reaction_remove_emoji_event(mock_shard, mock_payload)

        assert event.emoji_name == "okokok"
        assert isinstance(event.emoji_name, emoji_models.UnicodeEmoji)

    def test_deserialize_message_reaction_remove_emoji_event_in_dm(
        self,
        event_factory: event_factory_.EventFactoryImpl,
        hikari_app: traits.RESTAware,
        mock_shard: shard.GatewayShard,
    ):
        mock_payload = {"channel_id": "123123", "message_id": "99999", "emoji": {"id": "123321", "name": "nom"}}

        event = event_factory.deserialize_message_reaction_remove_emoji_event(mock_shard, mock_payload)

        assert isinstance(event, reaction_events.DMReactionDeleteEmojiEvent)
        assert event.app is hikari_app
        assert event.shard is mock_shard
        assert event.channel_id == 123123
        assert event.message_id == 99999
        assert event.emoji_id == 123321
        assert event.emoji_name == "nom"
        assert not isinstance(event.emoji_name, emoji_models.UnicodeEmoji)

    def test_deserialize_message_reaction_remove_emoji_event_in_dm_with_unicode_emoji(
        self,
        event_factory: event_factory_.EventFactoryImpl,
        hikari_app: traits.RESTAware,
        mock_shard: shard.GatewayShard,
    ):
        mock_payload = {"channel_id": "123123", "message_id": "99999", "emoji": {"name": "gg"}}

        event = event_factory.deserialize_message_reaction_remove_emoji_event(mock_shard, mock_payload)

        assert isinstance(event, reaction_events.DMReactionDeleteEmojiEvent)
        assert event.app is hikari_app
        assert event.shard is mock_shard
        assert event.channel_id == 123123
        assert event.message_id == 99999
        assert event.emoji_id is None
        assert event.emoji_name == "gg"
        assert isinstance(event.emoji_name, emoji_models.UnicodeEmoji)

    ################
    # SHARD EVENTS #
    ################

    def test_deserialize_shard_payload_event(
        self,
        event_factory: event_factory_.EventFactoryImpl,
        hikari_app: traits.RESTAware,
        mock_shard: shard.GatewayShard,
    ):
        mock_payload = {"id": "123123"}

        event = event_factory.deserialize_shard_payload_event(mock_shard, mock_payload, name="ooga booga")

        assert event.app is hikari_app
        assert event.name == "ooga booga"
        assert event.payload == mock_payload
        assert event.shard is mock_shard

    def test_deserialize_ready_event(
        self,
        event_factory: event_factory_.EventFactoryImpl,
        hikari_app: traits.RESTAware,
        mock_shard: shard.GatewayShard,
    ):
        mock_user_payload = mock.Mock()
        mock_payload = {
            "v": "69",
            "resume_gateway_url": "testing.com",
            "user": mock_user_payload,
            "guilds": [{"id": "432123"}, {"id": "949494"}],
            "session_id": "kjsdjiodsaiosad",
            "application": {"id": "4123212", "flags": "4949494"},
        }

        with mock.patch.object(
            hikari_app.entity_factory, "deserialize_my_user", return_value=mock.Mock(app=hikari_app)
        ) as patched_deserialize_my_user:
            event = event_factory.deserialize_ready_event(mock_shard, mock_payload)

        patched_deserialize_my_user.assert_called_once_with(mock_user_payload)
        assert isinstance(event, shard_events.ShardReadyEvent)
        assert event.shard is mock_shard
        assert event.actual_gateway_version == 69
        assert event.resume_gateway_url == "testing.com"
        assert event.my_user is patched_deserialize_my_user.return_value
        assert event.unavailable_guilds == [432123, 949494]
        assert event.session_id == "kjsdjiodsaiosad"
        assert event.application_id == 4123212
        assert event.application_flags == 4949494

    def test_deserialize_connected_event(
        self,
        event_factory: event_factory_.EventFactoryImpl,
        hikari_app: traits.RESTAware,
        mock_shard: shard.GatewayShard,
    ):
        event = event_factory.deserialize_connected_event(mock_shard)

        assert isinstance(event, shard_events.ShardConnectedEvent)
        assert event.app is hikari_app
        assert event.shard is mock_shard

    def test_deserialize_disconnected_event(
        self,
        event_factory: event_factory_.EventFactoryImpl,
        hikari_app: traits.RESTAware,
        mock_shard: shard.GatewayShard,
    ):
        event = event_factory.deserialize_disconnected_event(mock_shard)

        assert isinstance(event, shard_events.ShardDisconnectedEvent)
        assert event.app is hikari_app
        assert event.shard is mock_shard

    def test_deserialize_resumed_event(
        self,
        event_factory: event_factory_.EventFactoryImpl,
        hikari_app: traits.RESTAware,
        mock_shard: shard.GatewayShard,
    ):
        event = event_factory.deserialize_resumed_event(mock_shard)

        assert isinstance(event, shard_events.ShardResumedEvent)
        assert event.app is hikari_app
        assert event.shard is mock_shard

    def test_deserialize_guild_member_chunk_event_with_optional_fields(
        self,
        event_factory: event_factory_.EventFactoryImpl,
        hikari_app: traits.RESTAware,
        mock_shard: shard.GatewayShard,
    ):
        mock_member_payload = {"user": {"id": "4222222"}}
        mock_presence_payload = {"user": {"id": "43123123"}}
        mock_payload = {
            "guild_id": "123432123",
            "members": [mock_member_payload],
            "chunk_index": 3,
            "chunk_count": 54,
            "not_found": ["34212312312", 323123123],
            "presences": [mock_presence_payload],
            "nonce": "OKOKOKOK",
        }

        with (
            mock.patch.object(hikari_app.entity_factory, "deserialize_member") as patched_deserialize_member,
            mock.patch.object(
                hikari_app.entity_factory, "deserialize_member_presence"
            ) as patched_deserialize_member_presence,
        ):
            event = event_factory.deserialize_guild_member_chunk_event(mock_shard, mock_payload)

        patched_deserialize_member.assert_called_once_with(mock_member_payload, guild_id=123432123)
        patched_deserialize_member_presence.assert_called_once_with(mock_presence_payload, guild_id=123432123)
        assert isinstance(event, shard_events.MemberChunkEvent)
        assert event.app is hikari_app
        assert event.shard is mock_shard
        assert event.guild_id == 123432123
        assert event.members == {4222222: patched_deserialize_member.return_value}
        assert event.chunk_count == 54
        assert event.chunk_index == 3
        assert event.not_found == [34212312312, 323123123]
        assert event.presences == {43123123: patched_deserialize_member_presence.return_value}
        assert event.nonce == "OKOKOKOK"

    def test_deserialize_guild_member_chunk_event_without_optional_fields(
        self,
        event_factory: event_factory_.EventFactoryImpl,
        hikari_app: traits.RESTAware,
        mock_shard: shard.GatewayShard,
    ):
        mock_member_payload = {"user": {"id": "4222222"}}
        mock_payload = {"guild_id": "123432123", "members": [mock_member_payload], "chunk_index": 3, "chunk_count": 54}

        event = event_factory.deserialize_guild_member_chunk_event(mock_shard, mock_payload)

        assert event.not_found == []
        assert event.presences == {}
        assert event.nonce is None

    ###############
    # USER EVENTS #
    ###############

    def test_deserialize_own_user_update_event(
        self,
        event_factory: event_factory_.EventFactoryImpl,
        hikari_app: traits.RESTAware,
        mock_shard: shard.GatewayShard,
    ):
        mock_payload = mock.Mock(app=hikari_app)
        mock_old_user = mock.Mock()

        with mock.patch.object(
            hikari_app.entity_factory, "deserialize_my_user", return_value=mock.Mock(app=hikari_app)
        ) as patched_deserialize_my_user:
            event = event_factory.deserialize_own_user_update_event(mock_shard, mock_payload, old_user=mock_old_user)

        patched_deserialize_my_user.assert_called_once_with(mock_payload)
        assert isinstance(event, user_events.OwnUserUpdateEvent)
        assert event.shard is mock_shard
        assert event.user is patched_deserialize_my_user.return_value
        assert event.old_user is mock_old_user

    ################
    # VOICE EVENTS #
    ################

    def test_deserialize_voice_state_update_event(
        self,
        event_factory: event_factory_.EventFactoryImpl,
        hikari_app: traits.RESTAware,
        mock_shard: shard.GatewayShard,
    ):
        mock_payload = mock.Mock()
        mock_old_voice_state = mock.Mock()

        with mock.patch.object(
            hikari_app.entity_factory, "deserialize_voice_state", return_value=mock.Mock(app=hikari_app)
        ) as patched_deserialize_voice_state:
            event = event_factory.deserialize_voice_state_update_event(
                mock_shard, mock_payload, old_state=mock_old_voice_state
            )

        patched_deserialize_voice_state.assert_called_once_with(mock_payload)
        assert isinstance(event, voice_events.VoiceStateUpdateEvent)
        assert event.shard is mock_shard
        assert event.state is patched_deserialize_voice_state.return_value
        assert event.old_state is mock_old_voice_state

    def test_deserialize_voice_server_update_event(
        self,
        event_factory: event_factory_.EventFactoryImpl,
        hikari_app: traits.RESTAware,
        mock_shard: shard.GatewayShard,
    ):
        mock_payload = {"token": "okokok", "guild_id": "3122312", "endpoint": "httppppppp"}

        event = event_factory.deserialize_voice_server_update_event(mock_shard, mock_payload)

        assert isinstance(event, voice_events.VoiceServerUpdateEvent)
        assert event.app is hikari_app
        assert event.shard is mock_shard
        assert event.token == "okokok"
        assert event.guild_id == 3122312
        assert event.raw_endpoint == "httppppppp"

    ##################
    #  MONETIZATION  #
    ##################

    def test_deserialize_entitlement_create_event(
        self,
        event_factory: event_factory_.EventFactoryImpl,
        hikari_app: traits.RESTAware,
        mock_shard: shard.GatewayShard,
    ):
        payload = {
            "id": "696969696969696",
            "sku_id": "420420420420420",
            "application_id": "123123123123123",
            "type": 8,
            "deleted": False,
            "starts_at": "2022-09-14T17:00:18.704163+00:00",
            "ends_at": "2022-10-14T17:00:18.704163+00:00",
            "guild_id": "1015034326372454400",
            "user_id": "115590097100865541",
            "subscription_id": "1019653835926409216",
        }

        event = event_factory.deserialize_entitlement_create_event(mock_shard, payload)

        assert isinstance(event, monetization_events.EntitlementCreateEvent)

    def test_deserialize_entitlement_update_event(
        self,
        event_factory: event_factory_.EventFactoryImpl,
        hikari_app: traits.RESTAware,
        mock_shard: shard.GatewayShard,
    ):
        payload = {
            "id": "696969696969696",
            "sku_id": "420420420420420",
            "application_id": "123123123123123",
            "type": 8,
            "deleted": False,
            "starts_at": "2022-09-14T17:00:18.704163+00:00",
            "ends_at": "2022-10-14T17:00:18.704163+00:00",
            "guild_id": "1015034326372454400",
            "user_id": "115590097100865541",
            "subscription_id": "1019653835926409216",
        }

        event = event_factory.deserialize_entitlement_update_event(mock_shard, payload)

        assert isinstance(event, monetization_events.EntitlementUpdateEvent)

    def test_deserialize_entitlement_delete_event(
        self,
        event_factory: event_factory_.EventFactoryImpl,
        hikari_app: traits.RESTAware,
        mock_shard: shard.GatewayShard,
    ):
        payload = {
            "id": "696969696969696",
            "sku_id": "420420420420420",
            "application_id": "123123123123123",
            "type": 8,
            "deleted": False,
            "starts_at": "2022-09-14T17:00:18.704163+00:00",
            "ends_at": "2022-10-14T17:00:18.704163+00:00",
            "guild_id": "1015034326372454400",
            "user_id": "115590097100865541",
            "subscription_id": "1019653835926409216",
        }

        event = event_factory.deserialize_entitlement_delete_event(mock_shard, payload)

        assert isinstance(event, monetization_events.EntitlementDeleteEvent)

    #########################
    # STAGE INSTANCE EVENTS #
    #########################

    def test_deserialize_stage_instance_create_event(
        self,
        event_factory: event_factory_.EventFactoryImpl,
        hikari_app: traits.RESTAware,
        mock_shard: shard.GatewayShard,
    ):
        mock_payload = {
            "id": "840647391636226060",
            "guild_id": "197038439483310086",
            "channel_id": "733488538393510049",
            "topic": "Testing Testing, 123",
            "privacy_level": 1,
            "discoverable_disabled": False,
        }

        with mock.patch.object(
            hikari_app.entity_factory, "deserialize_stage_instance"
        ) as patched_deserialize_stage_instance:
            event = event_factory.deserialize_stage_instance_create_event(mock_shard, mock_payload)

        assert isinstance(event, stage_events.StageInstanceCreateEvent)

        assert event.shard is mock_shard
        assert event.app is event.stage_instance.app
        assert event.stage_instance == patched_deserialize_stage_instance.return_value

    def test_deserialize_stage_instance_update_event(
        self,
        event_factory: event_factory_.EventFactoryImpl,
        hikari_app: traits.RESTAware,
        mock_shard: shard.GatewayShard,
    ):
        mock_payload = {
            "id": "840647391636226060",
            "guild_id": "197038439483310086",
            "channel_id": "733488538393510049",
            "topic": "Testing Testing, 124",
            "privacy_level": 2,
            "discoverable_disabled": True,
        }

        with mock.patch.object(
            hikari_app.entity_factory, "deserialize_stage_instance"
        ) as patched_deserialize_stage_instance:
            event = event_factory.deserialize_stage_instance_update_event(mock_shard, mock_payload)
        assert isinstance(event, stage_events.StageInstanceUpdateEvent)

        assert event.shard is mock_shard
        assert event.app is event.stage_instance.app
        assert event.stage_instance == patched_deserialize_stage_instance.return_value

    def test_deserialize_stage_instance_delete_event(
        self,
        event_factory: event_factory_.EventFactoryImpl,
        hikari_app: traits.RESTAware,
        mock_shard: shard.GatewayShard,
    ):
        mock_payload = {
            "id": "840647391636226060",
            "guild_id": "197038439483310086",
            "channel_id": "733488538393510049",
            "topic": "Testing Testing, 124",
            "privacy_level": 2,
            "discoverable_disabled": True,
        }

        with mock.patch.object(
            hikari_app.entity_factory, "deserialize_stage_instance"
        ) as patched_deserialize_stage_instance:
            event = event_factory.deserialize_stage_instance_delete_event(mock_shard, mock_payload)

        assert isinstance(event, stage_events.StageInstanceDeleteEvent)

        assert event.shard is mock_shard
        assert event.app is event.stage_instance.app
        assert event.stage_instance == patched_deserialize_stage_instance.return_value

    ###########
    #  POLLS  #
    ###########

    def test_deserialize_poll_vote_create_event(self, event_factory, mock_shard):
        payload = {
            "user_id": "3847382",
            "channel_id": "4598743",
            "message_id": "458437954",
            "guild_id": "3589273",
            "answer_id": 1,
        }

        event = event_factory.deserialize_poll_vote_create_event(mock_shard, payload)

        assert isinstance(event, poll_events.PollVoteCreateEvent)

    def test_deserialize_poll_vote_delete_event(self, event_factory, mock_shard):
        payload = {
            "user_id": "3847382",
            "channel_id": "4598743",
            "message_id": "458437954",
            "guild_id": "3589273",
            "answer_id": 1,
        }

        event = event_factory.deserialize_poll_vote_delete_event(mock_shard, payload)

        assert isinstance(event, poll_events.PollVoteDeleteEvent)

    def test_deserialize_auto_mod_rule_create_event(self, event_factory, mock_app, mock_shard):
        mock_payload = {"id": "49499494"}

        event = event_factory.deserialize_auto_mod_rule_create_event(mock_shard, mock_payload)

        assert isinstance(event, auto_mod_events.AutoModRuleCreateEvent)
        assert event.shard is mock_shard
        assert event.rule is mock_app.entity_factory.deserialize_auto_mod_rule.return_value
        mock_app.entity_factory.deserialize_auto_mod_rule.assert_called_once_with(mock_payload)

    def test_deserialize_auto_mod_rule_update_event(self, event_factory, mock_app, mock_shard):
        mock_payload = {"id": "49499494"}

        event = event_factory.deserialize_auto_mod_rule_update_event(mock_shard, mock_payload)

        assert isinstance(event, auto_mod_events.AutoModRuleUpdateEvent)
        assert event.shard is mock_shard
        assert event.rule is mock_app.entity_factory.deserialize_auto_mod_rule.return_value
        mock_app.entity_factory.deserialize_auto_mod_rule.assert_called_once_with(mock_payload)

    def test_deserialize_auto_mod_rule_delete_event(self, event_factory, mock_app, mock_shard):
        mock_payload = {"id": "49499494"}

        event = event_factory.deserialize_auto_mod_rule_delete_event(mock_shard, mock_payload)

        assert isinstance(event, auto_mod_events.AutoModRuleDeleteEvent)
        assert event.shard is mock_shard
        assert event.rule is mock_app.entity_factory.deserialize_auto_mod_rule.return_value
        mock_app.entity_factory.deserialize_auto_mod_rule.assert_called_once_with(mock_payload)

    def test_deserialize_auto_mod_action_execution_event(self, event_factory, mock_app, mock_shard):
        mock_action_payload = {"type": "69"}

        event = event_factory.deserialize_auto_mod_action_execution_event(
            mock_shard,
            {
                "guild_id": "123321",
                "action": mock_action_payload,
                "rule_id": "4959595",
                "rule_trigger_type": 3,
                "user_id": "4949494",
                "channel_id": "5423234",
                "message_id": "49343292",
                "alert_system_message_id": "49211123",
                "content": "meow",
                "matched_keyword": "fredf",
                "matched_content": "dfofodofdodf",
            },
        )

        assert event.app is mock_app
        assert event.shard is mock_shard
        assert event.guild_id == 123321
        assert event.action is mock_app.entity_factory.deserialize_auto_mod_action.return_value
        assert event.rule_id == 4959595
        assert event.rule_trigger_type is auto_mod.AutoModTriggerType.SPAM
        assert event.user_id == 4949494
        assert event.channel_id == 5423234
        assert event.message_id == 49343292
        assert event.alert_system_message_id == 49211123
        assert event.content == "meow"
        assert event.matched_keyword == "fredf"
        assert event.matched_content == "dfofodofdodf"
        mock_app.entity_factory.deserialize_auto_mod_action.assert_called_once_with(mock_action_payload)

    def test_deserialize_auto_mod_action_execution_event_when_partial(self, event_factory, mock_app, mock_shard):
        mock_action_payload = {"type": "69"}

        event = event_factory.deserialize_auto_mod_action_execution_event(
            mock_shard,
            {
                "guild_id": "123321",
                "action": mock_action_payload,
                "rule_id": "4959595",
                "rule_trigger_type": 3,
                "user_id": "4949494",
                "content": "",
                "matched_keyword": None,
                "matched_content": None,
            },
        )

        assert event.app is mock_app
        assert event.shard is mock_shard
        assert event.guild_id == 123321
        assert event.action is mock_app.entity_factory.deserialize_auto_mod_action.return_value
        assert event.rule_id == 4959595
        assert event.rule_trigger_type is auto_mod.AutoModTriggerType.SPAM
        assert event.user_id == 4949494
        assert event.channel_id is None
        assert event.message_id is None
        assert event.alert_system_message_id is None
        assert event.content is None
        assert event.matched_keyword is None
        assert event.matched_content is None
        mock_app.entity_factory.deserialize_auto_mod_action.assert_called_once_with(mock_action_payload)<|MERGE_RESOLUTION|>--- conflicted
+++ resolved
@@ -242,28 +242,22 @@
         hikari_app: traits.RESTAware,
         mock_shard: shard.GatewayShard,
     ):
-        mock_old_thread = object()
+        mock_old_thread = mock.Mock()
         mock_payload = mock.Mock()
 
-<<<<<<< HEAD
         with mock.patch.object(
             hikari_app.entity_factory, "deserialize_guild_thread"
         ) as patched_deserialize_guild_thread:
-            event = event_factory.deserialize_guild_thread_update_event(mock_shard, mock_payload)
+            event = event_factory.deserialize_guild_thread_update_event(
+                mock_shard, mock_payload, old_thread=mock_old_thread
+            )
 
         assert event.shard is mock_shard
         assert event.thread is patched_deserialize_guild_thread.return_value
         patched_deserialize_guild_thread.assert_called_once_with(mock_payload)
-=======
-        event = event_factory.deserialize_guild_thread_update_event(
-            mock_shard, mock_payload, old_thread=mock_old_thread
-        )
-
-        mock_app.entity_factory.deserialize_guild_thread.assert_called_once_with(mock_payload)
->>>>>>> 5a9913d8
         assert isinstance(event, channel_events.GuildThreadUpdateEvent)
         assert event.shard is mock_shard
-        assert event.thread is mock_app.entity_factory.deserialize_guild_thread.return_value
+        assert event.thread is patched_deserialize_guild_thread.return_value
         assert event.old_thread is mock_old_thread
 
     def test_deserialize_guild_thread_delete_event(
@@ -2153,7 +2147,9 @@
     #  POLLS  #
     ###########
 
-    def test_deserialize_poll_vote_create_event(self, event_factory, mock_shard):
+    def test_deserialize_poll_vote_create_event(
+        self, event_factory: event_factory_.EventFactoryImpl, mock_shard: shard.GatewayShard
+    ):
         payload = {
             "user_id": "3847382",
             "channel_id": "4598743",
@@ -2166,7 +2162,9 @@
 
         assert isinstance(event, poll_events.PollVoteCreateEvent)
 
-    def test_deserialize_poll_vote_delete_event(self, event_factory, mock_shard):
+    def test_deserialize_poll_vote_delete_event(
+        self, event_factory: event_factory_.EventFactoryImpl, mock_shard: shard.GatewayShard
+    ):
         payload = {
             "user_id": "3847382",
             "channel_id": "4598743",
@@ -2179,60 +2177,92 @@
 
         assert isinstance(event, poll_events.PollVoteDeleteEvent)
 
-    def test_deserialize_auto_mod_rule_create_event(self, event_factory, mock_app, mock_shard):
+    def test_deserialize_auto_mod_rule_create_event(
+        self,
+        event_factory: event_factory_.EventFactoryImpl,
+        hikari_app: traits.RESTAware,
+        mock_shard: shard.GatewayShard,
+    ):
         mock_payload = {"id": "49499494"}
 
-        event = event_factory.deserialize_auto_mod_rule_create_event(mock_shard, mock_payload)
+        with mock.patch.object(
+            hikari_app.entity_factory, "deserialize_auto_mod_rule"
+        ) as patched_deserialize_auto_mod_rule:
+            event = event_factory.deserialize_auto_mod_rule_create_event(mock_shard, mock_payload)
 
         assert isinstance(event, auto_mod_events.AutoModRuleCreateEvent)
         assert event.shard is mock_shard
-        assert event.rule is mock_app.entity_factory.deserialize_auto_mod_rule.return_value
-        mock_app.entity_factory.deserialize_auto_mod_rule.assert_called_once_with(mock_payload)
-
-    def test_deserialize_auto_mod_rule_update_event(self, event_factory, mock_app, mock_shard):
+        assert event.rule is patched_deserialize_auto_mod_rule.return_value
+        patched_deserialize_auto_mod_rule.assert_called_once_with(mock_payload)
+
+    def test_deserialize_auto_mod_rule_update_event(
+        self,
+        event_factory: event_factory_.EventFactoryImpl,
+        hikari_app: traits.RESTAware,
+        mock_shard: shard.GatewayShard,
+    ):
         mock_payload = {"id": "49499494"}
 
-        event = event_factory.deserialize_auto_mod_rule_update_event(mock_shard, mock_payload)
+        with mock.patch.object(
+            hikari_app.entity_factory, "deserialize_auto_mod_rule"
+        ) as patched_deserialize_auto_mod_rule:
+            event = event_factory.deserialize_auto_mod_rule_update_event(mock_shard, mock_payload)
 
         assert isinstance(event, auto_mod_events.AutoModRuleUpdateEvent)
         assert event.shard is mock_shard
-        assert event.rule is mock_app.entity_factory.deserialize_auto_mod_rule.return_value
-        mock_app.entity_factory.deserialize_auto_mod_rule.assert_called_once_with(mock_payload)
-
-    def test_deserialize_auto_mod_rule_delete_event(self, event_factory, mock_app, mock_shard):
+        assert event.rule is patched_deserialize_auto_mod_rule.return_value
+        patched_deserialize_auto_mod_rule.assert_called_once_with(mock_payload)
+
+    def test_deserialize_auto_mod_rule_delete_event(
+        self,
+        event_factory: event_factory_.EventFactoryImpl,
+        hikari_app: traits.RESTAware,
+        mock_shard: shard.GatewayShard,
+    ):
         mock_payload = {"id": "49499494"}
 
-        event = event_factory.deserialize_auto_mod_rule_delete_event(mock_shard, mock_payload)
+        with mock.patch.object(
+            hikari_app.entity_factory, "deserialize_auto_mod_rule"
+        ) as patched_deserialize_auto_mod_rule:
+            event = event_factory.deserialize_auto_mod_rule_delete_event(mock_shard, mock_payload)
 
         assert isinstance(event, auto_mod_events.AutoModRuleDeleteEvent)
         assert event.shard is mock_shard
-        assert event.rule is mock_app.entity_factory.deserialize_auto_mod_rule.return_value
-        mock_app.entity_factory.deserialize_auto_mod_rule.assert_called_once_with(mock_payload)
-
-    def test_deserialize_auto_mod_action_execution_event(self, event_factory, mock_app, mock_shard):
+        assert event.rule is patched_deserialize_auto_mod_rule.return_value
+        patched_deserialize_auto_mod_rule.assert_called_once_with(mock_payload)
+
+    def test_deserialize_auto_mod_action_execution_event(
+        self,
+        event_factory: event_factory_.EventFactoryImpl,
+        hikari_app: traits.RESTAware,
+        mock_shard: shard.GatewayShard,
+    ):
         mock_action_payload = {"type": "69"}
 
-        event = event_factory.deserialize_auto_mod_action_execution_event(
-            mock_shard,
-            {
-                "guild_id": "123321",
-                "action": mock_action_payload,
-                "rule_id": "4959595",
-                "rule_trigger_type": 3,
-                "user_id": "4949494",
-                "channel_id": "5423234",
-                "message_id": "49343292",
-                "alert_system_message_id": "49211123",
-                "content": "meow",
-                "matched_keyword": "fredf",
-                "matched_content": "dfofodofdodf",
-            },
-        )
-
-        assert event.app is mock_app
+        with mock.patch.object(
+            hikari_app.entity_factory, "deserialize_auto_mod_action"
+        ) as patched_deserialize_auto_mod_action:
+            event = event_factory.deserialize_auto_mod_action_execution_event(
+                mock_shard,
+                {
+                    "guild_id": "123321",
+                    "action": mock_action_payload,
+                    "rule_id": "4959595",
+                    "rule_trigger_type": 3,
+                    "user_id": "4949494",
+                    "channel_id": "5423234",
+                    "message_id": "49343292",
+                    "alert_system_message_id": "49211123",
+                    "content": "meow",
+                    "matched_keyword": "fredf",
+                    "matched_content": "dfofodofdodf",
+                },
+            )
+
+        assert event.app is hikari_app
         assert event.shard is mock_shard
         assert event.guild_id == 123321
-        assert event.action is mock_app.entity_factory.deserialize_auto_mod_action.return_value
+        assert event.action is patched_deserialize_auto_mod_action.return_value
         assert event.rule_id == 4959595
         assert event.rule_trigger_type is auto_mod.AutoModTriggerType.SPAM
         assert event.user_id == 4949494
@@ -2242,29 +2272,37 @@
         assert event.content == "meow"
         assert event.matched_keyword == "fredf"
         assert event.matched_content == "dfofodofdodf"
-        mock_app.entity_factory.deserialize_auto_mod_action.assert_called_once_with(mock_action_payload)
-
-    def test_deserialize_auto_mod_action_execution_event_when_partial(self, event_factory, mock_app, mock_shard):
+        patched_deserialize_auto_mod_action.assert_called_once_with(mock_action_payload)
+
+    def test_deserialize_auto_mod_action_execution_event_when_partial(
+        self,
+        event_factory: event_factory_.EventFactoryImpl,
+        hikari_app: traits.RESTAware,
+        mock_shard: shard.GatewayShard,
+    ):
         mock_action_payload = {"type": "69"}
 
-        event = event_factory.deserialize_auto_mod_action_execution_event(
-            mock_shard,
-            {
-                "guild_id": "123321",
-                "action": mock_action_payload,
-                "rule_id": "4959595",
-                "rule_trigger_type": 3,
-                "user_id": "4949494",
-                "content": "",
-                "matched_keyword": None,
-                "matched_content": None,
-            },
-        )
-
-        assert event.app is mock_app
+        with mock.patch.object(
+            hikari_app.entity_factory, "deserialize_auto_mod_action"
+        ) as patched_deserialize_auto_mod_action:
+            event = event_factory.deserialize_auto_mod_action_execution_event(
+                mock_shard,
+                {
+                    "guild_id": "123321",
+                    "action": mock_action_payload,
+                    "rule_id": "4959595",
+                    "rule_trigger_type": 3,
+                    "user_id": "4949494",
+                    "content": "",
+                    "matched_keyword": None,
+                    "matched_content": None,
+                },
+            )
+
+        assert event.app is hikari_app
         assert event.shard is mock_shard
         assert event.guild_id == 123321
-        assert event.action is mock_app.entity_factory.deserialize_auto_mod_action.return_value
+        assert event.action is patched_deserialize_auto_mod_action.return_value
         assert event.rule_id == 4959595
         assert event.rule_trigger_type is auto_mod.AutoModTriggerType.SPAM
         assert event.user_id == 4949494
@@ -2274,4 +2312,4 @@
         assert event.content is None
         assert event.matched_keyword is None
         assert event.matched_content is None
-        mock_app.entity_factory.deserialize_auto_mod_action.assert_called_once_with(mock_action_payload)+        patched_deserialize_auto_mod_action.assert_called_once_with(mock_action_payload)