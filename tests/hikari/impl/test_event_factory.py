# Copyright (c) 2020 Nekokatt
# Copyright (c) 2021-present davfsa
#
# Permission is hereby granted, free of charge, to any person obtaining a copy
# of this software and associated documentation files (the "Software"), to deal
# in the Software without restriction, including without limitation the rights
# to use, copy, modify, merge, publish, distribute, sublicense, and/or sell
# copies of the Software, and to permit persons to whom the Software is
# furnished to do so, subject to the following conditions:
#
# The above copyright notice and this permission notice shall be included in all
# copies or substantial portions of the Software.
#
# THE SOFTWARE IS PROVIDED "AS IS", WITHOUT WARRANTY OF ANY KIND, EXPRESS OR
# IMPLIED, INCLUDING BUT NOT LIMITED TO THE WARRANTIES OF MERCHANTABILITY,
# FITNESS FOR A PARTICULAR PURPOSE AND NONINFRINGEMENT. IN NO EVENT SHALL THE
# AUTHORS OR COPYRIGHT HOLDERS BE LIABLE FOR ANY CLAIM, DAMAGES OR OTHER
# LIABILITY, WHETHER IN AN ACTION OF CONTRACT, TORT OR OTHERWISE, ARISING FROM,
# OUT OF OR IN CONNECTION WITH THE SOFTWARE OR THE USE OR OTHER DEALINGS IN THE
# SOFTWARE.
from __future__ import annotations

import datetime
import typing

import mock
import pytest

from hikari import auto_mod
from hikari import channels as channel_models
from hikari import emojis as emoji_models
from hikari import traits
from hikari import undefined
from hikari import users as user_models
from hikari.api import shard
from hikari.events import application_events
from hikari.events import auto_mod_events
from hikari.events import channel_events
from hikari.events import guild_events
from hikari.events import interaction_events
from hikari.events import lifetime_events
from hikari.events import member_events
from hikari.events import message_events
from hikari.events import monetization_events
from hikari.events import poll_events
from hikari.events import reaction_events
from hikari.events import role_events
from hikari.events import scheduled_events
from hikari.events import shard_events
from hikari.events import stage_events
from hikari.events import typing_events
from hikari.events import user_events
from hikari.events import voice_events
from hikari.impl import event_factory as event_factory_
from hikari.interactions import base_interactions


class TestEventFactoryImpl:
    @pytest.fixture
    def mock_app(self):
        return mock.Mock(traits.RESTAware)

    @pytest.fixture
    def mock_shard(self):
        return mock.Mock(shard.GatewayShard)

    @pytest.fixture
    def event_factory(self, mock_app):
        return event_factory_.EventFactoryImpl(mock_app)

    ######################
    # APPLICATION EVENTS #
    ######################

    def test_deserialize_application_command_permission_update_event(self, event_factory, mock_app, mock_shard):
        mock_payload = object()

        event = event_factory.deserialize_application_command_permission_update_event(mock_shard, mock_payload)

        mock_app.entity_factory.deserialize_guild_command_permissions.assert_called_once_with(mock_payload)
        assert isinstance(event, application_events.ApplicationCommandPermissionsUpdateEvent)
        assert event.app is mock_app
        assert event.shard is mock_shard
        assert event.permissions is mock_app.entity_factory.deserialize_guild_command_permissions.return_value

    ##################
    # CHANNEL EVENTS #
    ##################

    def test_deserialize_guild_channel_create_event(self, event_factory, mock_app, mock_shard):
        mock_app.entity_factory.deserialize_channel.return_value = mock.Mock(
            spec=channel_models.PermissibleGuildChannel
        )
        mock_payload = mock.Mock(app=mock_app)

        event = event_factory.deserialize_guild_channel_create_event(mock_shard, mock_payload)

        mock_app.entity_factory.deserialize_channel.assert_called_once_with(mock_payload)
        assert isinstance(event, channel_events.GuildChannelCreateEvent)
        assert event.shard is mock_shard
        assert event.channel is mock_app.entity_factory.deserialize_channel.return_value

    def test_deserialize_guild_channel_update_event(self, event_factory, mock_app, mock_shard):
        mock_app.entity_factory.deserialize_channel.return_value = mock.Mock(
            spec=channel_models.PermissibleGuildChannel
        )
        mock_old_channel = object()
        mock_payload = object()

        event = event_factory.deserialize_guild_channel_update_event(
            mock_shard, mock_payload, old_channel=mock_old_channel
        )

        mock_app.entity_factory.deserialize_channel.assert_called_once_with(mock_payload)
        assert isinstance(event, channel_events.GuildChannelUpdateEvent)
        assert event.shard is mock_shard
        assert event.channel is mock_app.entity_factory.deserialize_channel.return_value
        assert event.old_channel is mock_old_channel

    def test_deserialize_guild_channel_delete_event(self, event_factory, mock_app, mock_shard):
        mock_app.entity_factory.deserialize_channel.return_value = mock.Mock(
            spec=channel_models.PermissibleGuildChannel
        )
        mock_payload = mock.Mock(app=mock_app)

        event = event_factory.deserialize_guild_channel_delete_event(mock_shard, mock_payload)

        mock_app.entity_factory.deserialize_channel.assert_called_once_with(mock_payload)
        assert isinstance(event, channel_events.GuildChannelDeleteEvent)
        assert event.shard is mock_shard
        assert event.channel is mock_app.entity_factory.deserialize_channel.return_value

    def test_deserialize_channel_pins_update_event_for_guild(self, event_factory, mock_app, mock_shard):
        mock_payload = {"channel_id": "123435", "last_pin_timestamp": None, "guild_id": "43123123"}

        event = event_factory.deserialize_channel_pins_update_event(mock_shard, mock_payload)

        assert isinstance(event, channel_events.GuildPinsUpdateEvent)
        assert event.app is mock_app
        assert event.shard is mock_shard
        assert event.guild_id == 43123123
        assert event.last_pin_timestamp is None

    def test_deserialize_channel_pins_update_event_for_dm(self, event_factory, mock_app, mock_shard):
        mock_payload = {"channel_id": "123435", "last_pin_timestamp": "2020-03-15T15:23:32.686000+00:00"}

        event = event_factory.deserialize_channel_pins_update_event(mock_shard, mock_payload)

        assert isinstance(event, channel_events.DMPinsUpdateEvent)
        assert event.app is mock_app
        assert event.shard is mock_shard
        assert event.last_pin_timestamp == datetime.datetime(
            2020, 3, 15, 15, 23, 32, 686000, tzinfo=datetime.timezone.utc
        )

    def test_deserialize_channel_pins_update_event_without_last_pin_timestamp(
        self, event_factory, mock_app, mock_shard
    ):
        mock_payload = {"channel_id": "123435", "guild_id": "43123123"}

        event = event_factory.deserialize_channel_pins_update_event(mock_shard, mock_payload)

        assert event.last_pin_timestamp is None

    def test_deserialize_guild_thread_create_event(
        self, event_factory: event_factory_.EventFactoryImpl, mock_app: mock.Mock, mock_shard: shard.GatewayShard
    ):
        mock_payload = mock.Mock()

        event = event_factory.deserialize_guild_thread_create_event(mock_shard, mock_payload)

        assert event.shard is mock_shard
        assert event.thread is mock_app.entity_factory.deserialize_guild_thread.return_value
        mock_app.entity_factory.deserialize_guild_thread.assert_called_once_with(mock_payload)
        assert isinstance(event, channel_events.GuildThreadCreateEvent)

    def test_deserialize_guild_thread_access_event(
        self, event_factory: event_factory_.EventFactoryImpl, mock_app: mock.Mock, mock_shard: shard.GatewayShard
    ):
        mock_payload = mock.Mock()

        event = event_factory.deserialize_guild_thread_access_event(mock_shard, mock_payload)

        assert event.shard is mock_shard
        assert event.thread is mock_app.entity_factory.deserialize_guild_thread.return_value
        mock_app.entity_factory.deserialize_guild_thread.assert_called_once_with(mock_payload)
        assert isinstance(event, channel_events.GuildThreadAccessEvent)

    def test_deserialize_guild_thread_update_event(
        self, event_factory: event_factory_.EventFactoryImpl, mock_app: mock.Mock, mock_shard: shard.GatewayShard
    ):
        mock_payload = mock.Mock()

        event = event_factory.deserialize_guild_thread_update_event(mock_shard, mock_payload)

        assert event.shard is mock_shard
        assert event.thread is mock_app.entity_factory.deserialize_guild_thread.return_value
        mock_app.entity_factory.deserialize_guild_thread.assert_called_once_with(mock_payload)
        assert isinstance(event, channel_events.GuildThreadUpdateEvent)

    def test_deserialize_guild_thread_delete_event(
        self, event_factory: event_factory_.EventFactoryImpl, mock_app: mock.Mock, mock_shard: shard.GatewayShard
    ):
        mock_payload = {"id": "12332123321", "guild_id": "54544234342", "parent_id": "9494949", "type": 11}

        event = event_factory.deserialize_guild_thread_delete_event(mock_shard, mock_payload)

        assert event.app is mock_app
        assert event.shard is mock_shard
        assert event.thread_id == 12332123321
        assert event.guild_id == 54544234342
        assert event.parent_id == 9494949
        assert event.type is channel_models.ChannelType.GUILD_PUBLIC_THREAD
        assert isinstance(event, channel_events.GuildThreadDeleteEvent)

    def test_deserialize_thread_members_update_event(
        self, event_factory: event_factory_.EventFactoryImpl, mock_app: mock.Mock, mock_shard: shard.GatewayShard
    ):
        mock_thread_member_payload = {"id": "393939393", "user_id": "3933993"}
        mock_other_thread_member_payload = {"id": "393994954", "user_id": "123321123"}
        mock_thread_member = mock.Mock(user_id=123321123)
        mock_other_thread_member = mock.Mock(user_id=5454234)
        mock_app.entity_factory.deserialize_thread_member.side_effect = [mock_thread_member, mock_other_thread_member]
        payload = {
            "id": "92929929",
            "guild_id": "92929292",
            "member_count": "32",
            "added_members": [mock_thread_member_payload, mock_other_thread_member_payload],
            "removed_member_ids": ["4949534", "123321", "54234"],
        }

        event = event_factory.deserialize_thread_members_update_event(mock_shard, payload)

        assert event.app is mock_app
        assert event.shard is mock_shard
        assert event.thread_id == 92929929
        assert event.guild_id == 92929292
        assert event.added_members == {123321123: mock_thread_member, 5454234: mock_other_thread_member}
        assert event.removed_member_ids == [4949534, 123321, 54234]
        assert event.guild_members == {}
        assert event.guild_presences == {}
        mock_app.entity_factory.deserialize_thread_member.assert_has_calls(
            [mock.call(mock_thread_member_payload), mock.call(mock_other_thread_member_payload)]
        )

    def test_deserialize_thread_members_update_event_when_presences_and_real_members(
        self, event_factory: event_factory_.EventFactoryImpl, mock_app: mock.Mock, mock_shard: shard.GatewayShard
    ):
        mock_presence_payload = mock.Mock()
        mock_other_presence_payload = mock.Mock()
        mock_guild_member_payload = mock.Mock()
        mock_other_guild_member_payload = mock.Mock()
        mock_thread_member_payload = {
            "id": "393939393",
            "user_id": "3933993",
            "member": mock_guild_member_payload,
            "presence": mock_presence_payload,
        }
        mock_other_thread_member_payload = {
            "id": "393994954",
            "user_id": "123321123",
            "member": mock_other_guild_member_payload,
            "presence": mock_other_presence_payload,
        }
        mock_thread_member = mock.Mock(user_id=3933993)
        mock_other_thread_member = mock.Mock(user_id=123321123)
        mock_presence = mock.Mock()
        mock_other_presence = mock.Mock()
        mock_guild_member = mock.Mock()
        mock_other_guild_member = mock.Mock()
        mock_app.entity_factory.deserialize_thread_member.side_effect = [mock_thread_member, mock_other_thread_member]
        mock_app.entity_factory.deserialize_member.side_effect = [mock_guild_member, mock_other_guild_member]
        mock_app.entity_factory.deserialize_member_presence.side_effect = [mock_presence, mock_other_presence]
        payload = {
            "id": "92929929",
            "guild_id": "123321123123",
            "member_count": "32",
            "added_members": [mock_thread_member_payload, mock_other_thread_member_payload],
            "removed_member_ids": ["4949534", "123321", "54234"],
        }

        event = event_factory.deserialize_thread_members_update_event(mock_shard, payload)

        assert event.app is mock_app
        assert event.shard is mock_shard
        assert event.thread_id == 92929929
        assert event.guild_id == 123321123123
        assert event.added_members == {3933993: mock_thread_member, 123321123: mock_other_thread_member}
        assert event.removed_member_ids == [4949534, 123321, 54234]
        assert event.guild_members == {3933993: mock_guild_member, 123321123: mock_other_guild_member}
        assert event.guild_presences == {3933993: mock_presence, 123321123: mock_other_presence}
        mock_app.entity_factory.deserialize_thread_member.assert_has_calls(
            [mock.call(mock_thread_member_payload), mock.call(mock_other_thread_member_payload)]
        )
        mock_app.entity_factory.deserialize_member.assert_has_calls(
            [
                mock.call(mock_guild_member_payload, guild_id=123321123123),
                mock.call(mock_other_guild_member_payload, guild_id=123321123123),
            ]
        )
        mock_app.entity_factory.deserialize_member_presence.assert_has_calls(
            [
                mock.call(mock_presence_payload, guild_id=123321123123),
                mock.call(mock_other_presence_payload, guild_id=123321123123),
            ]
        )

    def test_deserialize_thread_members_update_event_partial(
        self, event_factory: event_factory_.EventFactoryImpl, mock_shard: shard.GatewayShard
    ):
        payload = {"id": "92929929", "guild_id": "92929292", "member_count": "32"}

        event = event_factory.deserialize_thread_members_update_event(mock_shard, payload)

        assert event.added_members == {}
        assert event.removed_member_ids == []
        assert event.guild_members == {}
        assert event.guild_presences == {}

    def test_deserialize_thread_list_sync_event(
        self, event_factory: event_factory_.EventFactoryImpl, mock_app: mock.Mock, mock_shard: shard.GatewayShard
    ):
        mock_thread_payload = {"id": "342123123", "name": "nyaa"}
        mock_other_thread_payload = {"id": "5454123123", "name": "meow"}
        mock_not_in_thread_payload = {"id": "94949494", "name": "123123123"}
        mokc_member_payload = {"id": "342123123", "user_id": "9349393939"}
        mock_other_member_payload = {"id": "5454123123", "user_id": "34949499494"}
        mock_thread = mock.Mock(id=342123123)
        mock_other_thread = mock.Mock(id=5454123123)
        mock_not_in_thread = mock.Mock(id=94949494)
        mock_member = mock.Mock(thread_id=342123123)
        mock_other_member = mock.Mock(thread_id=5454123123)
        mock_app.entity_factory.deserialize_guild_thread.side_effect = [
            mock_thread,
            mock_not_in_thread,
            mock_other_thread,
        ]
        mock_app.entity_factory.deserialize_thread_member.side_effect = [mock_member, mock_other_member]
        mock_payload = {
            "guild_id": "43123123",
            "channel_ids": ["54123", "123431", "43939", "12343123"],
            "threads": [mock_thread_payload, mock_not_in_thread_payload, mock_other_thread_payload],
            "members": [mock_other_member_payload, mokc_member_payload],
        }

        event = event_factory.deserialize_thread_list_sync_event(mock_shard, mock_payload)

        assert event.app is mock_app
        assert event.shard is mock_shard
        assert event.guild_id == 43123123
        assert event.channel_ids == [54123, 123431, 43939, 12343123]
        assert event.threads == {342123123: mock_thread, 5454123123: mock_other_thread, 94949494: mock_not_in_thread}
        mock_app.entity_factory.deserialize_thread_member.assert_has_calls(
            [mock.call(mock_other_member_payload), mock.call(mokc_member_payload)]
        )
        mock_app.entity_factory.deserialize_guild_thread.assert_has_calls(
            [
                mock.call(mock_thread_payload, guild_id=43123123, member=mock_member),
                mock.call(mock_not_in_thread_payload, guild_id=43123123, member=None),
                mock.call(mock_other_thread_payload, guild_id=43123123, member=mock_other_member),
            ]
        )

    def test_deserialize_thread_list_sync_event_when_not_channel_ids(
        self, event_factory: event_factory_.EventFactoryImpl, mock_app: mock.Mock, mock_shard: shard.GatewayShard
    ):
        mock_payload = {"guild_id": "123321", "threads": [], "members": []}

        event = event_factory.deserialize_thread_list_sync_event(mock_shard, mock_payload)

        assert event.channel_ids is None

    def test_deserialize_webhook_update_event(self, event_factory, mock_app, mock_shard):
        mock_payload = {"guild_id": "123123", "channel_id": "4393939"}

        event = event_factory.deserialize_webhook_update_event(mock_shard, mock_payload)

        assert isinstance(event, channel_events.WebhookUpdateEvent)
        assert event.app is mock_app
        assert event.shard is mock_shard
        assert event.channel_id == 4393939
        assert event.guild_id == 123123

    def test_deserialize_invite_create_event(self, event_factory, mock_app, mock_shard):
        mock_payload = mock.Mock(app=mock_app)

        event = event_factory.deserialize_invite_create_event(mock_shard, mock_payload)

        mock_app.entity_factory.deserialize_invite_with_metadata.assert_called_once_with(mock_payload)
        assert isinstance(event, channel_events.InviteCreateEvent)
        assert event.shard is mock_shard
        assert event.invite is mock_app.entity_factory.deserialize_invite_with_metadata.return_value

    def test_deserialize_invite_delete_event(self, event_factory, mock_app, mock_shard):
        mock_payload = {"guild_id": "1231234", "channel_id": "123123", "code": "no u"}
        mock_old_invite = object()

        event = event_factory.deserialize_invite_delete_event(mock_shard, mock_payload, old_invite=mock_old_invite)

        assert isinstance(event, channel_events.InviteDeleteEvent)
        assert event.app is mock_app
        assert event.shard is mock_shard
        assert event.channel_id == 123123
        assert event.guild_id == 1231234
        assert event.code == "no u"
        assert event.old_invite is mock_old_invite

    #################
    # TYPING EVENTS #
    ##################

    def test_deserialize_typing_start_event_for_guild(self, event_factory, mock_app, mock_shard):
        mock_member_payload = object()
        mock_payload = {
            "guild_id": "123321",
            "channel_id": "48585858",
            "timestamp": 7634521233,
            "member": mock_member_payload,
        }
        mock_app.entity_factory.deserialize_member.return_value = mock.Mock(app=mock_app)

        event = event_factory.deserialize_typing_start_event(mock_shard, mock_payload)

        mock_app.entity_factory.deserialize_member.assert_called_once_with(mock_member_payload, guild_id=123321)
        assert isinstance(event, typing_events.GuildTypingEvent)
        assert event.shard is mock_shard
        assert event.channel_id == 48585858
        assert event.guild_id == 123321
        assert event.timestamp == datetime.datetime(2211, 12, 6, 12, 20, 33, tzinfo=datetime.timezone.utc)
        assert event.member == mock_app.entity_factory.deserialize_member.return_value

    def test_deserialize_typing_start_event_for_dm(self, event_factory, mock_app, mock_shard):
        mock_payload = {"channel_id": "534123", "timestamp": 7634521212, "user_id": "9494994"}

        event = event_factory.deserialize_typing_start_event(mock_shard, mock_payload)

        assert isinstance(event, typing_events.DMTypingEvent)
        assert event.app is mock_app
        assert event.shard is mock_shard
        assert event.channel_id == 534123
        assert event.timestamp == datetime.datetime(2211, 12, 6, 12, 20, 12, tzinfo=datetime.timezone.utc)
        assert event.user_id == 9494994

    ################
    # GUILD EVENTS #
    ################

    def test_deserialize_guild_available_event(self, event_factory, mock_app, mock_shard):
        mock_payload = mock.Mock(app=mock_app)

        event = event_factory.deserialize_guild_available_event(mock_shard, mock_payload)

        mock_app.entity_factory.deserialize_gateway_guild.assert_called_once_with(
            mock_payload, user_id=mock_shard.get_user_id.return_value
        )
        assert isinstance(event, guild_events.GuildAvailableEvent)
        assert event.shard is mock_shard
        guild_definition = mock_app.entity_factory.deserialize_gateway_guild.return_value
        assert event.guild is guild_definition.guild.return_value
        assert event.emojis is guild_definition.emojis.return_value
        assert event.stickers is guild_definition.stickers.return_value
        assert event.roles is guild_definition.roles.return_value
        assert event.channels is guild_definition.channels.return_value
        assert event.members is guild_definition.members.return_value
        assert event.presences is guild_definition.presences.return_value
        assert event.voice_states is guild_definition.voice_states.return_value
        guild_definition.guild.assert_called_once_with()
        guild_definition.emojis.assert_called_once_with()
        guild_definition.stickers.assert_called_once_with()
        guild_definition.roles.assert_called_once_with()
        guild_definition.channels.assert_called_once_with()
        guild_definition.members.assert_called_once_with()
        guild_definition.presences.assert_called_once_with()
        guild_definition.voice_states.assert_called_once_with()
        mock_shard.get_user_id.assert_called_once_with()

    def test_deserialize_guild_join_event(self, event_factory, mock_app, mock_shard):
        mock_payload = mock.Mock(app=mock_app)

        event = event_factory.deserialize_guild_join_event(mock_shard, mock_payload)

        mock_app.entity_factory.deserialize_gateway_guild.assert_called_once_with(
            mock_payload, user_id=mock_shard.get_user_id.return_value
        )
        assert isinstance(event, guild_events.GuildJoinEvent)
        assert event.shard is mock_shard
        guild_definition = mock_app.entity_factory.deserialize_gateway_guild.return_value
        assert event.guild is guild_definition.guild.return_value
        assert event.emojis is guild_definition.emojis.return_value
        assert event.roles is guild_definition.roles.return_value
        assert event.channels is guild_definition.channels.return_value
        assert event.members is guild_definition.members.return_value
        assert event.presences is guild_definition.presences.return_value
        assert event.voice_states is guild_definition.voice_states.return_value
        mock_shard.get_user_id.assert_called_once_with()

    def test_deserialize_guild_update_event(self, event_factory, mock_app, mock_shard):
        mock_payload = mock.Mock(app=mock_app)
        mock_old_guild = object()

        event = event_factory.deserialize_guild_update_event(mock_shard, mock_payload, old_guild=mock_old_guild)

        mock_app.entity_factory.deserialize_gateway_guild.assert_called_once_with(
            mock_payload, user_id=mock_shard.get_user_id.return_value
        )
        assert isinstance(event, guild_events.GuildUpdateEvent)
        assert event.shard is mock_shard
        guild_definition = mock_app.entity_factory.deserialize_gateway_guild.return_value
        assert event.guild is guild_definition.guild.return_value
        assert event.emojis is guild_definition.emojis.return_value
        assert event.roles is guild_definition.roles.return_value
        assert event.old_guild is mock_old_guild
        guild_definition.guild.assert_called_once_with()
        guild_definition.emojis.assert_called_once_with()
        guild_definition.roles.assert_called_once_with()
        mock_shard.get_user_id.assert_called_once_with()

    def test_deserialize_guild_leave_event(self, event_factory, mock_app, mock_shard):
        mock_payload = {"id": "43123123"}
        mock_old_guild = object()

        event = event_factory.deserialize_guild_leave_event(mock_shard, mock_payload, old_guild=mock_old_guild)

        assert isinstance(event, guild_events.GuildLeaveEvent)
        assert event.app is mock_app
        assert event.shard is mock_shard
        assert event.guild_id == 43123123
        assert event.old_guild is mock_old_guild

    def test_deserialize_guild_unavailable_event(self, event_factory, mock_app, mock_shard):
        mock_payload = {"id": "6541233"}

        event = event_factory.deserialize_guild_unavailable_event(mock_shard, mock_payload)

        assert isinstance(event, guild_events.GuildUnavailableEvent)
        assert event.app is mock_app
        assert event.shard is mock_shard
        assert event.guild_id == 6541233

    def test_deserialize_guild_ban_add_event(self, event_factory, mock_app, mock_shard):
        mock_user_payload = mock.Mock(app=mock_app)
        mock_payload = {"guild_id": "4212312", "user": mock_user_payload}

        event = event_factory.deserialize_guild_ban_add_event(mock_shard, mock_payload)

        mock_app.entity_factory.deserialize_user.assert_called_once_with(mock_user_payload)
        assert isinstance(event, guild_events.BanCreateEvent)
        assert event.shard is mock_shard
        assert event.guild_id == 4212312
        assert event.user is mock_app.entity_factory.deserialize_user.return_value

    def test_deserialize_guild_ban_remove_event(self, event_factory, mock_app, mock_shard):
        mock_user_payload = mock.Mock(app=mock_app)
        mock_payload = {"guild_id": "9292929", "user": mock_user_payload}

        event = event_factory.deserialize_guild_ban_remove_event(mock_shard, mock_payload)

        mock_app.entity_factory.deserialize_user.assert_called_once_with(mock_user_payload)
        assert isinstance(event, guild_events.BanDeleteEvent)
        assert event.shard is mock_shard
        assert event.guild_id == 9292929
        assert event.user is mock_app.entity_factory.deserialize_user.return_value

    def test_deserialize_guild_emojis_update_event(self, event_factory, mock_app, mock_shard):
        mock_emoji_payload = object()
        mock_old_emojis = object()
        mock_payload = {"guild_id": "123431", "emojis": [mock_emoji_payload]}

        event = event_factory.deserialize_guild_emojis_update_event(
            mock_shard, mock_payload, old_emojis=mock_old_emojis
        )

        mock_app.entity_factory.deserialize_known_custom_emoji.assert_called_once_with(
            mock_emoji_payload, guild_id=123431
        )
        assert isinstance(event, guild_events.EmojisUpdateEvent)
        assert event.app is mock_app
        assert event.shard is mock_shard
        assert event.emojis == [mock_app.entity_factory.deserialize_known_custom_emoji.return_value]
        assert event.guild_id == 123431
        assert event.old_emojis is mock_old_emojis

    def test_deserialize_guild_stickers_update_event(self, event_factory, mock_app, mock_shard):
        mock_sticker_payload = object()
        mock_old_stickers = object()
        mock_payload = {"guild_id": "472", "stickers": [mock_sticker_payload]}

        event = event_factory.deserialize_guild_stickers_update_event(
            mock_shard, mock_payload, old_stickers=mock_old_stickers
        )

        mock_app.entity_factory.deserialize_guild_sticker.assert_called_once_with(mock_sticker_payload)
        assert isinstance(event, guild_events.StickersUpdateEvent)
        assert event.app is mock_app
        assert event.shard is mock_shard
        assert event.stickers == [mock_app.entity_factory.deserialize_guild_sticker.return_value]
        assert event.guild_id == 472
        assert event.old_stickers is mock_old_stickers

    def test_deserialize_integration_create_event(self, event_factory, mock_app, mock_shard):
        mock_payload = object()

        event = event_factory.deserialize_integration_create_event(mock_shard, mock_payload)

        mock_app.entity_factory.deserialize_integration.assert_called_once_with(mock_payload)
        assert isinstance(event, guild_events.IntegrationCreateEvent)
        assert event.app is mock_app
        assert event.shard is mock_shard
        assert event.integration is mock_app.entity_factory.deserialize_integration.return_value

    def test_deserialize_integration_delete_event_with_application_id(self, event_factory, mock_app, mock_shard):
        mock_payload = {"id": "123321", "guild_id": "59595959", "application_id": "934949494"}

        event = event_factory.deserialize_integration_delete_event(mock_shard, mock_payload)

        assert isinstance(event, guild_events.IntegrationDeleteEvent)
        assert event.app is mock_app
        assert event.shard is mock_shard
        assert event.id == 123321
        assert event.guild_id == 59595959
        assert event.application_id == 934949494

    def test_deserialize_integration_delete_event_without_application_id(self, event_factory, mock_app, mock_shard):
        mock_payload = {"id": "123321", "guild_id": "59595959"}

        event = event_factory.deserialize_integration_delete_event(mock_shard, mock_payload)

        assert event.application_id is None

    def test_deserialize_integration_update_event(self, event_factory, mock_app, mock_shard):
        mock_payload = object()

        event = event_factory.deserialize_integration_update_event(mock_shard, mock_payload)

        mock_app.entity_factory.deserialize_integration.assert_called_once_with(mock_payload)
        assert isinstance(event, guild_events.IntegrationUpdateEvent)
        assert event.app is mock_app
        assert event.shard is mock_shard
        assert event.integration is mock_app.entity_factory.deserialize_integration.return_value

    def test_deserialize_presence_update_event_with_only_user_id(self, event_factory, mock_app, mock_shard):
        mock_payload = {"user": {"id": "1231312"}}
        mock_old_presence = object()
        mock_app.entity_factory.deserialize_member_presence.return_value = mock.Mock(app=mock_app)

        event = event_factory.deserialize_presence_update_event(
            mock_shard, mock_payload, old_presence=mock_old_presence
        )

        mock_app.entity_factory.deserialize_member_presence.assert_called_once_with(mock_payload)
        assert isinstance(event, guild_events.PresenceUpdateEvent)
        assert event.shard is mock_shard
        assert event.old_presence is mock_old_presence
        assert event.user is None
        assert event.presence is mock_app.entity_factory.deserialize_member_presence.return_value

    def test_deserialize_presence_update_event_with_full_user_object(self, event_factory, mock_app, mock_shard):
        mock_payload = {
            "user": {
                "id": "1231312",
                "username": "OK",
                "global_name": "blahaj",
                "avatar": "NOK",
                "banner": "12122hssjamanmdd",
                "accent_color": 12342,
                "bot": True,
                "system": False,
                "public_flags": 42,
                "discriminator": "1231",
            }
        }
        mock_old_presence = mock.Mock(app=mock_app)

        event = event_factory.deserialize_presence_update_event(
            mock_shard, mock_payload, old_presence=mock_old_presence
        )

        mock_app.entity_factory.deserialize_member_presence.assert_called_once_with(mock_payload)
        assert isinstance(event, guild_events.PresenceUpdateEvent)
        assert event.shard is mock_shard
        assert event.old_presence is mock_old_presence

        assert isinstance(event.user, user_models.PartialUser)
        assert event.user.id == 1231312
        assert event.user.username == "OK"
        assert event.user.global_name == "blahaj"
        assert event.user.discriminator == "1231"
        assert event.user.avatar_hash == "NOK"
        assert event.user.banner_hash == "12122hssjamanmdd"
        assert event.user.accent_color == 12342
        assert event.user.is_bot is True
        assert event.user.is_system is False
        assert event.user.flags == 42

        assert event.presence is mock_app.entity_factory.deserialize_member_presence.return_value

    def test_deserialize_presence_update_event_with_partial_user_object(self, event_factory, mock_app, mock_shard):
        mock_payload = {"user": {"id": "1231312", "e": "OK"}}
        mock_old_presence = object()
        mock_app.entity_factory.deserialize_member_presence.return_value = mock.Mock(app=mock_app)

        event = event_factory.deserialize_presence_update_event(
            mock_shard, mock_payload, old_presence=mock_old_presence
        )

        mock_app.entity_factory.deserialize_member_presence.assert_called_once_with(mock_payload)
        assert isinstance(event, guild_events.PresenceUpdateEvent)
        assert event.shard is mock_shard
        assert event.old_presence is mock_old_presence

        assert isinstance(event.user, user_models.PartialUser)
        assert event.user.id == 1231312
        assert event.user.username is undefined.UNDEFINED
        assert event.user.global_name is undefined.UNDEFINED
        assert event.user.discriminator is undefined.UNDEFINED
        assert event.user.avatar_hash is undefined.UNDEFINED
        assert event.user.banner_hash is undefined.UNDEFINED
        assert event.user.accent_color is undefined.UNDEFINED
        assert event.user.is_bot is undefined.UNDEFINED
        assert event.user.is_system is undefined.UNDEFINED
        assert event.user.flags is undefined.UNDEFINED

        assert event.presence is mock_app.entity_factory.deserialize_member_presence.return_value

    def test_deserialize_audit_log_entry_create_event(
        self, event_factory: event_factory_.EventFactoryImpl, mock_app, mock_shard
    ):
        payload = {"id": "439034093490"}

        result = event_factory.deserialize_audit_log_entry_create_event(mock_shard, payload)

        mock_app.entity_factory.deserialize_audit_log_entry.assert_called_once_with(payload)
        assert result.entry is mock_app.entity_factory.deserialize_audit_log_entry.return_value
        assert result.shard is mock_shard
        assert isinstance(result, guild_events.AuditLogEntryCreateEvent)

    ######################
    # INTERACTION EVENTS #
    ######################

    @pytest.mark.parametrize(
        ("interaction_type", "expected"),
        [
            (base_interactions.InteractionType.APPLICATION_COMMAND, interaction_events.CommandInteractionCreateEvent),
            (base_interactions.InteractionType.MESSAGE_COMPONENT, interaction_events.ComponentInteractionCreateEvent),
            (base_interactions.InteractionType.AUTOCOMPLETE, interaction_events.AutocompleteInteractionCreateEvent),
            (base_interactions.InteractionType.MODAL_SUBMIT, interaction_events.ModalInteractionCreateEvent),
        ],
    )
    def test_deserialize_interaction_create_event(
        self,
        event_factory,
        mock_app,
        mock_shard,
        interaction_type: typing.Optional[base_interactions.InteractionType],
        expected: interaction_events.InteractionCreateEvent,
    ):
        payload = {"id": "1561232344"}
        if interaction_type:
            mock_app.entity_factory.deserialize_interaction.return_value = mock.Mock(type=interaction_type)
        result = event_factory.deserialize_interaction_create_event(mock_shard, payload)

        mock_app.entity_factory.deserialize_interaction.assert_called_once_with(payload)
        assert result.shard is mock_shard
        assert result.interaction is mock_app.entity_factory.deserialize_interaction.return_value
        assert isinstance(result, expected)

    def test_deserialize_interaction_create_event_error(self, event_factory, mock_app, mock_shard):
        payload = {"id": "1561232344"}
        with pytest.raises(KeyError):
            event_factory.deserialize_interaction_create_event(mock_shard, payload)

    #################
    # MEMBER EVENTS #
    #################

    def test_deserialize_guild_member_add_event(self, event_factory, mock_app, mock_shard):
        mock_payload = mock.Mock(app=mock_app)

        event = event_factory.deserialize_guild_member_add_event(mock_shard, mock_payload)

        mock_app.entity_factory.deserialize_member.assert_called_once_with(mock_payload)
        assert isinstance(event, member_events.MemberCreateEvent)
        assert event.shard is mock_shard
        assert event.member is mock_app.entity_factory.deserialize_member.return_value

    def test_deserialize_guild_member_update_event(self, event_factory, mock_app, mock_shard):
        mock_payload = mock.Mock(app=mock_app)
        mock_old_member = object()

        event = event_factory.deserialize_guild_member_update_event(
            mock_shard, mock_payload, old_member=mock_old_member
        )

        mock_app.entity_factory.deserialize_member.assert_called_once_with(mock_payload)
        assert isinstance(event, member_events.MemberUpdateEvent)
        assert event.shard is mock_shard
        assert event.member is mock_app.entity_factory.deserialize_member.return_value
        assert event.old_member is mock_old_member

    def test_deserialize_guild_member_remove_event(self, event_factory, mock_app, mock_shard):
        mock_user_payload = mock.Mock(app=mock_app)
        mock_old_member = object()
        mock_payload = {"guild_id": "43123", "user": mock_user_payload}

        event = event_factory.deserialize_guild_member_remove_event(
            mock_shard, mock_payload, old_member=mock_old_member
        )

        mock_app.entity_factory.deserialize_user.assert_called_once_with(mock_user_payload)
        assert isinstance(event, member_events.MemberDeleteEvent)
        assert event.shard is mock_shard
        assert event.guild_id == 43123
        assert event.user is mock_app.entity_factory.deserialize_user.return_value
        assert event.old_member is mock_old_member

    ###############
    # ROLE EVENTS #
    ###############

    def test_deserialize_guild_role_create_event(self, event_factory, mock_app, mock_shard):
        mock_role_payload = mock.Mock(app=mock_app)
        mock_payload = {"role": mock_role_payload, "guild_id": "45123"}

        event = event_factory.deserialize_guild_role_create_event(mock_shard, mock_payload)

        mock_app.entity_factory.deserialize_role.assert_called_once_with(mock_role_payload, guild_id=45123)
        assert isinstance(event, role_events.RoleCreateEvent)
        assert event.shard is mock_shard
        assert event.role is mock_app.entity_factory.deserialize_role.return_value

    def test_deserialize_guild_role_update_event(self, event_factory, mock_app, mock_shard):
        mock_role_payload = mock.Mock(app=mock_app)
        mock_old_role = object()
        mock_payload = {"role": mock_role_payload, "guild_id": "45123"}

        event = event_factory.deserialize_guild_role_update_event(mock_shard, mock_payload, old_role=mock_old_role)

        mock_app.entity_factory.deserialize_role.assert_called_once_with(mock_role_payload, guild_id=45123)
        assert isinstance(event, role_events.RoleUpdateEvent)
        assert event.shard is mock_shard
        assert event.role is mock_app.entity_factory.deserialize_role.return_value
        assert event.old_role is mock_old_role

    def test_deserialize_guild_role_delete_event(self, event_factory, mock_app, mock_shard):
        mock_payload = {"guild_id": "432123", "role_id": "848484"}
        mock_old_role = object()

        event = event_factory.deserialize_guild_role_delete_event(mock_shard, mock_payload, old_role=mock_old_role)

        assert isinstance(event, role_events.RoleDeleteEvent)
        assert event.app is mock_app
        assert event.shard is mock_shard
        assert event.guild_id == 432123
        assert event.role_id == 848484
        assert event.old_role is mock_old_role

    ##########################
    # SCHEDULED EVENT EVENTS #
    ##########################

    def test_deserialize_scheduled_event_create_event(
        self, event_factory: event_factory_.EventFactoryImpl, mock_app: traits.RESTAware, mock_shard: mock.Mock
    ):
        mock_payload = mock.Mock()

        event = event_factory.deserialize_scheduled_event_create_event(mock_shard, mock_payload)

        assert event.shard is mock_shard
        assert event.event is mock_app.entity_factory.deserialize_scheduled_event.return_value
        assert isinstance(event, scheduled_events.ScheduledEventCreateEvent)
        mock_app.entity_factory.deserialize_scheduled_event.assert_called_once_with(mock_payload)

    def test_deserialize_scheduled_event_update_event(
        self, event_factory: event_factory_.EventFactoryImpl, mock_app: traits.RESTAware, mock_shard: mock.Mock
    ):
        mock_payload = mock.Mock()

        event = event_factory.deserialize_scheduled_event_update_event(mock_shard, mock_payload)

        assert event.shard is mock_shard
        assert event.event is mock_app.entity_factory.deserialize_scheduled_event.return_value
        assert isinstance(event, scheduled_events.ScheduledEventUpdateEvent)
        mock_app.entity_factory.deserialize_scheduled_event.assert_called_once_with(mock_payload)

    def test_deserialize_scheduled_event_delete_event(
        self, event_factory: event_factory_.EventFactoryImpl, mock_app: traits.RESTAware, mock_shard: mock.Mock
    ):
        mock_payload = mock.Mock()

        event = event_factory.deserialize_scheduled_event_delete_event(mock_shard, mock_payload)

        assert event.shard is mock_shard
        assert event.event is mock_app.entity_factory.deserialize_scheduled_event.return_value
        assert isinstance(event, scheduled_events.ScheduledEventDeleteEvent)
        mock_app.entity_factory.deserialize_scheduled_event.assert_called_once_with(mock_payload)

    def test_deserialize_scheduled_event_user_add_event(
        self, event_factory: event_factory_.EventFactoryImpl, mock_app: mock.Mock, mock_shard: mock.Mock
    ):
        mock_payload = {"guild_id": "494949", "user_id": "123123123", "guild_scheduled_event_id": "49494944"}

        event = event_factory.deserialize_scheduled_event_user_add_event(mock_shard, mock_payload)

        assert event.shard is mock_shard
        assert event.guild_id == 494949
        assert event.user_id == 123123123
        assert event.event_id == 49494944
        assert isinstance(event, scheduled_events.ScheduledEventUserAddEvent)

    def test_deserialize_scheduled_event_user_remove_event(
        self, event_factory: event_factory_.EventFactoryImpl, mock_app: mock.Mock, mock_shard: mock.Mock
    ):
        mock_payload = {"guild_id": "3244321", "user_id": "56423", "guild_scheduled_event_id": "1234312"}

        event = event_factory.deserialize_scheduled_event_user_remove_event(mock_shard, mock_payload)

        assert event.shard is mock_shard
        assert event.guild_id == 3244321
        assert event.user_id == 56423
        assert event.event_id == 1234312
        assert isinstance(event, scheduled_events.ScheduledEventUserRemoveEvent)

    ###################
    # LIFETIME EVENTS #
    ###################

    def test_deserialize_starting_event(self, event_factory, mock_app):
        event = event_factory.deserialize_starting_event()

        assert isinstance(event, lifetime_events.StartingEvent)
        assert event.app is mock_app

    def test_deserialize_started_event(self, event_factory, mock_app):
        event = event_factory.deserialize_started_event()

        assert isinstance(event, lifetime_events.StartedEvent)
        assert event.app is mock_app

    def test_deserialize_stopping_event(self, event_factory, mock_app):
        event = event_factory.deserialize_stopping_event()

        assert isinstance(event, lifetime_events.StoppingEvent)
        assert event.app is mock_app

    def test_deserialize_stopped_event(self, event_factory, mock_app):
        event = event_factory.deserialize_stopped_event()

        assert isinstance(event, lifetime_events.StoppedEvent)
        assert event.app is mock_app

    ##################
    # MESSAGE EVENTS #
    ##################

    def test_deserialize_message_create_event_in_guild(self, event_factory, mock_app, mock_shard):
        mock_payload = mock.Mock(app=mock_app)
        mock_app.entity_factory.deserialize_message.return_value = mock.Mock(guild_id=123321)

        event = event_factory.deserialize_message_create_event(mock_shard, mock_payload)

        assert isinstance(event, message_events.GuildMessageCreateEvent)
        assert event.shard is mock_shard
        assert event.message is mock_app.entity_factory.deserialize_message.return_value

    def test_deserialize_message_create_event_in_dm(self, event_factory, mock_app, mock_shard):
        mock_payload = mock.Mock(app=mock_app)
        mock_app.entity_factory.deserialize_message.return_value = mock.Mock(guild_id=None)

        event = event_factory.deserialize_message_create_event(mock_shard, mock_payload)

        assert isinstance(event, message_events.DMMessageCreateEvent)
        assert event.shard is mock_shard
        assert event.message is mock_app.entity_factory.deserialize_message.return_value

    def test_deserialize_message_update_event_in_guild(self, event_factory, mock_app, mock_shard):
        mock_payload = mock.Mock(app=mock_app)
        mock_old_message = object()
        mock_app.entity_factory.deserialize_partial_message.return_value = mock.Mock(guild_id=123321, app=mock_app)

        event = event_factory.deserialize_message_update_event(mock_shard, mock_payload, old_message=mock_old_message)

        assert isinstance(event, message_events.GuildMessageUpdateEvent)
        assert event.shard is mock_shard
        assert event.message is mock_app.entity_factory.deserialize_partial_message.return_value
        assert event.old_message is mock_old_message

    def test_deserialize_message_update_event_in_dm(self, event_factory, mock_app, mock_shard):
        mock_payload = mock.Mock(app=mock_app)
        mock_old_message = object()
        mock_app.entity_factory.deserialize_partial_message.return_value = mock.Mock(guild_id=None)

        event = event_factory.deserialize_message_update_event(mock_shard, mock_payload, old_message=mock_old_message)

        assert isinstance(event, message_events.DMMessageUpdateEvent)
        assert event.shard is mock_shard
        assert event.message is mock_app.entity_factory.deserialize_partial_message.return_value
        assert event.old_message is mock_old_message

    def test_deserialize_message_delete_event_in_guild(self, event_factory, mock_app, mock_shard):
        mock_payload = {"id": "5412", "channel_id": "541123", "guild_id": "9494949"}
        old_message = object()

        event = event_factory.deserialize_message_delete_event(mock_shard, mock_payload, old_message=old_message)

        assert isinstance(event, message_events.GuildMessageDeleteEvent)
        assert event.app is mock_app
        assert event.shard is mock_shard
        assert event.old_message is old_message
        assert event.channel_id == 541123
        assert event.message_id == 5412
        assert event.guild_id == 9494949

    def test_deserialize_message_delete_event_in_dm(self, event_factory, mock_app, mock_shard):
        mock_payload = {"id": "5412", "channel_id": "541123"}
        old_message = object()

        event = event_factory.deserialize_message_delete_event(mock_shard, mock_payload, old_message=old_message)

        assert isinstance(event, message_events.DMMessageDeleteEvent)
        assert event.app is mock_app
        assert event.shard is mock_shard
        assert event.old_message is old_message
        assert event.channel_id == 541123
        assert event.message_id == 5412

    def test_deserialize_guild_message_delete_bulk_event(self, event_factory, mock_app, mock_shard):
        mock_payload = {"ids": ["6523423", "345123"], "channel_id": "564123", "guild_id": "4394949"}
        old_messages = object()

        event = event_factory.deserialize_guild_message_delete_bulk_event(
            mock_shard, mock_payload, old_messages=old_messages
        )

        assert isinstance(event, message_events.GuildBulkMessageDeleteEvent)
        assert event.app is mock_app
        assert event.shard is mock_shard
        assert event.old_messages is old_messages
        assert event.channel_id == 564123
        assert event.message_ids == {6523423, 345123}
        assert event.guild_id == 4394949

    def test_deserialize_guild_message_delete_bulk_event_when_old_messages_is_none(
        self, event_factory, mock_app, mock_shard
    ):
        mock_payload = {"ids": ["6523423", "345123"], "channel_id": "564123", "guild_id": "4394949"}

        event = event_factory.deserialize_guild_message_delete_bulk_event(mock_shard, mock_payload)

        assert isinstance(event, message_events.GuildBulkMessageDeleteEvent)
        assert event.old_messages == {}

    ###################
    # REACTION EVENTS #
    ###################

    def test_deserialize_message_reaction_add_event_in_guild(self, event_factory, mock_shard, mock_app):
        mock_member_payload = mock.Mock(app=mock_app)
        mock_payload = {
            "member": mock_member_payload,
            "channel_id": "34123",
            "message_id": "43123123",
            "guild_id": "43949494",
            "emoji": {"id": "123312", "name": "okok", "animated": True},
        }

        event = event_factory.deserialize_message_reaction_add_event(mock_shard, mock_payload)

        mock_app.entity_factory.deserialize_member.assert_called_once_with(mock_member_payload, guild_id=43949494)
        assert isinstance(event, reaction_events.GuildReactionAddEvent)
        assert event.shard is mock_shard
        assert event.channel_id == 34123
        assert event.message_id == 43123123
        assert event.member is mock_app.entity_factory.deserialize_member.return_value
        assert not isinstance(event.emoji_name, emoji_models.UnicodeEmoji)
        assert event.emoji_name == "okok"
        assert event.emoji_id == 123312
        assert event.is_animated is True

    def test_deserialize_message_reaction_add_event_in_guild_when_partial_custom(
        self, event_factory, mock_shard, mock_app
    ):
        mock_member_payload = object()
        mock_payload = {
            "member": mock_member_payload,
            "channel_id": "34123",
            "message_id": "43123123",
            "guild_id": "43949494",
            "emoji": {"id": "123312", "name": None},
        }

        event = event_factory.deserialize_message_reaction_add_event(mock_shard, mock_payload)

        assert event.is_animated is False
        assert event.emoji_id == 123312
        assert event.emoji_name is None

    def test_deserialize_message_reaction_add_event_in_guild_when_unicode(self, event_factory, mock_shard, mock_app):
        mock_member_payload = object()
        mock_payload = {
            "member": mock_member_payload,
            "channel_id": "34123",
            "message_id": "43123123",
            "guild_id": "43949494",
            "emoji": {"name": "hi", "id": None},
        }

        event = event_factory.deserialize_message_reaction_add_event(mock_shard, mock_payload)

        assert isinstance(event.emoji_name, emoji_models.UnicodeEmoji)
        assert event.emoji_name == "hi"
        assert event.emoji_id is None
        assert event.is_animated is False

    def test_deserialize_message_reaction_add_event_in_dm(self, event_factory, mock_shard, mock_app):
        mock_payload = {
            "channel_id": "34123",
            "message_id": "43123123",
            "user_id": "43949494",
            "emoji": {"id": "3293939", "name": "vohio", "animated": True},
        }

        event = event_factory.deserialize_message_reaction_add_event(mock_shard, mock_payload)

        assert isinstance(event, reaction_events.DMReactionAddEvent)
        assert event.app is mock_app
        assert event.shard is mock_shard
        assert event.channel_id == 34123
        assert event.message_id == 43123123
        assert event.user_id == 43949494
        assert not isinstance(event.emoji_name, emoji_models.UnicodeEmoji)
        assert event.emoji_name == "vohio"
        assert event.emoji_id == 3293939
        assert event.is_animated is True

    def test_deserialize_message_reaction_add_event_in_dm_when_partial_custom(
        self, event_factory, mock_shard, mock_app
    ):
        mock_payload = {
            "channel_id": "34123",
            "message_id": "43123123",
            "user_id": "43949494",
            "emoji": {"id": "3293939", "name": None},
        }

        event = event_factory.deserialize_message_reaction_add_event(mock_shard, mock_payload)

        assert event.emoji_name is None
        assert event.emoji_id == 3293939
        assert event.is_animated is False

    def test_deserialize_message_reaction_add_event_in_dm_when_unicode(self, event_factory, mock_shard, mock_app):
        mock_payload = {
            "channel_id": "34123",
            "message_id": "43123123",
            "user_id": "43949494",
            "emoji": {"name": "bye"},
        }

        event = event_factory.deserialize_message_reaction_add_event(mock_shard, mock_payload)

        assert isinstance(event, reaction_events.DMReactionAddEvent)
        assert event.app is mock_app
        assert event.shard is mock_shard
        assert event.channel_id == 34123
        assert event.message_id == 43123123
        assert event.user_id == 43949494
        assert isinstance(event.emoji_name, emoji_models.UnicodeEmoji)
        assert event.emoji_name == "bye"
        assert event.emoji_id is None
        assert event.is_animated is False

    def test_deserialize_message_reaction_remove_event_in_guild(self, event_factory, mock_app, mock_shard):
        mock_payload = {
            "user_id": "43123",
            "channel_id": "484848",
            "message_id": "43234",
            "guild_id": "383838",
            "emoji": {"id": "123432", "name": "fififiif"},
        }

        event = event_factory.deserialize_message_reaction_remove_event(mock_shard, mock_payload)

        assert isinstance(event, reaction_events.GuildReactionDeleteEvent)
        assert event.app is mock_app
        assert event.shard is mock_shard
        assert event.user_id == 43123
        assert event.channel_id == 484848
        assert event.message_id == 43234
        assert event.guild_id == 383838
        assert event.emoji_id == 123432
        assert event.emoji_name == "fififiif"
        assert not isinstance(event.emoji_name, emoji_models.UnicodeEmoji)

    def test_deserialize_message_reaction_remove_event_in_guild_with_unicode_emoji(
        self, event_factory, mock_app, mock_shard
    ):
        mock_payload = {
            "user_id": "43123",
            "channel_id": "484848",
            "message_id": "43234",
            "guild_id": "383838",
            "emoji": {"name": "o"},
        }

        event = event_factory.deserialize_message_reaction_remove_event(mock_shard, mock_payload)

        assert isinstance(event, reaction_events.GuildReactionDeleteEvent)
        assert event.app is mock_app
        assert event.shard is mock_shard
        assert event.user_id == 43123
        assert event.channel_id == 484848
        assert event.message_id == 43234
        assert event.guild_id == 383838
        assert event.emoji_id is None
        assert event.emoji_name == "o"
        assert isinstance(event.emoji_name, emoji_models.UnicodeEmoji)

    def test_deserialize_message_reaction_remove_event_in_dm(self, event_factory, mock_app, mock_shard):
        mock_payload = {
            "user_id": "43123",
            "channel_id": "484848",
            "message_id": "43234",
            "emoji": {"id": "123123", "name": "okok"},
        }

        event = event_factory.deserialize_message_reaction_remove_event(mock_shard, mock_payload)

        assert isinstance(event, reaction_events.DMReactionDeleteEvent)
        assert event.app is mock_app
        assert event.shard is mock_shard
        assert event.user_id == 43123
        assert event.channel_id == 484848
        assert event.message_id == 43234
        assert not isinstance(event.emoji_name, emoji_models.UnicodeEmoji)
        assert event.emoji_name == "okok"
        assert event.emoji_id == 123123

    def test_deserialize_message_reaction_remove_event_in_dm_with_unicode_emoji(
        self, event_factory, mock_app, mock_shard
    ):
        mock_payload = {"user_id": "43123", "channel_id": "484848", "message_id": "43234", "emoji": {"name": "wwww"}}

        event = event_factory.deserialize_message_reaction_remove_event(mock_shard, mock_payload)

        assert isinstance(event, reaction_events.DMReactionDeleteEvent)
        assert event.app is mock_app
        assert event.shard is mock_shard
        assert event.user_id == 43123
        assert event.channel_id == 484848
        assert event.message_id == 43234
        assert isinstance(event.emoji_name, emoji_models.UnicodeEmoji)
        assert event.emoji_name == "wwww"
        assert event.emoji_id is None

    def test_deserialize_message_reaction_remove_all_event_in_guild(self, event_factory, mock_app, mock_shard):
        mock_payload = {"channel_id": "312312", "message_id": "34323", "guild_id": "393939"}

        event = event_factory.deserialize_message_reaction_remove_all_event(mock_shard, mock_payload)

        assert isinstance(event, reaction_events.GuildReactionDeleteAllEvent)
        assert event.app is mock_app
        assert event.shard is mock_shard
        assert event.channel_id == 312312
        assert event.message_id == 34323
        assert event.guild_id == 393939

    def test_deserialize_message_reaction_remove_all_event_in_dm(self, event_factory, mock_app, mock_shard):
        mock_payload = {"channel_id": "312312", "message_id": "34323"}

        event = event_factory.deserialize_message_reaction_remove_all_event(mock_shard, mock_payload)

        assert isinstance(event, reaction_events.DMReactionDeleteAllEvent)
        assert event.app is mock_app
        assert event.shard is mock_shard
        assert event.channel_id == 312312
        assert event.message_id == 34323

    def test_deserialize_message_reaction_remove_emoji_event_in_guild(self, event_factory, mock_app, mock_shard):
        mock_payload = {
            "channel_id": "123123",
            "guild_id": "423412",
            "message_id": "99999",
            "emoji": {"id": "3123123", "name": "okokok"},
        }

        event = event_factory.deserialize_message_reaction_remove_emoji_event(mock_shard, mock_payload)

        assert isinstance(event, reaction_events.GuildReactionDeleteEmojiEvent)
        assert event.app is mock_app
        assert event.shard is mock_shard
        assert event.channel_id == 123123
        assert event.guild_id == 423412
        assert event.message_id == 99999
        assert event.emoji_id == 3123123
        assert event.emoji_name == "okokok"
        assert not isinstance(event.emoji_name, emoji_models.UnicodeEmoji)

    def test_deserialize_message_reaction_remove_emoji_event_in_guild_with_unicode_emoji(
        self, event_factory, mock_app, mock_shard
    ):
        mock_payload = {
            "channel_id": "123123",
            "guild_id": "423412",
            "message_id": "99999",
            "emoji": {"name": "okokok"},
        }

        event = event_factory.deserialize_message_reaction_remove_emoji_event(mock_shard, mock_payload)

        assert event.emoji_name == "okokok"
        assert isinstance(event.emoji_name, emoji_models.UnicodeEmoji)

    def test_deserialize_message_reaction_remove_emoji_event_in_dm(self, event_factory, mock_app, mock_shard):
        mock_payload = {"channel_id": "123123", "message_id": "99999", "emoji": {"id": "123321", "name": "nom"}}

        event = event_factory.deserialize_message_reaction_remove_emoji_event(mock_shard, mock_payload)

        assert isinstance(event, reaction_events.DMReactionDeleteEmojiEvent)
        assert event.app is mock_app
        assert event.shard is mock_shard
        assert event.channel_id == 123123
        assert event.message_id == 99999
        assert event.emoji_id == 123321
        assert event.emoji_name == "nom"
        assert not isinstance(event.emoji_name, emoji_models.UnicodeEmoji)

    def test_deserialize_message_reaction_remove_emoji_event_in_dm_with_unicode_emoji(
        self, event_factory, mock_app, mock_shard
    ):
        mock_payload = {"channel_id": "123123", "message_id": "99999", "emoji": {"name": "gg"}}

        event = event_factory.deserialize_message_reaction_remove_emoji_event(mock_shard, mock_payload)

        assert isinstance(event, reaction_events.DMReactionDeleteEmojiEvent)
        assert event.app is mock_app
        assert event.shard is mock_shard
        assert event.channel_id == 123123
        assert event.message_id == 99999
        assert event.emoji_id is None
        assert event.emoji_name == "gg"
        assert isinstance(event.emoji_name, emoji_models.UnicodeEmoji)

    ################
    # SHARD EVENTS #
    ################

    def test_deserialize_shard_payload_event(self, event_factory, mock_app, mock_shard):
        mock_payload = {"id": "123123"}

        event = event_factory.deserialize_shard_payload_event(mock_shard, mock_payload, name="ooga booga")

        assert event.app is mock_app
        assert event.name == "ooga booga"
        assert event.payload == mock_payload
        assert event.shard is mock_shard

    def test_deserialize_ready_event(self, event_factory, mock_app, mock_shard):
        mock_user_payload = object()
        mock_payload = {
            "v": "69",
            "resume_gateway_url": "testing.com",
            "user": mock_user_payload,
            "guilds": [{"id": "432123"}, {"id": "949494"}],
            "session_id": "kjsdjiodsaiosad",
            "application": {"id": "4123212", "flags": "4949494"},
        }
        mock_app.entity_factory.deserialize_my_user.return_value = mock.Mock(app=mock_app)

        event = event_factory.deserialize_ready_event(mock_shard, mock_payload)

        mock_app.entity_factory.deserialize_my_user.assert_called_once_with(mock_user_payload)
        assert isinstance(event, shard_events.ShardReadyEvent)
        assert event.shard is mock_shard
        assert event.actual_gateway_version == 69
        assert event.resume_gateway_url == "testing.com"
        assert event.my_user is mock_app.entity_factory.deserialize_my_user.return_value
        assert event.unavailable_guilds == [432123, 949494]
        assert event.session_id == "kjsdjiodsaiosad"
        assert event.application_id == 4123212
        assert event.application_flags == 4949494

    def test_deserialize_connected_event(self, event_factory, mock_app, mock_shard):
        event = event_factory.deserialize_connected_event(mock_shard)

        assert isinstance(event, shard_events.ShardConnectedEvent)
        assert event.app is mock_app
        assert event.shard is mock_shard

    def test_deserialize_disconnected_event(self, event_factory, mock_app, mock_shard):
        event = event_factory.deserialize_disconnected_event(mock_shard)

        assert isinstance(event, shard_events.ShardDisconnectedEvent)
        assert event.app is mock_app
        assert event.shard is mock_shard

    def test_deserialize_resumed_event(self, event_factory, mock_app, mock_shard):
        event = event_factory.deserialize_resumed_event(mock_shard)

        assert isinstance(event, shard_events.ShardResumedEvent)
        assert event.app is mock_app
        assert event.shard is mock_shard

    def test_deserialize_guild_member_chunk_event_with_optional_fields(self, event_factory, mock_app, mock_shard):
        mock_member_payload = {"user": {"id": "4222222"}}
        mock_presence_payload = {"user": {"id": "43123123"}}
        mock_payload = {
            "guild_id": "123432123",
            "members": [mock_member_payload],
            "chunk_index": 3,
            "chunk_count": 54,
            "not_found": ["34212312312", 323123123],
            "presences": [mock_presence_payload],
            "nonce": "OKOKOKOK",
        }

        event = event_factory.deserialize_guild_member_chunk_event(mock_shard, mock_payload)

        mock_app.entity_factory.deserialize_member.assert_called_once_with(mock_member_payload, guild_id=123432123)
        mock_app.entity_factory.deserialize_member_presence.assert_called_once_with(
            mock_presence_payload, guild_id=123432123
        )
        assert isinstance(event, shard_events.MemberChunkEvent)
        assert event.app is mock_app
        assert event.shard is mock_shard
        assert event.guild_id == 123432123
        assert event.members == {4222222: mock_app.entity_factory.deserialize_member.return_value}
        assert event.chunk_count == 54
        assert event.chunk_index == 3
        assert event.not_found == [34212312312, 323123123]
        assert event.presences == {43123123: mock_app.entity_factory.deserialize_member_presence.return_value}
        assert event.nonce == "OKOKOKOK"

    def test_deserialize_guild_member_chunk_event_without_optional_fields(self, event_factory, mock_app, mock_shard):
        mock_member_payload = {"user": {"id": "4222222"}}
        mock_payload = {"guild_id": "123432123", "members": [mock_member_payload], "chunk_index": 3, "chunk_count": 54}

        event = event_factory.deserialize_guild_member_chunk_event(mock_shard, mock_payload)

        assert event.not_found == []
        assert event.presences == {}
        assert event.nonce is None

    ###############
    # USER EVENTS #
    ###############

    def test_deserialize_own_user_update_event(self, event_factory, mock_app, mock_shard):
        mock_payload = mock.Mock(app=mock_app)
        mock_old_user = object()
        mock_app.entity_factory.deserialize_my_user.return_value = mock.Mock(app=mock_app)

        event = event_factory.deserialize_own_user_update_event(mock_shard, mock_payload, old_user=mock_old_user)

        mock_app.entity_factory.deserialize_my_user.assert_called_once_with(mock_payload)
        assert isinstance(event, user_events.OwnUserUpdateEvent)
        assert event.shard is mock_shard
        assert event.user is mock_app.entity_factory.deserialize_my_user.return_value
        assert event.old_user is mock_old_user

    ################
    # VOICE EVENTS #
    ################

    def test_deserialize_voice_state_update_event(self, event_factory, mock_app, mock_shard):
        mock_payload = object()
        mock_old_voice_state = object()
        mock_app.entity_factory.deserialize_voice_state.return_value = mock.Mock(app=mock_app)

        event = event_factory.deserialize_voice_state_update_event(
            mock_shard, mock_payload, old_state=mock_old_voice_state
        )

        mock_app.entity_factory.deserialize_voice_state.assert_called_once_with(mock_payload)
        assert isinstance(event, voice_events.VoiceStateUpdateEvent)
        assert event.shard is mock_shard
        assert event.state is mock_app.entity_factory.deserialize_voice_state.return_value
        assert event.old_state is mock_old_voice_state

    def test_deserialize_voice_server_update_event(self, event_factory, mock_app, mock_shard):
        mock_payload = {"token": "okokok", "guild_id": "3122312", "endpoint": "httppppppp"}

        event = event_factory.deserialize_voice_server_update_event(mock_shard, mock_payload)

        assert isinstance(event, voice_events.VoiceServerUpdateEvent)
        assert event.app is mock_app
        assert event.shard is mock_shard
        assert event.token == "okokok"
        assert event.guild_id == 3122312
        assert event.raw_endpoint == "httppppppp"

    ##################
    #  MONETIZATION  #
    ##################

    def test_deserialize_entitlement_create_event(self, event_factory, mock_app, mock_shard):
        payload = {
            "id": "696969696969696",
            "sku_id": "420420420420420",
            "application_id": "123123123123123",
            "type": 8,
            "deleted": False,
            "starts_at": "2022-09-14T17:00:18.704163+00:00",
            "ends_at": "2022-10-14T17:00:18.704163+00:00",
            "guild_id": "1015034326372454400",
            "user_id": "115590097100865541",
            "subscription_id": "1019653835926409216",
        }

        event = event_factory.deserialize_entitlement_create_event(mock_shard, payload)

        assert isinstance(event, monetization_events.EntitlementCreateEvent)

    def test_deserialize_entitlement_update_event(self, event_factory, mock_app, mock_shard):
        payload = {
            "id": "696969696969696",
            "sku_id": "420420420420420",
            "application_id": "123123123123123",
            "type": 8,
            "deleted": False,
            "starts_at": "2022-09-14T17:00:18.704163+00:00",
            "ends_at": "2022-10-14T17:00:18.704163+00:00",
            "guild_id": "1015034326372454400",
            "user_id": "115590097100865541",
            "subscription_id": "1019653835926409216",
        }

        event = event_factory.deserialize_entitlement_update_event(mock_shard, payload)

        assert isinstance(event, monetization_events.EntitlementUpdateEvent)

    def test_deserialize_entitlement_delete_event(self, event_factory, mock_app, mock_shard):
        payload = {
            "id": "696969696969696",
            "sku_id": "420420420420420",
            "application_id": "123123123123123",
            "type": 8,
            "deleted": False,
            "starts_at": "2022-09-14T17:00:18.704163+00:00",
            "ends_at": "2022-10-14T17:00:18.704163+00:00",
            "guild_id": "1015034326372454400",
            "user_id": "115590097100865541",
            "subscription_id": "1019653835926409216",
        }

        event = event_factory.deserialize_entitlement_delete_event(mock_shard, payload)

        assert isinstance(event, monetization_events.EntitlementDeleteEvent)

    #########################
    # STAGE INSTANCE EVENTS #
    #########################

    def test_deserialize_stage_instance_create_event(self, event_factory, mock_app, mock_shard):
        mock_payload = {
            "id": "840647391636226060",
            "guild_id": "197038439483310086",
            "channel_id": "733488538393510049",
            "topic": "Testing Testing, 123",
            "privacy_level": 1,
            "discoverable_disabled": False,
        }
        event = event_factory.deserialize_stage_instance_create_event(mock_shard, mock_payload)
        assert isinstance(event, stage_events.StageInstanceCreateEvent)

        assert event.shard is mock_shard
        assert event.app is event.stage_instance.app
        assert event.stage_instance == mock_app.entity_factory.deserialize_stage_instance.return_value

    def test_deserialize_stage_instance_update_event(self, event_factory, mock_app, mock_shard):
        mock_payload = {
            "id": "840647391636226060",
            "guild_id": "197038439483310086",
            "channel_id": "733488538393510049",
            "topic": "Testing Testing, 124",
            "privacy_level": 2,
            "discoverable_disabled": True,
        }
        event = event_factory.deserialize_stage_instance_update_event(mock_shard, mock_payload)
        assert isinstance(event, stage_events.StageInstanceUpdateEvent)

        assert event.shard is mock_shard
        assert event.app is event.stage_instance.app
        assert event.stage_instance == mock_app.entity_factory.deserialize_stage_instance.return_value

    def test_deserialize_stage_instance_delete_event(self, event_factory, mock_app, mock_shard):
        mock_payload = {
            "id": "840647391636226060",
            "guild_id": "197038439483310086",
            "channel_id": "733488538393510049",
            "topic": "Testing Testing, 124",
            "privacy_level": 2,
            "discoverable_disabled": True,
        }
        event = event_factory.deserialize_stage_instance_delete_event(mock_shard, mock_payload)
        assert isinstance(event, stage_events.StageInstanceDeleteEvent)

        assert event.shard is mock_shard
        assert event.app is event.stage_instance.app
        assert event.stage_instance == mock_app.entity_factory.deserialize_stage_instance.return_value

<<<<<<< HEAD
    def test_deserialize_auto_mod_rule_create_event(self, event_factory, mock_app, mock_shard):
        mock_payload = {"id": "49499494"}

        event = event_factory.deserialize_auto_mod_rule_create_event(mock_shard, mock_payload)

        assert isinstance(event, auto_mod_events.AutoModRuleCreateEvent)
        assert event.shard is mock_shard
        assert event.rule is mock_app.entity_factory.deserialize_auto_mod_rule.return_value
        mock_app.entity_factory.deserialize_auto_mod_rule.assert_called_once_with(mock_payload)

    def test_deserialize_auto_mod_rule_update_event(self, event_factory, mock_app, mock_shard):
        mock_payload = {"id": "49499494"}

        event = event_factory.deserialize_auto_mod_rule_update_event(mock_shard, mock_payload)

        assert isinstance(event, auto_mod_events.AutoModRuleUpdateEvent)
        assert event.shard is mock_shard
        assert event.rule is mock_app.entity_factory.deserialize_auto_mod_rule.return_value
        mock_app.entity_factory.deserialize_auto_mod_rule.assert_called_once_with(mock_payload)

    def test_deserialize_auto_mod_rule_delete_event(self, event_factory, mock_app, mock_shard):
        mock_payload = {"id": "49499494"}

        event = event_factory.deserialize_auto_mod_rule_delete_event(mock_shard, mock_payload)

        assert isinstance(event, auto_mod_events.AutoModRuleDeleteEvent)
        assert event.shard is mock_shard
        assert event.rule is mock_app.entity_factory.deserialize_auto_mod_rule.return_value
        mock_app.entity_factory.deserialize_auto_mod_rule.assert_called_once_with(mock_payload)

    def test_deserialize_auto_mod_action_execution_event(self, event_factory, mock_app, mock_shard):
        mock_action_payload = {"type": "69"}

        event = event_factory.deserialize_auto_mod_action_execution_event(
            mock_shard,
            {
                "guild_id": "123321",
                "action": mock_action_payload,
                "rule_id": "4959595",
                "rule_trigger_type": 3,
                "user_id": "4949494",
                "channel_id": "5423234",
                "message_id": "49343292",
                "alert_system_message_id": "49211123",
                "content": "meow",
                "matched_keyword": "fredf",
                "matched_content": "dfofodofdodf",
            },
        )

        assert event.app is mock_app
        assert event.shard is mock_shard
        assert event.guild_id == 123321
        assert event.action is mock_app.entity_factory.deserialize_auto_mod_action.return_value
        assert event.rule_id == 4959595
        assert event.rule_trigger_type is auto_mod.AutoModTriggerType.SPAM
        assert event.user_id == 4949494
        assert event.channel_id == 5423234
        assert event.message_id == 49343292
        assert event.alert_system_message_id == 49211123
        assert event.content == "meow"
        assert event.matched_keyword == "fredf"
        assert event.matched_content == "dfofodofdodf"
        mock_app.entity_factory.deserialize_auto_mod_action.assert_called_once_with(mock_action_payload)

    def test_deserialize_auto_mod_action_execution_event_when_partial(self, event_factory, mock_app, mock_shard):
        mock_action_payload = {"type": "69"}

        event = event_factory.deserialize_auto_mod_action_execution_event(
            mock_shard,
            {
                "guild_id": "123321",
                "action": mock_action_payload,
                "rule_id": "4959595",
                "rule_trigger_type": 3,
                "user_id": "4949494",
                "content": "",
                "matched_keyword": None,
                "matched_content": None,
            },
        )

        assert event.app is mock_app
        assert event.shard is mock_shard
        assert event.guild_id == 123321
        assert event.action is mock_app.entity_factory.deserialize_auto_mod_action.return_value
        assert event.rule_id == 4959595
        assert event.rule_trigger_type is auto_mod.AutoModTriggerType.SPAM
        assert event.user_id == 4949494
        assert event.channel_id is None
        assert event.message_id is None
        assert event.alert_system_message_id is None
        assert event.content is None
        assert event.matched_keyword is None
        assert event.matched_content is None
        mock_app.entity_factory.deserialize_auto_mod_action.assert_called_once_with(mock_action_payload)
=======
    ###########
    #  POLLS  #
    ###########

    def test_deserialize_poll_vote_create_event(self, event_factory, mock_app, mock_shard):
        payload = {
            "user_id": "3847382",
            "channel_id": "4598743",
            "message_id": "458437954",
            "guild_id": "3589273",
            "answer_id": 1,
        }

        event = event_factory.deserialize_poll_vote_create_event(mock_shard, payload)

        assert isinstance(event, poll_events.PollVoteCreateEvent)

    def test_deserialize_poll_vote_delete_event(self, event_factory, mock_app, mock_shard):
        payload = {
            "user_id": "3847382",
            "channel_id": "4598743",
            "message_id": "458437954",
            "guild_id": "3589273",
            "answer_id": 1,
        }

        event = event_factory.deserialize_poll_vote_delete_event(mock_shard, payload)

        assert isinstance(event, poll_events.PollVoteDeleteEvent)
>>>>>>> 904a3879
<|MERGE_RESOLUTION|>--- conflicted
+++ resolved
@@ -1599,7 +1599,36 @@
         assert event.app is event.stage_instance.app
         assert event.stage_instance == mock_app.entity_factory.deserialize_stage_instance.return_value
 
-<<<<<<< HEAD
+    ###########
+    #  POLLS  #
+    ###########
+
+    def test_deserialize_poll_vote_create_event(self, event_factory, mock_app, mock_shard):
+        payload = {
+            "user_id": "3847382",
+            "channel_id": "4598743",
+            "message_id": "458437954",
+            "guild_id": "3589273",
+            "answer_id": 1,
+        }
+
+        event = event_factory.deserialize_poll_vote_create_event(mock_shard, payload)
+
+        assert isinstance(event, poll_events.PollVoteCreateEvent)
+
+    def test_deserialize_poll_vote_delete_event(self, event_factory, mock_app, mock_shard):
+        payload = {
+            "user_id": "3847382",
+            "channel_id": "4598743",
+            "message_id": "458437954",
+            "guild_id": "3589273",
+            "answer_id": 1,
+        }
+
+        event = event_factory.deserialize_poll_vote_delete_event(mock_shard, payload)
+
+        assert isinstance(event, poll_events.PollVoteDeleteEvent)
+
     def test_deserialize_auto_mod_rule_create_event(self, event_factory, mock_app, mock_shard):
         mock_payload = {"id": "49499494"}
 
@@ -1695,35 +1724,4 @@
         assert event.content is None
         assert event.matched_keyword is None
         assert event.matched_content is None
-        mock_app.entity_factory.deserialize_auto_mod_action.assert_called_once_with(mock_action_payload)
-=======
-    ###########
-    #  POLLS  #
-    ###########
-
-    def test_deserialize_poll_vote_create_event(self, event_factory, mock_app, mock_shard):
-        payload = {
-            "user_id": "3847382",
-            "channel_id": "4598743",
-            "message_id": "458437954",
-            "guild_id": "3589273",
-            "answer_id": 1,
-        }
-
-        event = event_factory.deserialize_poll_vote_create_event(mock_shard, payload)
-
-        assert isinstance(event, poll_events.PollVoteCreateEvent)
-
-    def test_deserialize_poll_vote_delete_event(self, event_factory, mock_app, mock_shard):
-        payload = {
-            "user_id": "3847382",
-            "channel_id": "4598743",
-            "message_id": "458437954",
-            "guild_id": "3589273",
-            "answer_id": 1,
-        }
-
-        event = event_factory.deserialize_poll_vote_delete_event(mock_shard, payload)
-
-        assert isinstance(event, poll_events.PollVoteDeleteEvent)
->>>>>>> 904a3879
+        mock_app.entity_factory.deserialize_auto_mod_action.assert_called_once_with(mock_action_payload)