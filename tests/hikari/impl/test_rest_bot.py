# Copyright (c) 2020 Nekokatt
# Copyright (c) 2021-present davfsa
#
# Permission is hereby granted, free of charge, to any person obtaining a copy
# of this software and associated documentation files (the "Software"), to deal
# in the Software without restriction, including without limitation the rights
# to use, copy, modify, merge, publish, distribute, sublicense, and/or sell
# copies of the Software, and to permit persons to whom the Software is
# furnished to do so, subject to the following conditions:
#
# The above copyright notice and this permission notice shall be included in all
# copies or substantial portions of the Software.
#
# THE SOFTWARE IS PROVIDED "AS IS", WITHOUT WARRANTY OF ANY KIND, EXPRESS OR
# IMPLIED, INCLUDING BUT NOT LIMITED TO THE WARRANTIES OF MERCHANTABILITY,
# FITNESS FOR A PARTICULAR PURPOSE AND NONINFRINGEMENT. IN NO EVENT SHALL THE
# AUTHORS OR COPYRIGHT HOLDERS BE LIABLE FOR ANY CLAIM, DAMAGES OR OTHER
# LIABILITY, WHETHER IN AN ACTION OF CONTRACT, TORT OR OTHERWISE, ARISING FROM,
# OUT OF OR IN CONNECTION WITH THE SOFTWARE OR THE USE OR OTHER DEALINGS IN THE
# SOFTWARE.
from __future__ import annotations

import asyncio
import concurrent.futures
import sys

import mock
import pytest

from hikari import errors
from hikari.impl import config
from hikari.impl import entity_factory as entity_factory_impl
from hikari.impl import interaction_server as interaction_server_impl
from hikari.impl import rest as rest_impl
from hikari.impl import rest_bot as rest_bot_impl
from hikari.internal import aio
from hikari.internal import signals
from hikari.internal import ux
from tests.hikari import hikari_test_helpers


class TestRESTBot:
    @pytest.fixture
    def mock_interaction_server(self) -> interaction_server_impl.InteractionServer:
        return mock.Mock(interaction_server_impl.InteractionServer)

    @pytest.fixture
    def mock_rest_client(self) -> rest_impl.RESTClientImpl:
        return mock.Mock(rest_impl.RESTClientImpl)

    @pytest.fixture
    def mock_entity_factory(self) -> entity_factory_impl.EntityFactoryImpl:
        return mock.Mock(entity_factory_impl.EntityFactoryImpl)

    @pytest.fixture
    def mock_http_settings(self) -> config.HTTPSettings:
        return mock.Mock(config.HTTPSettings)

    @pytest.fixture
    def mock_proxy_settings(self) -> config.ProxySettings:
        return mock.Mock(config.ProxySettings)

    @pytest.fixture
    def mock_executor(self) -> concurrent.futures.Executor:
        return mock.Mock(concurrent.futures.Executor)

    @pytest.fixture
    def mock_rest_bot(
        self,
        mock_interaction_server: interaction_server_impl.InteractionServer,
        mock_rest_client: rest_impl.RESTClientImpl,
        mock_entity_factory: entity_factory_impl.EntityFactoryImpl,
        mock_http_settings: config.HTTPSettings,
        mock_proxy_settings: config.ProxySettings,
        mock_executor: concurrent.futures.Executor,
    ):
        with (
            mock.patch.object(ux, "init_logging"),
            mock.patch.object(ux, "warn_if_not_optimized"),
            mock.patch.object(rest_bot_impl.RESTBot, "print_banner"),
            mock.patch.object(entity_factory_impl, "EntityFactoryImpl", return_value=mock_entity_factory),
            mock.patch.object(rest_impl, "RESTClientImpl", return_value=mock_rest_client),
            mock.patch.object(interaction_server_impl, "InteractionServer", return_value=mock_interaction_server),
        ):
            return hikari_test_helpers.mock_class_namespace(rest_bot_impl.RESTBot, slots_=False)(
                "token",
                http_settings=mock_http_settings,
                proxy_settings=mock_proxy_settings,
                executor=mock_executor,
                max_retries=0,
            )

    def test___init__(
        self,
        mock_http_settings: config.HTTPSettings,
        mock_proxy_settings: config.ProxySettings,
        mock_entity_factory: entity_factory_impl.EntityFactoryImpl,
        mock_rest_client: rest_impl.RESTClientImpl,
        mock_interaction_server: interaction_server_impl.InteractionServer,
    ):
<<<<<<< HEAD
        cls = hikari_test_helpers.mock_class_namespace(rest_bot_impl.RESTBot, print_banner=mock.Mock())
        mock_executor = mock.Mock()

        with (
            mock.patch.object(ux, "init_logging"),
            mock.patch.object(ux, "warn_if_not_optimized"),
            mock.patch.object(rest_bot_impl.RESTBot, "print_banner"),
            mock.patch.object(entity_factory_impl, "EntityFactoryImpl", return_value=mock_entity_factory),
            mock.patch.object(rest_impl, "RESTClientImpl", return_value=mock_rest_client),
            mock.patch.object(interaction_server_impl, "InteractionServer", return_value=mock_interaction_server),
        ):
            result = cls(
=======
        mock_executor = mock.Mock()

        stack = contextlib.ExitStack()
        patched_init_logging = stack.enter_context(mock.patch.object(ux, "init_logging"))
        patched_warn_if_not_optimized = stack.enter_context(mock.patch.object(ux, "warn_if_not_optimized"))
        patched_print_banner = stack.enter_context(mock.patch.object(rest_bot_impl.RESTBot, "print_banner"))
        patched_entity_factory = stack.enter_context(
            mock.patch.object(entity_factory_impl, "EntityFactoryImpl", return_value=mock_entity_factory)
        )
        patched_rest_client = stack.enter_context(
            mock.patch.object(rest_impl, "RESTClientImpl", return_value=mock_rest_client)
        )
        patched_interaction_server = stack.enter_context(
            mock.patch.object(interaction_server_impl, "InteractionServer", return_value=mock_interaction_server)
        )

        with stack:
            result = rest_bot_impl.RESTBot(
>>>>>>> 9fb83ab4
                "token",
                "token_type",
                b"2123123123123132",
                allow_color=False,
                banner="a banner",
                suppress_optimization_warning=True,
                executor=mock_executor,
                force_color=True,
                http_settings=mock_http_settings,
                logs="ERROR",
                max_rate_limit=32123123,
                max_retries=0,
                proxy_settings=mock_proxy_settings,
                rest_url="hresresres",
            )

        patched_init_logging.assert_called_once_with("ERROR", allow_color=False, force_color=True)
        patched_warn_if_not_optimized.assert_called_once_with(suppress=True)
        patched_entity_factory.assert_called_once_with(result)
        patched_print_banner.assert_called_once_with("a banner", allow_color=False, force_color=True)
        patched_rest_client.assert_called_once_with(
            cache=None,
            entity_factory=mock_entity_factory,
            executor=mock_executor,
            http_settings=mock_http_settings,
            max_rate_limit=32123123,
            max_retries=0,
            proxy_settings=mock_proxy_settings,
            rest_url="hresresres",
            token="token",
            token_type="token_type",
        )
        patched_interaction_server.assert_called_once_with(
            entity_factory=mock_entity_factory, public_key=b"2123123123123132", rest_client=mock_rest_client
        )
        assert result.interaction_server is mock_interaction_server
        assert result.rest is mock_rest_client
        assert result.entity_factory is mock_entity_factory
        assert result.http_settings is mock_http_settings
        assert result.proxy_settings is mock_proxy_settings
        assert result.executor is mock_executor

    def test___init___parses_string_public_key(self):
        with (
            mock.patch.object(ux, "init_logging"),
            mock.patch.object(ux, "warn_if_not_optimized"),
            mock.patch.object(rest_bot_impl.RESTBot, "print_banner"),
            mock.patch.object(interaction_server_impl, "InteractionServer") as interaction_server,
        ):
            result = rest_bot_impl.RESTBot(mock.Mock(), "token_type", "6f66646f646f646f6f")

        interaction_server.assert_called_once_with(
            entity_factory=result.entity_factory, public_key=b"ofdododoo", rest_client=result.rest
        )

    def test___init___strips_token(self):
        with (
            mock.patch.object(ux, "init_logging"),
            mock.patch.object(ux, "warn_if_not_optimized"),
            mock.patch.object(rest_impl, "RESTClientImpl") as rest_client,
            mock.patch.object(config, "HTTPSettings") as http_settings,
            mock.patch.object(config, "ProxySettings") as proxy_settings,
            mock.patch.object(interaction_server_impl, "InteractionServer"),
        ):
            result = rest_bot_impl.RESTBot("\n\r sddsa tokenoken \n", "token_type")

        rest_client.assert_called_once_with(
            cache=None,
            entity_factory=result.entity_factory,
            executor=None,
            http_settings=http_settings.return_value,
            max_rate_limit=300.0,
            max_retries=3,
            proxy_settings=proxy_settings.return_value,
            rest_url=None,
            token="sddsa tokenoken",
            token_type="token_type",
        )

    def test___init___generates_default_settings(self):
        with (
            mock.patch.object(ux, "init_logging"),
            mock.patch.object(ux, "warn_if_not_optimized"),
            mock.patch.object(rest_bot_impl.RESTBot, "print_banner"),
            mock.patch.object(rest_impl, "RESTClientImpl") as rest_client,
            mock.patch.object(config, "HTTPSettings") as http_settings,
            mock.patch.object(config, "ProxySettings") as proxy_settings,
            mock.patch.object(interaction_server_impl, "InteractionServer"),
        ):
            result = rest_bot_impl.RESTBot("token")

        rest_client.assert_called_once_with(
            cache=None,
            entity_factory=result.entity_factory,
            executor=None,
            http_settings=http_settings.return_value,
            max_rate_limit=300.0,
            max_retries=3,
            proxy_settings=proxy_settings.return_value,
            rest_url=None,
            token="token",
            token_type="Bot",
        )
        http_settings.assert_called_once_with()
        proxy_settings.assert_called_once_with()
        assert result.http_settings is http_settings.return_value
        assert result.proxy_settings is proxy_settings.return_value

    @pytest.mark.parametrize(("close_event", "expected"), [(mock.Mock(), True), (None, False)])
    def test_is_alive_property(
        self, mock_rest_bot: rest_bot_impl.RESTBot, close_event: asyncio.Event | None, expected: bool
    ):
        mock_rest_bot._close_event = close_event
        assert mock_rest_bot.is_alive is expected

    def test_print_banner(self, mock_rest_bot: rest_bot_impl.RESTBot):
        with mock.patch.object(ux, "print_banner") as print_banner:
            mock_rest_bot.print_banner(
                "okokok", allow_color=True, force_color=False, extra_args={"test_key": "test_value"}
            )

        print_banner.assert_called_once_with(
            "okokok", allow_color=True, force_color=False, extra_args={"test_key": "test_value"}
        )

    def test_add_shutdown_callback(self, mock_rest_bot: rest_bot_impl.RESTBot):
        callback = mock.Mock()
        mock_rest_bot.add_shutdown_callback(callback)

        assert callback in mock_rest_bot.on_shutdown

    def test_remove_shutdown_callback(self, mock_rest_bot: rest_bot_impl.RESTBot):
        callback = mock.Mock()
        mock_rest_bot.add_shutdown_callback(callback)

        mock_rest_bot.remove_shutdown_callback(callback)

        assert callback not in mock_rest_bot.on_shutdown

    def test_remove_shutdown_callback_when_not_present(self, mock_rest_bot: rest_bot_impl.RESTBot):
        callback = mock.Mock()

        with pytest.raises(ValueError, match=".*"):
            mock_rest_bot.remove_shutdown_callback(callback)

    def test_add_startup_callback(self, mock_rest_bot: rest_bot_impl.RESTBot):
        callback = mock.Mock()
        mock_rest_bot.add_startup_callback(callback)

        assert callback in mock_rest_bot.on_startup

    def test_remove_startup_callback(self, mock_rest_bot: rest_bot_impl.RESTBot):
        callback = mock.Mock()
        mock_rest_bot.add_startup_callback(callback)

        mock_rest_bot.remove_startup_callback(callback)

        assert callback not in mock_rest_bot.on_startup

    def test_remove_startup_callback_when_not_present(self, mock_rest_bot: rest_bot_impl.RESTBot):
        callback = mock.Mock()

        with pytest.raises(ValueError, match=".*"):
            mock_rest_bot.remove_startup_callback(callback)

    @pytest.mark.asyncio
    async def test_close(
        self,
        mock_rest_bot: rest_bot_impl.RESTBot,
        mock_interaction_server: interaction_server_impl.InteractionServer,
        mock_rest_client: rest_impl.RESTClientImpl,
    ):
        mock_shutdown_1 = mock.AsyncMock()
        mock_shutdown_2 = mock.AsyncMock()
        mock_rest_bot._close_event = close_event = mock.Mock()
        mock_interaction_server.close = mock.AsyncMock()
        mock_rest_bot._is_closing = False
        mock_rest_bot.add_shutdown_callback(mock_shutdown_1)
        mock_rest_bot.add_shutdown_callback(mock_shutdown_2)

        await mock_rest_bot.close()

        mock_interaction_server.close.assert_awaited_once()
        mock_rest_client.close.assert_awaited_once()
        close_event.set.assert_called_once()
        assert mock_rest_bot._is_closing is False
        mock_shutdown_1.assert_awaited_once_with(mock_rest_bot)
        mock_shutdown_2.assert_awaited_once_with(mock_rest_bot)

    @pytest.mark.asyncio
    async def test_close_when_shutdown_callback_raises(
        self,
        mock_rest_bot: rest_bot_impl.RESTBot,
        mock_interaction_server: interaction_server_impl.InteractionServer,
        mock_rest_client: rest_impl.RESTClientImpl,
    ):
        mock_error = KeyError("Too many catgirls")
        mock_shutdown_1 = mock.AsyncMock(side_effect=mock_error)
        mock_shutdown_2 = mock.AsyncMock()
        mock_rest_bot._close_event = close_event = mock.Mock()
        mock_interaction_server.close = mock.AsyncMock()
        mock_rest_bot._is_closing = False
        mock_rest_bot.add_shutdown_callback(mock_shutdown_1)
        mock_rest_bot.add_shutdown_callback(mock_shutdown_2)

        with pytest.raises(KeyError) as exc_info:
            await mock_rest_bot.close()

        assert exc_info.value is mock_error
        mock_interaction_server.close.assert_awaited_once()
        mock_rest_client.close.assert_awaited_once()
        close_event.set.assert_called_once()
        assert mock_rest_bot._is_closing is False
        mock_shutdown_1.assert_awaited_once_with(mock_rest_bot)
        mock_shutdown_2.assert_not_called()

    @pytest.mark.asyncio
    async def test_close_when_is_closing(
        self,
        mock_rest_bot: rest_bot_impl.RESTBot,
        mock_interaction_server: interaction_server_impl.InteractionServer,
        mock_rest_client: rest_impl.RESTClientImpl,
    ):
        mock_shutdown_1 = mock.AsyncMock()
        mock_shutdown_2 = mock.AsyncMock()
        mock_rest_bot._close_event = mock.Mock()
        mock_interaction_server.close = mock.AsyncMock()
        mock_rest_bot._is_closing = True
        mock_rest_bot.join = mock.AsyncMock()
        mock_rest_bot.add_shutdown_callback(mock_shutdown_1)
        mock_rest_bot.add_shutdown_callback(mock_shutdown_2)

        await mock_rest_bot.close()

        mock_interaction_server.close.assert_not_called()
        mock_rest_client.close.assert_not_called()
        mock_rest_bot._close_event.set.assert_not_called()
        mock_rest_bot.join.assert_awaited_once()
        assert mock_rest_bot._is_closing is True
        mock_shutdown_1.assert_not_called()
        mock_shutdown_2.assert_not_called()

    @pytest.mark.asyncio
    async def test_close_when_inactive(self, mock_rest_bot: rest_bot_impl.RESTBot):
        with pytest.raises(errors.ComponentStateConflictError):
            await mock_rest_bot.close()

    @pytest.mark.asyncio
    async def test_join(self, mock_rest_bot: rest_bot_impl.RESTBot):
        mock_rest_bot._close_event = mock.AsyncMock()

        await mock_rest_bot.join()

        mock_rest_bot._close_event.wait.assert_awaited_once()

    @pytest.mark.asyncio
    async def test_join_when_not_alive(self, mock_rest_bot: rest_bot_impl.RESTBot):
        with pytest.raises(errors.ComponentStateConflictError):
            await mock_rest_bot.join()

    @pytest.mark.asyncio
    async def test_on_interaction(
        self, mock_rest_bot: rest_bot_impl.RESTBot, mock_interaction_server: interaction_server_impl.InteractionServer
    ):
        mock_interaction_server.on_interaction = mock.AsyncMock()

        result = await mock_rest_bot.on_interaction(b"1", b"2", b"3")

        assert result is mock_interaction_server.on_interaction.return_value
        mock_interaction_server.on_interaction.assert_awaited_once_with(b"1", b"2", b"3")

    def test_run(self, mock_rest_bot: rest_bot_impl.RESTBot):
        mock_socket = mock.Mock()
        mock_context = mock.Mock()
        mock_rest_bot._executor = None
        mock_rest_bot.start = mock.Mock()
        mock_rest_bot.join = mock.Mock()

        with (
            mock.patch.object(ux, "check_for_updates") as check_for_updates,
            mock.patch.object(
                signals, "handle_interrupts", return_value=hikari_test_helpers.ContextManagerMock()
            ) as handle_interrupts,
            mock.patch.object(aio, "get_or_make_loop") as get_or_make_loop,
        ):
            mock_rest_bot.run(
                asyncio_debug=False,
                backlog=321,
                check_for_updates=False,
                close_loop=False,
                close_passed_executor=False,
                coroutine_tracking_depth=32123,
                enable_signal_handlers=True,
                propagate_interrupts=True,
                host="192.168.1.102",
                path="pathathath",
                port=4554,
                reuse_address=True,
                reuse_port=False,
                shutdown_timeout=534.534,
                socket=mock_socket,
                ssl_context=mock_context,
            )

        check_for_updates.assert_not_called()
        handle_interrupts.assert_called_once_with(
            enabled=True, loop=get_or_make_loop.return_value, propagate_interrupts=True
        )
        handle_interrupts.return_value.assert_used_once()

        mock_rest_bot.start.assert_called_once_with(
            backlog=321,
            check_for_updates=False,
            host="192.168.1.102",
            path="pathathath",
            port=4554,
            reuse_address=True,
            reuse_port=False,
            socket=mock_socket,
            shutdown_timeout=534.534,
            ssl_context=mock_context,
        )
        mock_rest_bot.join.assert_called_once_with()

        assert get_or_make_loop.return_value.run_until_complete.call_count == 2
        get_or_make_loop.return_value.run_until_complete.assert_has_calls(
            [mock.call(mock_rest_bot.start.return_value), mock.call(mock_rest_bot.join.return_value)]
        )
        get_or_make_loop.return_value.close.assert_not_called()

    def test_run_when_close_loop(self, mock_rest_bot: rest_bot_impl.RESTBot):
        mock_rest_bot.start = mock.Mock()
        mock_rest_bot.join = mock.Mock()

        with mock.patch.object(aio, "get_or_make_loop") as get_or_make_loop:
            with mock.patch.object(aio, "destroy_loop") as destroy_loop:
                mock_rest_bot.run(close_loop=True)

        destroy_loop.assert_called_once_with(get_or_make_loop.return_value, rest_bot_impl._LOGGER)

    def test_run_when_asyncio_debug(self, mock_rest_bot: rest_bot_impl.RESTBot):
        mock_rest_bot.start = mock.Mock()
        mock_rest_bot.join = mock.Mock()

        with mock.patch.object(aio, "get_or_make_loop") as get_or_make_loop:
            mock_rest_bot.run(asyncio_debug=True, close_loop=False)

        get_or_make_loop.return_value.set_debug.assert_called_once_with(True)

    def test_run_with_coroutine_tracking_depth(self, mock_rest_bot: rest_bot_impl.RESTBot):
        mock_rest_bot.start = mock.Mock()
        mock_rest_bot.join = mock.Mock()

        with mock.patch.object(aio, "get_or_make_loop"):
            with mock.patch.object(
                sys, "set_coroutine_origin_tracking_depth", side_effect=AttributeError, create=True
            ) as set_tracking_depth:
                mock_rest_bot.run(coroutine_tracking_depth=42, close_loop=False)

        set_tracking_depth.assert_called_once_with(42)

    def test_run_when_already_running(self, mock_rest_bot: rest_bot_impl.RESTBot):
        mock_rest_bot._close_event = mock.Mock()

        with pytest.raises(errors.ComponentStateConflictError):
            mock_rest_bot.run()

    def test_run_closes_executor_when_present(
        self, mock_rest_bot: rest_bot_impl.RESTBot, mock_executor: concurrent.futures.Executor
    ):
        mock_rest_bot.start = mock.Mock()
        mock_rest_bot.join = mock.Mock()

        with mock.patch.object(aio, "get_or_make_loop"):
            mock_rest_bot.run(
                asyncio_debug=False,
                backlog=321,
                check_for_updates=False,
                close_loop=False,
                close_passed_executor=True,
                coroutine_tracking_depth=32123,
                enable_signal_handlers=True,
                host="192.168.1.102",
                path="pathathath",
                port=4554,
                reuse_address=True,
                reuse_port=False,
                shutdown_timeout=534.534,
                socket=mock.Mock(),
                ssl_context=mock.Mock(),
            )

        mock_executor.shutdown.assert_called_once_with(wait=True)
        assert mock_rest_bot.executor is None

    def test_run_ignores_close_executor_when_not_present(self, mock_rest_bot: rest_bot_impl.RESTBot):
        mock_rest_bot.start = mock.Mock()
        mock_rest_bot.join = mock.Mock()
        mock_rest_bot._executor = None

        with mock.patch.object(aio, "get_or_make_loop"):
            mock_rest_bot.run(
                asyncio_debug=False,
                backlog=321,
                check_for_updates=False,
                close_loop=False,
                close_passed_executor=True,
                coroutine_tracking_depth=32123,
                enable_signal_handlers=True,
                host="192.168.1.102",
                path="pathathath",
                port=4554,
                reuse_address=True,
                reuse_port=False,
                shutdown_timeout=534.534,
                socket=mock.Mock(),
                ssl_context=mock.Mock(),
            )

        assert mock_rest_bot.executor is None

    @pytest.mark.asyncio
    async def test_start(
        self,
        mock_rest_bot: rest_bot_impl.RESTBot,
        mock_interaction_server: interaction_server_impl.InteractionServer,
        mock_rest_client: rest_impl.RESTClientImpl,
    ):
        mock_socket = mock.Mock()
        mock_ssl_context = mock.Mock()
        mock_callback_1 = mock.AsyncMock()
        mock_callback_2 = mock.AsyncMock()
        mock_rest_bot.add_startup_callback(mock_callback_1)
        mock_rest_bot.add_startup_callback(mock_callback_2)
        mock_rest_bot._is_closing = True

        with (
            mock.patch.object(mock_rest_client, "start") as patched_start,
            mock.patch.object(mock_rest_client, "close") as patched_close,
            mock.patch.object(mock_interaction_server, "start") as patched_interaction_server_start,
            mock.patch.object(ux, "check_for_updates") as patched_check_for_updates,
        ):
            await mock_rest_bot.start(
                backlog=34123,
                check_for_updates=False,
                host="hostostosot",
                port=123123123,
                path="patpatpapt",
                reuse_address=True,
                reuse_port=False,
                socket=mock_socket,
                shutdown_timeout=4312312.3132132,
                ssl_context=mock_ssl_context,
            )

            patched_check_for_updates.assert_not_called()

        patched_interaction_server_start.assert_awaited_once_with(
            backlog=34123,
            host="hostostosot",
            port=123123123,
            path="patpatpapt",
            reuse_address=True,
            reuse_port=False,
            socket=mock_socket,
            shutdown_timeout=4312312.3132132,
            ssl_context=mock_ssl_context,
        )
        patched_start.assert_called_once_with()
        patched_close.assert_not_called()
        assert mock_rest_bot._is_closing is False
        mock_callback_1.assert_awaited_once_with(mock_rest_bot)
        mock_callback_2.assert_awaited_once_with(mock_rest_bot)

    @pytest.mark.asyncio
    async def test_start_when_startup_callback_raises(
        self,
        mock_rest_bot: rest_bot_impl.RESTBot,
        mock_interaction_server: interaction_server_impl.InteractionServer,
        mock_rest_client: rest_impl.RESTClientImpl,
    ):
        mock_socket = mock.Mock()
        mock_ssl_context = mock.Mock()
        mock_rest_bot._is_closing = True
        mock_error = TypeError("Not a real catgirl")
        mock_callback_1 = mock.AsyncMock(side_effect=mock_error)
        mock_callback_2 = mock.AsyncMock()
        mock_rest_bot.add_startup_callback(mock_callback_1)
        mock_rest_bot.add_startup_callback(mock_callback_2)

        with (
            mock.patch.object(mock_rest_client, "start") as patched_start,
            mock.patch.object(mock_rest_client, "close") as patched_close,
            mock.patch.object(mock_interaction_server, "start") as patched_interaction_server_start,
            mock.patch.object(ux, "check_for_updates") as patched_check_for_updates,
        ):
            with pytest.raises(TypeError) as exc_info:
                await mock_rest_bot.start(
                    backlog=34123,
                    check_for_updates=False,
                    host="hostostosot",
                    port=123123123,
                    path="patpatpapt",
                    reuse_address=True,
                    reuse_port=False,
                    socket=mock_socket,
                    shutdown_timeout=4312312.3132132,
                    ssl_context=mock_ssl_context,
                )

            assert exc_info.value is mock_error
            patched_check_for_updates.assert_not_called()

        patched_interaction_server_start.assert_not_called()
        patched_start.assert_called_once_with()
        patched_close.assert_awaited_once_with()
        assert mock_rest_bot._is_closing is False
        mock_callback_1.assert_awaited_once_with(mock_rest_bot)
        mock_callback_2.assert_not_called()

    @pytest.mark.asyncio
    async def test_start_checks_for_update(
        self,
        mock_rest_bot: rest_bot_impl.RESTBot,
        mock_http_settings: config.HTTPSettings,
        mock_proxy_settings: config.ProxySettings,
    ):
        with (
            mock.patch.object(asyncio, "create_task") as patched_create_task,
            mock.patch.object(ux, "check_for_updates", new=mock.Mock()),
        ):
            await mock_rest_bot.start(
                backlog=34123,
                check_for_updates=True,
                host="hostostosot",
                port=123123123,
                path="patpatpapt",
                reuse_address=True,
                reuse_port=False,
                socket=mock.Mock(),
                shutdown_timeout=4312312.3132132,
                ssl_context=mock.Mock(),
            )

            patched_create_task.assert_called_once_with(
                ux.check_for_updates.return_value, name="check for package updates"
            )
            ux.check_for_updates.assert_called_once_with(mock_http_settings, mock_proxy_settings)

    @pytest.mark.asyncio
    async def test_start_when_is_alive(self, mock_rest_bot: rest_bot_impl.RESTBot):
        mock_rest_bot._close_event = mock.Mock()

        with mock.patch.object(ux, "check_for_updates", new=mock.Mock()) as check_for_updates:
            with pytest.raises(errors.ComponentStateConflictError):
                await mock_rest_bot.start()

            check_for_updates.assert_not_called()

    def test_get_listener(
        self, mock_rest_bot: rest_bot_impl.RESTBot, mock_interaction_server: interaction_server_impl.InteractionServer
    ):
        mock_type = mock.Mock()

        result = mock_rest_bot.get_listener(mock_type)

        assert result is mock_interaction_server.get_listener.return_value
        mock_interaction_server.get_listener.assert_called_once_with(mock_type)

    def test_set_listener(
        self, mock_rest_bot: rest_bot_impl.RESTBot, mock_interaction_server: interaction_server_impl.InteractionServer
    ):
        mock_type = mock.Mock()
        mock_listener = mock.Mock()

        mock_rest_bot.set_listener(mock_type, mock_listener, replace=True)

        mock_interaction_server.set_listener.assert_called_once_with(mock_type, mock_listener, replace=True)<|MERGE_RESOLUTION|>--- conflicted
+++ resolved
@@ -98,39 +98,21 @@
         mock_rest_client: rest_impl.RESTClientImpl,
         mock_interaction_server: interaction_server_impl.InteractionServer,
     ):
-<<<<<<< HEAD
-        cls = hikari_test_helpers.mock_class_namespace(rest_bot_impl.RESTBot, print_banner=mock.Mock())
         mock_executor = mock.Mock()
 
         with (
-            mock.patch.object(ux, "init_logging"),
-            mock.patch.object(ux, "warn_if_not_optimized"),
-            mock.patch.object(rest_bot_impl.RESTBot, "print_banner"),
-            mock.patch.object(entity_factory_impl, "EntityFactoryImpl", return_value=mock_entity_factory),
-            mock.patch.object(rest_impl, "RESTClientImpl", return_value=mock_rest_client),
-            mock.patch.object(interaction_server_impl, "InteractionServer", return_value=mock_interaction_server),
-        ):
-            result = cls(
-=======
-        mock_executor = mock.Mock()
-
-        stack = contextlib.ExitStack()
-        patched_init_logging = stack.enter_context(mock.patch.object(ux, "init_logging"))
-        patched_warn_if_not_optimized = stack.enter_context(mock.patch.object(ux, "warn_if_not_optimized"))
-        patched_print_banner = stack.enter_context(mock.patch.object(rest_bot_impl.RESTBot, "print_banner"))
-        patched_entity_factory = stack.enter_context(
-            mock.patch.object(entity_factory_impl, "EntityFactoryImpl", return_value=mock_entity_factory)
-        )
-        patched_rest_client = stack.enter_context(
-            mock.patch.object(rest_impl, "RESTClientImpl", return_value=mock_rest_client)
-        )
-        patched_interaction_server = stack.enter_context(
-            mock.patch.object(interaction_server_impl, "InteractionServer", return_value=mock_interaction_server)
-        )
-
-        with stack:
+            mock.patch.object(ux, "init_logging") as patched_init_logging,
+            mock.patch.object(ux, "warn_if_not_optimized") as patched_warn_if_not_optimized,
+            mock.patch.object(rest_bot_impl.RESTBot, "print_banner") as patched_print_banner,
+            mock.patch.object(
+                entity_factory_impl, "EntityFactoryImpl", return_value=mock_entity_factory
+            ) as patched_entity_factory,
+            mock.patch.object(rest_impl, "RESTClientImpl", return_value=mock_rest_client) as patched_rest_client,
+            mock.patch.object(
+                interaction_server_impl, "InteractionServer", return_value=mock_interaction_server
+            ) as patched_interaction_server,
+        ):
             result = rest_bot_impl.RESTBot(
->>>>>>> 9fb83ab4
                 "token",
                 "token_type",
                 b"2123123123123132",
