--- conflicted
+++ resolved
@@ -3002,14 +3002,9 @@
         mock_activity = mock.MagicMock(messages.MessageActivity)
         mock_application = mock.MagicMock(messages.MessageApplication)
         mock_reference = mock.MagicMock(messages.MessageReference)
-<<<<<<< HEAD
         mock_referenced_message = mock.Mock()
+        mock_message_snapshots = mock.MagicMock()
         mock_component = mock.Mock()
-=======
-        mock_referenced_message = object()
-        mock_message_snapshots = mock.MagicMock()
-        mock_component = object()
->>>>>>> f59e413c
         mock_referenced_message_data = mock.Mock(
             cache_utilities.MessageData, build_entity=mock.Mock(return_value=mock_referenced_message)
         )
@@ -3131,7 +3126,7 @@
             activity=None,
             application=None,
             message_reference=None,
-            message_snapshots=None,
+            message_snapshots=[],
             flags=messages.MessageFlag.CROSSPOSTED,
             nonce=None,
             referenced_message=None,
