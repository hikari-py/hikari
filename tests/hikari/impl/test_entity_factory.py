# Copyright (c) 2020 Nekokatt
# Copyright (c) 2021-present davfsa
#
# Permission is hereby granted, free of charge, to any person obtaining a copy
# of this software and associated documentation files (the "Software"), to deal
# in the Software without restriction, including without limitation the rights
# to use, copy, modify, merge, publish, distribute, sublicense, and/or sell
# copies of the Software, and to permit persons to whom the Software is
# furnished to do so, subject to the following conditions:
#
# The above copyright notice and this permission notice shall be included in all
# copies or substantial portions of the Software.
#
# THE SOFTWARE IS PROVIDED "AS IS", WITHOUT WARRANTY OF ANY KIND, EXPRESS OR
# IMPLIED, INCLUDING BUT NOT LIMITED TO THE WARRANTIES OF MERCHANTABILITY,
# FITNESS FOR A PARTICULAR PURPOSE AND NONINFRINGEMENT. IN NO EVENT SHALL THE
# AUTHORS OR COPYRIGHT HOLDERS BE LIABLE FOR ANY CLAIM, DAMAGES OR OTHER
# LIABILITY, WHETHER IN AN ACTION OF CONTRACT, TORT OR OTHERWISE, ARISING FROM,
# OUT OF OR IN CONNECTION WITH THE SOFTWARE OR THE USE OR OTHER DEALINGS IN THE
# SOFTWARE.
from __future__ import annotations

import datetime
import typing

import mock
import pytest

from hikari import applications as application_models
from hikari import audit_logs as audit_log_models
from hikari import channels as channel_models
from hikari import colors as color_models
from hikari import commands
from hikari import components as component_models
from hikari import embeds as embed_models
from hikari import emojis as emoji_models
from hikari import errors
from hikari import files
from hikari import guilds as guild_models
from hikari import invites as invite_models
from hikari import locales
from hikari import messages as message_models
from hikari import monetization as monetization_models
from hikari import permissions as permission_models
from hikari import polls
from hikari import presences as presence_models
from hikari import scheduled_events as scheduled_event_models
from hikari import sessions as gateway_models
from hikari import snowflakes
from hikari import stage_instances as stage_instance_models
from hikari import stickers as sticker_models
from hikari import traits
from hikari import undefined
from hikari import users as user_models
from hikari import voices as voice_models
from hikari import webhooks as webhook_models
from hikari.impl import entity_factory
from hikari.interactions import base_interactions
from hikari.interactions import command_interactions
from hikari.interactions import component_interactions
from hikari.interactions import modal_interactions
from tests.hikari import hikari_test_helpers


@pytest.fixture
def permission_overwrite_payload():
    return {"id": "4242", "type": 1, "allow": 65, "deny": 49152, "allow_new": "65", "deny_new": "49152"}


@pytest.fixture
def guild_text_channel_payload(permission_overwrite_payload):
    return {
        "id": "123",
        "guild_id": "567",
        "name": "general",
        "type": 0,
        "position": 6,
        "permission_overwrites": [permission_overwrite_payload],
        "rate_limit_per_user": 2,
        "nsfw": True,
        "topic": "¯\\_(ツ)_/¯",
        "last_message_id": "123456",
        "last_pin_timestamp": "2020-05-27T15:58:51.545252+00:00",
        "parent_id": "987",
        "default_auto_archive_duration": 10080,
    }


@pytest.fixture
def guild_voice_channel_payload(permission_overwrite_payload):
    return {
        "id": "555",
        "guild_id": "789",
        "name": "Secret Developer Discussions",
        "type": 2,
        "nsfw": True,
        "position": 4,
        "permission_overwrites": [permission_overwrite_payload],
        "bitrate": 64000,
        "user_limit": 3,
        "rtc_region": "europe",
        "parent_id": "456",
        "video_quality_mode": 1,
        "last_message_id": 1234567890,
    }


@pytest.fixture
def guild_news_channel_payload(permission_overwrite_payload):
    return {
        "id": "7777",
        "guild_id": "123",
        "name": "Important Announcements",
        "type": 5,
        "position": 0,
        "permission_overwrites": [permission_overwrite_payload],
        "nsfw": True,
        "topic": "Super Important Announcements",
        "last_message_id": "456",
        "parent_id": "654",
        "last_pin_timestamp": "2020-05-27T15:58:51.545252+00:00",
        "default_auto_archive_duration": 4320,
    }


@pytest.fixture
def thread_member_payload() -> dict[str, typing.Any]:
    return {
        "id": "123321",
        "user_id": "494949494",
        "join_timestamp": "2022-02-28T01:49:03.599821+00:00",
        "flags": 696969,
        "mute_config": None,
        "muted": False,
    }


@pytest.fixture
def guild_news_thread_payload(thread_member_payload: dict[str, typing.Any]) -> dict[str, typing.Any]:
    return {
        "id": "946900871160164393",
        "guild_id": "574921006817476608",
        "parent_id": "881729820747268137",
        "owner_id": "115590097100865541",
        "type": 10,
        "name": "meow",
        "last_message_id": "947692646883803166",
        "thread_metadata": {
            "archived": True,
            "archive_timestamp": "2022-02-28T03:15:04.379000+00:00",
            "auto_archive_duration": 10080,
            "locked": False,
            "create_timestamp": "2022-02-28T03:12:04.379000+00:00",
        },
        "message_count": 1,
        "member_count": 3,
        "rate_limit_per_user": 53,
        "flags": 0,
        "member": thread_member_payload,
    }


@pytest.fixture
def guild_public_thread_payload(thread_member_payload: dict[str, typing.Any]) -> dict[str, typing.Any]:
    return {
        "id": "947643783913308301",
        "guild_id": "574921006817476608",
        "parent_id": "744183190998089820",
        "owner_id": "115590097100865541",
        "type": 11,
        "name": "e",
        "last_message_id": "947690877000753252",
        "thread_metadata": {
            "archived": False,
            "archive_timestamp": "2022-02-28T03:05:10.529000+00:00",
            "auto_archive_duration": 1440,
            "locked": False,
            "create_timestamp": "2022-02-28T03:05:09.529000+00:00",
        },
        "message_count": 1,
        "member_count": 3,
        "rate_limit_per_user": 23,
        "flags": 2,
        "applied_tags": ["123", "456"],
        "member": thread_member_payload,
    }


@pytest.fixture
def guild_private_thread_payload(thread_member_payload: dict[str, typing.Any]) -> dict[str, typing.Any]:
    return {
        "id": "947690637610844210",
        "guild_id": "574921006817476608",
        "parent_id": "744183190998089820",
        "owner_id": "115590097100865541",
        "type": 12,
        "name": "ea",
        "last_message_id": "947690683144237128",
        "thread_metadata": {
            "archived": False,
            "archive_timestamp": "2022-02-28T03:04:56.247000+00:00",
            "auto_archive_duration": 4320,
            "locked": False,
            "create_timestamp": "2022-02-28T03:04:15.247000+00:00",
            "invitable": True,
        },
        "message_count": 2,
        "member_count": 3,
        "rate_limit_per_user": 0,
        "flags": 0,
        "member": thread_member_payload,
    }


@pytest.fixture
def user_payload():
    return {
        "id": "115590097100865541",
        "username": "nyaa",
        "avatar": "b3b24c6d7cbcdec129d5d537067061a8",
        "banner": "a_221313e1e2edsncsncsmcndsc",
        "accent_color": 231321,
        "discriminator": "6127",
        "bot": True,
        "system": True,
        "public_flags": int(user_models.UserFlag.EARLY_VERIFIED_DEVELOPER | user_models.UserFlag.ACTIVE_DEVELOPER),
    }


@pytest.fixture
def custom_emoji_payload():
    return {"id": "691225175349395456", "name": "test", "animated": True}


@pytest.fixture
def known_custom_emoji_payload(user_payload):
    return {
        "id": "12345",
        "name": "testing",
        "animated": False,
        "available": True,
        "roles": ["123", "456"],
        "user": user_payload,
        "require_colons": True,
        "managed": False,
    }


@pytest.fixture
def member_payload(user_payload):
    return {
        "nick": "foobarbaz",
        "roles": ["11111", "22222", "33333", "44444"],
        "joined_at": "2015-04-26T06:26:56.936000+00:00",
        "premium_since": "2019-05-17T06:26:56.936000+00:00",
        "avatar": "estrogen",
        "deaf": False,
        "mute": True,
        "pending": False,
        "user": user_payload,
        "communication_disabled_until": "2021-10-18T06:26:56.936000+00:00",
        "flags": 1,
    }


@pytest.fixture
def presence_activity_payload(custom_emoji_payload):
    return {
        "name": "an activity",
        "type": 1,
        "url": "https://69.420.owouwunyaa",
        "created_at": 1584996792798,
        "timestamps": {"start": 1584996792798, "end": 1999999792798},
        "application_id": "40404040404040",
        "details": "They are doing stuff",
        "state": "STATED",
        "emoji": custom_emoji_payload,
        "party": {"id": "spotify:3234234234", "size": [2, 5]},
        "assets": {
            "large_image": "34234234234243",
            "large_text": "LARGE TEXT",
            "small_image": "3939393",
            "small_text": "small text",
        },
        "secrets": {"join": "who's a good secret?", "spectate": "I'm a good secret", "match": "No."},
        "instance": True,
        "flags": 3,
        "buttons": ["owo", "no"],
    }


@pytest.fixture
def member_presence_payload(user_payload, presence_activity_payload):
    return {
        "user": user_payload,
        "activity": presence_activity_payload,
        "guild_id": "44004040",
        "status": "dnd",
        "activities": [presence_activity_payload],
        "client_status": {"desktop": "online", "mobile": "idle", "web": "dnd"},
    }


@pytest.fixture
def guild_role_payload():
    return {
        "id": "41771983423143936",
        "name": "WE DEM BOYZZ!!!!!!",
        "color": 3_447_003,
        "hoist": True,
        "unicode_emoji": "\N{OK HAND SIGN}",
        "icon": "abc123hash",
        "position": 0,
        "permissions": "66321471",
        "managed": False,
        "mentionable": False,
        "tags": {
            "bot_id": "123",
            "integration_id": "456",
            "premium_subscriber": None,
            "guild_connections": None,
            "available_for_purchase": None,
            "subscription_listing_id": "9876",
        },
    }


@pytest.fixture
def voice_state_payload(member_payload):
    return {
        "guild_id": "929292929292992",
        "channel_id": "157733188964188161",
        "user_id": "115590097100865541",
        "member": member_payload,
        "session_id": "90326bd25d71d39b9ef95b299e3872ff",
        "deaf": True,
        "mute": True,
        "self_deaf": False,
        "self_mute": True,
        "self_stream": True,
        "self_video": True,
        "suppress": False,
        "request_to_speak_timestamp": "2021-04-17T10:11:19.970105+00:00",
    }


def test__with_int_cast():
    cast = mock.Mock()

    assert entity_factory._with_int_cast(cast)("42") is cast.return_value
    cast.assert_called_once_with(42)


def test__deserialize_seconds_timedelta():
    assert entity_factory._deserialize_seconds_timedelta(30) == datetime.timedelta(seconds=30)


def test__deserialize_day_timedelta():
    assert entity_factory._deserialize_day_timedelta("4") == datetime.timedelta(days=4)


def test__deserialize_max_uses_returns_int():
    assert entity_factory._deserialize_max_uses(120) == 120


def test__deserialize_max_uses_returns_none_when_zero():
    # Yes, I changed this from float("inf") so that it returns None. I did this
    # to provide some level of consistency with `max_age`. We need to revisit
    # this if possible.
    assert entity_factory._deserialize_max_uses(0) is None


def test__deserialize_max_age_returns_timedelta():
    assert entity_factory._deserialize_max_age(120) == datetime.timedelta(seconds=120)


def test__deserialize_max_age_returns_null():
    assert entity_factory._deserialize_max_age(0) is None


@pytest.fixture
def mock_app() -> traits.RESTAware:
    return mock.Mock()


@pytest.fixture
def entity_factory_impl(mock_app) -> entity_factory.EntityFactoryImpl:
    return hikari_test_helpers.mock_class_namespace(entity_factory.EntityFactoryImpl, slots_=False)(mock_app)


class TestGatewayGuildDefinition:
    def test_id_property(self, entity_factory_impl):
        guild_definition = entity_factory_impl.deserialize_gateway_guild(
            {"id": "123123451234"}, user_id=snowflakes.Snowflake(43123)
        )

        assert guild_definition.id == 123123451234

    def test_channels(
        self, entity_factory_impl, guild_text_channel_payload, guild_voice_channel_payload, guild_news_channel_payload
    ):
        guild_definition = entity_factory_impl.deserialize_gateway_guild(
            {
                "id": "265828729970753537",
                "channels": [guild_text_channel_payload, guild_voice_channel_payload, guild_news_channel_payload],
            },
            user_id=snowflakes.Snowflake(43123),
        )

        assert guild_definition.channels() == {
            123: entity_factory_impl.deserialize_guild_text_channel(
                guild_text_channel_payload, guild_id=snowflakes.Snowflake(265828729970753537)
            ),
            555: entity_factory_impl.deserialize_guild_voice_channel(
                guild_voice_channel_payload, guild_id=snowflakes.Snowflake(265828729970753537)
            ),
            7777: entity_factory_impl.deserialize_guild_news_channel(
                guild_news_channel_payload, guild_id=snowflakes.Snowflake(265828729970753537)
            ),
        }

    def test_channels_returns_cached_values(self, entity_factory_impl):
        guild_definition = entity_factory_impl.deserialize_gateway_guild(
            {"id": "265828729970753537"}, user_id=snowflakes.Snowflake(43123)
        )
        mock_channel = object()
        guild_definition._channels = {"123321": mock_channel}
        entity_factory_impl.deserialize_guild_text_channel = mock.Mock()
        entity_factory_impl.deserialize_guild_voice_channel = mock.Mock()
        entity_factory_impl.deserialize_guild_news_channel = mock.Mock()

        assert guild_definition.channels() == {"123321": mock_channel}

        entity_factory_impl.deserialize_guild_text_channel.assert_not_called()
        entity_factory_impl.deserialize_guild_voice_channel.assert_not_called()
        entity_factory_impl.deserialize_guild_news_channel.assert_not_called()

    def test_channels_ignores_unrecognised_channels(self, entity_factory_impl):
        guild_definition = entity_factory_impl.deserialize_gateway_guild(
            {"id": "9494949", "channels": [{"id": 123, "type": 1000}]}, user_id=snowflakes.Snowflake(43123)
        )

        assert guild_definition.channels() == {}

    def test_emojis(self, entity_factory_impl, known_custom_emoji_payload):
        guild_definition = entity_factory_impl.deserialize_gateway_guild(
            {"id": "265828729970753537", "emojis": [known_custom_emoji_payload]}, user_id=snowflakes.Snowflake(43123)
        )

        assert guild_definition.emojis() == {
            12345: entity_factory_impl.deserialize_known_custom_emoji(
                known_custom_emoji_payload, guild_id=snowflakes.Snowflake(265828729970753537)
            )
        }

    def test_emojis_returns_cached_values(self, entity_factory_impl):
        mock_emoji = object()
        entity_factory_impl.deserialize_known_custom_emoji = mock.Mock()
        guild_definition = entity_factory_impl.deserialize_gateway_guild(
            {"id": "265828729970753537"}, user_id=snowflakes.Snowflake(43123)
        )
        guild_definition._emojis = {"21323232": mock_emoji}

        assert guild_definition.emojis() == {"21323232": mock_emoji}

        entity_factory_impl.deserialize_known_custom_emoji.assert_not_called()

    def test_guild(self, entity_factory_impl, mock_app):
        guild_definition = entity_factory_impl.deserialize_gateway_guild(
            {
                "afk_channel_id": "99998888777766",
                "afk_timeout": 1200,
                "application_id": "39494949",
                "banner": "1a2b3c",
                "default_message_notifications": 1,
                "description": "This is a server I guess, its a bit crap though",
                "discovery_splash": "famfamFAMFAMfam",
                "embed_channel_id": "9439394949",
                "embed_enabled": True,
                "explicit_content_filter": 2,
                "features": ["ANIMATED_ICON", "MORE_EMOJI", "NEWS", "SOME_UNDOCUMENTED_FEATURE"],
                "icon": "1a2b3c4d",
                "id": "265828729970753537",
                "joined_at": "2019-05-17T06:26:56.936000+00:00",
                "large": False,
                "max_members": 25000,
                "max_presences": 250,
                "max_video_channel_users": 25,
                "member_count": 14,
                "mfa_level": 1,
                "name": "L33t guild",
                "owner_id": "6969696",
                "preferred_locale": "en-GB",
                "premium_subscription_count": 1,
                "premium_tier": 2,
                "public_updates_channel_id": "33333333",
                "rules_channel_id": "42042069",
                "splash": "0ff0ff0ff",
                "system_channel_flags": 3,
                "system_channel_id": "19216801",
                "unavailable": False,
                "vanity_url_code": "loool",
                "verification_level": 4,
                "widget_channel_id": "9439394949",
                "widget_enabled": True,
                "nsfw_level": 0,
            },
            user_id=snowflakes.Snowflake(43123),
        )

        guild = guild_definition.guild()
        assert guild.app is mock_app
        assert guild.id == 265828729970753537
        assert guild.name == "L33t guild"
        assert guild.icon_hash == "1a2b3c4d"
        assert guild.features == [
            guild_models.GuildFeature.ANIMATED_ICON,
            guild_models.GuildFeature.MORE_EMOJI,
            guild_models.GuildFeature.NEWS,
            "SOME_UNDOCUMENTED_FEATURE",
        ]
        assert guild.splash_hash == "0ff0ff0ff"
        assert guild.discovery_splash_hash == "famfamFAMFAMfam"
        assert guild.owner_id == 6969696
        assert guild.afk_channel_id == 99998888777766
        assert guild.afk_timeout == datetime.timedelta(seconds=1200)
        assert guild.verification_level == guild_models.GuildVerificationLevel.VERY_HIGH
        assert guild.default_message_notifications == guild_models.GuildMessageNotificationsLevel.ONLY_MENTIONS
        assert guild.explicit_content_filter == guild_models.GuildExplicitContentFilterLevel.ALL_MEMBERS
        assert guild.mfa_level == guild_models.GuildMFALevel.ELEVATED
        assert guild.application_id == 39494949
        assert guild.widget_channel_id == 9439394949
        assert guild.is_widget_enabled is True
        assert guild.system_channel_id == 19216801
        assert guild.system_channel_flags == guild_models.GuildSystemChannelFlag(3)
        assert guild.rules_channel_id == 42042069
        assert guild.joined_at == datetime.datetime(2019, 5, 17, 6, 26, 56, 936000, tzinfo=datetime.timezone.utc)
        assert guild.is_large is False
        assert guild.member_count == 14
        assert guild.max_video_channel_users == 25
        assert guild.vanity_url_code == "loool"
        assert guild.description == "This is a server I guess, its a bit crap though"
        assert guild.banner_hash == "1a2b3c"
        assert guild.premium_tier == guild_models.GuildPremiumTier.TIER_2
        assert guild.premium_subscription_count == 1
        assert guild.preferred_locale == "en-GB"
        assert guild.public_updates_channel_id == 33333333
        assert guild.nsfw_level == guild_models.GuildNSFWLevel.DEFAULT

    def test_guild_with_unset_fields(self, entity_factory_impl):
        guild_definition = entity_factory_impl.deserialize_gateway_guild(
            {
                "afk_channel_id": "99998888777766",
                "afk_timeout": 1200,
                "application_id": "39494949",
                "banner": "1a2b3c",
                "default_message_notifications": 1,
                "description": "This is a server I guess, its a bit crap though",
                "discovery_splash": "famfamFAMFAMfam",
                "emojis": [],
                "explicit_content_filter": 2,
                "features": ["ANIMATED_ICON", "MORE_EMOJI", "NEWS", "SOME_UNDOCUMENTED_FEATURE"],
                "icon": "1a2b3c4d",
                "id": "265828729970753537",
                "mfa_level": 1,
                "name": "L33t guild",
                "owner_id": "6969696",
                "preferred_locale": "en-GB",
                "premium_tier": 2,
                "public_updates_channel_id": "33333333",
                "roles": [],
                "rules_channel_id": "42042069",
                "splash": "0ff0ff0ff",
                "system_channel_flags": 3,
                "system_channel_id": "19216801",
                "vanity_url_code": "loool",
                "verification_level": 4,
                "nsfw_level": 0,
            },
            user_id=snowflakes.Snowflake(43123),
        )
        guild = guild_definition.guild()
        assert guild.joined_at is None
        assert guild.is_large is None
        assert guild.max_video_channel_users is None
        assert guild.member_count is None
        assert guild.premium_subscription_count is None
        assert guild.widget_channel_id is None
        assert guild.is_widget_enabled is None

    def test_guild_with_null_fields(self, entity_factory_impl):
        guild_definition = entity_factory_impl.deserialize_gateway_guild(
            {
                "afk_channel_id": None,
                "afk_timeout": 1200,
                "application_id": None,
                "banner": None,
                "channels": [],
                "default_message_notifications": 1,
                "description": None,
                "discovery_splash": None,
                "embed_channel_id": None,
                "embed_enabled": True,
                "emojis": [],
                "explicit_content_filter": 2,
                "features": ["ANIMATED_ICON", "MORE_EMOJI", "NEWS", "SOME_UNDOCUMENTED_FEATURE"],
                "icon": None,
                "id": "265828729970753537",
                "joined_at": "2019-05-17T06:26:56.936000+00:00",
                "large": False,
                "max_members": 25000,
                "max_presences": None,
                "max_video_channel_users": 25,
                "member_count": 14,
                "members": [],
                "mfa_level": 1,
                "name": "L33t guild",
                "owner_id": "6969696",
                "permissions": 66_321_471,
                "preferred_locale": "en-GB",
                "premium_subscription_count": None,
                "premium_tier": 2,
                "presences": [],
                "public_updates_channel_id": None,
                "roles": [],
                "rules_channel_id": None,
                "splash": None,
                "system_channel_flags": 3,
                "system_channel_id": None,
                "unavailable": False,
                "vanity_url_code": None,
                "verification_level": 4,
                "voice_states": [],
                "widget_channel_id": None,
                "widget_enabled": True,
                "nsfw_level": 0,
            },
            user_id=snowflakes.Snowflake(43123),
        )
        guild = guild_definition.guild()
        assert guild.icon_hash is None
        assert guild.splash_hash is None
        assert guild.discovery_splash_hash is None
        assert guild.afk_channel_id is None
        assert guild.application_id is None
        assert guild.widget_channel_id is None
        assert guild.system_channel_id is None
        assert guild.rules_channel_id is None
        assert guild.vanity_url_code is None
        assert guild.description is None
        assert guild.banner_hash is None
        assert guild.premium_subscription_count is None
        assert guild.public_updates_channel_id is None

    def test_guild_returns_cached_values(self, entity_factory_impl):
        mock_guild = object()
        entity_factory_impl.set_guild_attributes = mock.Mock()
        guild_definition = entity_factory_impl.deserialize_gateway_guild(
            {"id": "9393939"}, user_id=snowflakes.Snowflake(43123)
        )
        guild_definition._guild = mock_guild

        assert guild_definition.guild() is mock_guild

        entity_factory_impl.set_guild_attributes.assert_not_called()

    def test_members(self, entity_factory_impl, member_payload):
        guild_definition = entity_factory_impl.deserialize_gateway_guild(
            {"id": "265828729970753537", "members": [member_payload]}, user_id=snowflakes.Snowflake(43123)
        )

        assert guild_definition.members() == {
            115590097100865541: entity_factory_impl.deserialize_member(
                member_payload, guild_id=snowflakes.Snowflake(265828729970753537)
            )
        }

    def test_members_returns_cached_values(self, entity_factory_impl):
        mock_member = object()
        entity_factory_impl.deserialize_member = mock.Mock()
        guild_definition = entity_factory_impl.deserialize_gateway_guild(
            {"id": "92929292"}, user_id=snowflakes.Snowflake(43123)
        )
        guild_definition._members = {"93939393": mock_member}

        assert guild_definition.members() == {"93939393": mock_member}

        entity_factory_impl.deserialize_member.assert_not_called()

    def test_presences(self, entity_factory_impl, member_presence_payload):
        guild_definition = entity_factory_impl.deserialize_gateway_guild(
            {"id": "265828729970753537", "presences": [member_presence_payload]}, user_id=snowflakes.Snowflake(43123)
        )

        assert guild_definition.presences() == {
            115590097100865541: entity_factory_impl.deserialize_member_presence(
                member_presence_payload, guild_id=snowflakes.Snowflake(265828729970753537)
            )
        }

    def test_presences_returns_cached_values(self, entity_factory_impl):
        mock_presence = object()
        entity_factory_impl.deserialize_member_presence = mock.Mock()
        guild_definition = entity_factory_impl.deserialize_gateway_guild(
            {"id": "29292992"}, user_id=snowflakes.Snowflake(43123)
        )
        guild_definition._presences = {"3939393993": mock_presence}

        assert guild_definition.presences() == {"3939393993": mock_presence}

        entity_factory_impl.deserialize_member_presence.assert_not_called()

    def test_roles(self, entity_factory_impl, guild_role_payload):
        guild_definition = entity_factory_impl.deserialize_gateway_guild(
            {"id": "265828729970753537", "roles": [guild_role_payload]}, user_id=snowflakes.Snowflake(43123)
        )

        assert guild_definition.roles() == {
            41771983423143936: entity_factory_impl.deserialize_role(
                guild_role_payload, guild_id=snowflakes.Snowflake(265828729970753537)
            )
        }

    def test_roles_returns_cached_values(self, entity_factory_impl):
        mock_role = object()
        entity_factory_impl.deserialize_role = mock.Mock()
        guild_definition = entity_factory_impl.deserialize_gateway_guild(
            {"id": "9292929"}, user_id=snowflakes.Snowflake(43123)
        )
        guild_definition._roles = {"32132123123": mock_role}

        assert guild_definition.roles() == {"32132123123": mock_role}

        entity_factory_impl.deserialize_role.assert_not_called()

    def test_threads(
        self,
        entity_factory_impl: entity_factory.EntityFactoryImpl,
        guild_news_thread_payload: dict[str, typing.Any],
        guild_public_thread_payload: dict[str, typing.Any],
        guild_private_thread_payload: dict[str, typing.Any],
    ):
        guild_definition = entity_factory_impl.deserialize_gateway_guild(
            {
                "id": "4312312312",
                "threads": [guild_news_thread_payload, guild_public_thread_payload, guild_private_thread_payload],
            },
            user_id=snowflakes.Snowflake(43123443223),
        )

        assert guild_definition.threads() == {
            947643783913308301: entity_factory_impl.deserialize_guild_public_thread(
                guild_public_thread_payload,
                guild_id=snowflakes.Snowflake(4312312312),
                user_id=snowflakes.Snowflake(43123443223),
            ),
            947690637610844210: entity_factory_impl.deserialize_guild_private_thread(
                guild_private_thread_payload,
                guild_id=snowflakes.Snowflake(4312312312),
                user_id=snowflakes.Snowflake(43123443223),
            ),
            946900871160164393: entity_factory_impl.deserialize_guild_news_thread(
                guild_news_thread_payload,
                guild_id=snowflakes.Snowflake(4312312312),
                user_id=snowflakes.Snowflake(43123443223),
            ),
        }

    def test_threads_returns_cached_values(self, entity_factory_impl: entity_factory.EntityFactoryImpl):
        mock_thread = object()
        entity_factory_impl.deserialize_guild_thread = mock.Mock()
        guild_definition = entity_factory_impl.deserialize_gateway_guild(
            {"id": "92929292"}, user_id=snowflakes.Snowflake(43123)
        )
        guild_definition._threads = {54312312: mock_thread}

        assert guild_definition.threads() == {54312312: mock_thread}

        entity_factory_impl.deserialize_guild_thread.assert_not_called()

    def test_threads_when_no_threads_field(self, entity_factory_impl: entity_factory.EntityFactoryImpl):
        entity_factory_impl.deserialize_guild_thread = mock.Mock()
        guild_definition = entity_factory_impl.deserialize_gateway_guild(
            {"id": "92929292"}, user_id=snowflakes.Snowflake(43123)
        )

        with pytest.raises(LookupError, match="'threads' not in payload"):
            guild_definition.threads()

        entity_factory_impl.deserialize_guild_thread.assert_not_called()

    def test_threads_ignores_unrecognised_and_threads(self, entity_factory_impl: entity_factory.EntityFactoryImpl):
        thread_types = {*channel_models.ChannelType, -99999}.difference(
            {
                channel_models.ChannelType.GUILD_PRIVATE_THREAD,
                channel_models.ChannelType.GUILD_NEWS_THREAD,
                channel_models.ChannelType.GUILD_PUBLIC_THREAD,
            }
        )
        threads = [{"id": str(id_), "type": type_} for id_, type_ in zip(iter(range(len(thread_types))), thread_types)]
        assert threads
        guild_definition = entity_factory_impl.deserialize_gateway_guild(
            {"id": "4212312", "threads": threads}, user_id=123321
        )

        assert guild_definition.threads() == {}

    def test_voice_states(self, entity_factory_impl, member_payload, voice_state_payload):
        guild_definition = entity_factory_impl.deserialize_gateway_guild(
            {"id": "265828729970753537", "voice_states": [voice_state_payload], "members": [member_payload]},
            user_id=snowflakes.Snowflake(43123),
        )
        assert guild_definition.voice_states() == {
            115590097100865541: entity_factory_impl.deserialize_voice_state(
                voice_state_payload,
                guild_id=snowflakes.Snowflake(265828729970753537),
                member=entity_factory_impl.deserialize_member(
                    member_payload, guild_id=snowflakes.Snowflake(265828729970753537)
                ),
            )
        }

    def test_voice_states_returns_cached_values(self, entity_factory_impl):
        mock_voice_state = object()
        entity_factory_impl.deserialize_voice_state = mock.Mock()
        guild_definition = entity_factory_impl.deserialize_gateway_guild(
            {"id": "292929"}, user_id=snowflakes.Snowflake(43123)
        )
        guild_definition._voice_states = {"9393939393": mock_voice_state}

        assert guild_definition.voice_states() == {"9393939393": mock_voice_state}

        entity_factory_impl.deserialize_voice_state.assert_not_called()


class TestEntityFactoryImpl:
    def test_app(self, entity_factory_impl, mock_app):
        assert entity_factory_impl.app is mock_app

    ######################
    # APPLICATION MODELS #
    ######################

    @pytest.fixture
    def partial_integration(self):
        return {
            "id": "123123123123123",
            "name": "A Name",
            "type": "twitch",
            "account": {"name": "twitchUsername", "id": "123123"},
        }

    @pytest.fixture
    def own_connection_payload(self, partial_integration):
        return {
            "friend_sync": False,
            "id": "2513849648abc",
            "integrations": [partial_integration],
            "name": "FS",
            "revoked": False,
            "show_activity": True,
            "type": "twitter",
            "verified": True,
            "visibility": 0,
        }

    def test_deserialize_own_connection(self, entity_factory_impl, own_connection_payload, partial_integration):
        own_connection = entity_factory_impl.deserialize_own_connection(own_connection_payload)
        assert own_connection.id == "2513849648abc"
        assert own_connection.name == "FS"
        assert own_connection.type == "twitter"
        assert own_connection.is_revoked is False
        assert own_connection.integrations == [entity_factory_impl.deserialize_partial_integration(partial_integration)]
        assert own_connection.is_verified is True
        assert own_connection.is_friend_sync_enabled is False
        assert own_connection.is_activity_visible is True
        assert own_connection.visibility == application_models.ConnectionVisibility.NONE
        assert isinstance(own_connection, application_models.OwnConnection)

    def test_deserialize_own_connection_with_nullable_and_optional_fields(
        self, entity_factory_impl, own_connection_payload
    ):
        del own_connection_payload["integrations"]
        del own_connection_payload["revoked"]
        own_connection = entity_factory_impl.deserialize_own_connection(own_connection_payload)
        assert own_connection.id == "2513849648abc"
        assert own_connection.name == "FS"
        assert own_connection.type == "twitter"
        assert own_connection.is_revoked is False
        assert own_connection.integrations == []
        assert own_connection.is_verified is True
        assert own_connection.is_friend_sync_enabled is False
        assert own_connection.is_activity_visible is True
        assert own_connection.visibility == application_models.ConnectionVisibility.NONE
        assert isinstance(own_connection, application_models.OwnConnection)

    @pytest.fixture
    def own_guild_payload(self):
        return {
            "id": "152559372126519269",
            "name": "Isopropyl",
            "icon": "d4a983885dsaa7691ce8bcaaf945a",
            "owner": False,
            "permissions": "2147483647",
            "features": ["DISCOVERABLE", "FORCE_RELAY"],
            "approximate_member_count": 3268,
            "approximate_presence_count": 784,
        }

    def test_deserialize_own_guild(self, entity_factory_impl, mock_app, own_guild_payload):
        own_guild = entity_factory_impl.deserialize_own_guild(own_guild_payload)

        assert own_guild.id == 152559372126519269
        assert own_guild.name == "Isopropyl"
        assert own_guild.icon_hash == "d4a983885dsaa7691ce8bcaaf945a"
        assert own_guild.features == [guild_models.GuildFeature.DISCOVERABLE, "FORCE_RELAY"]
        assert own_guild.is_owner is False
        assert own_guild.my_permissions == permission_models.Permissions(2147483647)
        assert own_guild.approximate_member_count == 3268
        assert own_guild.approximate_active_member_count == 784

    def test_deserialize_own_guild_with_null_and_unset_fields(self, entity_factory_impl):
        own_guild = entity_factory_impl.deserialize_own_guild(
            {
                "id": "152559372126519269",
                "name": "Isopropyl",
                "icon": None,
                "owner": False,
                "permissions": "2147483647",
                "features": ["DISCOVERABLE", "FORCE_RELAY"],
                "approximate_member_count": 3268,
                "approximate_presence_count": 784,
            }
        )
        assert own_guild.icon_hash is None

    @pytest.fixture
    def role_connection_payload(self):
        return {
            "platform_name": "Muck",
            "platform_username": "Muck Muck Muck",
            "metadata": {"key": "value", "key2": "value2"},
        }

    def test_deserialize_own_application_role_connection(self, entity_factory_impl, role_connection_payload):
        role_connection = entity_factory_impl.deserialize_own_application_role_connection(role_connection_payload)

        assert role_connection.platform_name == "Muck"
        assert role_connection.platform_username == "Muck Muck Muck"
        assert role_connection.metadata == {"key": "value", "key2": "value2"}
        assert isinstance(role_connection, application_models.OwnApplicationRoleConnection)

    @pytest.fixture
    def owner_payload(self, user_payload):
        return {**user_payload, "flags": 1 << 10}

    @pytest.fixture
    def application_payload(self, owner_payload, user_payload):
        return {
            "id": "209333111222",
            "name": "Dream Sweet in Sea Major",
            "icon": "iwiwiwiwiw",
            "description": "I am an application",
            "rpc_origins": ["127.0.0.0"],
            "bot_public": True,
            "bot_require_code_grant": False,
            "owner": owner_payload,
            "verify_key": "698c5d0859abb686be1f8a19e0e7634d8471e33817650f9fb29076de227bca90",
            "flags": 65536,
            "team": {
                "icon": "hashtag",
                "id": "202020202",
                "name": "Hikari Development",
                "members": [
                    {"membership_state": 1, "permissions": ["*"], "team_id": "209333111222", "user": user_payload}
                ],
                "owner_user_id": "393030292",
            },
            "cover_image": "hashmebaby",
            "privacy_policy_url": "hahaha://hahaha",
            "terms_of_service_url": "haha2:2h2h2h2",
            "role_connections_verification_url": "https://verifymethis.com",
            "custom_install_url": "https://dontinstallme.com",
            "tags": ["i", "like", "hikari"],
            "install_params": {"scopes": ["bot", "applications.commands"], "permissions": 8},
            "approximate_guild_count": 10000,
        }

    def test_deserialize_application(
        self, entity_factory_impl, mock_app, application_payload, owner_payload, user_payload
    ):
        application = entity_factory_impl.deserialize_application(application_payload)

        assert application.app is mock_app
        assert application.id == 209333111222
        assert application.name == "Dream Sweet in Sea Major"
        assert application.description == "I am an application"
        assert application.is_bot_public is True
        assert application.is_bot_code_grant_required is False
        assert application.owner == entity_factory_impl.deserialize_user(owner_payload)
        assert application.rpc_origins == ["127.0.0.0"]
        assert (
            application.public_key
            == b'i\x8c]\x08Y\xab\xb6\x86\xbe\x1f\x8a\x19\xe0\xe7cM\x84q\xe38\x17e\x0f\x9f\xb2\x90v\xde"{\xca\x90'
        )
        assert application.flags == application_models.ApplicationFlags.VERIFICATION_PENDING_GUILD_LIMIT
        assert application.privacy_policy_url == "hahaha://hahaha"
        assert application.terms_of_service_url == "haha2:2h2h2h2"
        assert application.role_connections_verification_url == "https://verifymethis.com"
        assert application.custom_install_url == "https://dontinstallme.com"
        assert application.tags == ["i", "like", "hikari"]
        assert application.icon_hash == "iwiwiwiwiw"
        assert application.approximate_guild_count == 10000
        # Install Parameters
        assert application.install_parameters.scopes == [
            application_models.OAuth2Scope.BOT,
            application_models.OAuth2Scope.APPLICATIONS_COMMANDS,
        ]
        assert application.install_parameters.permissions == permission_models.Permissions.ADMINISTRATOR
        assert isinstance(application.install_parameters, application_models.ApplicationInstallParameters)
        # Team
        assert application.team.id == 202020202
        assert application.team.name == "Hikari Development"
        assert application.team.icon_hash == "hashtag"
        assert application.team.owner_id == 393030292
        assert isinstance(application.team, application_models.Team)
        # TeamMember
        assert len(application.team.members) == 1
        member = application.team.members[115590097100865541]
        assert member.membership_state == application_models.TeamMembershipState.INVITED
        assert member.permissions == ["*"]
        assert member.team_id == 209333111222
        assert member.user == entity_factory_impl.deserialize_user(user_payload)
        assert isinstance(member, application_models.TeamMember)

        assert application.cover_image_hash == "hashmebaby"
        assert isinstance(application, application_models.Application)

    def test_deserialize_application_with_unset_fields(self, entity_factory_impl, mock_app, owner_payload):
        application = entity_factory_impl.deserialize_application(
            {
                "id": "209333111222",
                "name": "Dream Sweet in Sea Major",
                "description": "I am an application",
                "bot_public": True,
                "bot_require_code_grant": False,
                "verify_key": "1232313223",
                "flags": 0,
                "owner": owner_payload,
                "approximate_guild_count": 10000,
            }
        )

        assert application.rpc_origins is None
        assert application.team is None
        assert application.icon_hash is None
        assert application.cover_image_hash is None
        assert application.privacy_policy_url is None
        assert application.terms_of_service_url is None
        assert application.role_connections_verification_url is None

    def test_deserialize_application_with_null_fields(self, entity_factory_impl, mock_app, owner_payload):
        application = entity_factory_impl.deserialize_application(
            {
                "id": "209333111222",
                "name": "Dream Sweet in Sea Major",
                "icon": None,
                "description": "",
                "team": None,
                "owner": owner_payload,
                "bot_public": True,
                "bot_require_code_grant": False,
                "verify_key": "1232313223",
                "flags": 0,
                "approximate_guild_count": 10000,
            }
        )

        assert application.description is None
        assert application.icon_hash is None
        assert application.terms_of_service_url is None
        assert application.privacy_policy_url is None
        assert application.custom_install_url is None
        assert application.role_connections_verification_url is None
        assert application.cover_image_hash is None
        assert application.team is None
        assert application.install_parameters is None
        assert application.tags == []

    @pytest.fixture
    def invite_application_payload(self):
        return {
            "id": "773336526917861400",
            "name": "Betrayal.io",
            "icon": "0227b2e89ea08d666c43003fbadbc72a",
            "description": "Play inside Discord with your friends!",
            "cover_image": "0227b2e89ea08d666c43003fbadbc72a (but as cover)",
            "verify_key": "1bf78fdbfcbabe2e1256f9b133818976591203a22febabba5ff89f86f24760ff",
        }

    @pytest.fixture
    def authorization_information_payload(self, user_payload):
        return {
            "application": {
                "id": "4123123123123",
                "name": "abotnotabot",
                "icon": "7c635c3cc8c7b109d254d8fcc1be85e6",
                "description": "2123",
                "hook": True,
                "bot_public": True,
                "bot_require_code_grant": False,
                "verify_key": "6f6b6f6b6f646f646f646f",
                "terms_of_service_url": "htttpyptptp",
                "privacy_policy_url": "hphphphphph",
            },
            "scopes": ["identify", "guilds", "applications.commands.update"],
            "expires": "2021-02-01T18:03:20.888000+00:00",
            "user": user_payload,
        }

    def test_deserialize_authorization_information(
        self, entity_factory_impl, authorization_information_payload, user_payload
    ):
        authorization_information = entity_factory_impl.deserialize_authorization_information(
            authorization_information_payload
        )
        # AuthorizationApplication
        application = authorization_information.application
        assert application.id == 4123123123123
        assert application.name == "abotnotabot"
        assert application.description == "2123"
        assert application.icon_hash == "7c635c3cc8c7b109d254d8fcc1be85e6"
        assert application.public_key == b"okokodododo"
        assert application.is_bot_public is True
        assert application.is_bot_code_grant_required is False
        assert application.terms_of_service_url == "htttpyptptp"
        assert application.privacy_policy_url == "hphphphphph"
        assert isinstance(application, application_models.AuthorizationApplication)

        assert authorization_information.expires_at == datetime.datetime(
            2021, 2, 1, 18, 3, 20, 888000, tzinfo=datetime.timezone.utc
        )
        assert authorization_information.scopes == ["identify", "guilds", "applications.commands.update"]
        assert authorization_information.user == entity_factory_impl.deserialize_user(user_payload)

    def test_deserialize_authorization_information_with_unset_fields(
        self, entity_factory_impl, authorization_information_payload
    ):
        del authorization_information_payload["application"]["icon"]
        del authorization_information_payload["application"]["bot_public"]
        del authorization_information_payload["application"]["bot_require_code_grant"]
        del authorization_information_payload["application"]["terms_of_service_url"]
        del authorization_information_payload["application"]["privacy_policy_url"]
        del authorization_information_payload["user"]
        authorization_information = entity_factory_impl.deserialize_authorization_information(
            authorization_information_payload
        )

        assert authorization_information.user is None
        assert authorization_information.application.icon_hash is None
        assert authorization_information.application.is_bot_public is None
        assert authorization_information.application.is_bot_code_grant_required is None
        assert authorization_information.application.terms_of_service_url is None
        assert authorization_information.application.privacy_policy_url is None

    @pytest.fixture
    def application_connection_metadata_record_payload(self):
        return {
            "type": 7,
            "key": "developer_value",
            "name": "A thing",
            "description": "Description of the thing",
            "name_localizations": {"en-UK": "A thing (but in Bri'ish)", "es": "Una cosa"},
            "description_localizations": {
                "en-UK": "Description of the thing (but in Bri'ish)",
                "es": "Descripción de la cosa",
            },
        }

    def test_deserialize_application_connection_metadata_record(
        self, entity_factory_impl, application_connection_metadata_record_payload
    ):
        record = entity_factory_impl.deserialize_application_connection_metadata_record(
            application_connection_metadata_record_payload
        )

        assert record.type == application_models.ApplicationRoleConnectionMetadataRecordType.BOOLEAN_EQUAL
        assert record.key == "developer_value"
        assert record.name == "A thing"
        assert record.description == "Description of the thing"
        assert record.name_localizations == {"en-UK": "A thing (but in Bri'ish)", "es": "Una cosa"}
        assert record.description_localizations == {
            "en-UK": "Description of the thing (but in Bri'ish)",
            "es": "Descripción de la cosa",
        }

    def test_deserialize_application_connection_metadata_record_with_missing_fields(
        self, entity_factory_impl, application_connection_metadata_record_payload
    ):
        del application_connection_metadata_record_payload["name_localizations"]
        del application_connection_metadata_record_payload["description_localizations"]

        record = entity_factory_impl.deserialize_application_connection_metadata_record(
            application_connection_metadata_record_payload
        )

        assert record.name_localizations == {}
        assert record.description_localizations == {}

    def test_serialize_application_connection_metadata_record(self, entity_factory_impl):
        record = application_models.ApplicationRoleConnectionMetadataRecord(
            type=application_models.ApplicationRoleConnectionMetadataRecordType.BOOLEAN_EQUAL,
            key="some_key",
            name="Testing this out",
            description="Describing this out",
            name_localizations={"some_language": "Its name localization"},
            description_localizations={"some_other_language": "Its description localization"},
        )

        expected_result = {
            "type": 7,
            "key": "some_key",
            "name": "Testing this out",
            "description": "Describing this out",
            "name_localizations": {"some_language": "Its name localization"},
            "description_localizations": {"some_other_language": "Its description localization"},
        }

        assert entity_factory_impl.serialize_application_connection_metadata_record(record) == expected_result

    @pytest.fixture
    def client_credentials_payload(self):
        return {
            "access_token": "6qrZcUqja7812RVdnEKjpzOL4CvHBFG",
            "token_type": "Bearer",
            "expires_in": 604800,
            "scope": "identify connections",
        }

    def test_deserialize_partial_token(self, entity_factory_impl, client_credentials_payload):
        partial_token = entity_factory_impl.deserialize_partial_token(client_credentials_payload)

        assert partial_token.access_token == "6qrZcUqja7812RVdnEKjpzOL4CvHBFG"
        assert partial_token.token_type is application_models.TokenType.BEARER
        assert partial_token.expires_in == datetime.timedelta(weeks=1)
        assert partial_token.scopes == [
            application_models.OAuth2Scope.IDENTIFY,
            application_models.OAuth2Scope.CONNECTIONS,
        ]
        assert isinstance(partial_token, application_models.PartialOAuth2Token)

    @pytest.fixture
    def access_token_payload(self, rest_guild_payload, incoming_webhook_payload):
        return {
            "token_type": "Bearer",
            "guild": rest_guild_payload,
            "access_token": "zMndOe7jFLXGawdlxMOdNvXjjOce5X",
            "scope": "bot webhook.incoming",
            "expires_in": 2419200,
            "refresh_token": "mgp8qnvBwJcmadwgCYKyYD5CAzGAX4",
            "webhook": incoming_webhook_payload,
        }

    def test_deserialize_authorization_token(
        self, entity_factory_impl, access_token_payload, rest_guild_payload, incoming_webhook_payload
    ):
        access_token = entity_factory_impl.deserialize_authorization_token(access_token_payload)

        assert access_token.token_type is application_models.TokenType.BEARER
        assert access_token.guild == entity_factory_impl.deserialize_rest_guild(rest_guild_payload)
        assert access_token.access_token == "zMndOe7jFLXGawdlxMOdNvXjjOce5X"
        assert access_token.scopes == [
            application_models.OAuth2Scope.BOT,
            application_models.OAuth2Scope.WEBHOOK_INCOMING,
        ]
        assert access_token.expires_in == datetime.timedelta(weeks=4)
        assert access_token.refresh_token == "mgp8qnvBwJcmadwgCYKyYD5CAzGAX4"
        assert access_token.webhook == entity_factory_impl.deserialize_incoming_webhook(incoming_webhook_payload)

    def test_deserialize_authorization_token_without_optional_fields(self, entity_factory_impl, access_token_payload):
        del access_token_payload["guild"]
        del access_token_payload["webhook"]

        access_token = entity_factory_impl.deserialize_authorization_token(access_token_payload)

        assert access_token.guild is None
        assert access_token.webhook is None

    @pytest.fixture
    def implicit_token_payload(self):
        return {
            "access_token": "RTfP0OK99U3kbRtHOoKLmJbOn45PjL",
            "token_type": "Basic",
            "expires_in": 1209600,
            "scope": "identify",
            "state": "15773059ghq9183habn",
        }

    def test_deserialize_implicit_token(self, entity_factory_impl, implicit_token_payload):
        implicit_token = entity_factory_impl.deserialize_implicit_token(implicit_token_payload)

        assert implicit_token.access_token == "RTfP0OK99U3kbRtHOoKLmJbOn45PjL"
        assert implicit_token.token_type is application_models.TokenType.BASIC
        assert implicit_token.expires_in == datetime.timedelta(weeks=2)
        assert implicit_token.scopes == [application_models.OAuth2Scope.IDENTIFY]
        assert implicit_token.state == "15773059ghq9183habn"
        assert isinstance(implicit_token, application_models.OAuth2ImplicitToken)

    def test_deserialize_implicit_token_without_state(self, entity_factory_impl, implicit_token_payload):
        del implicit_token_payload["state"]

        implicit_token = entity_factory_impl.deserialize_implicit_token(implicit_token_payload)

        assert implicit_token.state is None

    #####################
    # AUDIT LOGS MODELS #
    #####################

    def test__deserialize_audit_log_change_roles(self, entity_factory_impl):
        test_role_payloads = [{"id": "24", "name": "roleA"}]
        roles = entity_factory_impl._deserialize_audit_log_change_roles(test_role_payloads)
        assert len(roles) == 1
        role = roles[24]
        assert role.id == 24
        assert role.name == "roleA"
        assert isinstance(role, guild_models.PartialRole)

    def test__deserialize_audit_log_overwrites(self, entity_factory_impl):
        test_overwrite_payloads = [
            {"id": "24", "type": 0, "allow": "21", "deny": "0"},
            {"id": "48", "type": 1, "deny": "42", "allow": "0"},
        ]
        overwrites = entity_factory_impl._deserialize_audit_log_overwrites(test_overwrite_payloads)
        assert overwrites == {
            24: entity_factory_impl.deserialize_permission_overwrite(
                {"id": "24", "type": 0, "allow": "21", "deny": "0"}
            ),
            48: entity_factory_impl.deserialize_permission_overwrite(
                {"id": "48", "type": 1, "deny": "42", "allow": "0"}
            ),
        }

    @pytest.fixture
    def overwrite_info_payload(self):
        return {"id": "123123123", "type": 0, "role_name": "aRole"}

    def test__deserialize_channel_overwrite_entry_info(self, entity_factory_impl, overwrite_info_payload):
        overwrite_entry_info = entity_factory_impl._deserialize_channel_overwrite_entry_info(overwrite_info_payload)
        assert overwrite_entry_info.id == 123123123
        assert overwrite_entry_info.type is channel_models.PermissionOverwriteType.ROLE
        assert overwrite_entry_info.role_name == "aRole"
        assert isinstance(overwrite_entry_info, audit_log_models.ChannelOverwriteEntryInfo)

    @pytest.fixture
    def message_pin_info_payload(self):
        return {"channel_id": "123123123", "message_id": "69696969"}

    def test__deserialize_message_pin_entry_info(self, entity_factory_impl, message_pin_info_payload):
        message_pin_info = entity_factory_impl._deserialize_message_pin_entry_info(message_pin_info_payload)
        assert message_pin_info.channel_id == 123123123
        assert message_pin_info.message_id == 69696969
        assert isinstance(message_pin_info, audit_log_models.MessagePinEntryInfo)

    @pytest.fixture
    def member_prune_info_payload(self):
        return {"delete_member_days": "7", "members_removed": "1"}

    def test__deserialize_member_prune_entry_info(self, entity_factory_impl, member_prune_info_payload):
        member_prune_info = entity_factory_impl._deserialize_member_prune_entry_info(member_prune_info_payload)
        assert member_prune_info.delete_member_days == datetime.timedelta(days=7)
        assert member_prune_info.members_removed == 1
        assert isinstance(member_prune_info, audit_log_models.MemberPruneEntryInfo)

    @pytest.fixture
    def message_bulk_delete_info_payload(self):
        return {"count": "42"}

    def test__deserialize_message_bulk_delete_entry_info(self, entity_factory_impl, message_bulk_delete_info_payload):
        message_bulk_delete_entry_info = entity_factory_impl._deserialize_message_bulk_delete_entry_info(
            message_bulk_delete_info_payload
        )
        assert message_bulk_delete_entry_info.count == 42
        assert isinstance(message_bulk_delete_entry_info, audit_log_models.MessageBulkDeleteEntryInfo)

    @pytest.fixture
    def message_delete_info_payload(self):
        return {"count": "42", "channel_id": "4206942069"}

    def test__deserialize_message_delete_entry_info(self, entity_factory_impl, message_delete_info_payload):
        message_delete_entry_info = entity_factory_impl._deserialize_message_delete_entry_info(
            message_delete_info_payload
        )
        assert message_delete_entry_info.count == 42
        assert message_delete_entry_info.channel_id == 4206942069
        assert isinstance(message_delete_entry_info, audit_log_models.MessageDeleteEntryInfo)

    @pytest.fixture
    def member_disconnect_info_payload(self):
        return {"count": "42"}

    def test__deserialize_member_disconnect_entry_info(self, entity_factory_impl, member_disconnect_info_payload):
        member_disconnect_entry_info = entity_factory_impl._deserialize_member_disconnect_entry_info(
            member_disconnect_info_payload
        )
        assert member_disconnect_entry_info.count == 42
        assert isinstance(member_disconnect_entry_info, audit_log_models.MemberDisconnectEntryInfo)

    @pytest.fixture
    def member_move_info_payload(self):
        return {"count": "42", "channel_id": "22222222"}

    def test__deserialize_member_move_entry_info(self, entity_factory_impl, member_move_info_payload):
        member_move_entry_info = entity_factory_impl._deserialize_member_move_entry_info(member_move_info_payload)
        assert member_move_entry_info.channel_id == 22222222
        assert isinstance(member_move_entry_info, audit_log_models.MemberMoveEntryInfo)

    @pytest.fixture
    def audit_log_entry_payload(self):
        return {
            "action_type": 14,
            "changes": [
                {
                    "key": "$add",
                    "new_value": [{"id": "568651298858074123", "name": "Casual"}],
                    "old_value": [{"id": "123123123312312", "name": "aRole"}],
                }
            ],
            "id": "694026906592477214",
            "options": {"id": "115590097100865541", "type": 1},
            "target_id": "115590097100865541",
            "user_id": "560984860634644482",
            "reason": "An artificial insanity.",
        }

    @pytest.fixture
    def partial_integration_payload(self):
        return {"id": "4949494949", "name": "Blah blah", "type": "twitch", "account": {"id": "543453", "name": "Blam"}}

    def test_deserialize_audit_log_entry(self, entity_factory_impl, audit_log_entry_payload, mock_app):
        entry = entity_factory_impl.deserialize_audit_log_entry(
            audit_log_entry_payload, guild_id=snowflakes.Snowflake(123321)
        )

        assert entry.app is mock_app
        assert entry.id == 694026906592477214
        assert entry.target_id == 115590097100865541
        assert entry.user_id == 560984860634644482
        assert entry.action_type == audit_log_models.AuditLogEventType.CHANNEL_OVERWRITE_UPDATE
        assert entry.options.id == 115590097100865541
        assert entry.options.type == channel_models.PermissionOverwriteType.MEMBER
        assert entry.options.role_name is None
        assert entry.guild_id == 123321
        assert entry.reason == "An artificial insanity."

        assert len(entry.changes) == 1
        change = entry.changes[0]
        assert change.key == audit_log_models.AuditLogChangeKey.ADD_ROLE_TO_MEMBER

        assert len(change.new_value) == 1
        role = change.new_value[568651298858074123]
        role.app is mock_app
        role.id == 568651298858074123
        role.name == "Casual"

        assert len(change.old_value) == 1
        role = change.old_value[123123123312312]
        role.app is mock_app
        role.id == 123123123312312
        role.name == "aRole"

    def test_deserialize_audit_log_entry_when_guild_id_in_payload(
        self, entity_factory_impl, audit_log_entry_payload, mock_app
    ):
        audit_log_entry_payload["guild_id"] = 431123123

        entry = entity_factory_impl.deserialize_audit_log_entry(audit_log_entry_payload)

        assert entry.guild_id == 431123123

    def test_deserialize_audit_log_entry_with_unset_or_unknown_fields(
        self, entity_factory_impl, audit_log_entry_payload
    ):
        # Unset fields
        audit_log_entry_payload["changes"] = None
        audit_log_entry_payload["target_id"] = None
        audit_log_entry_payload["user_id"] = None
        audit_log_entry_payload["options"] = None
        audit_log_entry_payload["action_type"] = 69
        del audit_log_entry_payload["reason"]

        entry = entity_factory_impl.deserialize_audit_log_entry(
            audit_log_entry_payload, guild_id=snowflakes.Snowflake(1234321)
        )

        assert entry.changes == []
        assert entry.target_id is None
        assert entry.user_id is None
        assert entry.action_type == 69
        assert entry.options is None
        assert entry.reason is None

    def test_deserialize_audit_log_entry_with_unhandled_change_key(self, entity_factory_impl, audit_log_entry_payload):
        # Unset fields
        audit_log_entry_payload["changes"][0]["key"] = "name"

        entry = entity_factory_impl.deserialize_audit_log_entry(
            audit_log_entry_payload, guild_id=snowflakes.Snowflake(4123123)
        )

        assert len(entry.changes) == 1
        change = entry.changes[0]
        assert change.key == audit_log_models.AuditLogChangeKey.NAME
        assert change.new_value == [{"id": "568651298858074123", "name": "Casual"}]
        assert change.old_value == [{"id": "123123123312312", "name": "aRole"}]

    def test_deserialize_audit_log_entry_with_change_key_unknown(self, entity_factory_impl, audit_log_entry_payload):
        # Unset fields
        audit_log_entry_payload["changes"][0]["key"] = "unknown"

        entry = entity_factory_impl.deserialize_audit_log_entry(
            audit_log_entry_payload, guild_id=snowflakes.Snowflake(123312)
        )

        assert len(entry.changes) == 1
        change = entry.changes[0]
        assert change.key == "unknown"
        assert change.new_value == [{"id": "568651298858074123", "name": "Casual"}]
        assert change.old_value == [{"id": "123123123312312", "name": "aRole"}]

    def test_deserialize_audit_log_entry_for_unknown_action_type(self, entity_factory_impl, audit_log_entry_payload):
        # Unset fields
        audit_log_entry_payload["action_type"] = 1000
        audit_log_entry_payload["options"] = {"field1": "value1", "field2": 96}

        with pytest.raises(errors.UnrecognisedEntityError):
            entity_factory_impl.deserialize_audit_log_entry(
                audit_log_entry_payload, guild_id=snowflakes.Snowflake(341123)
            )

    @pytest.fixture
    def audit_log_payload(
        self,
        audit_log_entry_payload,
        user_payload,
        incoming_webhook_payload,
        application_webhook_payload,
        follower_webhook_payload,
        partial_integration_payload,
        guild_public_thread_payload,
        guild_private_thread_payload,
        guild_news_thread_payload,
    ):
        return {
            "audit_log_entries": [audit_log_entry_payload],
            "integrations": [partial_integration_payload],
            "threads": [guild_public_thread_payload, guild_private_thread_payload, guild_news_thread_payload],
            "users": [user_payload],
            "webhooks": [incoming_webhook_payload, application_webhook_payload, follower_webhook_payload],
        }

    def test_deserialize_audit_log(
        self,
        entity_factory_impl,
        mock_app,
        audit_log_payload,
        audit_log_entry_payload,
        user_payload,
        incoming_webhook_payload,
        application_webhook_payload,
        follower_webhook_payload,
        partial_integration_payload,
        guild_public_thread_payload,
        guild_private_thread_payload,
        guild_news_thread_payload,
    ):
        audit_log = entity_factory_impl.deserialize_audit_log(audit_log_payload, guild_id=snowflakes.Snowflake(123321))

        assert audit_log.entries == {
            694026906592477214: entity_factory_impl.deserialize_audit_log_entry(
                audit_log_entry_payload, guild_id=snowflakes.Snowflake(123321)
            )
        }

        assert audit_log.integrations == {
            4949494949: entity_factory_impl.deserialize_partial_integration(partial_integration_payload)
        }
        assert audit_log.threads == {
            947643783913308301: entity_factory_impl.deserialize_guild_public_thread(guild_public_thread_payload),
            947690637610844210: entity_factory_impl.deserialize_guild_private_thread(guild_private_thread_payload),
            946900871160164393: entity_factory_impl.deserialize_guild_news_thread(guild_news_thread_payload),
        }
        assert audit_log.users == {115590097100865541: entity_factory_impl.deserialize_user(user_payload)}
        assert audit_log.webhooks == {
            223704706495545344: entity_factory_impl.deserialize_incoming_webhook(incoming_webhook_payload),
            658822586720976555: entity_factory_impl.deserialize_application_webhook(application_webhook_payload),
            752831914402115456: entity_factory_impl.deserialize_channel_follower_webhook(follower_webhook_payload),
        }

    def test_deserialize_audit_log_with_action_type_unknown_gets_ignored(self, entity_factory_impl, audit_log_payload):
        # Unset fields
        audit_log_payload["audit_log_entries"][0]["action_type"] = 1000
        audit_log_payload["audit_log_entries"][0]["options"] = {"field1": "value1", "field2": 96}

        audit_log = entity_factory_impl.deserialize_audit_log(audit_log_payload, guild_id=snowflakes.Snowflake(341123))

        assert len(audit_log.entries) == 0

    def test_deserialize_audit_log_skips_unknown_webhook_type(
        self, entity_factory_impl, incoming_webhook_payload, application_webhook_payload
    ):
        audit_log = entity_factory_impl.deserialize_audit_log(
            {
                "webhooks": [incoming_webhook_payload, {"type": -99999}, application_webhook_payload],
                "threads": [],
                "users": [],
                "audit_log_entries": [],
                "integrations": [],
            },
            guild_id=snowflakes.Snowflake(53123123),
        )

        assert audit_log.webhooks == {
            223704706495545344: entity_factory_impl.deserialize_incoming_webhook(incoming_webhook_payload),
            658822586720976555: entity_factory_impl.deserialize_application_webhook(application_webhook_payload),
        }

    def test_deserialize_audit_log_skips_unknown_thread_type(
        self, entity_factory_impl, guild_public_thread_payload, guild_private_thread_payload
    ):
        audit_log = entity_factory_impl.deserialize_audit_log(
            {
                "webhooks": {},
                "threads": [guild_public_thread_payload, {"type": -99998}, guild_private_thread_payload],
                "users": [],
                "audit_log_entries": [],
                "integrations": [],
            },
            guild_id=snowflakes.Snowflake(5412123),
        )

        assert audit_log.threads == {
            947643783913308301: entity_factory_impl.deserialize_guild_public_thread(guild_public_thread_payload),
            947690637610844210: entity_factory_impl.deserialize_guild_private_thread(guild_private_thread_payload),
        }

    ##################
    # CHANNEL MODELS #
    ##################

    def test_deserialize_channel_follow(self, entity_factory_impl, mock_app):
        follow = entity_factory_impl.deserialize_channel_follow({"channel_id": "41231", "webhook_id": "939393"})
        assert follow.app is mock_app
        assert follow.channel_id == 41231
        assert follow.webhook_id == 939393

    @pytest.mark.parametrize("type", [0, 1])
    def test_deserialize_permission_overwrite(self, entity_factory_impl, type):
        permission_overwrite_payload = {
            "id": "4242",
            "type": type,
            "allow": 65,
            "deny": 49152,
            "allow_new": "65",
            "deny_new": "49152",
        }
        overwrite = entity_factory_impl.deserialize_permission_overwrite(permission_overwrite_payload)
        assert overwrite.type == channel_models.PermissionOverwriteType(type)
        assert overwrite.allow == permission_models.Permissions(65)
        assert overwrite.deny == permission_models.Permissions(49152)
        assert isinstance(overwrite, channel_models.PermissionOverwrite)

    @pytest.mark.parametrize(
        "type", [channel_models.PermissionOverwriteType.MEMBER, channel_models.PermissionOverwriteType.ROLE]
    )
    def test_serialize_permission_overwrite(self, entity_factory_impl, type):
        overwrite = channel_models.PermissionOverwrite(id=123123, type=type, allow=42, deny=62)
        payload = entity_factory_impl.serialize_permission_overwrite(overwrite)
        assert payload == {"id": "123123", "type": int(type), "allow": "42", "deny": "62"}

    @pytest.fixture
    def partial_channel_payload(self):
        return {"id": "561884984214814750", "name": "general", "type": 0}

    def test_deserialize_partial_channel(self, entity_factory_impl, mock_app, partial_channel_payload):
        partial_channel = entity_factory_impl.deserialize_partial_channel(partial_channel_payload)
        assert partial_channel.app is mock_app
        assert partial_channel.id == 561884984214814750
        assert partial_channel.name == "general"
        assert partial_channel.type == channel_models.ChannelType.GUILD_TEXT
        assert isinstance(partial_channel, channel_models.PartialChannel)

    def test_deserialize_partial_channel_with_unset_fields(self, entity_factory_impl):
        assert entity_factory_impl.deserialize_partial_channel({"id": "22", "type": 0}).name is None

    @pytest.fixture
    def dm_channel_payload(self, user_payload):
        return {"id": "123", "last_message_id": "456", "type": 1, "recipients": [user_payload]}

    def test_deserialize_dm_channel(self, entity_factory_impl, mock_app, dm_channel_payload, user_payload):
        dm_channel = entity_factory_impl.deserialize_dm(dm_channel_payload)
        assert dm_channel.app is mock_app
        assert dm_channel.id == 123
        assert dm_channel.name is None
        assert dm_channel.last_message_id == 456
        assert dm_channel.type is channel_models.ChannelType.DM
        assert dm_channel.recipient == entity_factory_impl.deserialize_user(user_payload)
        assert isinstance(dm_channel, channel_models.DMChannel)

    def test_deserialize_dm_channel_with_null_fields(self, entity_factory_impl, user_payload):
        dm_channel = entity_factory_impl.deserialize_dm(
            {"id": "123", "last_message_id": None, "type": 1, "recipients": [user_payload]}
        )
        assert dm_channel.last_message_id is None

    def test_deserialize_dm_channel_with_unsetfields(self, entity_factory_impl, user_payload):
        dm_channel = entity_factory_impl.deserialize_dm({"id": "123", "type": 1, "recipients": [user_payload]})
        assert dm_channel.last_message_id is None

    @pytest.fixture
    def group_dm_channel_payload(self, user_payload):
        return {
            "id": "123",
            "name": "Secret Developer Group",
            "icon": "123asdf123adsf",
            "owner_id": "456",
            "application_id": "123789",
            "last_message_id": "456",
            "nicks": [{"id": "115590097100865541", "nick": "nyaa"}],
            "type": 3,
            "recipients": [user_payload],
        }

    def test_deserialize_group_dm_channel(self, entity_factory_impl, mock_app, group_dm_channel_payload, user_payload):
        group_dm = entity_factory_impl.deserialize_group_dm(group_dm_channel_payload)
        assert group_dm.app is mock_app
        assert group_dm.id == 123
        assert group_dm.name == "Secret Developer Group"
        assert group_dm.icon_hash == "123asdf123adsf"
        assert group_dm.application_id == 123789
        assert group_dm.nicknames == {115590097100865541: "nyaa"}
        assert group_dm.last_message_id == 456
        assert group_dm.type == channel_models.ChannelType.GROUP_DM
        assert group_dm.recipients == {115590097100865541: entity_factory_impl.deserialize_user(user_payload)}
        assert isinstance(group_dm, channel_models.GroupDMChannel)

    def test_test_deserialize_group_dm_channel_with_unset_fields(self, entity_factory_impl, user_payload):
        group_dm = entity_factory_impl.deserialize_group_dm(
            {
                "id": "123",
                "name": "Secret Developer Group",
                "icon": "123asdf123adsf",
                "owner_id": "456",
                "type": 3,
                "recipients": [user_payload],
            }
        )
        assert group_dm.nicknames == {}
        assert group_dm.application_id is None
        assert group_dm.last_message_id is None

    @pytest.fixture
    def guild_category_payload(self, permission_overwrite_payload):
        return {
            "id": "123",
            "permission_overwrites": [permission_overwrite_payload],
            "name": "Test",
            "parent_id": "664565",
            "nsfw": True,
            "position": 3,
            "guild_id": "9876",
            "type": 4,
        }

    def test_deserialize_guild_category(
        self, entity_factory_impl, mock_app, guild_category_payload, permission_overwrite_payload
    ):
        guild_category = entity_factory_impl.deserialize_guild_category(guild_category_payload)
        assert guild_category.app is mock_app
        assert guild_category.id == 123
        assert guild_category.name == "Test"
        assert guild_category.type == channel_models.ChannelType.GUILD_CATEGORY
        assert guild_category.guild_id == 9876
        assert guild_category.position == 3
        assert guild_category.permission_overwrites == {
            4242: entity_factory_impl.deserialize_permission_overwrite(permission_overwrite_payload)
        }
        assert guild_category.is_nsfw is True
        # Categories cannot have parents, this field should be ignored as it is erroneous if included here.
        assert guild_category.parent_id is None
        assert isinstance(guild_category, channel_models.GuildCategory)

    def test_deserialize_guild_category_with_unset_fields(self, entity_factory_impl, permission_overwrite_payload):
        guild_category = entity_factory_impl.deserialize_guild_category(
            {
                "id": "123",
                "permission_overwrites": [permission_overwrite_payload],
                "name": "Test",
                "position": 3,
                "type": 4,
                "guild_id": "123123",
            }
        )
        assert guild_category.parent_id is None
        assert guild_category.is_nsfw is False

    def test_deserialize_guild_category_with_null_fields(self, entity_factory_impl, permission_overwrite_payload):
        guild_category = entity_factory_impl.deserialize_guild_category(
            {
                "id": "123",
                "permission_overwrites": [permission_overwrite_payload],
                "name": "Test",
                "parent_id": None,
                "nsfw": True,
                "position": 3,
                "guild_id": "9876",
                "type": 4,
            }
        )
        assert guild_category.parent_id is None

    def test_deserialize_guild_text_channel(
        self, entity_factory_impl, mock_app, guild_text_channel_payload, permission_overwrite_payload
    ):
        guild_text_channel = entity_factory_impl.deserialize_guild_text_channel(guild_text_channel_payload)
        assert guild_text_channel.app is mock_app
        assert guild_text_channel.id == 123
        assert guild_text_channel.name == "general"
        assert guild_text_channel.type == channel_models.ChannelType.GUILD_TEXT
        assert guild_text_channel.guild_id == 567
        assert guild_text_channel.position == 6
        assert guild_text_channel.permission_overwrites == {
            4242: entity_factory_impl.deserialize_permission_overwrite(permission_overwrite_payload)
        }
        assert guild_text_channel.is_nsfw is True
        assert guild_text_channel.parent_id == 987
        assert guild_text_channel.topic == "¯\\_(ツ)_/¯"
        assert guild_text_channel.last_message_id == 123456
        assert guild_text_channel.rate_limit_per_user == datetime.timedelta(seconds=2)
        assert guild_text_channel.last_pin_timestamp == datetime.datetime(
            2020, 5, 27, 15, 58, 51, 545252, tzinfo=datetime.timezone.utc
        )
        assert guild_text_channel.default_auto_archive_duration == datetime.timedelta(minutes=10080)
        assert isinstance(guild_text_channel, channel_models.GuildTextChannel)

    def test_deserialize_guild_text_channel_with_unset_fields(self, entity_factory_impl):
        guild_text_channel = entity_factory_impl.deserialize_guild_text_channel(
            {
                "id": "123",
                "name": "general",
                "type": 0,
                "position": 6,
                "permission_overwrites": [],
                "topic": "¯\\_(ツ)_/¯",
                "guild_id": "123123123",
            }
        )
        assert guild_text_channel.is_nsfw is False
        assert guild_text_channel.rate_limit_per_user.total_seconds() == 0
        assert guild_text_channel.last_pin_timestamp is None
        assert guild_text_channel.parent_id is None
        assert guild_text_channel.last_message_id is None
        assert guild_text_channel.default_auto_archive_duration == datetime.timedelta(minutes=1440)

    def test_deserialize_guild_text_channel_with_null_fields(self, entity_factory_impl):
        guild_text_channel = entity_factory_impl.deserialize_guild_text_channel(
            {
                "id": "123",
                "guild_id": "567",
                "name": "general",
                "type": 0,
                "position": 6,
                "permission_overwrites": [],
                "rate_limit_per_user": 2,
                "nsfw": True,
                "topic": None,
                "last_message_id": None,
                "last_pin_timestamp": None,
                "parent_id": None,
            }
        )
        assert guild_text_channel.topic is None
        assert guild_text_channel.last_message_id is None
        assert guild_text_channel.last_pin_timestamp is None
        assert guild_text_channel.parent_id is None

    def test_deserialize_guild_news_channel(
        self, entity_factory_impl, mock_app, guild_news_channel_payload, permission_overwrite_payload
    ):
        news_channel = entity_factory_impl.deserialize_guild_news_channel(guild_news_channel_payload)
        assert news_channel.app is mock_app
        assert news_channel.id == 7777
        assert news_channel.name == "Important Announcements"
        assert news_channel.type == channel_models.ChannelType.GUILD_NEWS
        assert news_channel.guild_id == 123
        assert news_channel.position == 0
        assert news_channel.permission_overwrites == {
            4242: entity_factory_impl.deserialize_permission_overwrite(permission_overwrite_payload)
        }
        assert news_channel.is_nsfw is True
        assert news_channel.parent_id == 654
        assert news_channel.topic == "Super Important Announcements"
        assert news_channel.last_message_id == 456
        assert news_channel.last_pin_timestamp == datetime.datetime(
            2020, 5, 27, 15, 58, 51, 545252, tzinfo=datetime.timezone.utc
        )
        assert news_channel.default_auto_archive_duration == datetime.timedelta(minutes=4320)
        assert isinstance(news_channel, channel_models.GuildNewsChannel)

    def test_deserialize_guild_news_channel_with_unset_fields(self, entity_factory_impl):
        news_channel = entity_factory_impl.deserialize_guild_news_channel(
            {
                "id": "567",
                "name": "Important Announcements",
                "type": 5,
                "position": 0,
                "permission_overwrites": [],
                "topic": "Super Important Announcements",
                "guild_id": "4123",
            }
        )
        assert news_channel.is_nsfw is False
        assert news_channel.parent_id is None
        assert news_channel.last_pin_timestamp is None
        assert news_channel.last_message_id is None
        assert news_channel.default_auto_archive_duration == datetime.timedelta(minutes=1440)

    def test_deserialize_guild_news_channel_with_null_fields(self, entity_factory_impl):
        news_channel = entity_factory_impl.deserialize_guild_news_channel(
            {
                "id": "567",
                "guild_id": "123",
                "name": "Important Announcements",
                "type": 5,
                "position": 0,
                "permission_overwrites": [],
                "nsfw": True,
                "topic": None,
                "last_message_id": None,
                "parent_id": None,
                "last_pin_timestamp": None,
            }
        )
        assert news_channel.topic is None
        assert news_channel.last_message_id is None
        assert news_channel.parent_id is None
        assert news_channel.last_pin_timestamp is None

    def test_deserialize_guild_voice_channel(
        self, entity_factory_impl, mock_app, guild_voice_channel_payload, permission_overwrite_payload
    ):
        voice_channel = entity_factory_impl.deserialize_guild_voice_channel(guild_voice_channel_payload)
        assert voice_channel.id == 555
        assert voice_channel.name == "Secret Developer Discussions"
        assert voice_channel.type == channel_models.ChannelType.GUILD_VOICE
        assert voice_channel.guild_id == 789
        assert voice_channel.position == 4
        assert voice_channel.permission_overwrites == {
            4242: entity_factory_impl.deserialize_permission_overwrite(permission_overwrite_payload)
        }
        assert voice_channel.is_nsfw is True
        assert voice_channel.parent_id == 456
        assert voice_channel.region == "europe"
        assert voice_channel.bitrate == 64000
        assert voice_channel.video_quality_mode is channel_models.VideoQualityMode.AUTO
        assert voice_channel.user_limit == 3
        assert isinstance(voice_channel, channel_models.GuildVoiceChannel)

    def test_deserialize_guild_voice_channel_with_null_fields(self, entity_factory_impl):
        voice_channel = entity_factory_impl.deserialize_guild_voice_channel(
            {
                "id": "123",
                "permission_overwrites": [],
                "name": "Half Life 3",
                "parent_id": None,
                "nsfw": True,
                "position": 2,
                "guild_id": "1234",
                "bitrate": 64000,
                "user_limit": 3,
                "rtc_region": None,
                "type": 6,
                "video_quality_mode": 1,
            }
        )
        assert voice_channel.parent_id is None
        assert voice_channel.region is None

    def test_deserialize_guild_voice_channel_with_unset_fields(self, entity_factory_impl):
        voice_channel = entity_factory_impl.deserialize_guild_voice_channel(
            {
                "id": "123",
                "permission_overwrites": [],
                "name": "Half Life 3",
                "position": 2,
                "bitrate": 64000,
                "user_limit": 3,
                "type": 6,
                "guild_id": "123123",
            }
        )
        assert voice_channel.video_quality_mode is channel_models.VideoQualityMode.AUTO
        assert voice_channel.parent_id is None
        assert voice_channel.is_nsfw is False
        assert voice_channel.region is None

    @pytest.fixture
    def guild_stage_channel_payload(self, permission_overwrite_payload):
        return {
            "id": "555",
            "guild_id": "666",
            "name": "Secret Developer Discussions",
            "type": 13,
            "nsfw": False,
            "position": 6,
            "permission_overwrites": [permission_overwrite_payload],
            "bitrate": 64000,
            "user_limit": 3,
            "rtc_region": "euoo",
            "parent_id": "543",
            "last_message_id": "1000101",
        }

    def test_deserialize_guild_stage_channel(
        self, entity_factory_impl, mock_app, guild_stage_channel_payload, permission_overwrite_payload
    ):
        voice_channel = entity_factory_impl.deserialize_guild_stage_channel(guild_stage_channel_payload)
        assert voice_channel.id == 555
        assert voice_channel.name == "Secret Developer Discussions"
        assert voice_channel.type == channel_models.ChannelType.GUILD_STAGE
        assert voice_channel.guild_id == 666
        assert voice_channel.position == 6
        assert voice_channel.permission_overwrites == {
            4242: entity_factory_impl.deserialize_permission_overwrite(permission_overwrite_payload)
        }
        assert voice_channel.is_nsfw is False
        assert voice_channel.parent_id == 543
        assert voice_channel.region == "euoo"
        assert voice_channel.bitrate == 64000
        assert voice_channel.user_limit == 3
        assert voice_channel.last_message_id == 1000101
        assert isinstance(voice_channel, channel_models.GuildStageChannel)

    def test_deserialize_guild_stage_channel_with_null_fields(self, entity_factory_impl):
        voice_channel = entity_factory_impl.deserialize_guild_stage_channel(
            {
                "id": "123",
                "permission_overwrites": [],
                "name": "Half Life 3",
                "parent_id": None,
                "nsfw": True,
                "position": 2,
                "guild_id": "1234",
                "bitrate": 64000,
                "user_limit": 3,
                "rtc_region": None,
                "type": 6,
                "last_message_id": None,
            }
        )
        assert voice_channel.parent_id is None
        assert voice_channel.region is None
        assert voice_channel.last_message_id is None

    def test_deserialize_guild_stage_channel_with_unset_fields(self, entity_factory_impl):
        voice_channel = entity_factory_impl.deserialize_guild_stage_channel(
            {
                "id": "123",
                "permission_overwrites": [],
                "name": "Half Life 3",
                "position": 2,
                "bitrate": 64000,
                "user_limit": 3,
                "rtc_region": "europe",
                "type": 6,
                "guild_id": "123123",
            }
        )
        assert voice_channel.parent_id is None
        assert voice_channel.is_nsfw is False
        assert voice_channel.last_message_id is None

    @pytest.fixture
    def guild_forum_channel_payload(self, permission_overwrite_payload):
        return {
            "id": "961367432532987974",
            "type": 15,
            "guild_id": "777192995619340299",
            "topic": "A fun place to discuss fun stuff!",
            "rate_limit_per_user": 100,
            "position": 2,
            "permission_overwrites": [permission_overwrite_payload],
            "parent_id": "1234567890",
            "nsfw": True,
            "name": "testing_forum_channel",
            "last_message_id": "1057301863181058088",
            "flags": 16,
            "default_auto_archive_duration": 101,
            "default_thread_rate_limit_per_user": 1400,
            "default_sort_order": 1,
            "default_forum_layout": 1,
            "default_reaction_emoji": {"emoji_id": "654395854798716938", "emoji_name": "some_emoji_name"},
            "available_tags": [
                {
                    "id": "924798733516800000",
                    "name": "First!",
                    "moderated": True,
                    "emoji_id": "51685451281621",
                    "emoji_name": None,
                },
                {"id": "970821992448000000", "name": "Big!", "moderated": False, "emoji_id": None, "emoji_name": "B"},
            ],
        }

    def test_deserialize_guild_forum_channel(
        self, entity_factory_impl, mock_app, guild_forum_channel_payload, permission_overwrite_payload
    ):
        forum_channel = entity_factory_impl.deserialize_guild_forum_channel(guild_forum_channel_payload)
        assert forum_channel.app is mock_app
        assert forum_channel.id == 961367432532987974
        assert forum_channel.name == "testing_forum_channel"
        assert forum_channel.topic == "A fun place to discuss fun stuff!"
        assert forum_channel.type == channel_models.ChannelType.GUILD_FORUM
        assert forum_channel.flags == channel_models.ChannelFlag.REQUIRE_TAG
        assert forum_channel.guild_id == 777192995619340299
        assert forum_channel.position == 2
        assert forum_channel.permission_overwrites == {
            4242: entity_factory_impl.deserialize_permission_overwrite(permission_overwrite_payload)
        }
        assert forum_channel.is_nsfw is True
        assert forum_channel.parent_id == 1234567890
        assert forum_channel.last_thread_id == 1057301863181058088
        assert forum_channel.default_sort_order == channel_models.ForumSortOrderType.CREATION_DATE
        assert forum_channel.default_layout == channel_models.ForumLayoutType.LIST_VIEW
        assert forum_channel.rate_limit_per_user.total_seconds() == 100
        assert forum_channel.default_auto_archive_duration.total_seconds() == 6060
        assert forum_channel.default_thread_rate_limit_per_user.total_seconds() == 1400
        assert forum_channel.default_reaction_emoji_id == 654395854798716938
        assert forum_channel.default_reaction_emoji_name == "some_emoji_name"
        assert len(forum_channel.available_tags) == 2
        tag1 = forum_channel.available_tags[0]
        assert tag1.id == 924798733516800000
        assert tag1.name == "First!"
        assert tag1.moderated is True
        assert tag1.emoji_id == 51685451281621
        assert tag1.unicode_emoji is None
        assert isinstance(tag1, channel_models.ForumTag)
        tag2 = forum_channel.available_tags[1]
        assert tag2.id == 970821992448000000
        assert tag2.name == "Big!"
        assert tag2.moderated is False
        assert tag2.emoji_id is None
        assert tag2.unicode_emoji == "B"
        assert isinstance(tag2, channel_models.ForumTag)
        assert isinstance(forum_channel, channel_models.GuildForumChannel)

    def test_deserialize_guild_forum_channel_with_null_fields(self, entity_factory_impl, guild_forum_channel_payload):
        guild_forum_channel_payload["topic"] = None
        guild_forum_channel_payload["parent_id"] = None
        guild_forum_channel_payload["last_message_id"] = None
        guild_forum_channel_payload["default_sort_order"] = None
        guild_forum_channel_payload["default_reaction_emoji"]["emoji_id"] = None
        guild_forum_channel_payload["default_reaction_emoji"]["emoji_name"] = None

        forum_channel = entity_factory_impl.deserialize_guild_forum_channel(guild_forum_channel_payload)

        assert forum_channel.parent_id is None
        assert forum_channel.topic is None
        assert forum_channel.last_thread_id is None
        assert forum_channel.default_sort_order == channel_models.ForumSortOrderType.LATEST_ACTIVITY
        assert forum_channel.default_reaction_emoji_id is None
        assert forum_channel.default_reaction_emoji_name is None

    def test_deserialize_guild_forum_channel_with_unset_fields(self, entity_factory_impl, guild_forum_channel_payload):
        del guild_forum_channel_payload["available_tags"]
        del guild_forum_channel_payload["default_reaction_emoji"]
        del guild_forum_channel_payload["nsfw"]
        del guild_forum_channel_payload["last_message_id"]
        del guild_forum_channel_payload["default_auto_archive_duration"]
        del guild_forum_channel_payload["default_thread_rate_limit_per_user"]
        del guild_forum_channel_payload["rate_limit_per_user"]
        del guild_forum_channel_payload["default_sort_order"]
        del guild_forum_channel_payload["default_forum_layout"]

        forum_channel = entity_factory_impl.deserialize_guild_forum_channel(guild_forum_channel_payload)

        assert forum_channel.available_tags == []
        assert forum_channel.is_nsfw is False
        assert forum_channel.last_thread_id is None
        assert forum_channel.default_reaction_emoji_id is None
        assert forum_channel.default_reaction_emoji_name is None
        assert forum_channel.default_auto_archive_duration == datetime.timedelta(minutes=1440)
        assert forum_channel.default_thread_rate_limit_per_user == datetime.timedelta(minutes=0)
        assert forum_channel.rate_limit_per_user == datetime.timedelta(minutes=0)
        assert forum_channel.default_sort_order == channel_models.ForumSortOrderType.LATEST_ACTIVITY
        assert forum_channel.default_layout == channel_models.ForumLayoutType.NOT_SET

    def test_serialize_forum_tag(self, entity_factory_impl):
        tag = channel_models.ForumTag(id=snowflakes.Snowflake(123), name="test", moderated=True, emoji=None)
        unicode_emoji = object()
        emoji_id = object()

        with mock.patch.object(channel_models.ForumTag, "unicode_emoji", new=unicode_emoji):
            with mock.patch.object(channel_models.ForumTag, "emoji_id", new=emoji_id):
                assert entity_factory_impl.serialize_forum_tag(tag) == {
                    "id": 123,
                    "name": "test",
                    "moderated": True,
                    "emoji_id": emoji_id,
                    "emoji_name": unicode_emoji,
                }

    def test_deserialize_thread_member(
        self, entity_factory_impl: entity_factory.EntityFactoryImpl, thread_member_payload: dict[str, typing.Any]
    ):
        thread_member = entity_factory_impl.deserialize_thread_member(thread_member_payload)

        assert thread_member.thread_id == 123321
        assert thread_member.user_id == 494949494
        assert thread_member.joined_at == datetime.datetime(2022, 2, 28, 1, 49, 3, 599821, tzinfo=datetime.timezone.utc)
        assert thread_member.flags == 696969

    def test_deserialize_thread_member_with_passed_fields(
        self, entity_factory_impl: entity_factory.EntityFactoryImpl, thread_member_payload: dict[str, typing.Any]
    ):
        thread_member = entity_factory_impl.deserialize_thread_member(
            {"join_timestamp": "2022-02-28T01:49:03.599821+00:00", "flags": 494949}, thread_id=123321, user_id=65132123
        )

        assert thread_member.thread_id == 123321
        assert thread_member.user_id == 65132123

    def test_deserialize_guild_thread_returns_right_type(
        self,
        entity_factory_impl: entity_factory.EntityFactoryImpl,
        guild_news_thread_payload: dict[str, typing.Any],
        guild_public_thread_payload: dict[str, typing.Any],
        guild_private_thread_payload: dict[str, typing.Any],
    ):
        for payload, expected_type in [
            (guild_news_thread_payload, channel_models.GuildNewsThread),
            (guild_public_thread_payload, channel_models.GuildPublicThread),
            (guild_private_thread_payload, channel_models.GuildPrivateThread),
        ]:
            assert isinstance(entity_factory_impl.deserialize_guild_thread(payload), expected_type)

    def test_deserialize_guild_thread_returns_right_type_with_passed_fields(
        self,
        entity_factory_impl: entity_factory.EntityFactoryImpl,
        guild_news_thread_payload: dict[str, typing.Any],
        guild_public_thread_payload: dict[str, typing.Any],
        guild_private_thread_payload: dict[str, typing.Any],
    ):
        mock_member = mock.Mock()
        for payload in [guild_news_thread_payload, guild_public_thread_payload, guild_private_thread_payload]:
            del payload["member"]
            del payload["guild_id"]
            result = entity_factory_impl.deserialize_guild_thread(
                payload, member=mock_member, guild_id=snowflakes.Snowflake(3412123)
            )

            assert result.member is mock_member
            assert result.guild_id == 3412123

    def test_deserialize_guild_thread_returns_right_type_with_passed_user_id(
        self,
        entity_factory_impl: entity_factory.EntityFactoryImpl,
        guild_news_thread_payload: dict[str, typing.Any],
        guild_public_thread_payload: dict[str, typing.Any],
        guild_private_thread_payload: dict[str, typing.Any],
    ):
        for payload in [guild_news_thread_payload, guild_public_thread_payload, guild_private_thread_payload]:
            # These may be sharing the same member payload so we need to copy it first
            payload["member"] = payload["member"].copy()
            del payload["member"]["user_id"]

            result = entity_factory_impl.deserialize_guild_thread(payload, user_id=snowflakes.Snowflake(763423454))

            assert result.member.user_id == 763423454

    @pytest.mark.parametrize(
        "channel_type",
        {*channel_models.ChannelType, -99999}.difference(
            {
                channel_models.ChannelType.GUILD_PRIVATE_THREAD,
                channel_models.ChannelType.GUILD_NEWS_THREAD,
                channel_models.ChannelType.GUILD_PUBLIC_THREAD,
            }
        ),
    )
    def test_deserialize_guild_thread_handles_unknown_channel_type(
        self, entity_factory_impl: entity_factory.EntityFactoryImpl, channel_type: int
    ):
        with pytest.raises(errors.UnrecognisedEntityError):
            entity_factory_impl.deserialize_guild_thread({"type": channel_type})

    def test_deserialize_guild_news_thread(
        self,
        entity_factory_impl: entity_factory.EntityFactoryImpl,
        mock_app: traits.RESTAware,
        guild_news_thread_payload: dict[str, typing.Any],
        thread_member_payload: dict[str, typing.Any],
    ):
        thread = entity_factory_impl.deserialize_guild_news_thread(guild_news_thread_payload)

        assert thread.id == 946900871160164393
        assert thread.app is mock_app
        assert thread.guild_id == 574921006817476608
        assert thread.parent_id == 881729820747268137
        assert thread.owner_id == 115590097100865541
        assert thread.name == "meow"
        assert thread.type is channel_models.ChannelType.GUILD_NEWS_THREAD
        assert thread.last_message_id == 947692646883803166
        assert thread.is_archived is True
        assert thread.archive_timestamp == datetime.datetime(
            2022, 2, 28, 3, 15, 4, 379000, tzinfo=datetime.timezone.utc
        )
        assert thread.auto_archive_duration == datetime.timedelta(minutes=10080)
        assert thread.is_locked is False
        assert thread.thread_created_at == datetime.datetime(
            2022, 2, 28, 3, 12, 4, 379000, tzinfo=datetime.timezone.utc
        )
        assert thread.approximate_message_count == 1
        assert thread.approximate_member_count == 3
        assert thread.rate_limit_per_user == datetime.timedelta(seconds=53)
        assert thread.member == entity_factory_impl.deserialize_thread_member(
            thread_member_payload, thread_id=946900871160164393
        )
        assert isinstance(thread, channel_models.GuildNewsThread)

    def test_deserialize_guild_news_thread_when_null_fields(
        self, entity_factory_impl: entity_factory.EntityFactoryImpl, guild_news_thread_payload: dict[str, typing.Any]
    ):
        guild_news_thread_payload["last_message_id"] = None

        thread = entity_factory_impl.deserialize_guild_news_thread(guild_news_thread_payload)

        assert thread.last_message_id is None

    def test_deserialize_guild_news_thread_when_unset_fields(
        self, entity_factory_impl: entity_factory.EntityFactoryImpl, guild_news_thread_payload: dict[str, typing.Any]
    ):
        del guild_news_thread_payload["last_message_id"]
        del guild_news_thread_payload["guild_id"]
        del guild_news_thread_payload["member"]
        del guild_news_thread_payload["thread_metadata"]["create_timestamp"]

        thread = entity_factory_impl.deserialize_guild_news_thread(
            guild_news_thread_payload, guild_id=snowflakes.Snowflake(4512333123)
        )

        assert thread.member is None
        assert thread.guild_id == 4512333123
        assert thread.last_message_id is None
        assert thread.thread_created_at is None

    def test_deserialize_guild_news_thread_when_passed_through_member(
        self, entity_factory_impl: entity_factory.EntityFactoryImpl, guild_news_thread_payload: dict[str, typing.Any]
    ):
        del guild_news_thread_payload["member"]
        mock_member = mock.Mock()

        thread = entity_factory_impl.deserialize_guild_news_thread(guild_news_thread_payload, member=mock_member)

        assert thread.member is mock_member

    def test_deserialize_guild_news_thread_when_passed_through_user_id(
        self, entity_factory_impl: entity_factory.EntityFactoryImpl, guild_news_thread_payload: dict[str, typing.Any]
    ):
        del guild_news_thread_payload["member"]["user_id"]

        thread = entity_factory_impl.deserialize_guild_news_thread(
            guild_news_thread_payload, user_id=snowflakes.Snowflake(763423454)
        )

        assert thread.member.user_id == 763423454

    def test_deserialize_guild_public_thread(
        self,
        entity_factory_impl: entity_factory.EntityFactoryImpl,
        mock_app: traits.RESTAware,
        guild_public_thread_payload: dict[str, typing.Any],
        thread_member_payload: dict[str, typing.Any],
    ):
        thread = entity_factory_impl.deserialize_guild_public_thread(guild_public_thread_payload)

        assert thread.id == 947643783913308301
        assert thread.app is mock_app
        assert thread.guild_id == 574921006817476608
        assert thread.parent_id == 744183190998089820
        assert thread.owner_id == 115590097100865541
        assert thread.type is channel_models.ChannelType.GUILD_PUBLIC_THREAD
        assert thread.flags == channel_models.ChannelFlag.PINNED
        assert thread.name == "e"
        assert thread.last_message_id == 947690877000753252
        assert thread.is_archived is False
        assert thread.archive_timestamp == datetime.datetime(
            2022, 2, 28, 3, 5, 10, 529000, tzinfo=datetime.timezone.utc
        )
        assert thread.auto_archive_duration == datetime.timedelta(minutes=1440)
        assert thread.is_locked is False
        assert thread.thread_created_at == datetime.datetime(2022, 2, 28, 3, 5, 9, 529000, tzinfo=datetime.timezone.utc)
        assert thread.approximate_message_count == 1
        assert thread.approximate_member_count == 3
        assert thread.rate_limit_per_user == datetime.timedelta(seconds=23)
        assert thread.member == entity_factory_impl.deserialize_thread_member(
            thread_member_payload, thread_id=947643783913308301
        )
        assert thread.applied_tag_ids == [123, 456]

    def test_deserialize_guild_public_thread_when_null_fields(
        self, entity_factory_impl: entity_factory.EntityFactoryImpl, guild_public_thread_payload: dict[str, typing.Any]
    ):
        guild_public_thread_payload["last_message_id"] = None

        thread = entity_factory_impl.deserialize_guild_public_thread(guild_public_thread_payload)

        assert thread.last_message_id is None

    def test_deserialize_guild_public_thread_when_unset_fields(
        self, entity_factory_impl: entity_factory.EntityFactoryImpl, guild_public_thread_payload: dict[str, typing.Any]
    ):
        del guild_public_thread_payload["last_message_id"]
        del guild_public_thread_payload["guild_id"]
        del guild_public_thread_payload["member"]
        del guild_public_thread_payload["flags"]
        del guild_public_thread_payload["applied_tags"]
        del guild_public_thread_payload["thread_metadata"]["create_timestamp"]

        thread = entity_factory_impl.deserialize_guild_public_thread(
            guild_public_thread_payload, guild_id=snowflakes.Snowflake(54123123123)
        )

        assert thread.last_message_id is None
        assert thread.guild_id == 54123123123
        assert thread.member is None
        assert thread.flags == channel_models.ChannelFlag.NONE
        assert thread.applied_tag_ids == []
        assert thread.thread_created_at is None

    def test_deserialize_guild_public_thread_when_passed_through_member(
        self, entity_factory_impl: entity_factory.EntityFactoryImpl, guild_public_thread_payload: dict[str, typing.Any]
    ):
        del guild_public_thread_payload["member"]
        mock_member = mock.Mock()

        thread = entity_factory_impl.deserialize_guild_public_thread(guild_public_thread_payload, member=mock_member)

        assert thread.member is mock_member

    def test_deserialize_guild_public_thread_when_passed_through_user_id(
        self, entity_factory_impl: entity_factory.EntityFactoryImpl, guild_public_thread_payload: dict[str, typing.Any]
    ):
        del guild_public_thread_payload["member"]["user_id"]

        thread = entity_factory_impl.deserialize_guild_public_thread(
            guild_public_thread_payload, user_id=snowflakes.Snowflake(22123)
        )

        assert thread.member.user_id == 22123

    def test_deserialize_guild_private_thread(
        self,
        entity_factory_impl: entity_factory.EntityFactoryImpl,
        mock_app: traits.RESTAware,
        guild_private_thread_payload: dict[str, typing.Any],
        thread_member_payload: dict[str, typing.Any],
    ):
        thread = entity_factory_impl.deserialize_guild_private_thread(guild_private_thread_payload)

        assert thread.id == 947690637610844210
        assert thread.app is mock_app
        assert thread.guild_id == 574921006817476608
        assert thread.parent_id == 744183190998089820
        assert thread.owner_id == 115590097100865541
        assert thread.type is channel_models.ChannelType.GUILD_PRIVATE_THREAD
        assert thread.name == "ea"
        assert thread.last_message_id == 947690683144237128
        assert thread.is_archived is False
        assert thread.archive_timestamp == datetime.datetime(
            2022, 2, 28, 3, 4, 56, 247000, tzinfo=datetime.timezone.utc
        )
        assert thread.auto_archive_duration == datetime.timedelta(minutes=4320)
        assert thread.is_locked is False
        assert thread.thread_created_at == datetime.datetime(
            2022, 2, 28, 3, 4, 15, 247000, tzinfo=datetime.timezone.utc
        )
        assert thread.is_invitable is True
        assert thread.approximate_message_count == 2
        assert thread.approximate_member_count == 3
        assert thread.rate_limit_per_user == datetime.timedelta(seconds=0)
        assert thread.member == entity_factory_impl.deserialize_thread_member(
            thread_member_payload, thread_id=947690637610844210
        )

    def test_deserialize_guild_private_thread_when_null_fields(
        self, entity_factory_impl: entity_factory.EntityFactoryImpl, guild_private_thread_payload: dict[str, typing.Any]
    ):
        guild_private_thread_payload["last_message_id"] = None

        thread = entity_factory_impl.deserialize_guild_private_thread(guild_private_thread_payload)

        assert thread.last_message_id is None

    def test_deserialize_guild_private_thread_when_unset_fields(
        self, entity_factory_impl: entity_factory.EntityFactoryImpl, guild_private_thread_payload: dict[str, typing.Any]
    ):
        del guild_private_thread_payload["last_message_id"]
        del guild_private_thread_payload["guild_id"]
        del guild_private_thread_payload["member"]
        del guild_private_thread_payload["thread_metadata"]["create_timestamp"]

        thread = entity_factory_impl.deserialize_guild_private_thread(
            guild_private_thread_payload, guild_id=snowflakes.Snowflake(66655544434332)
        )

        assert thread.guild_id == 66655544434332
        assert thread.last_message_id is None
        assert thread.member is None
        assert thread.thread_created_at is None

    def test_deserialize_guild_private_thread_when_passed_through_member(
        self, entity_factory_impl: entity_factory.EntityFactoryImpl, guild_private_thread_payload: dict[str, typing.Any]
    ):
        del guild_private_thread_payload["member"]
        mock_member = mock.Mock()

        thread = entity_factory_impl.deserialize_guild_private_thread(guild_private_thread_payload, member=mock_member)

        assert thread.member is mock_member

    def test_deserialize_guild_private_thread_when_passed_through_user_id(
        self, entity_factory_impl: entity_factory.EntityFactoryImpl, guild_private_thread_payload: dict[str, typing.Any]
    ):
        del guild_private_thread_payload["member"]["user_id"]

        thread = entity_factory_impl.deserialize_guild_private_thread(
            guild_private_thread_payload, user_id=snowflakes.Snowflake(22123)
        )

        assert thread.member.user_id == 22123

    def test_deserialize_channel_returns_right_type(
        self,
        entity_factory_impl: entity_factory.EntityFactoryImpl,
        dm_channel_payload: dict[str, typing.Any],
        group_dm_channel_payload: dict[str, typing.Any],
        guild_category_payload: dict[str, typing.Any],
        guild_text_channel_payload: dict[str, typing.Any],
        guild_news_channel_payload: dict[str, typing.Any],
        guild_voice_channel_payload: dict[str, typing.Any],
        guild_stage_channel_payload: dict[str, typing.Any],
        guild_forum_channel_payload: dict[str, typing.Any],
        guild_news_thread_payload: dict[str, typing.Any],
        guild_public_thread_payload: dict[str, typing.Any],
        guild_private_thread_payload: dict[str, typing.Any],
    ):
        for payload, expected_type in [
            (dm_channel_payload, channel_models.DMChannel),
            (group_dm_channel_payload, channel_models.GroupDMChannel),
            (guild_category_payload, channel_models.GuildCategory),
            (guild_text_channel_payload, channel_models.GuildTextChannel),
            (guild_news_channel_payload, channel_models.GuildNewsChannel),
            (guild_voice_channel_payload, channel_models.GuildVoiceChannel),
            (guild_stage_channel_payload, channel_models.GuildStageChannel),
            (guild_forum_channel_payload, channel_models.GuildForumChannel),
            (guild_news_thread_payload, channel_models.GuildNewsThread),
            (guild_public_thread_payload, channel_models.GuildPublicThread),
            (guild_private_thread_payload, channel_models.GuildPrivateThread),
        ]:
            assert isinstance(entity_factory_impl.deserialize_channel(payload), expected_type)

    def test_deserialize_channel_when_passed_guild_id(
        self,
        entity_factory_impl: entity_factory.EntityFactoryImpl,
        guild_category_payload: dict[str, typing.Any],
        guild_text_channel_payload: dict[str, typing.Any],
        guild_news_channel_payload: dict[str, typing.Any],
        guild_voice_channel_payload: dict[str, typing.Any],
        guild_stage_channel_payload: dict[str, typing.Any],
        guild_news_thread_payload: dict[str, typing.Any],
        guild_public_thread_payload: dict[str, typing.Any],
        guild_private_thread_payload: dict[str, typing.Any],
    ):
        for payload in [
            guild_category_payload,
            guild_text_channel_payload,
            guild_news_channel_payload,
            guild_voice_channel_payload,
            guild_stage_channel_payload,
            guild_news_thread_payload,
            guild_public_thread_payload,
            guild_private_thread_payload,
        ]:
            del payload["guild_id"]
            result = entity_factory_impl.deserialize_channel(payload, guild_id=snowflakes.Snowflake(2394949234123))
            assert isinstance(result, channel_models.GuildChannel)
            assert result.guild_id == 2394949234123

    def test_deserialize_channel_handles_unknown_channel_type(self, entity_factory_impl):
        with pytest.raises(errors.UnrecognisedEntityError):
            entity_factory_impl.deserialize_channel({"type": -9999999999})

    @pytest.mark.parametrize(
        ("type_", "fn"),
        [
            (0, "deserialize_guild_text_channel"),
            (2, "deserialize_guild_voice_channel"),
            (4, "deserialize_guild_category"),
            (5, "deserialize_guild_news_channel"),
            (13, "deserialize_guild_stage_channel"),
        ],
    )
    def test_deserialize_channel_when_guild(self, mock_app, type_, fn):
        payload = {"type": type_}

        with mock.patch.object(entity_factory.EntityFactoryImpl, fn) as expected_fn:
            # We need to instantiate it after the mock so that the functions that are stored in the dicts
            # are the ones we mock
            entity_factory_impl = entity_factory.EntityFactoryImpl(app=mock_app)

            assert entity_factory_impl.deserialize_channel(payload, guild_id=123) is expected_fn.return_value

        expected_fn.assert_called_once_with(payload, guild_id=123)

    @pytest.mark.parametrize(("type_", "fn"), [(1, "deserialize_dm"), (3, "deserialize_group_dm")])
    def test_deserialize_channel_when_dm(self, mock_app, type_, fn):
        payload = {"type": type_}

        with mock.patch.object(entity_factory.EntityFactoryImpl, fn) as expected_fn:
            # We need to instantiate it after the mock so that the functions that are stored in the dicts
            # are the ones we mock
            entity_factory_impl = entity_factory.EntityFactoryImpl(app=mock_app)

            assert entity_factory_impl.deserialize_channel(payload, guild_id=123123123) is expected_fn.return_value

        expected_fn.assert_called_once_with(payload)

    def test_deserialize_channel_when_unknown_type(self, entity_factory_impl):
        with pytest.raises(errors.UnrecognisedEntityError):
            entity_factory_impl.deserialize_channel({"type": -111})

    ################
    # EMBED MODELS #
    ################

    @pytest.fixture
    def embed_payload(self):
        return {
            "title": "embed title",
            "description": "embed description",
            "url": "https://somewhere.com",
            "timestamp": "2020-03-22T16:40:39.218000+00:00",
            "color": 14014915,
            "footer": {
                "text": "footer text",
                "icon_url": "https://somewhere.com/footer.png",
                "proxy_icon_url": "https://media.somewhere.com/footer.png",
            },
            "image": {
                "url": "https://somewhere.com/image.png",
                "proxy_url": "https://media.somewhere.com/image.png",
                "height": 122,
                "width": 133,
            },
            "thumbnail": {
                "url": "https://somewhere.com/thumbnail.png",
                "proxy_url": "https://media.somewhere.com/thumbnail.png",
                "height": 123,
                "width": 456,
            },
            "video": {
                "url": "https://somewhere.com/video.mp4",
                "height": 1234,
                "width": 4567,
                "proxy_url": "https://somewhere.com/proxy/video.mp4",
            },
            "provider": {"name": "some name", "url": "https://somewhere.com/provider"},
            "author": {
                "name": "some name",
                "url": "https://somewhere.com/author-url",
                "icon_url": "https://somewhere.com/author.png",
                "proxy_icon_url": "https://media.somewhere.com/author.png",
            },
            "fields": [{"name": "title", "value": "some value", "inline": True}],
        }

    def test_deserialize_embed_with_full_embed(self, entity_factory_impl, embed_payload):
        embed = entity_factory_impl.deserialize_embed(embed_payload)
        assert embed.title == "embed title"
        assert embed.description == "embed description"
        assert embed.url == "https://somewhere.com"
        assert embed.timestamp == datetime.datetime(2020, 3, 22, 16, 40, 39, 218000, tzinfo=datetime.timezone.utc)
        assert embed.color == color_models.Color(14014915)
        assert isinstance(embed.color, color_models.Color)
        # EmbedFooter
        assert embed.footer.text == "footer text"
        assert embed.footer.icon.resource.url == "https://somewhere.com/footer.png"
        assert embed.footer.icon.proxy_resource.url == "https://media.somewhere.com/footer.png"
        assert isinstance(embed.footer, embed_models.EmbedFooter)
        # EmbedImage
        assert embed.image.resource.url == "https://somewhere.com/image.png"
        assert embed.image.proxy_resource.url == "https://media.somewhere.com/image.png"
        assert embed.image.height == 122
        assert embed.image.width == 133
        assert isinstance(embed.image, embed_models.EmbedImage)
        # EmbedThumbnail
        assert embed.thumbnail.resource.url == "https://somewhere.com/thumbnail.png"
        assert embed.thumbnail.proxy_resource.url == "https://media.somewhere.com/thumbnail.png"
        assert embed.thumbnail.height == 123
        assert embed.thumbnail.width == 456
        assert isinstance(embed.thumbnail, embed_models.EmbedImage)
        # EmbedVideo
        assert embed.video.resource.url == "https://somewhere.com/video.mp4"
        assert embed.video.proxy_resource.url == "https://somewhere.com/proxy/video.mp4"
        assert embed.video.height == 1234
        assert embed.video.width == 4567
        assert isinstance(embed.video, embed_models.EmbedVideo)
        # EmbedProvider
        assert embed.provider.name == "some name"
        assert embed.provider.url == "https://somewhere.com/provider"
        assert isinstance(embed.provider, embed_models.EmbedProvider)
        # EmbedAuthor
        assert embed.author.name == "some name"
        assert embed.author.url == "https://somewhere.com/author-url"
        assert embed.author.icon.resource.url == "https://somewhere.com/author.png"
        assert embed.author.icon.proxy_resource.url == "https://media.somewhere.com/author.png"
        assert isinstance(embed.author, embed_models.EmbedAuthor)
        # EmbedField
        assert len(embed.fields) == 1
        field = embed.fields[0]
        assert field.name == "title"
        assert field.value == "some value"
        assert field.is_inline is True
        assert isinstance(field, embed_models.EmbedField)

    def test_deserialize_embed_with_partial_sub_fields(self, entity_factory_impl, embed_payload):
        embed = entity_factory_impl.deserialize_embed(
            {
                "footer": {"text": "footer text"},
                "image": {"url": "https://blahblah.blahblahblah"},
                "thumbnail": {"url": "https://blahblah2.blahblahblah"},
                "video": {"url": "https://blahblah3.blahblahblah"},
                "provider": {"url": "https://blahbla5h.blahblahblah"},
                "author": {"name": "author name"},
            }
        )
        # EmbedFooter
        assert embed.footer.text == "footer text"
        assert embed.footer.icon is None
        # EmbedImage
        assert embed.image.resource.url == "https://blahblah.blahblahblah"
        assert embed.image.proxy_resource is None
        assert embed.image.width is None
        assert embed.image.height is None
        # EmbedThumbnail
        assert embed.thumbnail.resource.url == "https://blahblah2.blahblahblah"
        assert embed.thumbnail.proxy_resource is None
        assert embed.thumbnail.height is None
        assert embed.thumbnail.width is None
        # EmbedVideo
        assert embed.video.resource.url == "https://blahblah3.blahblahblah"
        assert embed.video.proxy_resource is None
        assert embed.video.height is None
        assert embed.video.width is None
        # EmbedProvider
        assert embed.provider.name is None
        assert embed.provider.url == "https://blahbla5h.blahblahblah"
        # EmbedAuthor
        assert embed.author.name == "author name"
        assert embed.author.url is None
        assert embed.author.icon is None

    def test_deserialize_embed_with_other_null_sub_fields(self, entity_factory_impl, embed_payload):
        embed = entity_factory_impl.deserialize_embed(
            {
                "footer": {"text": "footer text"},
                "provider": {"name": "name name"},
                "author": {"url": "urlurlurl"},
                "fields": [{"name": "title", "value": "some value"}],
            }
        )
        # EmbedProvider
        assert embed.provider.name == "name name"
        assert embed.provider.url is None
        # EmbedAuthor
        assert embed.author.name is None
        assert embed.author.url == "urlurlurl"
        assert embed.author.icon is None

    def test_deserialize_embed_with_partial_fields(self, entity_factory_impl, embed_payload):
        embed = entity_factory_impl.deserialize_embed(
            {
                "footer": {"text": "footer text"},
                "image": {},
                "thumbnail": {},
                "video": {},
                "provider": {},
                "author": {"name": "author name"},
                "fields": [{"name": "title", "value": "some value"}],
            }
        )
        # EmbedFooter
        assert embed.footer.text == "footer text"
        assert embed.footer.icon is None
        # EmbedImage
        assert embed.image is None
        # EmbedThumbnail
        assert embed.thumbnail is None
        # EmbedVideo
        assert embed.video is None
        # EmbedProvider
        assert embed.provider is None
        # EmbedAuthor
        assert embed.author.name == "author name"
        assert embed.author.url is None
        assert embed.author.icon is None
        # EmbedField
        assert len(embed.fields) == 1
        field = embed.fields[0]
        assert field.name == "title"
        assert field.value == "some value"
        assert field.is_inline is False
        assert isinstance(field, embed_models.EmbedField)

    def test_deserialize_embed_with_empty_embed(self, entity_factory_impl):
        embed = entity_factory_impl.deserialize_embed({})
        assert embed.title is None
        assert embed.description is None
        assert embed.url is None
        assert embed.timestamp is None
        assert embed.color is None
        assert embed.footer is None
        assert embed.image is None
        assert embed.thumbnail is None
        assert embed.video is None
        assert embed.provider is None
        assert embed.author is None
        assert embed.fields == []

    def test_serialize_embed_with_non_url_resources_provides_attachments(self, entity_factory_impl):
        footer_icon = embed_models.EmbedResource(resource=files.File("cat.png"))
        thumbnail = embed_models.EmbedImage(resource=files.File("dog.png"))
        image = embed_models.EmbedImage(resource=files.Bytes(b"potato kung fu", "sushi.pdf"))
        author_icon = embed_models.EmbedResource(resource=files.Bytes(b"potato kung fu^2", "sushi².jpg"))
        video_icon = embed_models.EmbedResource(resource=files.Bytes(b"whatevr", "sushi².mp4"))

        payload, resources = entity_factory_impl.serialize_embed(
            embed_models.Embed.from_received_embed(
                title="Title",
                description="Nyaa",
                url="https://some-url",
                timestamp=datetime.datetime(2020, 5, 29, 20, 37, 22, 865139),
                color=color_models.Color(321321),
                footer=embed_models.EmbedFooter(text="TEXT", icon=footer_icon),
                image=image,
                thumbnail=thumbnail,
                author=embed_models.EmbedAuthor(name="AUTH ME", url="wss://\\_/-_-\\_/", icon=author_icon),
                fields=[embed_models.EmbedField(value="VALUE", name="NAME", inline=True)],
                provider=None,
                video=embed_models.EmbedVideo(resource=video_icon),
            )
        )

        # Non URL bois should be returned in the resources container.
        assert len(resources) == 4
        assert footer_icon.resource in resources
        assert thumbnail.resource in resources
        assert image.resource in resources
        assert author_icon.resource in resources

        assert payload == {
            "title": "Title",
            "description": "Nyaa",
            "url": "https://some-url",
            "timestamp": "2020-05-29T20:37:22.865139",
            "color": 321321,
            "footer": {"text": "TEXT", "icon_url": footer_icon.url},
            "image": {"url": image.url},
            "thumbnail": {"url": thumbnail.url},
            "author": {"name": "AUTH ME", "url": "wss://\\_/-_-\\_/", "icon_url": author_icon.url},
            "fields": [{"value": "VALUE", "name": "NAME", "inline": True}],
        }

    def test_serialize_embed_with_url_resources_does_not_provide_attachments(self, entity_factory_impl):
        class DummyWebResource(files.WebResource):
            @property
            def url(self) -> str:
                return "http://lolbook.com"

            @property
            def filename(self) -> str:
                return "lolbook.png"

        footer_icon = embed_models.EmbedResource(resource=files.URL("http://http.cat"))
        thumbnail = embed_models.EmbedImage(resource=DummyWebResource())
        image = embed_models.EmbedImage(resource=files.URL("http://bazbork.com"))
        author_icon = embed_models.EmbedResource(resource=files.URL("http://foobar.com"))

        payload, resources = entity_factory_impl.serialize_embed(
            embed_models.Embed.from_received_embed(
                title="Title",
                description="Nyaa",
                url="https://some-url",
                timestamp=datetime.datetime(2020, 5, 29, 20, 37, 22, 865139),
                color=color_models.Color(321321),
                footer=embed_models.EmbedFooter(text="TEXT", icon=footer_icon),
                image=image,
                thumbnail=thumbnail,
                author=embed_models.EmbedAuthor(name="AUTH ME", url="wss://\\_/-_-\\_/", icon=author_icon),
                fields=[embed_models.EmbedField(value="VALUE", name="NAME", inline=True)],
                video=embed_models.EmbedVideo(
                    resource=embed_models.EmbedResource(resource=files.URL("http://foobar.com"))
                ),
                provider=embed_models.EmbedProvider(name="I said nya"),
            )
        )

        # Non URL bois should be returned in the resources container.
        assert footer_icon.resource not in resources
        assert thumbnail.resource not in resources
        assert image.resource not in resources
        assert author_icon.resource not in resources
        assert not resources

        assert payload == {
            "title": "Title",
            "description": "Nyaa",
            "url": "https://some-url",
            "timestamp": "2020-05-29T20:37:22.865139",
            "color": 321321,
            "footer": {"text": "TEXT", "icon_url": footer_icon.url},
            "image": {"url": image.url},
            "thumbnail": {"url": thumbnail.url},
            "author": {"name": "AUTH ME", "url": "wss://\\_/-_-\\_/", "icon_url": author_icon.url},
            "fields": [{"value": "VALUE", "name": "NAME", "inline": True}],
        }

    def test_serialize_embed_with_null_sub_fields(self, entity_factory_impl):
        payload, resources = entity_factory_impl.serialize_embed(
            embed_models.Embed.from_received_embed(
                title="Title",
                description="Nyaa",
                url="https://some-url",
                timestamp=datetime.datetime(2020, 5, 29, 20, 37, 22, 865139),
                color=color_models.Color(321321),
                footer=embed_models.EmbedFooter(),
                author=embed_models.EmbedAuthor(),
                video=None,
                provider=None,
                fields=None,
                image=None,
                thumbnail=None,
            )
        )
        assert payload == {
            "title": "Title",
            "description": "Nyaa",
            "url": "https://some-url",
            "timestamp": "2020-05-29T20:37:22.865139",
            "color": 321321,
            "author": {},
            "footer": {},
        }
        assert resources == []

    def test_serialize_embed_with_null_attributes(self, entity_factory_impl):
        assert entity_factory_impl.serialize_embed(embed_models.Embed()) == ({}, [])

    @pytest.mark.parametrize(
        "field_kwargs",
        [
            {"name": None, "value": "correct value"},
            {"name": "", "value": "correct value"},
            {"name": "    ", "value": "correct value"},
            {"name": "correct value", "value": None},
            {"name": "correct value", "value": ""},
            {"name": "correct value", "value": "    "},
        ],
    )
    def test_serialize_embed_validators(self, entity_factory_impl, field_kwargs):
        embed_obj = embed_models.Embed()
        embed_obj.add_field(**field_kwargs)
        with pytest.raises(TypeError):
            entity_factory_impl.serialize_embed(embed_obj)

    ################
    # EMOJI MODELS #
    ################

    def test_deserialize_unicode_emoji(self, entity_factory_impl):
        emoji = entity_factory_impl.deserialize_unicode_emoji({"name": "🤷"})
        assert emoji.name == "🤷"
        assert isinstance(emoji, emoji_models.UnicodeEmoji)

    def test_deserialize_custom_emoji(self, entity_factory_impl, mock_app, custom_emoji_payload):
        emoji = entity_factory_impl.deserialize_custom_emoji(custom_emoji_payload)
        assert emoji.id == snowflakes.Snowflake(691225175349395456)
        assert emoji.name == "test"
        assert emoji.is_animated is True
        assert isinstance(emoji, emoji_models.CustomEmoji)

    def test_deserialize_custom_emoji_with_unset_and_null_fields(
        self, entity_factory_impl, mock_app, custom_emoji_payload
    ):
        emoji = entity_factory_impl.deserialize_custom_emoji({"id": "691225175349395456", "name": None})
        assert emoji.is_animated is False
        assert emoji.name is None

    def test_deserialize_known_custom_emoji(
        self, entity_factory_impl, mock_app, user_payload, known_custom_emoji_payload
    ):
        emoji = entity_factory_impl.deserialize_known_custom_emoji(
            known_custom_emoji_payload, guild_id=snowflakes.Snowflake(1235123)
        )
        assert emoji.app is mock_app
        assert emoji.id == 12345
        assert emoji.guild_id == 1235123
        assert emoji.name == "testing"
        assert emoji.is_animated is False
        assert emoji.role_ids == [123, 456]
        assert emoji.user == entity_factory_impl.deserialize_user(user_payload)
        assert emoji.is_colons_required is True
        assert emoji.is_managed is False
        assert emoji.is_available is True
        assert isinstance(emoji, emoji_models.KnownCustomEmoji)

    def test_deserialize_known_custom_emoji_with_unset_fields(self, entity_factory_impl):
        emoji = entity_factory_impl.deserialize_known_custom_emoji(
            {
                "id": "12345",
                "name": "testing",
                "available": True,
                "roles": ["123", "456"],
                "require_colons": True,
                "managed": False,
            },
            guild_id=snowflakes.Snowflake(642334234),
        )
        assert emoji.user is None
        assert emoji.is_animated is False

    @pytest.mark.parametrize(
        ("payload", "expected_type"),
        [({"name": "🤷"}, emoji_models.UnicodeEmoji), ({"id": "1234", "name": "test"}, emoji_models.CustomEmoji)],
    )
    def test_deserialize_emoji_returns_expected_type(self, entity_factory_impl, payload, expected_type):
        isinstance(entity_factory_impl.deserialize_emoji(payload), expected_type)

    ##################
    # GATEWAY MODELS #
    ##################

    @pytest.fixture
    def gateway_bot_payload(self):
        return {
            "url": "wss://gateway.discord.gg",
            "shards": 1,
            "session_start_limit": {"total": 1000, "remaining": 991, "reset_after": 14170186, "max_concurrency": 5},
        }

    def test_deserialize_gateway_bot(self, entity_factory_impl, gateway_bot_payload):
        gateway_bot = entity_factory_impl.deserialize_gateway_bot_info(gateway_bot_payload)
        assert isinstance(gateway_bot, gateway_models.GatewayBotInfo)
        assert gateway_bot.url == "wss://gateway.discord.gg"
        assert gateway_bot.shard_count == 1
        # SessionStartLimit
        assert isinstance(gateway_bot.session_start_limit, gateway_models.SessionStartLimit)
        assert gateway_bot.session_start_limit.max_concurrency == 5
        assert gateway_bot.session_start_limit.total == 1000
        assert gateway_bot.session_start_limit.remaining == 991
        assert gateway_bot.session_start_limit.reset_after == datetime.timedelta(milliseconds=14170186)

    ################
    # GUILD MODELS #
    ################

    @pytest.fixture
    def guild_embed_payload(self):
        return {"channel_id": "123123123", "enabled": True}

    def test_deserialize_widget_embed(self, entity_factory_impl, mock_app, guild_embed_payload):
        guild_embed = entity_factory_impl.deserialize_guild_widget(guild_embed_payload)
        assert guild_embed.app is mock_app
        assert guild_embed.channel_id == 123123123
        assert guild_embed.is_enabled is True
        assert isinstance(guild_embed, guild_models.GuildWidget)

    def test_deserialize_guild_embed_with_null_fields(self, entity_factory_impl, mock_app):
        assert entity_factory_impl.deserialize_guild_widget({"channel_id": None, "enabled": True}).channel_id is None

    @pytest.fixture
    def guild_welcome_screen_payload(self):
        return {
            "description": "What does the fox say? Nico Nico Nico NIIIIIIIIIIIIIIIIIIIIIII!!!!",
            "welcome_channels": [
                {
                    "channel_id": "87656344532234",
                    "description": "Follow for nothing",
                    "emoji_id": None,
                    "emoji_name": "📡",
                },
                {
                    "channel_id": "89563452341234",
                    "description": "Get help with cats",
                    "emoji_id": 31231351234,
                    "emoji_name": "dogGoesMeow",
                },
                {
                    "channel_id": "89563452341234",
                    "description": "Get help with cats",
                    "emoji_id": None,
                    "emoji_name": None,
                },
                {"channel_id": "92929292929", "description": "hi there", "emoji_id": "49494949", "emoji_name": None},
            ],
        }

    def test_deserialize_welcome_screen(self, entity_factory_impl, mock_app, guild_welcome_screen_payload):
        welcome_screen = entity_factory_impl.deserialize_welcome_screen(guild_welcome_screen_payload)

        assert welcome_screen.description == "What does the fox say? Nico Nico Nico NIIIIIIIIIIIIIIIIIIIIIII!!!!"

        assert welcome_screen.channels[0].channel_id == 87656344532234
        assert welcome_screen.channels[0].description == "Follow for nothing"

        assert isinstance(welcome_screen.channels[0].emoji_name, emoji_models.UnicodeEmoji)
        assert welcome_screen.channels[0].emoji_name == "📡"
        assert welcome_screen.channels[0].emoji_id is None

        assert not isinstance(welcome_screen.channels[1].emoji_name, emoji_models.UnicodeEmoji)
        assert welcome_screen.channels[1].emoji_name == "dogGoesMeow"
        assert welcome_screen.channels[1].emoji_id == 31231351234

        assert welcome_screen.channels[2].emoji_name is None
        assert welcome_screen.channels[2].emoji_id is None

        assert welcome_screen.channels[3].emoji_name is None
        assert welcome_screen.channels[3].emoji_id == 49494949

    def test_serialize_welcome_channel_with_custom_emoji(self, entity_factory_impl, mock_app):
        channel = guild_models.WelcomeChannel(
            channel_id=snowflakes.Snowflake(431231),
            description="meow",
            emoji_id=snowflakes.Snowflake(564123),
            emoji_name="boom",
        )
        result = entity_factory_impl.serialize_welcome_channel(channel)

        assert result == {"channel_id": "431231", "description": "meow", "emoji_id": "564123"}

    def test_serialize_welcome_channel_with_unicode_emoji(self, entity_factory_impl, mock_app):
        channel = guild_models.WelcomeChannel(
            channel_id=snowflakes.Snowflake(4312311),
            description="meow1",
            emoji_name=emoji_models.UnicodeEmoji("a"),
            emoji_id=None,
        )
        result = entity_factory_impl.serialize_welcome_channel(channel)

        assert result == {"channel_id": "4312311", "description": "meow1", "emoji_name": "a"}

    def test_serialize_welcome_channel_with_no_emoji(self, entity_factory_impl, mock_app):
        channel = guild_models.WelcomeChannel(
            channel_id=snowflakes.Snowflake(4312312), description="meow2", emoji_id=None, emoji_name=None
        )
        result = entity_factory_impl.serialize_welcome_channel(channel)

        assert result == {"channel_id": "4312312", "description": "meow2"}

    def test_deserialize_member(self, entity_factory_impl, mock_app, member_payload, user_payload):
        member_payload = {**member_payload, "guild_id": "76543325"}
        member = entity_factory_impl.deserialize_member(member_payload)
        assert member.app is mock_app
        assert member.guild_id == 76543325
        assert member.guild_avatar_hash == "estrogen"
        assert member.user == entity_factory_impl.deserialize_user(user_payload)
        assert member.nickname == "foobarbaz"
        assert member.role_ids == [11111, 22222, 33333, 44444, 76543325]
        assert member.joined_at == datetime.datetime(2015, 4, 26, 6, 26, 56, 936000, tzinfo=datetime.timezone.utc)
        assert member.premium_since == datetime.datetime(2019, 5, 17, 6, 26, 56, 936000, tzinfo=datetime.timezone.utc)
        assert member.raw_communication_disabled_until == datetime.datetime(
            2021, 10, 18, 6, 26, 56, 936000, tzinfo=datetime.timezone.utc
        )
        assert member.is_deaf is False
        assert member.is_mute is True
        assert member.is_pending is False
        assert member.guild_flags == guild_models.GuildMemberFlags.DID_REJOIN
        assert isinstance(member, guild_models.Member)

    def test_deserialize_member_when_guild_id_already_in_role_array(
        self, entity_factory_impl, mock_app, member_payload, user_payload
    ):
        # While this isn't a legitimate case based on the current behaviour of the API, we still want to cover this
        # to ensure no duplication occurs.
        member_payload = {**member_payload, "guild_id": "76543325"}
        member_payload["roles"] = [11111, 22222, 76543325, 33333, 44444]
        member = entity_factory_impl.deserialize_member(member_payload)
        assert member.app is mock_app
        assert member.guild_id == 76543325
        assert member.user == entity_factory_impl.deserialize_user(user_payload)
        assert member.nickname == "foobarbaz"
        assert member.role_ids == [11111, 22222, 76543325, 33333, 44444]
        assert member.joined_at == datetime.datetime(2015, 4, 26, 6, 26, 56, 936000, tzinfo=datetime.timezone.utc)
        assert member.premium_since == datetime.datetime(2019, 5, 17, 6, 26, 56, 936000, tzinfo=datetime.timezone.utc)
        assert member.is_deaf is False
        assert member.is_mute is True
        assert member.guild_flags == guild_models.GuildMemberFlags.DID_REJOIN
        assert isinstance(member, guild_models.Member)

    def test_deserialize_member_with_null_fields(self, entity_factory_impl, user_payload):
        member = entity_factory_impl.deserialize_member(
            {
                "nick": None,
                "roles": ["11111", "22222", "33333", "44444"],
                "joined_at": None,
                "premium_since": None,
                "deaf": False,
                "avatar": None,
                "mute": True,
                "pending": False,
                "user": user_payload,
                "guild_id": "123123453234",
                "communication_disabled_until": None,
            }
        )
        assert member.nickname is None
        assert member.premium_since is None
        assert member.guild_avatar_hash is None
        assert member.joined_at is None
        assert isinstance(member, guild_models.Member)

    def test_deserialize_member_with_undefined_fields(self, entity_factory_impl, user_payload):
        member = entity_factory_impl.deserialize_member(
            {
                "roles": ["11111", "22222", "33333", "44444"],
                "joined_at": "2015-04-26T06:26:56.936000+00:00",
                "user": user_payload,
                "guild_id": "123123123",
            }
        )
        assert member.nickname is None
        assert member.premium_since is None
        assert member.guild_avatar_hash is None
        assert member.is_deaf is undefined.UNDEFINED
        assert member.is_mute is undefined.UNDEFINED
        assert member.is_pending is undefined.UNDEFINED

    def test_deserialize_member_with_passed_through_user_object_and_guild_id(self, entity_factory_impl):
        mock_user = mock.Mock(user_models.UserImpl)
        member = entity_factory_impl.deserialize_member(
            {
                "nick": "foobarbaz",
                "roles": ["11111", "22222", "33333", "44444"],
                "joined_at": "2015-04-26T06:26:56.936000+00:00",
                "premium_since": "2019-05-17T06:26:56.936000+00:00",
                "deaf": False,
                "mute": True,
            },
            user=mock_user,
            guild_id=snowflakes.Snowflake(64234),
        )
        assert member.user is mock_user
        assert member.guild_id == 64234

    def test_deserialize_role(self, entity_factory_impl, mock_app, guild_role_payload):
        guild_role = entity_factory_impl.deserialize_role(guild_role_payload, guild_id=snowflakes.Snowflake(76534453))
        assert guild_role.app is mock_app
        assert guild_role.id == 41771983423143936
        assert guild_role.guild_id == 76534453
        assert guild_role.name == "WE DEM BOYZZ!!!!!!"
        assert guild_role.icon_hash == "abc123hash"
        assert guild_role.unicode_emoji == emoji_models.UnicodeEmoji("\N{OK HAND SIGN}")
        assert isinstance(guild_role.unicode_emoji, emoji_models.UnicodeEmoji)
        assert guild_role.color == color_models.Color(3_447_003)
        assert guild_role.is_hoisted is True
        assert guild_role.position == 0
        assert guild_role.permissions == permission_models.Permissions(66_321_471)
        assert guild_role.is_managed is False
        assert guild_role.is_mentionable is False
        assert guild_role.bot_id == 123
        assert guild_role.integration_id == 456
        assert guild_role.is_premium_subscriber_role is True
        assert guild_role.is_guild_linked_role is True
        assert guild_role.subscription_listing_id == 9876
        assert guild_role.is_available_for_purchase is True
        assert isinstance(guild_role, guild_models.Role)

    def test_deserialize_role_with_missing_or_unset_fields(self, entity_factory_impl, guild_role_payload):
        guild_role_payload["tags"] = {}
        guild_role_payload["unicode_emoji"] = None
        guild_role = entity_factory_impl.deserialize_role(guild_role_payload, guild_id=snowflakes.Snowflake(76534453))
        assert guild_role.bot_id is None
        assert guild_role.integration_id is None
        assert guild_role.is_premium_subscriber_role is False
        assert guild_role.is_guild_linked_role is False
        assert guild_role.subscription_listing_id is None
        assert guild_role.is_available_for_purchase is False
        assert guild_role.unicode_emoji is None

    def test_deserialize_role_with_no_tags(self, entity_factory_impl, guild_role_payload):
        del guild_role_payload["tags"]
        guild_role = entity_factory_impl.deserialize_role(guild_role_payload, guild_id=snowflakes.Snowflake(76534453))
        assert guild_role.bot_id is None
        assert guild_role.integration_id is None
        assert guild_role.is_premium_subscriber_role is False

    def test_deserialize_partial_integration(self, entity_factory_impl, partial_integration_payload):
        partial_integration = entity_factory_impl.deserialize_partial_integration(partial_integration_payload)
        assert partial_integration.id == 4949494949
        assert partial_integration.name == "Blah blah"
        assert partial_integration.type == "twitch"
        assert isinstance(partial_integration, guild_models.PartialIntegration)
        # IntegrationAccount
        assert partial_integration.account.id == "543453"
        assert partial_integration.account.name == "Blam"
        assert isinstance(partial_integration.account, guild_models.IntegrationAccount)

    @pytest.fixture
    def integration_payload(self, user_payload):
        return {
            "id": "420",
            "name": "blaze it",
            "type": "youtube",
            "account": {"id": "6969", "name": "Blaze it"},
            "guild_id": "9292929292",
            "enabled": True,
            "syncing": False,
            "revoked": True,
            "role_id": "98494949",
            "enable_emoticons": False,
            "expire_behavior": 1,
            "expire_grace_period": 7,
            "user": user_payload,
            "synced_at": "2015-04-26T06:26:56.936000+00:00",
            "subscriber_count": 69,
            "application": {
                "id": "123",
                "name": "some bot",
                "icon": "123abc",
                "description": "same as desc2",
                "bot": {
                    "id": "456",
                    "username": "some rando bot",
                    "avatar": "123456avc",
                    "discriminator": "6127",
                    "bot": True,
                },
            },
        }

    def test_deserialize_integration(self, entity_factory_impl, integration_payload, user_payload):
        integration = entity_factory_impl.deserialize_integration(integration_payload)
        assert integration.id == 420
        assert integration.guild_id == 9292929292
        assert integration.name == "blaze it"
        assert integration.type == guild_models.IntegrationType.YOUTUBE
        # IntegrationAccount
        assert integration.account.id == "6969"
        assert integration.account.name == "Blaze it"
        assert isinstance(integration.account, guild_models.IntegrationAccount)

        assert integration.is_enabled is True
        assert integration.is_syncing is False
        assert integration.is_revoked is True
        assert integration.role_id == 98494949
        assert integration.is_emojis_enabled is False
        assert integration.expire_behavior == guild_models.IntegrationExpireBehaviour.KICK
        assert integration.expire_grace_period == datetime.timedelta(days=7)
        assert integration.user == entity_factory_impl.deserialize_user(user_payload)
        assert integration.last_synced_at == datetime.datetime(
            2015, 4, 26, 6, 26, 56, 936000, tzinfo=datetime.timezone.utc
        )
        assert integration.subscriber_count == 69
        # IntegrationApplication
        assert integration.application.id == 123
        assert integration.application.name == "some bot"
        assert integration.application.icon_hash == "123abc"
        assert integration.application.description == "same as desc2"
        assert integration.application.bot == entity_factory_impl.deserialize_user(
            {"id": "456", "username": "some rando bot", "avatar": "123456avc", "discriminator": "6127", "bot": True}
        )
        assert isinstance(integration, guild_models.Integration)

    def test_deserialize_guild_integration_with_null_and_unset_fields(self, entity_factory_impl):
        integration = entity_factory_impl.deserialize_integration(
            {
                "id": "420",
                "name": "blaze it",
                "type": "youtube",
                "account": {"id": "6969", "name": "Blaze it"},
                "enabled": True,
                "role_id": None,
                "synced_at": None,
            },
            guild_id=snowflakes.Snowflake(383838383883),
        )
        assert integration.guild_id == 383838383883
        assert integration.is_emojis_enabled is None
        assert integration.role_id is None
        assert integration.last_synced_at is None
        assert integration.expire_grace_period is None
        assert integration.expire_behavior is None
        assert integration.user is None
        assert integration.application is None
        assert integration.is_revoked is None
        assert integration.is_syncing is None
        assert integration.subscriber_count is None

    def test_deserialize_guild_integration_with_unset_bot(self, entity_factory_impl):
        integration = entity_factory_impl.deserialize_integration(
            {
                "id": "420",
                "guild_id": "929292929",
                "name": "blaze it",
                "type": "youtube",
                "account": {"id": "6969", "name": "Blaze it"},
                "enabled": True,
                "role_id": None,
                "synced_at": None,
                "application": {
                    "id": 123,
                    "name": "some bot",
                    "icon": "123abc",
                    "description": "same as desc2",
                    "cover_image": "SMKLdiosa89123u",
                },
            }
        )
        assert integration.application.bot is None

    @pytest.fixture
    def guild_member_ban_payload(self, user_payload):
        return {"reason": "Get nyaa'ed", "user": user_payload}

    def test_deserialize_guild_member_ban(self, entity_factory_impl, guild_member_ban_payload, user_payload):
        member_ban = entity_factory_impl.deserialize_guild_member_ban(guild_member_ban_payload)
        assert member_ban.reason == "Get nyaa'ed"
        assert member_ban.user == entity_factory_impl.deserialize_user(user_payload)
        assert isinstance(member_ban, guild_models.GuildBan)

    def test_deserialize_guild_member_ban_with_null_fields(self, entity_factory_impl, user_payload):
        assert entity_factory_impl.deserialize_guild_member_ban({"reason": None, "user": user_payload}).reason is None

    @pytest.fixture
    def guild_preview_payload(self, known_custom_emoji_payload):
        return {
            "id": "152559372126519269",
            "name": "Isopropyl",
            "icon": "d4a983885dsaa7691ce8bcaaf945a",
            "splash": "dsa345tfcdg54b",
            "discovery_splash": "lkodwaidi09239uid",
            "emojis": [known_custom_emoji_payload],
            "features": ["DISCOVERABLE", "FORCE_RELAY"],
            "approximate_member_count": 69,
            "approximate_presence_count": 42,
            "description": "A DESCRIPTION.",
        }

    def test_deserialize_guild_preview(
        self, entity_factory_impl, mock_app, guild_preview_payload, known_custom_emoji_payload
    ):
        guild_preview = entity_factory_impl.deserialize_guild_preview(guild_preview_payload)
        assert guild_preview.app is mock_app
        assert guild_preview.id == 152559372126519269
        assert guild_preview.name == "Isopropyl"
        assert guild_preview.icon_hash == "d4a983885dsaa7691ce8bcaaf945a"
        assert guild_preview.features == [guild_models.GuildFeature.DISCOVERABLE, "FORCE_RELAY"]
        assert guild_preview.splash_hash == "dsa345tfcdg54b"
        assert guild_preview.discovery_splash_hash == "lkodwaidi09239uid"
        assert guild_preview.emojis == {
            12345: entity_factory_impl.deserialize_known_custom_emoji(
                known_custom_emoji_payload, guild_id=snowflakes.Snowflake(152559372126519269)
            )
        }
        assert guild_preview.approximate_member_count == 69
        assert guild_preview.approximate_active_member_count == 42
        assert guild_preview.description == "A DESCRIPTION."
        assert isinstance(guild_preview, guild_models.GuildPreview)

    def test_deserialize_guild_preview_with_null_fields(self, entity_factory_impl, mock_app, guild_preview_payload):
        guild_preview = entity_factory_impl.deserialize_guild_preview(
            {
                "id": "152559372126519269",
                "name": "Isopropyl",
                "icon": None,
                "splash": None,
                "discovery_splash": None,
                "emojis": [],
                "features": ["DISCOVERABLE", "FORCE_RELAY"],
                "approximate_member_count": 69,
                "approximate_presence_count": 42,
                "description": None,
            }
        )
        assert guild_preview.icon_hash is None
        assert guild_preview.splash_hash is None
        assert guild_preview.discovery_splash_hash is None
        assert guild_preview.description is None

    @pytest.fixture
    def rest_guild_payload(self, known_custom_emoji_payload, guild_sticker_payload, guild_role_payload):
        return {
            "afk_channel_id": "99998888777766",
            "afk_timeout": 1200,
            "application_id": "39494949",
            "approximate_member_count": 15,
            "approximate_presence_count": 7,
            "banner": "1a2b3c",
            "default_message_notifications": 1,
            "description": "This is a server I guess, its a bit crap though",
            "discovery_splash": "famfamFAMFAMfam",
            "embed_channel_id": "9439394949",
            "embed_enabled": True,
            "emojis": [known_custom_emoji_payload],
            "stickers": [guild_sticker_payload],
            "explicit_content_filter": 2,
            "features": ["ANIMATED_ICON", "MORE_EMOJI", "NEWS", "SOME_UNDOCUMENTED_FEATURE"],
            "icon": "1a2b3c4d",
            "id": "265828729970753537",
            "max_members": 25000,
            "max_presences": 250,
            "max_video_channel_users": 25,
            "mfa_level": 1,
            "name": "L33t guild",
            "owner_id": "6969696",
            "preferred_locale": "en-GB",
            "premium_subscription_count": 1,
            "premium_tier": 2,
            "public_updates_channel_id": "33333333",
            "roles": [guild_role_payload],
            "rules_channel_id": "42042069",
            "splash": "0ff0ff0ff",
            "system_channel_flags": 3,
            "system_channel_id": "19216801",
            "vanity_url_code": "loool",
            "verification_level": 4,
            "widget_channel_id": "9439394949",
            "widget_enabled": True,
            "nsfw_level": 0,
        }

    def test_deserialize_rest_guild(
        self,
        entity_factory_impl,
        mock_app,
        rest_guild_payload,
        known_custom_emoji_payload,
        guild_role_payload,
        guild_sticker_payload,
    ):
        guild = entity_factory_impl.deserialize_rest_guild(rest_guild_payload)
        assert guild.app is mock_app
        assert guild.id == 265828729970753537
        assert guild.name == "L33t guild"
        assert guild.icon_hash == "1a2b3c4d"
        assert guild.features == [
            guild_models.GuildFeature.ANIMATED_ICON,
            guild_models.GuildFeature.MORE_EMOJI,
            guild_models.GuildFeature.NEWS,
            "SOME_UNDOCUMENTED_FEATURE",
        ]
        assert guild.splash_hash == "0ff0ff0ff"
        assert guild.discovery_splash_hash == "famfamFAMFAMfam"
        assert guild.owner_id == 6969696
        assert guild.afk_channel_id == 99998888777766
        assert guild.afk_timeout == datetime.timedelta(seconds=1200)
        assert guild.verification_level == guild_models.GuildVerificationLevel.VERY_HIGH
        assert guild.default_message_notifications == guild_models.GuildMessageNotificationsLevel.ONLY_MENTIONS
        assert guild.explicit_content_filter == guild_models.GuildExplicitContentFilterLevel.ALL_MEMBERS
        assert guild.roles == {
            41771983423143936: entity_factory_impl.deserialize_role(
                guild_role_payload, guild_id=snowflakes.Snowflake(265828729970753537)
            )
        }
        assert guild.emojis == {
            12345: entity_factory_impl.deserialize_known_custom_emoji(
                known_custom_emoji_payload, guild_id=snowflakes.Snowflake(265828729970753537)
            )
        }
        assert guild.stickers == {
            749046696482439188: entity_factory_impl.deserialize_guild_sticker(guild_sticker_payload)
        }
        assert guild.mfa_level == guild_models.GuildMFALevel.ELEVATED
        assert guild.application_id == 39494949
        assert guild.widget_channel_id == 9439394949
        assert guild.is_widget_enabled is True
        assert guild.system_channel_id == 19216801
        assert guild.system_channel_flags == guild_models.GuildSystemChannelFlag(3)
        assert guild.rules_channel_id == 42042069
        assert guild.max_presences == 250
        assert guild.max_members == 25000
        assert guild.max_video_channel_users == 25
        assert guild.vanity_url_code == "loool"
        assert guild.description == "This is a server I guess, its a bit crap though"
        assert guild.banner_hash == "1a2b3c"
        assert guild.premium_tier == guild_models.GuildPremiumTier.TIER_2
        assert guild.premium_subscription_count == 1
        assert guild.preferred_locale == "en-GB"
        assert guild.preferred_locale is locales.Locale.EN_GB
        assert guild.public_updates_channel_id == 33333333
        assert guild.approximate_member_count == 15
        assert guild.approximate_active_member_count == 7
        assert guild.nsfw_level == guild_models.GuildNSFWLevel.DEFAULT

    def test_deserialize_rest_guild_with_unset_fields(self, entity_factory_impl):
        guild = entity_factory_impl.deserialize_rest_guild(
            {
                "afk_channel_id": "99998888777766",
                "afk_timeout": 1200,
                "application_id": "39494949",
                "banner": "1a2b3c",
                "default_message_notifications": 1,
                "description": "This is a server I guess, its a bit crap though",
                "discovery_splash": "famfamFAMFAMfam",
                "emojis": [],
                "stickers": [],
                "explicit_content_filter": 2,
                "features": ["ANIMATED_ICON", "MORE_EMOJI", "NEWS", "SOME_UNDOCUMENTED_FEATURE"],
                "icon": "1a2b3c4d",
                "id": "265828729970753537",
                "mfa_level": 1,
                "nsfw_level": 0,
                "name": "L33t guild",
                "owner_id": "6969696",
                "preferred_locale": "en-GB",
                "premium_tier": 2,
                "public_updates_channel_id": "33333333",
                "roles": [],
                "rules_channel_id": "42042069",
                "splash": "0ff0ff0ff",
                "system_channel_flags": 3,
                "system_channel_id": "19216801",
                "vanity_url_code": "loool",
                "verification_level": 4,
                "max_presences": 8,
                "max_members": 9,
            }
        )
        assert guild.max_video_channel_users is None
        assert guild.premium_subscription_count is None
        assert guild.widget_channel_id is None
        assert guild.is_widget_enabled is None
        assert guild.approximate_active_member_count is None
        assert guild.approximate_member_count is None

    def test_deserialize_rest_guild_with_null_fields(self, entity_factory_impl):
        guild = entity_factory_impl.deserialize_rest_guild(
            {
                "afk_channel_id": None,
                "afk_timeout": 1200,
                "application_id": None,
                "approximate_member_count": 15,
                "approximate_presence_count": 7,
                "banner": None,
                "default_message_notifications": 1,
                "description": None,
                "discovery_splash": None,
                "embed_channel_id": None,
                "embed_enabled": True,
                "emojis": [],
                "stickers": [],
                "explicit_content_filter": 2,
                "features": ["ANIMATED_ICON", "MORE_EMOJI", "NEWS", "SOME_UNDOCUMENTED_FEATURE"],
                "icon": None,
                "id": "265828729970753537",
                "max_members": 25000,
                "max_presences": None,
                "max_video_channel_users": 25,
                "mfa_level": 1,
                "nsfw_level": 0,
                "name": "L33t guild",
                "owner_id": "6969696",
                "preferred_locale": "en-GB",
                "premium_subscription_count": None,
                "premium_tier": 2,
                "public_updates_channel_id": None,
                "roles": [],
                "rules_channel_id": None,
                "splash": None,
                "system_channel_flags": 3,
                "system_channel_id": None,
                "vanity_url_code": None,
                "verification_level": 4,
                "voice_states": [],
                "widget_channel_id": None,
                "widget_enabled": True,
            }
        )
        assert guild.icon_hash is None
        assert guild.splash_hash is None
        assert guild.discovery_splash_hash is None
        assert guild.afk_channel_id is None
        assert guild.application_id is None
        assert guild.widget_channel_id is None
        assert guild.system_channel_id is None
        assert guild.rules_channel_id is None
        assert guild.max_presences is None
        assert guild.vanity_url_code is None
        assert guild.description is None
        assert guild.banner_hash is None
        assert guild.premium_subscription_count is None
        assert guild.public_updates_channel_id is None

    @pytest.fixture
    def gateway_guild_payload(
        self,
        guild_text_channel_payload,
        guild_voice_channel_payload,
        guild_news_channel_payload,
        known_custom_emoji_payload,
        guild_news_thread_payload,
        guild_public_thread_payload,
        guild_private_thread_payload,
        member_payload,
        member_presence_payload,
        guild_role_payload,
        voice_state_payload,
    ):
        return {
            "afk_channel_id": "99998888777766",
            "afk_timeout": 1200,
            "application_id": "39494949",
            "banner": "1a2b3c",
            "channels": [guild_text_channel_payload, guild_voice_channel_payload, guild_news_channel_payload],
            "threads": [guild_news_thread_payload, guild_public_thread_payload, guild_private_thread_payload],
            "default_message_notifications": 1,
            "description": "This is a server I guess, its a bit crap though",
            "discovery_splash": "famfamFAMFAMfam",
            "embed_channel_id": "9439394949",
            "embed_enabled": True,
            "emojis": [known_custom_emoji_payload],
            "explicit_content_filter": 2,
            "features": ["ANIMATED_ICON", "MORE_EMOJI", "NEWS", "SOME_UNDOCUMENTED_FEATURE"],
            "icon": "1a2b3c4d",
            "id": "265828729970753537",
            "joined_at": "2019-05-17T06:26:56.936000+00:00",
            "large": False,
            "max_members": 25000,
            "max_presences": 250,
            "max_video_channel_users": 25,
            "member_count": 14,
            "members": [member_payload],
            "mfa_level": 1,
            "name": "L33t guild",
            "owner_id": "6969696",
            "preferred_locale": "en-GB",
            "premium_subscription_count": 1,
            "premium_tier": 2,
            "presences": [member_presence_payload],
            "public_updates_channel_id": "33333333",
            "roles": [guild_role_payload],
            "rules_channel_id": "42042069",
            "splash": "0ff0ff0ff",
            "system_channel_flags": 3,
            "system_channel_id": "19216801",
            "unavailable": False,
            "vanity_url_code": "loool",
            "verification_level": 4,
            "voice_states": [voice_state_payload],
            "widget_channel_id": "9439394949",
            "widget_enabled": True,
            "nsfw_level": 0,
        }

    def test_deserialize_gateway_guild(
        self,
        entity_factory_impl: entity_factory.EntityFactoryImpl,
        mock_app: traits.RESTAware,
        gateway_guild_payload: dict[str, typing.Any],
        guild_text_channel_payload: dict[str, typing.Any],
        guild_voice_channel_payload: dict[str, typing.Any],
        guild_news_channel_payload: dict[str, typing.Any],
        guild_news_thread_payload: dict[str, typing.Any],
        guild_public_thread_payload: dict[str, typing.Any],
        guild_private_thread_payload: dict[str, typing.Any],
        known_custom_emoji_payload: dict[str, typing.Any],
        member_payload: dict[str, typing.Any],
        member_presence_payload: dict[str, typing.Any],
        guild_role_payload: dict[str, typing.Any],
        voice_state_payload: dict[str, typing.Any],
    ):
        guild_definition = entity_factory_impl.deserialize_gateway_guild(
            gateway_guild_payload, user_id=snowflakes.Snowflake(43123)
        )
        guild = guild_definition.guild()
        assert guild.app is mock_app
        assert guild.id == 265828729970753537
        assert guild.name == "L33t guild"
        assert guild.icon_hash == "1a2b3c4d"
        assert guild.features == [
            guild_models.GuildFeature.ANIMATED_ICON,
            guild_models.GuildFeature.MORE_EMOJI,
            guild_models.GuildFeature.NEWS,
            "SOME_UNDOCUMENTED_FEATURE",
        ]
        assert guild.splash_hash == "0ff0ff0ff"
        assert guild.discovery_splash_hash == "famfamFAMFAMfam"
        assert guild.owner_id == 6969696
        assert guild.afk_channel_id == 99998888777766
        assert guild.afk_timeout == datetime.timedelta(seconds=1200)
        assert guild.verification_level == guild_models.GuildVerificationLevel.VERY_HIGH
        assert guild.default_message_notifications == guild_models.GuildMessageNotificationsLevel.ONLY_MENTIONS
        assert guild.explicit_content_filter == guild_models.GuildExplicitContentFilterLevel.ALL_MEMBERS
        assert guild.mfa_level == guild_models.GuildMFALevel.ELEVATED
        assert guild.application_id == 39494949
        assert guild.widget_channel_id == 9439394949
        assert guild.is_widget_enabled is True
        assert guild.system_channel_id == 19216801
        assert guild.system_channel_flags == guild_models.GuildSystemChannelFlag(3)
        assert guild.rules_channel_id == 42042069
        assert guild.joined_at == datetime.datetime(2019, 5, 17, 6, 26, 56, 936000, tzinfo=datetime.timezone.utc)
        assert guild.is_large is False
        assert guild.member_count == 14
        assert guild.max_video_channel_users == 25
        assert guild.vanity_url_code == "loool"
        assert guild.description == "This is a server I guess, its a bit crap though"
        assert guild.banner_hash == "1a2b3c"
        assert guild.premium_tier == guild_models.GuildPremiumTier.TIER_2
        assert guild.premium_subscription_count == 1
        assert guild.preferred_locale == "en-GB"
        assert guild.preferred_locale is locales.Locale.EN_GB
        assert guild.public_updates_channel_id == 33333333
        assert guild.nsfw_level == guild_models.GuildNSFWLevel.DEFAULT

        assert guild_definition.roles() == {
            41771983423143936: entity_factory_impl.deserialize_role(
                guild_role_payload, guild_id=snowflakes.Snowflake(265828729970753537)
            )
        }
        assert guild_definition.emojis() == {
            12345: entity_factory_impl.deserialize_known_custom_emoji(
                known_custom_emoji_payload, guild_id=snowflakes.Snowflake(265828729970753537)
            )
        }
        assert guild_definition.members() == {
            115590097100865541: entity_factory_impl.deserialize_member(
                member_payload, guild_id=snowflakes.Snowflake(265828729970753537)
            )
        }
        assert guild_definition.channels() == {
            123: entity_factory_impl.deserialize_guild_text_channel(
                guild_text_channel_payload, guild_id=snowflakes.Snowflake(265828729970753537)
            ),
            555: entity_factory_impl.deserialize_guild_voice_channel(
                guild_voice_channel_payload, guild_id=snowflakes.Snowflake(265828729970753537)
            ),
            7777: entity_factory_impl.deserialize_guild_news_channel(
                guild_news_channel_payload, guild_id=snowflakes.Snowflake(265828729970753537)
            ),
        }
        assert guild_definition.presences() == {
            115590097100865541: entity_factory_impl.deserialize_member_presence(
                member_presence_payload, guild_id=snowflakes.Snowflake(265828729970753537)
            )
        }
        assert guild_definition.voice_states() == {
            115590097100865541: entity_factory_impl.deserialize_voice_state(
                voice_state_payload,
                guild_id=snowflakes.Snowflake(265828729970753537),
                member=entity_factory_impl.deserialize_member(
                    member_payload, guild_id=snowflakes.Snowflake(265828729970753537)
                ),
            )
        }

    def test_deserialize_gateway_guild_with_unset_fields(self, entity_factory_impl):
        guild_definition = entity_factory_impl.deserialize_gateway_guild(
            {
                "afk_channel_id": "99998888777766",
                "afk_timeout": 1200,
                "application_id": "39494949",
                "banner": "1a2b3c",
                "default_message_notifications": 1,
                "description": "This is a server I guess, its a bit crap though",
                "discovery_splash": "famfamFAMFAMfam",
                "emojis": [],
                "explicit_content_filter": 2,
                "features": ["ANIMATED_ICON", "MORE_EMOJI", "NEWS", "SOME_UNDOCUMENTED_FEATURE"],
                "icon": "1a2b3c4d",
                "id": "265828729970753537",
                "mfa_level": 1,
                "name": "L33t guild",
                "owner_id": "6969696",
                "preferred_locale": "en-GB",
                "premium_tier": 2,
                "public_updates_channel_id": "33333333",
                "roles": [],
                "rules_channel_id": "42042069",
                "splash": "0ff0ff0ff",
                "system_channel_flags": 3,
                "system_channel_id": "19216801",
                "vanity_url_code": "loool",
                "verification_level": 4,
                "nsfw_level": 0,
            },
            user_id=65123,
        )
        guild = guild_definition.guild()
        assert guild.joined_at is None
        assert guild.is_large is None
        assert guild.max_video_channel_users is None
        assert guild.member_count is None
        assert guild.premium_subscription_count is None
        assert guild.widget_channel_id is None
        assert guild.is_widget_enabled is None

        with pytest.raises(LookupError, match=r"'channels' not in payload"):
            guild_definition.channels()
        with pytest.raises(LookupError, match=r"'members' not in payload"):
            guild_definition.members()
        with pytest.raises(LookupError, match=r"'presences' not in payload"):
            guild_definition.presences()
        with pytest.raises(LookupError, match=r"'voice_states' not in payload"):
            guild_definition.voice_states()

    def test_deserialize_gateway_guild_with_null_fields(self, entity_factory_impl):
        guild_definition = entity_factory_impl.deserialize_gateway_guild(
            {
                "afk_channel_id": None,
                "afk_timeout": 1200,
                "application_id": None,
                "banner": None,
                "channels": [],
                "default_message_notifications": 1,
                "description": None,
                "discovery_splash": None,
                "embed_channel_id": None,
                "embed_enabled": True,
                "emojis": [],
                "explicit_content_filter": 2,
                "features": ["ANIMATED_ICON", "MORE_EMOJI", "NEWS", "SOME_UNDOCUMENTED_FEATURE"],
                "icon": None,
                "id": "265828729970753537",
                "joined_at": "2019-05-17T06:26:56.936000+00:00",
                "large": False,
                "max_members": 25000,
                "max_presences": None,
                "max_video_channel_users": 25,
                "member_count": 14,
                "members": [],
                "mfa_level": 1,
                "name": "L33t guild",
                "owner_id": "6969696",
                "permissions": 66_321_471,
                "preferred_locale": "en-GB",
                "premium_subscription_count": None,
                "premium_tier": 2,
                "presences": [],
                "public_updates_channel_id": None,
                "roles": [],
                "rules_channel_id": None,
                "splash": None,
                "system_channel_flags": 3,
                "system_channel_id": None,
                "unavailable": False,
                "vanity_url_code": None,
                "verification_level": 4,
                "voice_states": [],
                "widget_channel_id": None,
                "widget_enabled": True,
                "nsfw_level": 0,
            },
            user_id=1343123,
        )
        guild = guild_definition.guild()
        assert guild.icon_hash is None
        assert guild.splash_hash is None
        assert guild.discovery_splash_hash is None
        assert guild.afk_channel_id is None
        assert guild.application_id is None
        assert guild.widget_channel_id is None
        assert guild.system_channel_id is None
        assert guild.rules_channel_id is None
        assert guild.vanity_url_code is None
        assert guild.description is None
        assert guild.banner_hash is None
        assert guild.premium_subscription_count is None
        assert guild.public_updates_channel_id is None

    ######################
    # INTERACTION MODELS #
    ######################

    @pytest.fixture
    def slash_command_payload(self):
        return {
            "id": "1231231231",
            "application_id": "12354123",
            "guild_id": "49949494",
            "type": 1,
            "name": "good name",
            "description": "very good description",
            "default_member_permissions": 8,
            "dm_permission": False,
            "nsfw": True,
            "options": [
                {
                    "type": 1,
                    "name": "a dumb name",
                    "description": "42",
                    "channel_types": [0, 1, 2],
                    "required": True,
                    "min_value": 0,
                    "max_value": 10,
                    "min_length": 1,
                    "max_length": 44,
                    "autocomplete": True,
                    "options": [
                        {
                            "type": 6,
                            "name": "a name",
                            "description": "84",
                            "choices": [
                                {
                                    "name": "a choice",
                                    "name_localizations": {"en-GB": "scott", "el": "Salvador"},
                                    "value": "4 u",
                                }
                            ],
                        }
                    ],
                }
            ],
            "version": "123321123",
        }

    def test_deserialize_slash_command(self, entity_factory_impl, mock_app, slash_command_payload):
        command = entity_factory_impl.deserialize_slash_command(payload=slash_command_payload)

        assert command.app is mock_app
        assert command.id == 1231231231
        assert command.application_id == 12354123
        assert command.guild_id == 49949494
        assert command.name == "good name"
        assert command.description == "very good description"
        assert command.default_member_permissions == permission_models.Permissions.ADMINISTRATOR
        assert command.is_dm_enabled is False
        assert command.is_nsfw is True
        assert command.version == 123321123

        # CommandOption
        assert len(command.options) == 1
        option = command.options[0]
        assert option.type is commands.OptionType.SUB_COMMAND
        assert option.name == "a dumb name"
        assert option.description == "42"
        assert option.is_required is True
        assert option.description == "42"
        assert option.choices is None
        assert option.channel_types == [
            channel_models.ChannelType.GUILD_TEXT,
            channel_models.ChannelType.DM,
            channel_models.ChannelType.GUILD_VOICE,
        ]
        assert option.min_value == 0
        assert option.max_value == 10
        assert option.min_length == 1
        assert option.max_length == 44

        assert len(option.options) == 1
        suboption = option.options[0]
        assert suboption.type is commands.OptionType.USER
        assert suboption.name == "a name"
        assert suboption.description == "84"
        assert suboption.is_required is False
        assert suboption.options is None
        assert suboption.channel_types is None

        # CommandChoice
        assert len(suboption.choices) == 1
        choice = suboption.choices[0]
        assert isinstance(choice, commands.CommandChoice)
        assert choice.name == "a choice"
        assert choice.value == "4 u"
        assert choice.name_localizations == {locales.Locale.EN_GB: "scott", locales.Locale.EL: "Salvador"}

        assert isinstance(suboption, commands.CommandOption)
        assert isinstance(option, commands.CommandOption)
        assert isinstance(command, commands.SlashCommand)

    def test_deserialize_slash_command_with_passed_through_guild_id(self, entity_factory_impl):
        payload = {
            "id": "1231231231",
            "guild_id": "987654321",
            "application_id": "12354123",
            "type": 1,
            "name": "good name",
            "description": "very good description",
            "options": [],
            "default_member_permissions": 0,
            "version": "123312",
        }

        command = entity_factory_impl.deserialize_slash_command(payload, guild_id=123123)

        assert command.guild_id == 123123

    def test_deserialize_slash_command_with_null_and_unset_values(self, entity_factory_impl):
        payload = {
            "id": "1231231231",
            "application_id": "12354123",
            "guild_id": "49949494",
            "type": 1,
            "name": "good name",
            "description": "very good description",
            "options": [],
            "default_member_permissions": 0,
            "version": "43123",
        }

        command = entity_factory_impl.deserialize_slash_command(payload)

        assert command.options is None
        assert command.is_dm_enabled is True
        assert command.is_nsfw is False
        assert isinstance(command, commands.SlashCommand)

    def test_deserialize_slash_command_standardizes_default_member_permissions(
        self, entity_factory_impl, slash_command_payload
    ):
        slash_command_payload["default_member_permissions"] = 0

        command = entity_factory_impl.deserialize_slash_command(slash_command_payload)

        assert command.default_member_permissions == permission_models.Permissions.ADMINISTRATOR

    @pytest.mark.parametrize(
        ("type_", "fn"),
        [
            (1, "deserialize_slash_command"),
            (2, "deserialize_context_menu_command"),
            (3, "deserialize_context_menu_command"),
        ],
    )
    def test_deserialize_command(self, mock_app, type_, fn):
        payload = {"type": type_}

        with mock.patch.object(entity_factory.EntityFactoryImpl, fn) as expected_fn:
            # We need to instantiate it after the mock so that the functions that are stored in the dicts
            # are the ones we mock
            entity_factory_impl = entity_factory.EntityFactoryImpl(app=mock_app)

            assert entity_factory_impl.deserialize_command(payload, guild_id=123) is expected_fn.return_value

        expected_fn.assert_called_once_with(payload, guild_id=123)

    def test_deserialize_command_when_unknown_type(self, entity_factory_impl):
        with pytest.raises(errors.UnrecognisedEntityError):
            entity_factory_impl.deserialize_command({"type": -111})

    @pytest.fixture
    def guild_command_permissions_payload(self):
        return {
            "id": "123321",
            "application_id": "431321123",
            "guild_id": "323223322332",
            "permissions": [{"id": "22222", "type": 1, "permission": True}],
        }

    def test_deserialize_guild_command_permissions(self, entity_factory_impl, guild_command_permissions_payload):
        command = entity_factory_impl.deserialize_guild_command_permissions(guild_command_permissions_payload)

        assert command.command_id == 123321
        assert command.application_id == 431321123
        assert command.guild_id == 323223322332

        # CommandPermission
        assert len(command.permissions) == 1
        permission = command.permissions[0]
        assert permission.id == 22222
        assert permission.type is commands.CommandPermissionType.ROLE
        assert permission.has_access is True
        assert isinstance(permission, commands.CommandPermission)

    def test_serialize_command_permission(self, entity_factory_impl):
        command = commands.CommandPermission(type=commands.CommandPermissionType.ROLE, has_access=True, id=123321)

        assert entity_factory_impl.serialize_command_permission(command) == {
            "type": 1,
            "id": "123321",
            "permission": True,
        }

    @pytest.fixture
    def partial_interaction_payload(self):
        return {
            "id": "795459528803745843",
            "token": "-- token redacted --",
            "type": 1,
            "version": 1,
            "application_id": "1",
        }

    def test_deserialize_partial_interaction(self, mock_app, entity_factory_impl, partial_interaction_payload):
        interaction = entity_factory_impl.deserialize_partial_interaction(partial_interaction_payload)

        assert interaction.app is mock_app
        assert interaction.id == 795459528803745843
        assert interaction.token == "-- token redacted --"
        assert interaction.type == 1
        assert interaction.version == 1
        assert interaction.application_id == 1
        assert type(interaction) is base_interactions.PartialInteraction

    @pytest.fixture
    def interaction_member_payload(self, user_payload):
        return {
            "user": user_payload,
            "is_pending": False,
            "joined_at": "2020-09-27T22:58:10.282000+00:00",
            "nick": "Snab",
            "pending": False,
            "avatar": "oestrogen",
            "permissions": "17179869183",
            "premium_since": "2020-10-01T23:06:10.431000+00:00",
            "communication_disabled_until": "2021-10-18T23:06:10.431000+00:00",
            "roles": ["582345963851743243", "582689893965365248", "734164204679856290", "757331666388910181"],
        }

    def test__deserialize_interaction_member(self, entity_factory_impl, interaction_member_payload, user_payload):
        member = entity_factory_impl._deserialize_interaction_member(interaction_member_payload, guild_id=43123123)
        assert member.id == 115590097100865541
        assert member.joined_at == datetime.datetime(2020, 9, 27, 22, 58, 10, 282000, tzinfo=datetime.timezone.utc)
        assert member.nickname == "Snab"
        assert member.guild_avatar_hash == "oestrogen"
        assert member.guild_id == 43123123
        assert member.is_deaf is undefined.UNDEFINED
        assert member.is_mute is undefined.UNDEFINED
        assert member.is_pending is False
        assert member.premium_since == datetime.datetime(2020, 10, 1, 23, 6, 10, 431000, tzinfo=datetime.timezone.utc)
        assert member.raw_communication_disabled_until == datetime.datetime(
            2021, 10, 18, 23, 6, 10, 431000, tzinfo=datetime.timezone.utc
        )
        assert member.role_ids == [
            582345963851743243,
            582689893965365248,
            734164204679856290,
            757331666388910181,
            43123123,
        ]
        assert member.user == entity_factory_impl.deserialize_user(user_payload)
        assert member.permissions == permission_models.Permissions(17179869183)
        assert isinstance(member, base_interactions.InteractionMember)

    def test__deserialize_interaction_member_when_guild_id_already_in_roles_doesnt_duplicate(
        self, entity_factory_impl, interaction_member_payload
    ):
        interaction_member_payload["roles"] = [
            582345963851743243,
            582689893965365248,
            734164204679856290,
            757331666388910181,
            43123123,
        ]

        member = entity_factory_impl._deserialize_interaction_member(interaction_member_payload, guild_id=43123123)
        assert member.role_ids == [
            582345963851743243,
            582689893965365248,
            734164204679856290,
            757331666388910181,
            43123123,
        ]

    def test__deserialize_interaction_member_with_unset_fields(self, entity_factory_impl, interaction_member_payload):
        del interaction_member_payload["premium_since"]
        del interaction_member_payload["avatar"]
        del interaction_member_payload["communication_disabled_until"]

        member = entity_factory_impl._deserialize_interaction_member(interaction_member_payload, guild_id=43123123)

        assert member.guild_avatar_hash is None
        assert member.premium_since is None
        assert member.raw_communication_disabled_until is None

    def test__deserialize_interaction_member_with_passed_user(self, entity_factory_impl, interaction_member_payload):
        mock_user = object()
        member = entity_factory_impl._deserialize_interaction_member(
            interaction_member_payload, guild_id=43123123, user=mock_user
        )

        assert member.user is mock_user

    def test__deserialize_resolved_option_data(
        self,
        entity_factory_impl,
        interaction_resolved_data_payload,
        attachment_payload,
        user_payload,
        guild_role_payload,
        interaction_member_payload,
        message_payload,
    ):
        resolved = entity_factory_impl._deserialize_resolved_option_data(
            interaction_resolved_data_payload, guild_id=123321
        )

        assert len(resolved.channels) == 1
        channel = resolved.channels[695382395666300958]
        assert channel.type is channel_models.ChannelType.GUILD_TEXT
        assert channel.id == 695382395666300958
        assert channel.name == "discord-announcements"
        assert channel.permissions == permission_models.Permissions(17179869183)
        assert isinstance(channel, base_interactions.InteractionChannel)
        assert len(resolved.members) == 1
        member = resolved.members[115590097100865541]
        assert member == entity_factory_impl._deserialize_interaction_member(
            interaction_member_payload, guild_id=123321, user=entity_factory_impl.deserialize_user(user_payload)
        )

        assert resolved.attachments == {
            690922406474154014: entity_factory_impl._deserialize_message_attachment(attachment_payload)
        }
        assert resolved.roles == {
            41771983423143936: entity_factory_impl.deserialize_role(guild_role_payload, guild_id=123321)
        }
        assert resolved.users == {115590097100865541: entity_factory_impl.deserialize_user(user_payload)}
        assert resolved.messages == {123: entity_factory_impl.deserialize_message(message_payload)}

        assert isinstance(resolved, base_interactions.ResolvedOptionData)

    def test__deserialize_resolved_option_data_with_empty_resolved_resources(self, entity_factory_impl):
        resolved = entity_factory_impl._deserialize_resolved_option_data({})

        assert resolved.attachments == {}
        assert resolved.channels == {}
        assert resolved.members == {}
        assert resolved.roles == {}
        assert resolved.users == {}
        assert resolved.messages == {}

    @pytest.fixture
    def interaction_resolved_data_payload(
        self, interaction_member_payload, attachment_payload, guild_role_payload, user_payload, message_payload
    ):
        return {
            "attachments": {"690922406474154014": attachment_payload},
            "channels": {
                "695382395666300958": {
                    "id": "695382395666300958",
                    "name": "discord-announcements",
                    "permissions": "17179869183",
                    "type": 0,
                }
            },
            "members": {"115590097100865541": interaction_member_payload},
            "roles": {"41771983423143936": guild_role_payload},
            "users": {"115590097100865541": user_payload},
            "messages": {"123": message_payload},
        }

    @pytest.fixture
    def command_interaction_payload(self, interaction_member_payload, interaction_resolved_data_payload):
        return {
            "id": "3490190239012093",
            "type": 2,
            "guild_id": "43123123",
            "data": {
                "id": "43123123",
                "name": "okokokok",
                "type": 1,
                "options": [
                    {
                        "name": "an option",
                        "type": 1,
                        "options": [
                            {"name": "go ice", "type": 4, "value": "42"},
                            {"name": "go fire", "type": 6, "value": 123123123},
                        ],
                    }
                ],
                "guild_id": "12345678",
                "resolved": interaction_resolved_data_payload,
            },
            "channel_id": "49949494",
            "member": interaction_member_payload,
            "token": "moe cat girls",
            "locale": "es-ES",
            "guild_locale": "en-US",
            "version": 69420,
            "application_id": "76234234",
            "app_permissions": "54123",
            "entitlements": [
                {
                    "id": "696969696969696",
                    "sku_id": "420420420420420",
                    "application_id": "123123123123123",
                    "type": 8,
                    "deleted": False,
                    "starts_at": "2022-09-14T17:00:18.704163+00:00",
                    "ends_at": "2022-10-14T17:00:18.704163+00:00",
                    "user_id": "115590097100865541",
                    "guild_id": "1015034326372454400",
                    "subscription_id": "1019653835926409216",
                }
            ],
        }

    def test_deserialize_command_interaction(
        self,
        entity_factory_impl,
        mock_app,
        command_interaction_payload,
        interaction_member_payload,
        interaction_resolved_data_payload,
    ):
        interaction = entity_factory_impl.deserialize_command_interaction(command_interaction_payload)
        assert interaction.app is mock_app
        assert interaction.application_id == 76234234
        assert interaction.id == 3490190239012093
        assert interaction.type is base_interactions.InteractionType.APPLICATION_COMMAND
        assert interaction.token == "moe cat girls"
        assert interaction.version == 69420
        assert interaction.channel_id == 49949494
        assert interaction.guild_id == 43123123
        assert interaction.locale == "es-ES"
        assert interaction.locale is locales.Locale.ES_ES
        assert interaction.guild_locale == "en-US"
        assert interaction.guild_locale is locales.Locale.EN_US
        assert interaction.member == entity_factory_impl._deserialize_interaction_member(
            interaction_member_payload, guild_id=43123123
        )
        assert interaction.user is interaction.member.user
        assert interaction.command_id == 43123123
        assert interaction.command_name == "okokokok"
        assert interaction.resolved == entity_factory_impl._deserialize_resolved_option_data(
            interaction_resolved_data_payload, guild_id=43123123
        )
        assert interaction.app_permissions == 54123
        assert len(interaction.entitlements) == 1
        assert interaction.entitlements[0].id == 696969696969696
        assert interaction.registered_guild_id == 12345678

        # CommandInteractionOption
        assert len(interaction.options) == 1
        option = interaction.options[0]
        assert option.name == "an option"
        assert option.value is None
        assert option.type is commands.OptionType.SUB_COMMAND
        assert len(option.options) == 2

        sub_option1 = option.options[0]
        assert sub_option1.name == "go ice"
        assert sub_option1.value == "42"
        assert sub_option1.type is commands.OptionType.INTEGER
        assert sub_option1.options is None
        assert isinstance(sub_option1, command_interactions.CommandInteractionOption)

        sub_option2 = option.options[1]
        assert sub_option2.name == "go fire"
        assert sub_option2.value == 123123123
        assert isinstance(sub_option2.value, snowflakes.Snowflake)
        assert sub_option2.type is commands.OptionType.USER
        assert sub_option2.options is None
        assert isinstance(sub_option2, command_interactions.CommandInteractionOption)
        assert isinstance(option, command_interactions.CommandInteractionOption)

        assert isinstance(interaction, command_interactions.CommandInteraction)

    @pytest.fixture
    def context_menu_command_interaction_payload(self, interaction_member_payload, user_payload):
        return {
            "id": "3490190239012093",
            "type": 4,
            "guild_id": "43123123",
            "data": {
                "id": "43123123",
                "name": "okokokok",
                "type": 2,
                "target_id": "115590097100865541",
                "resolved": {"users": {"115590097100865541": user_payload}},
                "guild_id": 12345678,
            },
            "channel_id": "49949494",
            "member": interaction_member_payload,
            "token": "moe cat girls",
            "locale": "es-ES",
            "guild_locale": "en-US",
            "version": 69420,
            "application_id": "76234234",
            "app_permissions": "54123123",
            "entitlements": [
                {
                    "id": "696969696969696",
                    "sku_id": "420420420420420",
                    "application_id": "123123123123123",
                    "type": 8,
                    "deleted": False,
                    "starts_at": "2022-09-14T17:00:18.704163+00:00",
                    "ends_at": "2022-10-14T17:00:18.704163+00:00",
                    "user_id": "115590097100865541",
                    "guild_id": "1015034326372454400",
                    "subscription_id": "1019653835926409216",
                }
            ],
        }

    def test_deserialize_command_interaction_with_context_menu_field(
        self, entity_factory_impl, context_menu_command_interaction_payload
    ):
        interaction = entity_factory_impl.deserialize_command_interaction(context_menu_command_interaction_payload)
        assert interaction.target_id == 115590097100865541
        assert isinstance(interaction, command_interactions.CommandInteraction)

    def test_deserialize_command_interaction_with_null_attributes(
        self, entity_factory_impl, command_interaction_payload, user_payload
    ):
        del command_interaction_payload["guild_id"]
        del command_interaction_payload["member"]
        command_interaction_payload["user"] = user_payload
        del command_interaction_payload["data"]["resolved"]
        del command_interaction_payload["data"]["options"]
        del command_interaction_payload["guild_locale"]
        del command_interaction_payload["app_permissions"]
        del command_interaction_payload["data"]["guild_id"]

        interaction = entity_factory_impl.deserialize_command_interaction(command_interaction_payload)

        assert interaction.guild_id is None
        assert interaction.member is None
        assert interaction.user == entity_factory_impl.deserialize_user(user_payload)
        assert interaction.options == []
        assert interaction.resolved is None
        assert interaction.guild_locale is None
        assert interaction.app_permissions is None
        assert interaction.registered_guild_id is None

    @pytest.fixture
    def autocomplete_interaction_payload(self, member_payload, user_payload, interaction_resolved_data_payload):
        return {
            "id": "3490190239012093",
            "type": 4,
            "guild_id": "43123123",
            "member": member_payload,
            "data": {
                "id": "43123123",
                "name": "okokokok",
                "type": 1,
                "options": [
                    {
                        "name": "options",
                        "type": 1,
                        "options": [
                            {"name": "meat", "type": 6, "value": 123312, "focused": True},
                            {"name": "yeet", "type": 3, "value": "ea"},
                        ],
                    }
                ],
                "guild_id": 12345678,
            },
            "channel_id": "49949494",
            "user": user_payload,
            "token": "moe cat girls",
            "locale": "es-ES",
            "guild_locale": "en-US",
            "version": 69420,
            "application_id": "76234234",
            "entitlements": [
                {
                    "id": "696969696969696",
                    "sku_id": "420420420420420",
                    "application_id": "123123123123123",
                    "type": 8,
                    "deleted": False,
                    "starts_at": "2022-09-14T17:00:18.704163+00:00",
                    "ends_at": "2022-10-14T17:00:18.704163+00:00",
                    "user_id": "115590097100865541",
                    "guild_id": "1015034326372454400",
                    "subscription_id": "1019653835926409216",
                }
            ],
        }

    def test_deserialize_autocomplete_interaction(
        self,
        entity_factory_impl,
        mock_app,
        member_payload,
        autocomplete_interaction_payload,
        interaction_resolved_data_payload,
    ):
        entity_factory_impl._deserialize_interaction_member = mock.Mock()
        entity_factory_impl._deserialize_resolved_option_data = mock.Mock()
        interaction = entity_factory_impl.deserialize_autocomplete_interaction(autocomplete_interaction_payload)

        assert interaction.app is mock_app
        assert interaction.application_id == 76234234
        assert interaction.id == 3490190239012093
        assert interaction.type is base_interactions.InteractionType.AUTOCOMPLETE
        assert interaction.token == "moe cat girls"
        assert interaction.version == 69420
        assert interaction.channel_id == 49949494
        assert interaction.guild_id == 43123123
        assert interaction.member is entity_factory_impl._deserialize_interaction_member.return_value
        entity_factory_impl._deserialize_interaction_member.assert_called_once_with(member_payload, guild_id=43123123)
        assert interaction.locale is locales.Locale.ES_ES
        assert interaction.guild_locale is locales.Locale.EN_US
        assert interaction.registered_guild_id == 12345678

        # AutocompleteInteractionOption
        assert len(interaction.options) == 1
        option = interaction.options[0]
        assert option.name == "options"
        assert option.value is None
        assert option.type is commands.OptionType.SUB_COMMAND
        assert len(option.options) == 2

        sub_option1 = option.options[0]
        assert sub_option1.name == "meat"
        assert sub_option1.value == 123312
        assert isinstance(sub_option1.value, snowflakes.Snowflake)
        assert sub_option1.type is commands.OptionType.USER
        assert sub_option1.options is None
        assert sub_option1.is_focused is True
        assert isinstance(sub_option1, command_interactions.CommandInteractionOption)

        sub_option2 = option.options[1]
        assert sub_option2.name == "yeet"
        assert sub_option2.value == "ea"
        assert sub_option2.type is commands.OptionType.STRING
        assert sub_option2.options is None
        assert sub_option2.is_focused is False
        assert isinstance(sub_option2, command_interactions.AutocompleteInteractionOption)
        assert isinstance(option, command_interactions.AutocompleteInteractionOption)

        assert isinstance(interaction, command_interactions.AutocompleteInteraction)

    def test_deserialize_autocomplete_interaction_with_null_fields(
        self, entity_factory_impl, user_payload, autocomplete_interaction_payload
    ):
        del autocomplete_interaction_payload["guild_locale"]
        del autocomplete_interaction_payload["guild_id"]
        del autocomplete_interaction_payload["member"]

        entity_factory_impl.deserialize_user = mock.Mock()

        interaction = entity_factory_impl.deserialize_autocomplete_interaction(autocomplete_interaction_payload)

        assert interaction.guild_id is None
        assert interaction.member is None
        assert interaction.guild_locale is None

        assert interaction.user is entity_factory_impl.deserialize_user.return_value
        entity_factory_impl.deserialize_user.assert_called_once_with(user_payload)

    @pytest.mark.parametrize(
        ("type_", "fn"),
        [
            (2, "deserialize_command_interaction"),
            (3, "deserialize_component_interaction"),
            (4, "deserialize_autocomplete_interaction"),
        ],
    )
    def test_deserialize_interaction(self, mock_app, type_, fn):
        payload = {"type": type_}

        with mock.patch.object(entity_factory.EntityFactoryImpl, fn) as expected_fn:
            # We need to instantiate it after the mock so that the functions that are stored in the dicts
            # are the ones we mock
            entity_factory_impl = entity_factory.EntityFactoryImpl(app=mock_app)

            assert entity_factory_impl.deserialize_interaction(payload) is expected_fn.return_value

        expected_fn.assert_called_once_with(payload)

    def test_deserialize_interaction_handles_unknown_type(self, entity_factory_impl):
        with pytest.raises(errors.UnrecognisedEntityError):
            entity_factory_impl.deserialize_interaction({"type": -999})

    def test_serialize_command_option(self, entity_factory_impl):
        option = commands.CommandOption(
            type=commands.OptionType.INTEGER,
            name="a name",
            description="go away",
            is_required=True,
            autocomplete=True,
            min_value=1.2,
            max_value=9.999,
            min_length=3,
            max_length=69,
            channel_types=[channel_models.ChannelType.GUILD_STAGE, channel_models.ChannelType.GUILD_TEXT, 100],
            choices=[
                commands.CommandChoice(
                    name="a",
                    name_localizations={locales.Locale.CS: "computers!", locales.Locale.EL: "sava"},
                    value="choice",
                )
            ],
            name_localizations={locales.Locale.TR: "b"},
            description_localizations={locales.Locale.TR: "c"},
            options=[
                commands.CommandOption(
                    type=commands.OptionType.STRING,
                    name="go home",
                    description="you're drunk",
                    is_required=False,
                    choices=[commands.CommandChoice(name="boo", value="hoo")],
                    options=None,
                    name_localizations={locales.Locale.TR: "b"},
                    description_localizations={locales.Locale.TR: "c"},
                )
            ],
        )

        result = entity_factory_impl.serialize_command_option(option)

        assert result == {
            "type": 4,
            "name": "a name",
            "description": "go away",
            "required": True,
            "channel_types": [13, 0, 100],
            "min_value": 1.2,
            "max_value": 9.999,
            "min_length": 3,
            "max_length": 69,
            "autocomplete": True,
            "choices": [
                {
                    "name": "a",
                    "name_localizations": {locales.Locale.CS: "computers!", locales.Locale.EL: "sava"},
                    "value": "choice",
                }
            ],
            "description_localizations": {"tr": "c"},
            "name_localizations": {"tr": "b"},
            "options": [
                {
                    "type": 3,
                    "description": "you're drunk",
                    "name": "go home",
                    "required": False,
                    "choices": [{"name": "boo", "name_localizations": {}, "value": "hoo"}],
                    "description_localizations": {"tr": "c"},
                    "name_localizations": {"tr": "b"},
                }
            ],
        }

    @pytest.fixture
    def context_menu_command_payload(self):
        return {
            "id": "1231231231",
            "application_id": "12354123",
            "guild_id": "49949494",
            "type": 2,
            "name": "good name",
            "default_member_permissions": 8,
            "dm_permission": False,
            "nsfw": True,
            "version": "123321123",
        }

    def test_deserialize_context_menu_command(self, entity_factory_impl, context_menu_command_payload):
        command = entity_factory_impl.deserialize_context_menu_command(context_menu_command_payload)
        assert isinstance(command, commands.ContextMenuCommand)

        assert command.id == 1231231231
        assert command.application_id == 12354123
        assert command.guild_id == 49949494
        assert command.type == commands.CommandType.USER
        assert command.name == "good name"
        assert command.default_member_permissions == permission_models.Permissions.ADMINISTRATOR
        assert command.is_dm_enabled is False
        assert command.is_nsfw is True
        assert command.version == 123321123

    def test_deserialize_context_menu_command_with_guild_id(self, entity_factory_impl, context_menu_command_payload):
        command = entity_factory_impl.deserialize_command(context_menu_command_payload, guild_id=123)
        assert isinstance(command, commands.ContextMenuCommand)

        assert command.id == 1231231231
        assert command.application_id == 12354123
        assert command.guild_id == 123
        assert command.type == commands.CommandType.USER
        assert command.name == "good name"
        assert command.default_member_permissions == permission_models.Permissions.ADMINISTRATOR
        assert command.is_dm_enabled is False
        assert command.is_nsfw is True
        assert command.version == 123321123

    def test_deserialize_context_menu_command_with_with_null_and_unset_values(
        self, entity_factory_impl, context_menu_command_payload
    ):
        del context_menu_command_payload["dm_permission"]
        del context_menu_command_payload["nsfw"]

        command = entity_factory_impl.deserialize_context_menu_command(context_menu_command_payload)
        assert isinstance(command, commands.ContextMenuCommand)

        assert command.is_dm_enabled is True
        assert command.is_nsfw is False

    def test_deserialize_context_menu_command_default_member_permissions(
        self, entity_factory_impl, context_menu_command_payload
    ):
        context_menu_command_payload["default_member_permissions"] = 0

        command = entity_factory_impl.deserialize_context_menu_command(context_menu_command_payload)

        assert command.default_member_permissions == permission_models.Permissions.ADMINISTRATOR

    @pytest.fixture
    def component_interaction_payload(
        self, interaction_member_payload, message_payload, interaction_resolved_data_payload
    ):
        return {
            "version": 1,
            "type": 3,
            "token": "unique_interaction_token",
            "message": message_payload,
            "member": interaction_member_payload,
            "id": "846462639134605312",
            "guild_id": "290926798626357999",
            "data": {
                "custom_id": "click_one",
                "component_type": 2,
                "values": ["1", "2", "67"],
                "resolved": interaction_resolved_data_payload,
            },
            "channel_id": "345626669114982999",
            "application_id": "290926444748734465",
            "locale": "es-ES",
            "guild_locale": "en-US",
            "app_permissions": "5431234",
            "entitlements": [
                {
                    "id": "696969696969696",
                    "sku_id": "420420420420420",
                    "application_id": "123123123123123",
                    "type": 8,
                    "deleted": False,
                    "starts_at": "2022-09-14T17:00:18.704163+00:00",
                    "ends_at": "2022-10-14T17:00:18.704163+00:00",
                    "user_id": "115590097100865541",
                    "guild_id": "1015034326372454400",
                    "subscription_id": "1019653835926409216",
                }
            ],
        }

    def test_deserialize_component_interaction(
        self,
        entity_factory_impl,
        component_interaction_payload,
        interaction_member_payload,
        mock_app,
        message_payload,
        interaction_resolved_data_payload,
    ):
        interaction = entity_factory_impl.deserialize_component_interaction(component_interaction_payload)

        assert interaction.app is mock_app
        assert interaction.id == 846462639134605312
        assert interaction.application_id == 290926444748734465
        assert interaction.type is base_interactions.InteractionType.MESSAGE_COMPONENT
        assert interaction.token == "unique_interaction_token"
        assert interaction.version == 1
        assert interaction.channel_id == 345626669114982999
        assert interaction.component_type is component_models.ComponentType.BUTTON
        assert interaction.custom_id == "click_one"
        assert interaction.guild_id == 290926798626357999
        assert interaction.message == entity_factory_impl.deserialize_message(message_payload)
        assert interaction.member == entity_factory_impl._deserialize_interaction_member(
            interaction_member_payload, guild_id=290926798626357999
        )
        assert interaction.user is interaction.member.user
        assert interaction.values == ["1", "2", "67"]
        assert interaction.locale == "es-ES"
        assert interaction.locale is locales.Locale.ES_ES
        assert interaction.guild_locale == "en-US"
        assert interaction.guild_locale is locales.Locale.EN_US
        assert interaction.app_permissions == 5431234
        # ResolvedData
        assert interaction.resolved == entity_factory_impl._deserialize_resolved_option_data(
            interaction_resolved_data_payload, guild_id=290926798626357999
        )
        assert isinstance(interaction, component_interactions.ComponentInteraction)

        assert len(interaction.entitlements) == 1
        assert interaction.entitlements[0].id == 696969696969696

    def test_deserialize_component_interaction_with_undefined_fields(
        self, entity_factory_impl, user_payload, message_payload
    ):
        interaction = entity_factory_impl.deserialize_component_interaction(
            {
                "version": 1,
                "type": 3,
                "token": "unique_interaction_token",
                "message": message_payload,
                "user": user_payload,
                "id": "846462639134605312",
                "data": {"custom_id": "click_one", "component_type": 2},
                "channel_id": "345626669114982999",
                "application_id": "290926444748734465",
                "locale": "es-ES",
                "entitlements": [
                    {
                        "id": "696969696969696",
                        "sku_id": "420420420420420",
                        "application_id": "123123123123123",
                        "type": 8,
                        "deleted": False,
                        "starts_at": "2022-09-14T17:00:18.704163+00:00",
                        "ends_at": "2022-10-14T17:00:18.704163+00:00",
                        "user_id": "115590097100865541",
                        "guild_id": "1015034326372454400",
                        "subscription_id": "1019653835926409216",
                    }
                ],
            }
        )

        assert interaction.guild_id is None
        assert interaction.member is None
        assert interaction.user == entity_factory_impl.deserialize_user(user_payload)
        assert interaction.values == ()
        assert interaction.guild_locale is None
        assert interaction.app_permissions is None
        assert isinstance(interaction, component_interactions.ComponentInteraction)

    @pytest.fixture
    def modal_interaction_payload(self, interaction_member_payload, message_payload):
        return {
            "version": 1,
            "type": 5,
            "token": "unique_interaction_token",
            "message": message_payload,
            "member": interaction_member_payload,
            "id": "846462639134605312",
            "guild_id": "290926798626357999",
            "data": {
                "custom_id": "modaltest",
                "components": [
                    {"type": 1, "components": [{"value": "Wumpus", "type": 4, "custom_id": "name"}]},
                    {"type": 1, "components": [{"value": "Longer Text", "type": 4, "custom_id": "about"}]},
                ],
            },
            "channel_id": "345626669114982999",
            "application_id": "290926444748734465",
            "locale": "en-US",
            "guild_locale": "es-ES",
            "entitlements": [
                {
                    "id": "696969696969696",
                    "sku_id": "420420420420420",
                    "application_id": "123123123123123",
                    "type": 8,
                    "deleted": False,
                    "starts_at": "2022-09-14T17:00:18.704163+00:00",
                    "ends_at": "2022-10-14T17:00:18.704163+00:00",
                    "user_id": "115590097100865541",
                    "guild_id": "1015034326372454400",
                    "subscription_id": "1019653835926409216",
                }
            ],
        }

    def test_deserialize_modal_interaction(
        self, entity_factory_impl, mock_app, modal_interaction_payload, interaction_member_payload, message_payload
    ):
        interaction = entity_factory_impl.deserialize_modal_interaction(modal_interaction_payload)
        assert interaction.app is mock_app
        assert interaction.id == 846462639134605312
        assert interaction.application_id == 290926444748734465
        assert interaction.type is base_interactions.InteractionType.MODAL_SUBMIT
        assert interaction.token == "unique_interaction_token"
        assert interaction.version == 1
        assert interaction.channel_id == 345626669114982999
        assert interaction.guild_id == 290926798626357999
        assert interaction.message == entity_factory_impl.deserialize_message(message_payload)
        assert interaction.member == entity_factory_impl._deserialize_interaction_member(
            interaction_member_payload, guild_id=290926798626357999
        )
        assert interaction.user is interaction.member.user
        assert isinstance(interaction, modal_interactions.ModalInteraction)

        assert len(interaction.entitlements) == 1
        assert interaction.entitlements[0].id == 696969696969696

        short_action_row = interaction.components[0]
        assert isinstance(short_action_row, component_models.ActionRowComponent)
        short_text_input = short_action_row.components[0]
        assert isinstance(short_text_input, component_models.TextInputComponent)
        assert short_text_input.value == "Wumpus"
        assert short_text_input.type == component_models.ComponentType.TEXT_INPUT
        assert short_text_input.custom_id == "name"

    def test_deserialize_modal_interaction_with_user(
        self, entity_factory_impl, modal_interaction_payload, user_payload
    ):
        modal_interaction_payload["member"] = None
        modal_interaction_payload["user"] = user_payload

        interaction = entity_factory_impl.deserialize_modal_interaction(modal_interaction_payload)
        assert interaction.user.id == 115590097100865541

    def test_deserialize_modal_interaction_with_unrecognized_component(
        self, entity_factory_impl, modal_interaction_payload
    ):
        modal_interaction_payload["data"]["components"] = [{"type": 0}]

        interaction = entity_factory_impl.deserialize_modal_interaction(modal_interaction_payload)
        assert len(interaction.components) == 0

    ##################
    # STICKER MODELS #
    ##################

    @pytest.fixture
    def partial_sticker_payload(self):
        return {"id": "749046696482439188", "name": "Thinking", "format_type": 3}

    @pytest.fixture
    def standard_sticker_payload(self):
        return {
            "id": "749046696482439188",
            "name": "Thinking",
            "description": "thonking",
            "format_type": 1,
            "pack_id": "123",
            "sort_value": 96,
            "tags": "thinking,thonkang",
        }

    @pytest.fixture
    def guild_sticker_payload(self, user_payload):
        return {
            "id": "749046696482439188",
            "name": "Thinking",
            "description": "thonking",
            "guild_id": "987654321",
            "format_type": 1,
            "available": True,
            "tags": "tag",
            "user": user_payload,
        }

    @pytest.fixture
    def sticker_pack_payload(self, standard_sticker_payload):
        return {
            "id": "123",
            "name": "My sticker pack",
            "description": "My sticker pack description",
            "cover_sticker_id": "456",
            "stickers": [standard_sticker_payload],
            "sku_id": "789",
            "banner_asset_id": "342123321",
        }

    def test_deserialize_partial_sticker(self, entity_factory_impl, partial_sticker_payload):
        partial_sticker = entity_factory_impl.deserialize_partial_sticker(partial_sticker_payload)

        assert partial_sticker.id == 749046696482439188
        assert partial_sticker.name == "Thinking"
        assert partial_sticker.format_type is sticker_models.StickerFormatType.LOTTIE

    def test_deserialize_standard_sticker(self, entity_factory_impl, standard_sticker_payload):
        standard_sticker = entity_factory_impl.deserialize_standard_sticker(standard_sticker_payload)

        assert standard_sticker.id == 749046696482439188
        assert standard_sticker.name == "Thinking"
        assert standard_sticker.description == "thonking"
        assert standard_sticker.format_type is sticker_models.StickerFormatType.PNG
        assert standard_sticker.pack_id == 123
        assert standard_sticker.sort_value == 96
        assert standard_sticker.tags == ["thinking", "thonkang"]

    def test_deserialize_guild_sticker(self, entity_factory_impl, guild_sticker_payload, user_payload):
        guild_sticker = entity_factory_impl.deserialize_guild_sticker(guild_sticker_payload)

        assert guild_sticker.id == 749046696482439188
        assert guild_sticker.name == "Thinking"
        assert guild_sticker.description == "thonking"
        assert guild_sticker.format_type is sticker_models.StickerFormatType.PNG
        assert guild_sticker.is_available is True
        assert guild_sticker.guild_id == 987654321
        assert guild_sticker.tag == "tag"
        assert guild_sticker.user == entity_factory_impl.deserialize_user(user_payload)

    def test_deserialize_guild_sticker_with_unset_fields(self, entity_factory_impl, guild_sticker_payload):
        del guild_sticker_payload["user"]

        guild_sticker = entity_factory_impl.deserialize_guild_sticker(guild_sticker_payload)

        assert guild_sticker.user is None

    def test_deserialize_sticker_pack(self, entity_factory_impl, sticker_pack_payload):
        pack = entity_factory_impl.deserialize_sticker_pack(sticker_pack_payload)

        assert pack.id == 123
        assert pack.name == "My sticker pack"
        assert pack.description == "My sticker pack description"
        assert pack.cover_sticker_id == 456
        assert pack.sku_id == 789
        assert pack.banner_asset_id == 342123321

        assert len(pack.stickers) == 1
        sticker = pack.stickers[0]
        assert sticker.id == 749046696482439188
        assert sticker.name == "Thinking"
        assert sticker.description == "thonking"
        assert sticker.format_type is sticker_models.StickerFormatType.PNG
        assert sticker.pack_id == 123
        assert sticker.sort_value == 96
        assert sticker.tags == ["thinking", "thonkang"]

    def test_deserialize_sticker_pack_with_optional_fields(self, entity_factory_impl, sticker_pack_payload):
        del sticker_pack_payload["cover_sticker_id"]
        del sticker_pack_payload["banner_asset_id"]

        pack = entity_factory_impl.deserialize_sticker_pack(sticker_pack_payload)

        assert pack.cover_sticker_id is None
        assert pack.banner_asset_id is None

    def test_stickers(self, entity_factory_impl, guild_sticker_payload):
        guild_definition = entity_factory_impl.deserialize_gateway_guild(
            {"id": "265828729970753537", "stickers": [guild_sticker_payload]}, user_id=123321
        )

        assert guild_definition.stickers() == {
            749046696482439188: entity_factory_impl.deserialize_guild_sticker(guild_sticker_payload)
        }

    def test_stickers_returns_cached_values(self, entity_factory_impl):
        with mock.patch.object(
            entity_factory.EntityFactoryImpl, "deserialize_guild_sticker"
        ) as mock_deserialize_guild_sticker:
            guild_definition = entity_factory_impl.deserialize_gateway_guild(
                {"id": "265828729970753537"}, user_id=123321
            )

            mock_sticker = object()
            guild_definition._stickers = {"54545454": mock_sticker}

            assert guild_definition.stickers() == {"54545454": mock_sticker}
            mock_deserialize_guild_sticker.assert_not_called()

    #################
    # INVITE MODELS #
    #################

    @pytest.fixture
    def vanity_url_payload(self):
        return {"code": "iamacode", "uses": 42}

    def test_deserialize_vanity_url(self, entity_factory_impl, mock_app, vanity_url_payload):
        vanity_url = entity_factory_impl.deserialize_vanity_url(vanity_url_payload)
        assert vanity_url.app is mock_app
        assert vanity_url.code == "iamacode"
        assert vanity_url.uses == 42
        assert isinstance(vanity_url, invite_models.VanityURL)

    @pytest.fixture
    def alternative_user_payload(self):
        return {"id": "1231231", "username": "soad", "discriminator": "3333", "avatar": None}

    @pytest.fixture
    def invite_payload(
        self,
        partial_channel_payload,
        user_payload,
        alternative_user_payload,
        guild_welcome_screen_payload,
        invite_application_payload,
    ):
        return {
            "code": "aCode",
            "guild": {
                "id": "56188492224814744",
                "name": "Testin' Your Scene",
                "splash": "aSplashForSure",
                "banner": "aBannerForSure",
                "description": "Describe me cute kitty.",
                "icon": "bb71f469c158984e265093a81b3397fb",
                "features": ["FORCE_RELAY"],
                "verification_level": 2,
                "vanity_url_code": "I-am-very-vain",
                "welcome_screen": guild_welcome_screen_payload,
                "nsfw_level": 1,
            },
            "channel": partial_channel_payload,
            "inviter": user_payload,
            "target_type": 1,
            "target_user": alternative_user_payload,
            "target_application": invite_application_payload,
            "approximate_presence_count": 42,
            "approximate_member_count": 84,
            "expires_at": "2021-05-08T00:15:24.534000+00:00",
        }

    def test_deserialize_invite(
        self,
        entity_factory_impl,
        mock_app,
        invite_payload,
        partial_channel_payload,
        user_payload,
        guild_welcome_screen_payload,
        alternative_user_payload,
        application_payload,
    ):
        invite = entity_factory_impl.deserialize_invite(invite_payload)
        assert invite.app is mock_app
        assert invite.code == "aCode"
        # InviteGuild
        assert invite.guild.id == 56188492224814744
        assert invite.guild.name == "Testin' Your Scene"
        assert invite.guild.icon_hash == "bb71f469c158984e265093a81b3397fb"
        assert invite.guild.features == ["FORCE_RELAY"]
        assert invite.guild.splash_hash == "aSplashForSure"
        assert invite.guild.banner_hash == "aBannerForSure"
        assert invite.guild.description == "Describe me cute kitty."
        assert invite.guild.verification_level == guild_models.GuildVerificationLevel.MEDIUM
        assert invite.guild.vanity_url_code == "I-am-very-vain"
        assert invite.guild.welcome_screen == entity_factory_impl.deserialize_welcome_screen(
            guild_welcome_screen_payload
        )
        assert invite.guild.nsfw_level == guild_models.GuildNSFWLevel.EXPLICIT

        assert invite.guild_id == 56188492224814744
        assert invite.channel == entity_factory_impl.deserialize_partial_channel(partial_channel_payload)
        assert invite.channel_id == 561884984214814750
        assert invite.inviter == entity_factory_impl.deserialize_user(user_payload)
        assert invite.target_type == invite_models.TargetType.STREAM
        assert invite.target_user == entity_factory_impl.deserialize_user(alternative_user_payload)
        assert invite.approximate_member_count == 84
        assert invite.approximate_active_member_count == 42
        assert invite.expires_at == datetime.datetime(2021, 5, 8, 0, 15, 24, 534000, tzinfo=datetime.timezone.utc)
        assert isinstance(invite, invite_models.Invite)

        # InviteApplication
        application = invite.target_application
        assert application.app is mock_app
        assert application.id == 773336526917861400
        assert application.name == "Betrayal.io"
        assert application.description == "Play inside Discord with your friends!"
        assert (
            application.public_key
            == b"\x1b\xf7\x8f\xdb\xfc\xba\xbe.\x12V\xf9\xb13\x81\x89vY\x12\x03\xa2/\xeb\xab\xba_\xf8\x9f\x86\xf2G`\xff"
        )
        assert application.icon_hash == "0227b2e89ea08d666c43003fbadbc72a"
        assert application.cover_image_hash == "0227b2e89ea08d666c43003fbadbc72a (but as cover)"
        assert isinstance(application, application_models.InviteApplication)

    def test_deserialize_invite_with_null_fields(
        self, entity_factory_impl, partial_channel_payload, invite_application_payload
    ):
        invite = entity_factory_impl.deserialize_invite(
            {
                "code": "aCode",
                "channel_id": "43123123",
                "approximate_member_count": 231,
                "approximate_presence_count": 9,
                "expires_at": None,
                "target_application": {
                    "id": "773336526917861400",
                    "name": "Betrayal.io",
                    "description": "",
                    "verify_key": "1bf78fdbfcbabe2e1256f9b133818976591203a22febabba5ff89f86f24760ff",
                },
            }
        )
        assert invite.expires_at is None
        assert invite.target_application.description is None

    def test_deserialize_invite_with_unset_fields(self, entity_factory_impl, partial_channel_payload):
        invite = entity_factory_impl.deserialize_invite(
            {
                "code": "aCode",
                "channel_id": "43123123",
                "approximate_member_count": 231,
                "approximate_presence_count": 9,
            }
        )
        assert invite.channel is None
        assert invite.channel_id == 43123123
        assert invite.guild is None
        assert invite.inviter is None
        assert invite.target_type is None
        assert invite.target_user is None
        assert invite.target_application is None
        assert invite.expires_at is None

    def test_deserialize_invite_with_unset_sub_fields(self, entity_factory_impl, invite_payload):
        del invite_payload["guild"]["welcome_screen"]
        invite_payload["target_application"] = {
            "id": "773336526917861400",
            "name": "Betrayal.io",
            "description": "Play inside Discord with your friends!",
            "verify_key": "1bf78fdbfcbabe2e1256f9b133818976591203a22febabba5ff89f86f24760ff",
        }

        invite = entity_factory_impl.deserialize_invite(invite_payload)

        assert invite.guild.welcome_screen is None
        assert invite.target_application.icon_hash is None
        assert invite.target_application.cover_image_hash is None

    def test_deserialize_invite_with_guild_and_channel_ids_without_objects(self, entity_factory_impl):
        invite = entity_factory_impl.deserialize_invite({"code": "aCode", "guild_id": "42", "channel_id": "202020"})
        assert invite.channel is None
        assert invite.channel_id == 202020
        assert invite.guild is None
        assert invite.guild_id == 42

    @pytest.fixture
    def invite_with_metadata_payload(
        self,
        partial_channel_payload,
        user_payload,
        alternative_user_payload,
        guild_welcome_screen_payload,
        invite_application_payload,
    ):
        return {
            "code": "aCode",
            "guild": {
                "id": "56188492224814744",
                "name": "Testin' Your Scene",
                "splash": "aSplashForSure",
                "banner": "aBannerForSure",
                "description": "Describe me cute kitty.",
                "icon": "bb71f469c158984e265093a81b3397fb",
                "features": ["FORCE_RELAY"],
                "verification_level": 2,
                "vanity_url_code": "I-am-very-vain",
                "welcome_screen": guild_welcome_screen_payload,
                "nsfw_level": 0,
            },
            "channel": partial_channel_payload,
            "inviter": user_payload,
            "target_type": 1,
            "target_user": alternative_user_payload,
            "target_application": invite_application_payload,
            "approximate_presence_count": 42,
            "approximate_member_count": 84,
            "uses": 3,
            "max_uses": 8,
            "max_age": 239349393,
            "temporary": True,
            "created_at": "2015-04-26T06:26:56.936000+00:00",
        }

    def test_deserialize_invite_with_metadata(
        self,
        entity_factory_impl,
        mock_app,
        invite_with_metadata_payload,
        partial_channel_payload,
        user_payload,
        alternative_user_payload,
        guild_welcome_screen_payload,
        invite_application_payload,
    ):
        invite_with_metadata = entity_factory_impl.deserialize_invite_with_metadata(invite_with_metadata_payload)
        assert invite_with_metadata.app is mock_app
        assert invite_with_metadata.code == "aCode"
        # InviteGuild
        assert invite_with_metadata.guild.id == 56188492224814744
        assert invite_with_metadata.guild.name == "Testin' Your Scene"
        assert invite_with_metadata.guild.icon_hash == "bb71f469c158984e265093a81b3397fb"
        assert invite_with_metadata.guild.features == ["FORCE_RELAY"]
        assert invite_with_metadata.guild.splash_hash == "aSplashForSure"
        assert invite_with_metadata.guild.banner_hash == "aBannerForSure"
        assert invite_with_metadata.guild.description == "Describe me cute kitty."
        assert invite_with_metadata.guild.verification_level == guild_models.GuildVerificationLevel.MEDIUM
        assert invite_with_metadata.guild.vanity_url_code == "I-am-very-vain"
        assert invite_with_metadata.guild.welcome_screen == entity_factory_impl.deserialize_welcome_screen(
            guild_welcome_screen_payload
        )
        assert invite_with_metadata.guild.nsfw_level == guild_models.GuildNSFWLevel.DEFAULT

        assert invite_with_metadata.channel == entity_factory_impl.deserialize_partial_channel(partial_channel_payload)
        assert invite_with_metadata.inviter == entity_factory_impl.deserialize_user(user_payload)
        assert invite_with_metadata.target_type == invite_models.TargetType.STREAM
        assert invite_with_metadata.target_user == entity_factory_impl.deserialize_user(alternative_user_payload)
        assert invite_with_metadata.approximate_member_count == 84
        assert invite_with_metadata.approximate_active_member_count == 42
        assert invite_with_metadata.uses == 3
        assert invite_with_metadata.max_uses == 8
        assert invite_with_metadata.max_age == datetime.timedelta(seconds=239349393)
        assert invite_with_metadata.is_temporary is True
        assert invite_with_metadata.created_at == datetime.datetime(
            2015, 4, 26, 6, 26, 56, 936000, tzinfo=datetime.timezone.utc
        )
        assert invite_with_metadata.expires_at == datetime.datetime(
            2022, 11, 25, 12, 23, 29, 936000, tzinfo=datetime.timezone.utc
        )
        assert isinstance(invite_with_metadata, invite_models.InviteWithMetadata)

        # InviteApplication
        application = invite_with_metadata.target_application
        assert application.app is mock_app
        assert application.id == 773336526917861400
        assert application.name == "Betrayal.io"
        assert application.description == "Play inside Discord with your friends!"
        assert (
            application.public_key
            == b"\x1b\xf7\x8f\xdb\xfc\xba\xbe.\x12V\xf9\xb13\x81\x89vY\x12\x03\xa2/\xeb\xab\xba_\xf8\x9f\x86\xf2G`\xff"
        )
        assert application.icon_hash == "0227b2e89ea08d666c43003fbadbc72a"
        assert application.cover_image_hash == "0227b2e89ea08d666c43003fbadbc72a (but as cover)"
        assert isinstance(application, application_models.InviteApplication)

    def test_deserialize_invite_with_metadata_with_unset_and_0_fields(
        self, entity_factory_impl, partial_channel_payload
    ):
        invite_with_metadata = entity_factory_impl.deserialize_invite_with_metadata(
            {
                "code": "aCode",
                "channel": partial_channel_payload,
                "uses": 42,
                "max_uses": 0,
                "max_age": 0,
                "temporary": True,
                "created_at": "2015-04-26T06:26:56.936000+00:00",
                "approximate_presence_count": 4,
                "approximate_member_count": 9,
            }
        )
        assert invite_with_metadata.guild is None
        assert invite_with_metadata.inviter is None
        assert invite_with_metadata.target_type is None
        assert invite_with_metadata.target_user is None
        assert invite_with_metadata.target_application is None
        assert invite_with_metadata.max_age is None
        assert invite_with_metadata.max_uses is None
        assert invite_with_metadata.expires_at is None

    def test_deserialize_invite_with_metadata_with_null_guild_fields(
        self, entity_factory_impl, invite_with_metadata_payload
    ):
        del invite_with_metadata_payload["guild"]["welcome_screen"]

        invite = entity_factory_impl.deserialize_invite_with_metadata(invite_with_metadata_payload)
        assert invite.guild.welcome_screen is None

    def test_max_age_when_zero(self, entity_factory_impl, invite_with_metadata_payload):
        invite_with_metadata_payload["max_age"] = 0
        assert entity_factory_impl.deserialize_invite_with_metadata(invite_with_metadata_payload).max_age is None

    ####################
    # COMPONENT MODELS #
    ####################

    @pytest.fixture
    def action_row_payload(self, button_payload):
        return {"type": 1, "components": [button_payload]}

    @pytest.fixture
    def button_payload(self, custom_emoji_payload):
        return {
            "type": 2,
            "label": "Click me!",
            "style": 1,
            "emoji": custom_emoji_payload,
            "custom_id": "click_one",
            "url": "okokok",
            "disabled": True,
        }

    def test_deserialize__deserialize_button(self, entity_factory_impl, button_payload, custom_emoji_payload):
        button = entity_factory_impl._deserialize_button(button_payload)

        assert button.type is component_models.ComponentType.BUTTON
        assert button.style is component_models.ButtonStyle.PRIMARY
        assert button.label == "Click me!"
        assert button.emoji == entity_factory_impl.deserialize_emoji(custom_emoji_payload)
        assert button.custom_id == "click_one"
        assert button.is_disabled is True
        assert button.url == "okokok"

    def test_deserialize__deserialize_button_with_unset_fields(
        self, entity_factory_impl, button_payload, custom_emoji_payload
    ):
        button = entity_factory_impl._deserialize_button({"type": 2, "style": 5})

        assert button.type is component_models.ComponentType.BUTTON
        assert button.style is component_models.ButtonStyle.LINK
        assert button.label is None
        assert button.emoji is None
        assert button.custom_id is None
        assert button.url is None
        assert button.is_disabled is False

    @pytest.fixture
    def select_menu_payload(self, custom_emoji_payload):
        return {
            "type": 5,
            "custom_id": "Not an ID",
            "options": [
                {
                    "label": "Trans",
                    "value": "egg yoke",
                    "description": "queen",
                    "emoji": custom_emoji_payload,
                    "default": True,
                }
            ],
            "placeholder": "Imagine a place",
            "min_values": 69,
            "max_values": 420,
            "disabled": True,
        }

    def test__deserialize_text_select_menu(self, entity_factory_impl, select_menu_payload, custom_emoji_payload):
        menu = entity_factory_impl._deserialize_text_select_menu(select_menu_payload)

        assert menu.type is component_models.ComponentType.USER_SELECT_MENU
        assert menu.custom_id == "Not an ID"

        # SelectMenuOption
        assert len(menu.options) == 1
        option = menu.options[0]
        assert option.label == "Trans"
        assert option.value == "egg yoke"
        assert option.description == "queen"
        assert option.emoji == entity_factory_impl.deserialize_emoji(custom_emoji_payload)
        assert option.is_default is True
        assert isinstance(option, component_models.SelectMenuOption)

        assert menu.placeholder == "Imagine a place"
        assert menu.min_values == 69
        assert menu.max_values == 420
        assert menu.is_disabled is True

    def test__deserialize_text_select_menu_partial(self, entity_factory_impl):
        menu = entity_factory_impl._deserialize_text_select_menu(
            {"type": 3, "custom_id": "Not an ID", "options": [{"label": "Trans", "value": "very trans"}]}
        )

        # SelectMenuOption
        assert len(menu.options) == 1
        option = menu.options[0]
        assert option.description is None
        assert option.emoji is None
        assert option.is_default is False

        assert menu.placeholder is None
        assert menu.min_values == 1
        assert menu.max_values == 1
        assert menu.is_disabled is False

    @pytest.mark.parametrize(
        ("type_", "fn", "mapping"),
        [
            (2, "_deserialize_button", "_message_component_type_mapping"),
            (3, "_deserialize_text_select_menu", "_message_component_type_mapping"),
            (5, "_deserialize_select_menu", "_message_component_type_mapping"),
            (6, "_deserialize_select_menu", "_message_component_type_mapping"),
            (7, "_deserialize_select_menu", "_message_component_type_mapping"),
            (8, "_deserialize_channel_select_menu", "_message_component_type_mapping"),
            (4, "_deserialize_text_input", "_modal_component_type_mapping"),
        ],
    )
    def test__deserialize_components(self, mock_app, type_, fn, mapping):
        component_payload = {"type": type_}
        payload = [{"type": 1, "components": [component_payload]}]

        with mock.patch.object(entity_factory.EntityFactoryImpl, fn) as expected_fn:
            # We need to instantiate it after the mock so that the functions that are stored in the dicts
            # are the ones we mock
            entity_factory_impl = entity_factory.EntityFactoryImpl(app=mock_app)

            components = entity_factory_impl._deserialize_components(payload, getattr(entity_factory_impl, mapping))

        expected_fn.assert_called_once_with(component_payload)
        action_row = components[0]
        assert isinstance(action_row, component_models.ActionRowComponent)
        assert action_row.components[0] is expected_fn.return_value

    def test__deserialize_components_handles_unknown_top_component_type(self, entity_factory_impl):
        components = entity_factory_impl._deserialize_components(
            [
                # Unknown top-level component
                {"type": -9434994},
                {
                    # Known top-level component
                    "type": 1,
                    "components": [
                        # Unknown components
                        {"type": 1},
                        {"type": 1000000},
                    ],
                },
            ],
            {},
        )

        assert components == []

    ##################
    # MESSAGE MODELS #
    ##################

    @pytest.fixture
    def partial_application_payload(self):
        return {
            "id": "456",
            "name": "hikari",
            "description": "The best application",
            "icon": "2658b3029e775a931ffb49380073fa63",
            "cover_image": "58982a23790c4f22787b05d3be38a026",
        }

    @pytest.fixture
    def referenced_message(self, user_payload):
        return {
            "id": "12312312",
            "channel_id": "949494",
            "author": user_payload,
            "content": "OK",
            "timestamp": "2020-03-21T21:20:16.510000+00:00",
            "edited_timestamp": None,
            "tts": True,
            "mentions_everyone": False,
            "mentions": [],
            "mention_roles": [],
            "attachments": [],
            "embeds": [],
            "type": 1,
            "pinned": True,
            "flags": "222",
        }

    @pytest.fixture
    def attachment_payload(self):
        return {
            "id": "690922406474154014",
            "filename": "IMG.jpg",
            "title": "IMGA",
            "description": "description",
            "content_type": "image/png",
            "size": 660521,
            "url": "https://somewhere.com/attachments/123/456/IMG.jpg",
            "proxy_url": "https://media.somewhere.com/attachments/123/456/IMG.jpg",
            "width": 1844,
            "height": 2638,
            "ephemeral": True,
            "duration_secs": 1000.123,
            "waveform": "some encoded string",
        }

    @pytest.fixture
    def message_payload(
        self,
        user_payload,
        member_payload,
        custom_emoji_payload,
        partial_application_payload,
        embed_payload,
        poll_payload,
        referenced_message,
        action_row_payload,
        partial_sticker_payload,
        attachment_payload,
        guild_public_thread_payload,
    ):
        member_payload = member_payload.copy()
        del member_payload["user"]
        return {
            "id": "123",
            "channel_id": "456",
            "guild_id": "678",
            "author": user_payload,
            "member": member_payload,
            "content": "some info",
            "timestamp": "2020-03-21T21:20:16.510000+00:00",
            "edited_timestamp": "2020-04-21T21:20:16.510000+00:00",
            "tts": True,
            "mention_everyone": True,
            "mentions": [
                {"id": "5678", "username": "uncool username", "avatar": "129387dskjafhasf", "discriminator": "4532"}
            ],
            "mention_roles": ["987"],
            "mention_channels": [{"id": "456", "guild_id": "678", "type": 1, "name": "hikari-testing"}],
            "attachments": [attachment_payload],
            "embeds": [embed_payload],
            "poll": poll_payload,
            "reactions": [{"emoji": custom_emoji_payload, "count": 100, "me": True}],
            "pinned": True,
            "webhook_id": "1234",
            "type": 0,
            "activity": {"type": 5, "party_id": "ae488379-351d-4a4f-ad32-2b9b01c91657"},
            "application": partial_application_payload,
            "message_reference": {
                "channel_id": "278325129692446722",
                "guild_id": "278325129692446720",
                "message_id": "306588351130107906",
            },
            "referenced_message": referenced_message,
            "flags": 2,
            "sticker_items": [partial_sticker_payload],
            "nonce": "171000788183678976",
            "application_id": "123123123123",
            "interaction": {"id": "123123123", "type": 2, "name": "OKOKOK", "user": user_payload},
            "components": [action_row_payload, {"type": 1000000000}],
            "thread": guild_public_thread_payload,
        }

    def test__deserialize_message_attachment(self, entity_factory_impl, attachment_payload):
        attachment = entity_factory_impl._deserialize_message_attachment(attachment_payload)

        assert attachment.id == 690922406474154014
        assert attachment.filename == "IMG.jpg"
        assert attachment.title == "IMGA"
        assert attachment.description == "description"
        assert attachment.size == 660521
        assert attachment.media_type == "image/png"
        assert attachment.url == "https://somewhere.com/attachments/123/456/IMG.jpg"
        assert attachment.proxy_url == "https://media.somewhere.com/attachments/123/456/IMG.jpg"
        assert attachment.width == 1844
        assert attachment.height == 2638
        assert attachment.is_ephemeral is True
        assert attachment.duration == 1000.123
        assert attachment.waveform == "some encoded string"
        assert isinstance(attachment, message_models.Attachment)

    def test__deserialize_message_attachment_with_null_fields(self, entity_factory_impl, attachment_payload):
        attachment_payload["height"] = None
        attachment_payload["width"] = None

        attachment = entity_factory_impl._deserialize_message_attachment(attachment_payload)

        assert attachment.height is None
        assert attachment.width is None
        assert isinstance(attachment, message_models.Attachment)

    def test__deserialize_message_attachment_with_unset_fields(self, entity_factory_impl, attachment_payload):
        del attachment_payload["title"]
        del attachment_payload["description"]
        del attachment_payload["content_type"]
        del attachment_payload["height"]
        del attachment_payload["width"]
        del attachment_payload["ephemeral"]
        del attachment_payload["duration_secs"]
        del attachment_payload["waveform"]

        attachment = entity_factory_impl._deserialize_message_attachment(attachment_payload)

        assert attachment.title is None
        assert attachment.description is None
        assert attachment.media_type is None
        assert attachment.height is None
        assert attachment.width is None
        assert attachment.is_ephemeral is False
        assert attachment.duration is None
        assert attachment.waveform is None

    def test_deserialize_partial_message(
        self,
        entity_factory_impl,
        mock_app,
        message_payload,
        user_payload,
        member_payload,
        partial_application_payload,
        custom_emoji_payload,
        embed_payload,
        referenced_message,
        action_row_payload,
        attachment_payload,
    ):
        partial_message = entity_factory_impl.deserialize_partial_message(message_payload)

        assert partial_message.app is mock_app
        assert partial_message.id == 123
        assert partial_message.channel_id == 456
        assert partial_message.guild_id == 678
        assert partial_message.author == entity_factory_impl.deserialize_user(user_payload)
        assert partial_message.member == entity_factory_impl.deserialize_member(
            member_payload, user=partial_message.author, guild_id=snowflakes.Snowflake(678)
        )
        assert partial_message.content == "some info"
        assert partial_message.timestamp == datetime.datetime(
            2020, 3, 21, 21, 20, 16, 510000, tzinfo=datetime.timezone.utc
        )
        assert partial_message.edited_timestamp == datetime.datetime(
            2020, 4, 21, 21, 20, 16, 510000, tzinfo=datetime.timezone.utc
        )
        assert partial_message.is_tts is True
        assert partial_message.mentions_everyone is True
        assert partial_message.user_mentions_ids == [5678]
        assert partial_message.role_mention_ids == [987]
        assert partial_message.channel_mention_ids == [456]
        assert partial_message.attachments == [entity_factory_impl._deserialize_message_attachment(attachment_payload)]

        expected_embed = entity_factory_impl.deserialize_embed(embed_payload)
        assert partial_message.embeds == [expected_embed]
        # Reaction
        reaction = partial_message.reactions[0]
        assert reaction.count == 100
        assert reaction.is_me is True
        expected_emoji = entity_factory_impl.deserialize_emoji(custom_emoji_payload)
        assert reaction.emoji == expected_emoji
        assert isinstance(reaction, message_models.Reaction)

        assert partial_message.is_pinned is True
        assert partial_message.webhook_id == 1234
        assert partial_message.type == message_models.MessageType.DEFAULT

        # Activity
        assert partial_message.activity.type == message_models.MessageActivityType.JOIN_REQUEST
        assert partial_message.activity.party_id == "ae488379-351d-4a4f-ad32-2b9b01c91657"
        assert isinstance(partial_message.activity, message_models.MessageActivity)

        # Message Activity
        assert partial_message.application.id == 456
        assert partial_message.application.name == "hikari"
        assert partial_message.application.description == "The best application"
        assert partial_message.application.icon_hash == "2658b3029e775a931ffb49380073fa63"
        assert partial_message.application.cover_image_hash == "58982a23790c4f22787b05d3be38a026"
        assert isinstance(partial_message.application, message_models.MessageApplication)
        # MessageReference
        assert partial_message.message_reference.app is mock_app
        assert partial_message.message_reference.id == 306588351130107906
        assert partial_message.message_reference.channel_id == 278325129692446722
        assert partial_message.message_reference.guild_id == 278325129692446720
        assert isinstance(partial_message.message_reference, message_models.MessageReference)

        assert partial_message.referenced_message == entity_factory_impl.deserialize_message(referenced_message)
        assert partial_message.flags == message_models.MessageFlag.IS_CROSSPOST

        # Sticker
        assert len(partial_message.stickers) == 1
        sticker = partial_message.stickers[0]
        assert sticker.id == 749046696482439188
        assert sticker.name == "Thinking"
        assert sticker.format_type is sticker_models.StickerFormatType.LOTTIE
        assert isinstance(sticker, sticker_models.PartialSticker)

        assert partial_message.nonce == "171000788183678976"
        assert partial_message.application_id == 123123123123

        # MessageInteraction
        assert partial_message.interaction.id == 123123123
        assert partial_message.interaction.name == "OKOKOK"
        assert partial_message.interaction.type is base_interactions.InteractionType.APPLICATION_COMMAND
        assert partial_message.interaction.user == entity_factory_impl.deserialize_user(user_payload)
        assert isinstance(partial_message.interaction, message_models.MessageInteraction)

        assert partial_message.components == entity_factory_impl._deserialize_components(
            [action_row_payload], entity_factory_impl._message_component_type_mapping
        )

    def test_deserialize_partial_message_with_partial_fields(self, entity_factory_impl, message_payload):
        message_payload["content"] = ""
        message_payload["edited_timestamp"] = None
        message_payload["application"]["icon"] = None
        message_payload["referenced_message"] = None
        del message_payload["member"]
        del message_payload["message_reference"]["message_id"]
        del message_payload["message_reference"]["guild_id"]
        del message_payload["application"]["cover_image"]

        partial_message = entity_factory_impl.deserialize_partial_message(message_payload)

        assert partial_message.content is None
        assert partial_message.edited_timestamp is None
        assert partial_message.guild_id is not None
        assert partial_message.member is undefined.UNDEFINED
        assert partial_message.application.icon_hash is None
        assert partial_message.application.cover_image_hash is None
        assert partial_message.message_reference.id is None
        assert partial_message.message_reference.guild_id is None
        assert partial_message.referenced_message is None

    def test_deserialize_partial_message_with_unset_fields(self, entity_factory_impl, mock_app):
        partial_message = entity_factory_impl.deserialize_partial_message({"id": 123, "channel_id": 456})

        assert partial_message.app is mock_app
        assert partial_message.id == 123
        assert partial_message.channel_id == 456
        assert partial_message.guild_id is None
        assert partial_message.author is undefined.UNDEFINED
        assert partial_message.member is None
        assert partial_message.content is undefined.UNDEFINED
        assert partial_message.timestamp is undefined.UNDEFINED
        assert partial_message.edited_timestamp is undefined.UNDEFINED
        assert partial_message.is_tts is undefined.UNDEFINED
        assert partial_message.mentions_everyone is undefined.UNDEFINED
        assert partial_message.user_mentions_ids is undefined.UNDEFINED
        assert partial_message.role_mention_ids is undefined.UNDEFINED
        assert partial_message.channel_mention_ids is undefined.UNDEFINED
        assert partial_message.attachments is undefined.UNDEFINED
        assert partial_message.embeds is undefined.UNDEFINED
        assert partial_message.reactions is undefined.UNDEFINED
        assert partial_message.is_pinned is undefined.UNDEFINED
        assert partial_message.webhook_id is undefined.UNDEFINED
        assert partial_message.type is undefined.UNDEFINED
        assert partial_message.activity is undefined.UNDEFINED
        assert partial_message.application is undefined.UNDEFINED
        assert partial_message.message_reference is undefined.UNDEFINED
        assert partial_message.referenced_message is undefined.UNDEFINED
        assert partial_message.flags is undefined.UNDEFINED
        assert partial_message.stickers is undefined.UNDEFINED
        assert partial_message.nonce is undefined.UNDEFINED
        assert partial_message.application_id is undefined.UNDEFINED
        assert partial_message.interaction is undefined.UNDEFINED
        assert partial_message.components is undefined.UNDEFINED

    def test_deserialize_partial_message_with_guild_id_but_no_author(self, entity_factory_impl):
        partial_message = entity_factory_impl.deserialize_partial_message(
            {"id": 123, "channel_id": 456, "guild_id": 987}
        )

        assert partial_message.member is None

    def test_deserialize_partial_message_deserializes_old_stickers_field(self, entity_factory_impl, message_payload):
        message_payload["stickers"] = message_payload["sticker_items"]
        del message_payload["sticker_items"]

        partial_message = entity_factory_impl.deserialize_partial_message(message_payload)

        assert len(partial_message.stickers) == 1
        sticker = partial_message.stickers[0]
        assert sticker.id == 749046696482439188
        assert sticker.name == "Thinking"
        assert sticker.format_type is sticker_models.StickerFormatType.LOTTIE
        assert isinstance(sticker, sticker_models.PartialSticker)

    def test_deserialize_message(
        self,
        entity_factory_impl,
        mock_app,
        message_payload,
        user_payload,
        member_payload,
        custom_emoji_payload,
        embed_payload,
        referenced_message,
        action_row_payload,
    ):
        message = entity_factory_impl.deserialize_message(message_payload)

        assert message.app is mock_app
        assert message.id == 123
        assert message.channel_id == 456
        assert message.guild_id == 678
        assert message.author == entity_factory_impl.deserialize_user(user_payload)
        assert message.member == entity_factory_impl.deserialize_member(
            member_payload, user=message.author, guild_id=snowflakes.Snowflake(678)
        )
        assert message.content == "some info"
        assert message.timestamp == datetime.datetime(2020, 3, 21, 21, 20, 16, 510000, tzinfo=datetime.timezone.utc)
        assert message.edited_timestamp == datetime.datetime(
            2020, 4, 21, 21, 20, 16, 510000, tzinfo=datetime.timezone.utc
        )
        assert message.is_tts is True
        assert message.mentions_everyone is True
        assert message.user_mentions_ids == [5678]
        assert message.role_mention_ids == [987]
        assert message.channel_mention_ids == [456]

        # Attachment
        assert len(message.attachments) == 1
        attachment = message.attachments[0]
        assert attachment.id == 690922406474154014
        assert attachment.filename == "IMG.jpg"
        assert attachment.title == "IMGA"
        assert attachment.description == "description"
        assert attachment.size == 660521
        assert attachment.url == "https://somewhere.com/attachments/123/456/IMG.jpg"
        assert attachment.proxy_url == "https://media.somewhere.com/attachments/123/456/IMG.jpg"
        assert attachment.width == 1844
        assert attachment.height == 2638
        assert attachment.is_ephemeral is True
        assert isinstance(attachment, message_models.Attachment)

        expected_embed = entity_factory_impl.deserialize_embed(embed_payload)
        assert message.embeds == [expected_embed]

        # Reaction
        reaction = message.reactions[0]
        assert reaction.count == 100
        assert reaction.is_me is True
        expected_emoji = entity_factory_impl.deserialize_emoji(custom_emoji_payload)
        assert reaction.emoji == expected_emoji
        assert isinstance(reaction, message_models.Reaction)

        assert message.is_pinned is True
        assert message.webhook_id == 1234
        assert message.type == message_models.MessageType.DEFAULT

        # Activity
        assert message.activity.type == message_models.MessageActivityType.JOIN_REQUEST
        assert message.activity.party_id == "ae488379-351d-4a4f-ad32-2b9b01c91657"
        assert isinstance(message.activity, message_models.MessageActivity)

        # MessageApplication
        assert message.application.id == 456
        assert message.application.name == "hikari"
        assert message.application.description == "The best application"
        assert message.application.icon_hash == "2658b3029e775a931ffb49380073fa63"
        assert message.application.cover_image_hash == "58982a23790c4f22787b05d3be38a026"
        assert isinstance(message.application, message_models.MessageApplication)

        # MessageReference
        assert message.message_reference.app is mock_app
        assert message.message_reference.id == 306588351130107906
        assert message.message_reference.channel_id == 278325129692446722
        assert message.message_reference.guild_id == 278325129692446720
        assert isinstance(message.message_reference, message_models.MessageReference)

        assert message.referenced_message == entity_factory_impl.deserialize_partial_message(referenced_message)
        assert message.flags == message_models.MessageFlag.IS_CROSSPOST

        # Sticker
        assert len(message.stickers) == 1
        sticker = message.stickers[0]
        assert sticker.id == 749046696482439188
        assert sticker.name == "Thinking"
        assert sticker.format_type is sticker_models.StickerFormatType.LOTTIE
        assert isinstance(sticker, sticker_models.PartialSticker)

        assert message.nonce == "171000788183678976"
        assert message.application_id == 123123123123

        # MessageInteraction
        assert message.interaction.id == 123123123
        assert message.interaction.name == "OKOKOK"
        assert message.interaction.type is base_interactions.InteractionType.APPLICATION_COMMAND
        assert message.interaction.user == entity_factory_impl.deserialize_user(user_payload)
        assert isinstance(message.interaction, message_models.MessageInteraction)

        assert message.components == entity_factory_impl._deserialize_components(
            [action_row_payload], entity_factory_impl._message_component_type_mapping
        )

        # Thread
        assert isinstance(message.thread, channel_models.GuildPublicThread)
        assert message.thread.id == 947643783913308301
        assert message.thread.guild_id == 574921006817476608
        assert message.thread.parent_id == 744183190998089820
        assert message.thread.owner_id == 115590097100865541
        assert message.thread.type is channel_models.ChannelType.GUILD_PUBLIC_THREAD
        assert message.thread.flags == channel_models.ChannelFlag.PINNED
        assert message.thread.name == "e"

    def test_deserialize_message_with_unset_sub_fields(self, entity_factory_impl, message_payload):
        del message_payload["application"]["cover_image"]
        del message_payload["activity"]["party_id"]
        del message_payload["message_reference"]["message_id"]
        del message_payload["message_reference"]["guild_id"]
        del message_payload["mention_channels"]
        del message_payload["thread"]

        message = entity_factory_impl.deserialize_message(message_payload)

        assert message.channel_mentions == {}

        # Activity
        assert message.activity.party_id is None
        assert isinstance(message.activity, message_models.MessageActivity)

        # MessageApplication
        assert message.application.cover_image_hash is None
        assert isinstance(message.application, message_models.MessageApplication)

        # MessageReference
        assert message.message_reference.id is None
        assert message.message_reference.guild_id is None
        assert isinstance(message.message_reference, message_models.MessageReference)

        # Thread
        assert message.thread is None

    def test_deserialize_message_with_null_sub_fields(self, entity_factory_impl, message_payload):
        message_payload["application"]["icon"] = None
        message = entity_factory_impl.deserialize_message(message_payload)

        # MessageApplication
        assert message.application.icon_hash is None
        assert isinstance(message.application, message_models.MessageApplication)

    def test_deserialize_message_with_null_and_unset_fields(self, entity_factory_impl, mock_app, user_payload):
        message_payload = {
            "id": "123",
            "channel_id": "456",
            "author": user_payload,
            "content": "",
            "timestamp": "2020-03-21T21:20:16.510000+00:00",
            "edited_timestamp": None,
            "tts": True,
            "mention_everyone": True,
            "mentions": [],
            "mention_roles": [],
            "attachments": [],
            "embeds": [],
            "pinned": True,
            "flags": "2222",
            "type": 0,
        }

        message = entity_factory_impl.deserialize_message(message_payload)
        assert message.app is mock_app
        assert message.content is None
        assert message.guild_id is None
        assert message.member is None
        assert message.edited_timestamp is None
        assert message.mentions_everyone is True
        assert message.user_mentions_ids == []
        assert message.role_mention_ids == []
        assert message.channel_mention_ids == []
        assert message.attachments == []
        assert message.embeds == []
        assert message.reactions == []
        assert message.webhook_id is None
        assert message.activity is None
        assert message.application is None
        assert message.message_reference is None
        assert message.referenced_message is None
        assert message.stickers == []
        assert message.nonce is None
        assert message.application_id is None
        assert message.interaction is None
        assert message.components == []

    def test_deserialize_message_with_other_unset_fields(self, entity_factory_impl, message_payload):
        message_payload["application"]["icon"] = None
        message_payload["referenced_message"] = None
        del message_payload["member"]
        del message_payload["application"]["cover_image"]

        message = entity_factory_impl.deserialize_message(message_payload)
        assert message.application.cover_image_hash is None
        assert message.application.icon_hash is None
        assert message.referenced_message is None
        assert message.member is None

    def test_deserialize_message_deserializes_old_stickers_field(self, entity_factory_impl, message_payload):
        message_payload["stickers"] = message_payload["sticker_items"]
        del message_payload["sticker_items"]

        message = entity_factory_impl.deserialize_message(message_payload)

        assert len(message.stickers) == 1
        sticker = message.stickers[0]
        assert sticker.id == 749046696482439188
        assert sticker.name == "Thinking"
        assert sticker.format_type is sticker_models.StickerFormatType.LOTTIE
        assert isinstance(sticker, sticker_models.PartialSticker)

    ###################
    # PRESENCE MODELS #
    ###################

    def test_deserialize_member_presence(
        self, entity_factory_impl, mock_app, member_presence_payload, custom_emoji_payload, user_payload
    ):
        presence = entity_factory_impl.deserialize_member_presence(member_presence_payload)
        assert presence.app is mock_app
        assert presence.user_id == 115590097100865541
        assert presence.guild_id == 44004040
        assert presence.visible_status == presence_models.Status.DO_NOT_DISTURB
        # PresenceActivity
        assert len(presence.activities) == 1
        activity = presence.activities[0]
        assert activity.name == "an activity"
        assert activity.type == presence_models.ActivityType.STREAMING
        assert activity.url == "https://69.420.owouwunyaa"
        assert activity.created_at == datetime.datetime(2020, 3, 23, 20, 53, 12, 798000, tzinfo=datetime.timezone.utc)
        # ActivityTimestamps
        assert activity.timestamps.start == datetime.datetime(
            2020, 3, 23, 20, 53, 12, 798000, tzinfo=datetime.timezone.utc
        )
        assert activity.timestamps.end == datetime.datetime(
            2033, 5, 18, 3, 29, 52, 798000, tzinfo=datetime.timezone.utc
        )

        assert activity.application_id == 40404040404040
        assert activity.details == "They are doing stuff"
        assert activity.state == "STATED"
        assert activity.emoji == entity_factory_impl.deserialize_emoji(custom_emoji_payload)
        # ActivityParty
        assert activity.party is not None
        assert activity.party.id == "spotify:3234234234"
        assert activity.party.current_size == 2
        assert activity.party.max_size == 5
        assert isinstance(activity.party, presence_models.ActivityParty)
        # ActivityAssets
        assert activity.assets is not None
        assert activity.assets._application_id is activity.application_id
        assert activity.assets.large_image == "34234234234243"
        assert activity.assets.large_text == "LARGE TEXT"
        assert activity.assets.small_image == "3939393"
        assert activity.assets.small_text == "small text"
        assert isinstance(activity.assets, presence_models.ActivityAssets)
        # ActivitySecrets
        assert activity.secrets is not None
        assert activity.secrets.join == "who's a good secret?"
        assert activity.secrets.spectate == "I'm a good secret"
        assert activity.secrets.match == "No."
        assert isinstance(activity.secrets, presence_models.ActivitySecret)
        assert activity.is_instance is True
        assert activity.flags == presence_models.ActivityFlag(3)
        assert isinstance(activity, presence_models.RichActivity)

        # ClientStatus
        assert presence.client_status.desktop == presence_models.Status.ONLINE
        assert presence.client_status.mobile == presence_models.Status.IDLE
        assert presence.client_status.web == presence_models.Status.DO_NOT_DISTURB
        assert isinstance(presence.client_status, presence_models.ClientStatus)

        assert activity.buttons == ["owo", "no"]
        assert isinstance(presence, presence_models.MemberPresence)

    def test_deserialize_member_presence_with_unset_fields(
        self, entity_factory_impl, user_payload, presence_activity_payload
    ):
        presence = entity_factory_impl.deserialize_member_presence(
            {
                "user": {"id": "42"},
                "game": presence_activity_payload,
                "status": "dnd",
                "activities": [],
                "client_status": {},
            },
            guild_id=snowflakes.Snowflake(9654234123),
        )
        assert presence.guild_id == snowflakes.Snowflake(9654234123)
        # ClientStatus
        assert presence.client_status.desktop is presence_models.Status.OFFLINE
        assert presence.client_status.mobile is presence_models.Status.OFFLINE
        assert presence.client_status.web is presence_models.Status.OFFLINE

    def test_deserialize_member_presence_with_unset_activity_fields(self, entity_factory_impl, user_payload):
        presence = entity_factory_impl.deserialize_member_presence(
            {
                "user": user_payload,
                "game": None,
                "guild_id": "44004040",
                "status": "dnd",
                "activities": [{"name": "an activity", "type": 1, "created_at": 1584996792798}],
                "client_status": {},
            }
        )
        assert len(presence.activities) == 1
        activity = presence.activities[0]
        assert activity.url is None
        assert activity.timestamps is None
        assert activity.application_id is None
        assert activity.details is None
        assert activity.state is None
        assert activity.emoji is None
        assert activity.party is None
        assert activity.assets is None
        assert activity.secrets is None
        assert activity.is_instance is None
        assert activity.flags is None
        assert activity.buttons == []

    def test_deserialize_member_presence_with_null_activity_fields(self, entity_factory_impl, user_payload):
        presence = entity_factory_impl.deserialize_member_presence(
            {
                "user": user_payload,
                "game": None,
                "guild_id": "44004040",
                "status": "dnd",
                "activities": [
                    {
                        "name": "an activity",
                        "type": 1,
                        "url": None,
                        "created_at": 1584996792798,
                        "timestamps": {"start": 1584996792798, "end": 1999999792798},
                        "application_id": "40404040404040",
                        "details": None,
                        "state": None,
                        "emoji": None,
                        "party": {"id": "spotify:3234234234", "size": [2, 5]},
                        "assets": {
                            "large_image": "34234234234243",
                            "large_text": "LARGE TEXT",
                            "small_image": "3939393",
                            "small_text": "small text",
                        },
                        "secrets": {"join": "who's a good secret?", "spectate": "I'm a good secret", "match": "No."},
                        "instance": True,
                        "flags": 3,
                    }
                ],
                "client_status": {},
            }
        )
        assert len(presence.activities) == 1
        activity = presence.activities[0]
        assert activity.url is None
        assert activity.details is None
        assert activity.state is None
        assert activity.emoji is None

    def test_deserialize_member_presence_with_unset_activity_sub_fields(self, entity_factory_impl, user_payload):
        presence = entity_factory_impl.deserialize_member_presence(
            {
                "user": user_payload,
                "game": None,
                "guild_id": "44004040",
                "status": "dnd",
                "activities": [
                    {
                        "name": "an activity",
                        "type": 1,
                        "url": "https://69.420.owouwunyaa",
                        "created_at": 1584996792798,
                        "timestamps": {},
                        "application_id": "40404040404040",
                        "details": "They are doing stuff",
                        "state": "STATED",
                        "emoji": None,
                        "party": {},
                        "assets": {},
                        "secrets": {},
                        "instance": True,
                        "flags": 3,
                    }
                ],
                "client_status": {},
            }
        )
        activity = presence.activities[0]
        # ActivityTimestamps
        assert activity.timestamps is not None
        assert activity.timestamps.start is None
        assert activity.timestamps.end is None
        # ActivityParty
        assert activity.party is not None
        assert activity.party.id is None
        assert activity.party.max_size is None
        assert activity.party.current_size is None
        # ActivityAssets
        assert activity.assets is not None
        assert activity.assets.small_text is None
        assert activity.assets.small_image is None
        assert activity.assets.large_text is None
        assert activity.assets.large_image is None
        # ActivitySecrets
        assert activity.secrets is not None
        assert activity.secrets.join is None
        assert activity.secrets.spectate is None
        assert activity.secrets.match is None

    ##########################
    # SCHEDULED EVENT MODELS #
    ##########################

    @pytest.fixture
    def scheduled_external_event_payload(self, user_payload: dict[str, typing.Any]) -> dict[str, typing.Any]:
        return {
            "id": "9497609168686982223",
            "guild_id": "1525593721265219296",
            "channel_id": None,
            "creator_id": "1155900971002865541",
            "name": "bleep",
            "description": "bloop",
            "image": "dsaasdasd",
            "scheduled_start_time": "2022-03-05T21:15:00.654000+00:00",
            "scheduled_end_time": "2022-03-05T23:15:00.654000+00:00",
            "privacy_level": 2,
            "status": 3,
            "entity_type": 3,
            "entity_id": None,
            "entity_metadata": {"location": "bleep"},
            "sku_ids": [],
            "creator": user_payload,
            "user_count": 2,
        }

    def test_deserialize_scheduled_external_event(
        self,
        entity_factory_impl: entity_factory.EntityFactoryImpl,
        mock_app: mock.Mock,
        scheduled_external_event_payload: dict[str, typing.Any],
        user_payload: dict[str, typing.Any],
    ):
        event = entity_factory_impl.deserialize_scheduled_external_event(scheduled_external_event_payload)
        assert event.app is mock_app
        assert event.id == 9497609168686982223
        assert event.guild_id == 1525593721265219296
        assert event.name == "bleep"
        assert event.description == "bloop"
        assert event.start_time == datetime.datetime(2022, 3, 5, 21, 15, 0, 654000, tzinfo=datetime.timezone.utc)
        assert event.end_time == datetime.datetime(2022, 3, 5, 23, 15, 0, 654000, tzinfo=datetime.timezone.utc)
        assert event.privacy_level is scheduled_event_models.EventPrivacyLevel.GUILD_ONLY
        assert event.status is scheduled_event_models.ScheduledEventStatus.COMPLETED
        assert event.entity_type is scheduled_event_models.ScheduledEventType.EXTERNAL
        assert event.location == "bleep"
        assert event.creator == entity_factory_impl.deserialize_user(user_payload)
        assert event.user_count == 2
        assert event.image_hash == "dsaasdasd"
        assert isinstance(event, scheduled_event_models.ScheduledExternalEvent)

    def test_deserialize_scheduled_external_event_with_null_fields(
        self,
        entity_factory_impl: entity_factory.EntityFactoryImpl,
        mock_app: mock.Mock,
        scheduled_external_event_payload: dict[str, typing.Any],
    ):
        scheduled_external_event_payload["description"] = None
        scheduled_external_event_payload["image"] = None

        event = entity_factory_impl.deserialize_scheduled_external_event(scheduled_external_event_payload)

        assert event.description is None
        assert event.image_hash is None

    def test_deserialize_scheduled_external_event_with_undefined_fields(
        self,
        entity_factory_impl: entity_factory.EntityFactoryImpl,
        mock_app: mock.Mock,
        scheduled_external_event_payload: dict[str, typing.Any],
    ):
        del scheduled_external_event_payload["creator"]
        del scheduled_external_event_payload["description"]
        del scheduled_external_event_payload["image"]
        del scheduled_external_event_payload["user_count"]

        event = entity_factory_impl.deserialize_scheduled_external_event(scheduled_external_event_payload)

        assert event.description is None
        assert event.image_hash is None
        assert event.creator is None
        assert event.user_count is None

    @pytest.fixture
    def scheduled_stage_event_payload(self, user_payload: dict[str, typing.Any]) -> dict[str, typing.Any]:
        return {
            "id": "9497014470822052443",
            "guild_id": "1525593721265192962",
            "channel_id": "9492384510463386001",
            "creator_id": "1155900971008655414",
            "name": "dasd",
            "description": "weqwe",
            "image": "ooooooooggaaaaa",
            "scheduled_start_time": "2022-03-05T18:15:00.904000+00:00",
            "scheduled_end_time": "2022-06-05T18:15:00.904000+00:00",
            "privacy_level": 2,
            "status": 2,
            "entity_type": 1,
            "entity_id": None,
            "entity_metadata": {"speaker_ids": []},
            "sku_ids": [],
            "creator": user_payload,
            "user_count": 3,
        }

    def test_deserialize_scheduled_stage_event(
        self,
        entity_factory_impl: entity_factory.EntityFactoryImpl,
        mock_app: mock.Mock,
        scheduled_stage_event_payload: dict[str, typing.Any],
        user_payload: dict[str, typing.Any],
    ):
        event = entity_factory_impl.deserialize_scheduled_stage_event(scheduled_stage_event_payload)

        assert event.app is mock_app
        assert event.id == 9497014470822052443
        assert event.guild_id == 1525593721265192962
        assert event.channel_id == 9492384510463386001
        assert event.name == "dasd"
        assert event.description == "weqwe"
        assert event.start_time == datetime.datetime(2022, 3, 5, 18, 15, 0, 904000, tzinfo=datetime.timezone.utc)
        assert event.end_time == datetime.datetime(2022, 6, 5, 18, 15, 0, 904000, tzinfo=datetime.timezone.utc)
        assert event.privacy_level is scheduled_event_models.EventPrivacyLevel.GUILD_ONLY
        assert event.status is scheduled_event_models.ScheduledEventStatus.ACTIVE
        assert event.entity_type is scheduled_event_models.ScheduledEventType.STAGE_INSTANCE
        assert event.creator == entity_factory_impl.deserialize_user(user_payload)
        assert event.user_count == 3
        assert event.image_hash == "ooooooooggaaaaa"
        assert isinstance(event, scheduled_event_models.ScheduledStageEvent)

    def test_deserialize_scheduled_stage_event_with_null_fields(
        self,
        entity_factory_impl: entity_factory.EntityFactoryImpl,
        mock_app: mock.Mock,
        scheduled_stage_event_payload: dict[str, typing.Any],
    ):
        scheduled_stage_event_payload["description"] = None
        scheduled_stage_event_payload["image"] = None
        scheduled_stage_event_payload["scheduled_end_time"] = None

        event = entity_factory_impl.deserialize_scheduled_stage_event(scheduled_stage_event_payload)

        assert event.description is None
        assert event.image_hash is None
        assert event.end_time is None

    def test_deserialize_scheduled_stage_event_with_undefined_fields(
        self,
        entity_factory_impl: entity_factory.EntityFactoryImpl,
        mock_app: mock.Mock,
        scheduled_stage_event_payload: dict[str, typing.Any],
    ):
        del scheduled_stage_event_payload["creator"]
        del scheduled_stage_event_payload["description"]
        del scheduled_stage_event_payload["image"]
        del scheduled_stage_event_payload["user_count"]

        event = entity_factory_impl.deserialize_scheduled_stage_event(scheduled_stage_event_payload)

        assert event.creator is None
        assert event.description is None
        assert event.image_hash is None
        assert event.user_count is None

    @pytest.fixture
    def scheduled_voice_event_payload(self, user_payload: dict[str, typing.Any]) -> dict[str, typing.Any]:
        return {
            "id": "949760834287063133",
            "guild_id": "152559372126519296",
            "channel_id": "152559372126519297",
            "creator_id": "115590097100865541",
            "name": "meep",
            "description": "beeee",
            "image": "eeeeeeeeeeeeeeeeeee",
            "scheduled_start_time": "2022-03-05T21:00:00.662000+00:00",
            "scheduled_end_time": "2023-03-05T21:00:00.662000+00:00",
            "privacy_level": 2,
            "status": 1,
            "entity_type": 2,
            "entity_id": None,
            "entity_metadata": None,
            "sku_ids": [],
            "creator": user_payload,
            "user_count": 1,
        }

    def test_deserialize_scheduled_voice_event(
        self,
        entity_factory_impl: entity_factory.EntityFactoryImpl,
        mock_app: mock.Mock,
        scheduled_voice_event_payload: dict[str, typing.Any],
        user_payload: dict[str, typing.Any],
    ):
        event = entity_factory_impl.deserialize_scheduled_voice_event(scheduled_voice_event_payload)

        assert event.app is mock_app
        assert event.id == 949760834287063133
        assert event.guild_id == 152559372126519296
        assert event.channel_id == 152559372126519297
        assert event.name == "meep"
        assert event.description == "beeee"
        assert event.start_time == datetime.datetime(2022, 3, 5, 21, 0, 0, 662000, tzinfo=datetime.timezone.utc)
        assert event.end_time == datetime.datetime(2023, 3, 5, 21, 0, 0, 662000, tzinfo=datetime.timezone.utc)
        assert event.privacy_level is scheduled_event_models.EventPrivacyLevel.GUILD_ONLY
        assert event.status is scheduled_event_models.ScheduledEventStatus.SCHEDULED
        assert event.entity_type is scheduled_event_models.ScheduledEventType.VOICE
        assert event.creator == entity_factory_impl.deserialize_user(user_payload)
        assert event.user_count == 1
        assert event.image_hash == "eeeeeeeeeeeeeeeeeee"
        assert isinstance(event, scheduled_event_models.ScheduledVoiceEvent)

    def test_deserialize_scheduled_voice_event_with_null_fields(
        self,
        entity_factory_impl: entity_factory.EntityFactoryImpl,
        mock_app: mock.Mock,
        scheduled_voice_event_payload: dict[str, typing.Any],
    ):
        scheduled_voice_event_payload["description"] = None
        scheduled_voice_event_payload["image"] = None
        scheduled_voice_event_payload["scheduled_end_time"] = None

        event = entity_factory_impl.deserialize_scheduled_voice_event(scheduled_voice_event_payload)

        assert event.description is None
        assert event.image_hash is None
        assert event.end_time is None

    def test_deserialize_scheduled_voice_event_with_undefined_fields(
        self,
        entity_factory_impl: entity_factory.EntityFactoryImpl,
        mock_app: mock.Mock,
        scheduled_voice_event_payload: dict[str, typing.Any],
    ):
        del scheduled_voice_event_payload["creator"]
        del scheduled_voice_event_payload["description"]
        del scheduled_voice_event_payload["image"]
        del scheduled_voice_event_payload["user_count"]

        event = entity_factory_impl.deserialize_scheduled_voice_event(scheduled_voice_event_payload)

        assert event.creator is None
        assert event.description is None
        assert event.image_hash is None
        assert event.user_count is None

    def test_deserialize_scheduled_event_returns_right_type(
        self,
        entity_factory_impl: entity_factory.EntityFactoryImpl,
        scheduled_external_event_payload: dict[str, typing.Any],
        scheduled_stage_event_payload: dict[str, typing.Any],
        scheduled_voice_event_payload: dict[str, typing.Any],
    ):
        for cls, payload in [
            (scheduled_event_models.ScheduledExternalEvent, scheduled_external_event_payload),
            (scheduled_event_models.ScheduledStageEvent, scheduled_stage_event_payload),
            (scheduled_event_models.ScheduledVoiceEvent, scheduled_voice_event_payload),
        ]:
            result = entity_factory_impl.deserialize_scheduled_event(payload)

            assert isinstance(result, cls)

    def test_deserialize_scheduled_event_when_unknown(self, entity_factory_impl: entity_factory.EntityFactoryImpl):
        with pytest.raises(errors.UnrecognisedEntityError):
            entity_factory_impl.deserialize_scheduled_event({"entity_type": -1})

    @pytest.fixture
    def scheduled_event_user_payload(
        self, user_payload: dict[str, typing.Any], member_payload: dict[str, typing.Any]
    ) -> dict[str, typing.Any]:
        member_payload = member_payload.copy()
        del member_payload["user"]
        return {"guild_scheduled_event_id": "49494949499494", "user": user_payload, "member": member_payload}

    def test_deserialize_scheduled_event_user(
        self,
        entity_factory_impl: entity_factory.EntityFactoryImpl,
        scheduled_event_user_payload: dict[str, typing.Any],
        user_payload: dict[str, typing.Any],
        member_payload: dict[str, typing.Any],
    ):
        del member_payload["user"]
        user = entity_factory_impl.deserialize_scheduled_event_user(scheduled_event_user_payload, guild_id=123321)

        assert user.event_id == 49494949499494
        assert user.user == entity_factory_impl.deserialize_user(user_payload)
        assert user.member == entity_factory_impl.deserialize_member(
            member_payload, user=entity_factory_impl.deserialize_user(user_payload), guild_id=123321
        )
        assert isinstance(user, scheduled_event_models.ScheduledEventUser)

    def test_deserialize_scheduled_event_user_when_no_member(
        self,
        entity_factory_impl: entity_factory.EntityFactoryImpl,
        scheduled_event_user_payload: dict[str, typing.Any],
        user_payload: dict[str, typing.Any],
    ):
        del scheduled_event_user_payload["member"]

        event = entity_factory_impl.deserialize_scheduled_event_user(scheduled_event_user_payload, guild_id=123321)

        assert event.member is None
        assert event.user == entity_factory_impl.deserialize_user(user_payload)

    ###################
    # TEMPLATE MODELS #
    ###################

    @pytest.fixture
    def template_payload(self, guild_text_channel_payload, user_payload):
        return {
            "code": "4rDaewUKeYVj",
            "name": "ttt",
            "description": "eee",
            "usage_count": 42,
            "creator_id": "115590097100865541",
            "creator": user_payload,
            "created_at": "2020-12-15T01:54:35+00:00",
            "updated_at": "2020-12-15T01:57:35+00:00",
            "source_guild_id": "574921006817476608",
            "serialized_source_guild": {
                "name": "hikari",
                "description": "a descript description",
                "icon_hash": "27b75989b5b42aba51346a6b69d8fcfe",
                "verification_level": 2,
                "default_message_notifications": 1,
                "explicit_content_filter": 2,
                "preferred_locale": "en-GB",
                "afk_timeout": 3600,
                "roles": [
                    {
                        "id": "33",
                        "name": "@everyone",
                        "color": 0,
                        "hoist": True,
                        "mentionable": False,
                        "permissions": "104189505",
                    }
                ],
                "channels": [guild_text_channel_payload],
                "afk_channel_id": "321123",
                "system_channel_id": "8",
                "system_channel_flags": 0,
            },
            "is_dirty": True,
        }

    def test_deserialize_template(
        self, entity_factory_impl, mock_app, template_payload, user_payload, guild_text_channel_payload
    ):
        template = entity_factory_impl.deserialize_template(template_payload)
        assert template.app is mock_app
        assert template.code == "4rDaewUKeYVj"
        assert template.name == "ttt"
        assert template.description == "eee"
        assert template.usage_count == 42
        assert template.creator == entity_factory_impl.deserialize_user(user_payload)
        assert template.created_at == datetime.datetime(2020, 12, 15, 1, 54, 35, tzinfo=datetime.timezone.utc)
        assert template.updated_at == datetime.datetime(2020, 12, 15, 1, 57, 35, tzinfo=datetime.timezone.utc)

        # TemplateGuild
        assert template.source_guild.app is mock_app
        assert template.source_guild.id == 574921006817476608
        assert template.source_guild.icon_hash == "27b75989b5b42aba51346a6b69d8fcfe"
        assert template.source_guild.name == "hikari"
        assert template.source_guild.description == "a descript description"
        assert template.source_guild.verification_level is guild_models.GuildVerificationLevel.MEDIUM
        assert (
            template.source_guild.default_message_notifications
            is guild_models.GuildMessageNotificationsLevel.ONLY_MENTIONS
        )
        assert template.source_guild.explicit_content_filter is guild_models.GuildExplicitContentFilterLevel.ALL_MEMBERS
        assert template.source_guild.preferred_locale == "en-GB"
        assert template.source_guild.preferred_locale is locales.Locale.EN_GB
        assert template.source_guild.afk_timeout == datetime.timedelta(seconds=3600)

        # TemplateRole
        assert len(template.source_guild.roles) == 1
        role = template.source_guild.roles[33]
        assert role.app is mock_app
        assert role.id == 33
        assert role.name == "@everyone"
        assert role.permissions == permission_models.Permissions(104189505)
        assert role.color == color_models.Color(0)
        assert role.is_hoisted is True
        assert role.is_mentionable is False

        assert template.source_guild.channels == {
            123: entity_factory_impl.deserialize_channel(guild_text_channel_payload)
        }
        assert template.source_guild.afk_channel_id == 321123
        assert template.source_guild.system_channel_id == 8
        assert template.source_guild.system_channel_flags == guild_models.GuildSystemChannelFlag.NONE

        assert template.is_unsynced is True

    def test_deserialize_template_with_null_fields(self, entity_factory_impl, template_payload, user_payload):
        template = entity_factory_impl.deserialize_template(
            {
                "code": "4rDaewUKeYVj",
                "name": "ttt",
                "description": None,
                "usage_count": 42,
                "creator_id": "115590097100865541",
                "creator": user_payload,
                "created_at": "2020-12-15T01:54:35+00:00",
                "updated_at": "2020-12-15T01:57:35+00:00",
                "source_guild_id": "574921006817476608",
                "serialized_source_guild": {
                    "name": "hikari",
                    "description": "a descript description",
                    "icon_hash": "27b75989b5b42aba51346a6b69d8fcfe",
                    "verification_level": 2,
                    "default_message_notifications": 1,
                    "explicit_content_filter": 2,
                    "preferred_locale": "en-GB",
                    "afk_timeout": 3600,
                    "roles": [
                        {
                            "id": "33",
                            "name": "@everyone",
                            "color": 0,
                            "hoist": True,
                            "mentionable": False,
                            "permissions": "104189505",
                        }
                    ],
                    "channels": [],
                    "afk_channel_id": None,
                    "system_channel_id": None,
                    "system_channel_flags": 0,
                },
                "is_dirty": None,
            }
        )
        assert template.description is None
        assert template.source_guild.afk_channel_id is None
        assert template.source_guild.system_channel_id is None
        assert template.is_unsynced is False

    ###############
    # USER MODELS #
    ###############

    def test_deserialize_user(self, entity_factory_impl, mock_app, user_payload):
        user = entity_factory_impl.deserialize_user(user_payload)
        assert user.app is mock_app
        assert user.id == 115590097100865541
        assert user.username == "nyaa"
        assert user.avatar_hash == "b3b24c6d7cbcdec129d5d537067061a8"
        assert user.banner_hash == "a_221313e1e2edsncsncsmcndsc"
        assert user.accent_color == 231321
        assert user.discriminator == "6127"
        assert user.is_bot is True
        assert user.is_system is True
        assert user.flags == user_models.UserFlag.EARLY_VERIFIED_DEVELOPER | user_models.UserFlag.ACTIVE_DEVELOPER
        assert isinstance(user, user_models.UserImpl)

    def test_deserialize_user_with_unset_fields(self, entity_factory_impl, mock_app, user_payload):
        user = entity_factory_impl.deserialize_user(
            {
                "id": "115590097100865541",
                "username": "nyaa",
                "avatar": "b3b24c6d7cbcdec129d5d537067061a8",
                "discriminator": "6127",
            }
        )
        assert user.banner_hash is None
        assert user.accent_color is None
        assert user.is_bot is False
        assert user.is_system is False
        assert user.flags == user_models.UserFlag.NONE

    @pytest.fixture
    def my_user_payload(self):
        return {
            "id": "379953393319542784",
            "username": "qt pi",
            "global_name": "blahaj",
            "avatar": "820d0e50543216e812ad94e6ab7",
            "banner": "a_221313e1e2edsncsncsmcndsc",
            "accent_color": 231321,
            "discriminator": "2880",
            "bot": True,
            "system": True,
            "email": "blahblah@blah.blah",
            "verified": True,
            "locale": "en-US",
            "mfa_enabled": True,
            "public_flags": int(user_models.UserFlag.EARLY_VERIFIED_DEVELOPER),
            "flags": int(user_models.UserFlag.PARTNERED_SERVER_OWNER | user_models.UserFlag.DISCORD_EMPLOYEE),
            "premium_type": 1,
        }

    def test_deserialize_my_user(self, entity_factory_impl, mock_app, my_user_payload):
        my_user = entity_factory_impl.deserialize_my_user(my_user_payload)
        assert my_user.app is mock_app
        assert my_user.id == 379953393319542784
        assert my_user.username == "qt pi"
        assert my_user.global_name == "blahaj"
        assert my_user.avatar_hash == "820d0e50543216e812ad94e6ab7"
        assert my_user.banner_hash == "a_221313e1e2edsncsncsmcndsc"
        assert my_user.accent_color == 231321
        assert my_user.discriminator == "2880"
        assert my_user.is_bot is True
        assert my_user.is_system is True
        assert my_user.is_mfa_enabled is True
        assert my_user.locale == "en-US"
        assert my_user.locale is locales.Locale.EN_US
        assert my_user.is_verified is True
        assert my_user.email == "blahblah@blah.blah"
        assert my_user.flags == user_models.UserFlag.PARTNERED_SERVER_OWNER | user_models.UserFlag.DISCORD_EMPLOYEE
        assert my_user.premium_type is user_models.PremiumType.NITRO_CLASSIC
        assert isinstance(my_user, user_models.OwnUser)

    def test_deserialize_my_user_with_unset_fields(self, entity_factory_impl, mock_app, my_user_payload):
        my_user = entity_factory_impl.deserialize_my_user(
            {
                "id": "379953393319542784",
                "username": "qt pi",
                "avatar": "820d0e50543216e812ad94e6ab7",
                "discriminator": "2880",
                "mfa_enabled": True,
                "public_flags": int(user_models.UserFlag.EARLY_VERIFIED_DEVELOPER),
                "flags": int(user_models.UserFlag.PARTNERED_SERVER_OWNER | user_models.UserFlag.DISCORD_EMPLOYEE),
                "premium_type": 1,
            }
        )
        assert my_user.global_name is None
        assert my_user.app is mock_app
        assert my_user.banner_hash is None
        assert my_user.accent_color is None
        assert my_user.is_bot is False
        assert my_user.is_system is False
        assert my_user.is_verified is None
        assert my_user.email is None
        assert my_user.locale is None
        assert isinstance(my_user, user_models.OwnUser)

    ################
    # VOICE MODELS #
    ################

    def test_deserialize_voice_state_with_guild_id_in_payload(
        self, entity_factory_impl, mock_app, voice_state_payload, member_payload
    ):
        voice_state = entity_factory_impl.deserialize_voice_state(voice_state_payload)
        assert voice_state.app is mock_app
        assert voice_state.guild_id == 929292929292992
        assert voice_state.channel_id == 157733188964188161
        assert voice_state.user_id == 115590097100865541
        assert voice_state.member == entity_factory_impl.deserialize_member(
            member_payload, guild_id=snowflakes.Snowflake(929292929292992)
        )
        assert voice_state.session_id == "90326bd25d71d39b9ef95b299e3872ff"
        assert voice_state.is_guild_deafened is True
        assert voice_state.is_guild_muted is True
        assert voice_state.is_self_deafened is False
        assert voice_state.is_self_muted is True
        assert voice_state.is_streaming is True
        assert voice_state.is_video_enabled is True
        assert voice_state.is_suppressed is False
        assert voice_state.requested_to_speak_at == datetime.datetime(
            2021, 4, 17, 10, 11, 19, 970105, tzinfo=datetime.timezone.utc
        )
        assert isinstance(voice_state, voice_models.VoiceState)

    def test_deserialize_voice_state_with_injected_guild_id(
        self, entity_factory_impl, voice_state_payload, member_payload
    ):
        voice_state = entity_factory_impl.deserialize_voice_state(
            {
                "guild_id": "929292929292992",
                "channel_id": "157733188964188161",
                "user_id": "80351110224678912",
                "member": member_payload,
                "session_id": "90326bd25d71d39b9ef95b299e3872ff",
                "deaf": True,
                "mute": True,
                "self_deaf": False,
                "self_mute": True,
                "self_stream": True,
                "self_video": True,
                "suppress": False,
                "request_to_speak_timestamp": None,
            },
            guild_id=snowflakes.Snowflake(43123),
        )
        assert voice_state.guild_id == 43123
        assert voice_state.member == entity_factory_impl.deserialize_member(
            member_payload, guild_id=snowflakes.Snowflake(43123)
        )

    def test_deserialize_voice_state_with_null_and_unset_fields(self, entity_factory_impl, member_payload):
        voice_state = entity_factory_impl.deserialize_voice_state(
            {
                "channel_id": None,
                "user_id": "80351110224678912",
                "session_id": "90326bd25d71d39b9ef95b299e3872ff",
                "deaf": True,
                "mute": True,
                "self_deaf": False,
                "self_mute": True,
                "self_video": False,
                "suppress": False,
                "guild_id": "123123123",
                "member": member_payload,
                "request_to_speak_timestamp": None,
            }
        )
        assert voice_state.channel_id is None
        assert voice_state.is_streaming is False
        assert voice_state.requested_to_speak_at is None

    @pytest.fixture
    def voice_region_payload(self):
        return {"id": "london", "name": "LONDON", "optimal": False, "deprecated": True, "custom": False}

    def test_deserialize_voice_region(self, entity_factory_impl, voice_region_payload):
        voice_region = entity_factory_impl.deserialize_voice_region(voice_region_payload)
        assert voice_region.id == "london"
        assert voice_region.name == "LONDON"
        assert voice_region.is_optimal_location is False
        assert voice_region.is_deprecated is True
        assert voice_region.is_custom is False
        assert isinstance(voice_region, voice_models.VoiceRegion)

    ##################
    # WEBHOOK MODELS #
    ##################

    @pytest.fixture
    def incoming_webhook_payload(self, user_payload):
        return {
            "name": "test webhook",
            "type": 1,
            "channel_id": "199737254929760256",
            "token": "3d89bb7572e0fb30d8128367b3b1b44fecd1726de135cbe28a41f8b2f777c372ba2939e72279b94526ff5d1bd4358d65cf11",
            "avatar": "dppdpdpdpdpd",
            "guild_id": "199737254929760256",
            "id": "223704706495545344",
            "application_id": "32123123123",
            "user": user_payload,
        }

    @pytest.fixture
    def follower_webhook_payload(self, user_payload, partial_channel_payload):
        return {
            "type": 2,
            "id": "752831914402115456",
            "name": "Guildy name",
            "avatar": "bb71f469c158984e265093a81b3397fb",
            "channel_id": "561885260615255432",
            "guild_id": "56188498421443265",
            "application_id": "312123123",
            "source_guild": {
                "id": "56188498421476534",
                "name": "Guildy name",
                "icon": "bb71f469c158984e265093a81b3397fb",
            },
            "source_channel": {"id": "5618852344134324", "name": "announcements"},
            "user": user_payload,
        }

    @pytest.fixture
    def application_webhook_payload(self):
        return {
            "type": 3,
            "id": "658822586720976555",
            "name": "Clyde",
            "avatar": "689161dc90ac261d00f1608694ac6bfd",
            "channel_id": None,  # This field is always null
            "guild_id": None,  # This field is always null
            "application_id": "658822586720976555",
        }

    def test_deserialize_incoming_webhook(self, entity_factory_impl, mock_app, incoming_webhook_payload, user_payload):
        webhook = entity_factory_impl.deserialize_incoming_webhook(incoming_webhook_payload)

        assert webhook.app is mock_app
        assert webhook.name == "test webhook"
        assert webhook.type is webhook_models.WebhookType.INCOMING
        assert webhook.channel_id == 199737254929760256
        assert (
            webhook.token
            == "3d89bb7572e0fb30d8128367b3b1b44fecd1726de135cbe28a41f8b2f777c372ba2939e72279b94526ff5d1bd4358d65cf11"
        )
        assert webhook.avatar_hash == "dppdpdpdpdpd"
        assert webhook.guild_id == 199737254929760256
        assert webhook.id == 223704706495545344
        assert webhook.application_id == 32123123123
        assert webhook.author == entity_factory_impl.deserialize_user(user_payload)
        assert isinstance(webhook, webhook_models.IncomingWebhook)

    def test_deserialize_incoming_webhook_with_null_fields(
        self, entity_factory_impl, incoming_webhook_payload, user_payload
    ):
        del incoming_webhook_payload["user"]
        del incoming_webhook_payload["token"]
        del incoming_webhook_payload["application_id"]
        incoming_webhook_payload["avatar"] = None

        webhook = entity_factory_impl.deserialize_incoming_webhook(incoming_webhook_payload)

        assert webhook.name == "test webhook"
        assert webhook.type is webhook_models.WebhookType.INCOMING
        assert webhook.channel_id == 199737254929760256
        assert webhook.token is None
        assert webhook.avatar_hash is None
        assert webhook.application_id is None
        assert webhook.author is None
        assert isinstance(webhook, webhook_models.IncomingWebhook)

    def test_deserialize_channel_follower_webhook(
        self, entity_factory_impl, mock_app, follower_webhook_payload, user_payload
    ):
        webhook = entity_factory_impl.deserialize_channel_follower_webhook(follower_webhook_payload)

        assert webhook.app is mock_app
        assert webhook.type is webhook_models.WebhookType.CHANNEL_FOLLOWER
        assert webhook.id == 752831914402115456
        assert webhook.name == "Guildy name"
        assert webhook.avatar_hash == "bb71f469c158984e265093a81b3397fb"
        assert webhook.channel_id == 561885260615255432
        assert webhook.guild_id == 56188498421443265
        assert webhook.application_id == 312123123

        assert webhook.source_guild.app is mock_app
        assert webhook.source_guild.id == 56188498421476534
        assert webhook.source_guild.name == "Guildy name"
        assert webhook.source_guild.icon_hash == "bb71f469c158984e265093a81b3397fb"
        assert isinstance(webhook.source_guild, guild_models.PartialGuild)

        assert webhook.source_channel.id == 5618852344134324
        assert webhook.source_channel.name == "announcements"
        assert webhook.source_channel.type == channel_models.ChannelType.GUILD_NEWS
        assert isinstance(webhook.source_channel, channel_models.PartialChannel)

        assert webhook.author == entity_factory_impl.deserialize_user(user_payload)
        assert isinstance(webhook, webhook_models.ChannelFollowerWebhook)

    def test_deserialize_channel_follower_webhook_without_optional_fields(
        self, entity_factory_impl, mock_app, follower_webhook_payload
    ):
        follower_webhook_payload["avatar"] = None
        del follower_webhook_payload["user"]
        del follower_webhook_payload["application_id"]
        del follower_webhook_payload["source_guild"]
        del follower_webhook_payload["source_channel"]

        webhook = entity_factory_impl.deserialize_channel_follower_webhook(follower_webhook_payload)

        assert webhook.avatar_hash is None
        assert webhook.application_id is None
        assert webhook.author is None
        assert webhook.source_guild is None
        assert webhook.source_channel is None

    def test_deserialize_channel_follower_webhook_doesnt_set_source_channel_type_if_set(
        self, entity_factory_impl, mock_app, follower_webhook_payload
    ):
        follower_webhook_payload["source_channel"]["type"] = channel_models.ChannelType.GUILD_VOICE

        webhook = entity_factory_impl.deserialize_channel_follower_webhook(follower_webhook_payload)

        assert webhook.source_channel.type == channel_models.ChannelType.GUILD_VOICE

    def test_deserialize_application_webhook(self, entity_factory_impl, mock_app, application_webhook_payload):
        webhook = entity_factory_impl.deserialize_application_webhook(application_webhook_payload)

        assert webhook.app is mock_app
        assert webhook.type is webhook_models.WebhookType.APPLICATION
        assert webhook.id == 658822586720976555
        assert webhook.name == "Clyde"
        assert webhook.avatar_hash == "689161dc90ac261d00f1608694ac6bfd"
        assert webhook.application_id == 658822586720976555
        assert isinstance(webhook, webhook_models.ApplicationWebhook)

    def test_deserialize_application_webhook_without_optional_fields(
        self, entity_factory_impl, mock_app, application_webhook_payload
    ):
        application_webhook_payload["avatar"] = None

        webhook = entity_factory_impl.deserialize_application_webhook(application_webhook_payload)

        assert webhook.avatar_hash is None

    @pytest.mark.parametrize(
        ("type_", "fn"),
        [
            (1, "deserialize_incoming_webhook"),
            (2, "deserialize_channel_follower_webhook"),
            (3, "deserialize_application_webhook"),
        ],
    )
    def test_deserialize_webhook(self, mock_app, type_, fn):
        payload = {"type": type_}

        with mock.patch.object(entity_factory.EntityFactoryImpl, fn) as expected_fn:
            # We need to instantiate it after the mock so that the functions that are stored in the dicts
            # are the ones we mock
            entity_factory_impl = entity_factory.EntityFactoryImpl(app=mock_app)

            assert entity_factory_impl.deserialize_webhook(payload) is expected_fn.return_value

        expected_fn.assert_called_once_with(payload)

    def test_deserialize_webhook_for_unexpected_webhook_type(self, entity_factory_impl):
        with pytest.raises(errors.UnrecognisedEntityError):
            entity_factory_impl.deserialize_webhook({"type": -7999})

    ##################
    #  MONETIZATION  #
    ##################

    @pytest.fixture
    def entitlement_payload(self):
        return {
            "id": "696969696969696",
            "sku_id": "420420420420420",
            "application_id": "123123123123123",
            "type": 8,
            "deleted": False,
            "starts_at": "2022-09-14T17:00:18.704163+00:00",
            "ends_at": "2022-10-14T17:00:18.704163+00:00",
            "guild_id": "1015034326372454400",
            "user_id": "115590097100865541",
            "subscription_id": "1019653835926409216",
        }

    @pytest.fixture
    def sku_payload(self):
        return {
            "id": "420420420420420",
            "type": 5,
            "application_id": "123123123123123",
            "name": "hashire sori yo kaze no you ni tsukimihara wo padoru padoru",
            "slug": "hashire-sori-yo-kaze-no-you-ni-tsukimihara-wo-padoru-padoru",
            "flags": 1 << 2 | 1 << 7,
        }

    def test_deserialize_entitlement(self, entity_factory_impl, entitlement_payload):
        entitlement = entity_factory_impl.deserialize_entitlement(entitlement_payload)

        assert entitlement.id == 696969696969696
        assert entitlement.sku_id == 420420420420420
        assert entitlement.application_id == 123123123123123
        assert entitlement.type is monetization_models.EntitlementType.APPLICATION_SUBSCRIPTION
        assert entitlement.is_deleted is False
        assert entitlement.starts_at == datetime.datetime(2022, 9, 14, 17, 0, 18, 704163, tzinfo=datetime.timezone.utc)
        assert entitlement.ends_at == datetime.datetime(2022, 10, 14, 17, 0, 18, 704163, tzinfo=datetime.timezone.utc)
        assert entitlement.guild_id == 1015034326372454400
        assert entitlement.user_id == 115590097100865541
        assert entitlement.subscription_id == 1019653835926409216
        assert isinstance(entitlement, monetization_models.Entitlement)

    def test_deserialize_sku(self, entity_factory_impl, sku_payload):
        sku = entity_factory_impl.deserialize_sku(sku_payload)

        assert sku.id == 420420420420420
        assert sku.type is monetization_models.SKUType.SUBSCRIPTION
        assert sku.application_id == 123123123123123
        assert sku.name == "hashire sori yo kaze no you ni tsukimihara wo padoru padoru"
        assert sku.slug == "hashire-sori-yo-kaze-no-you-ni-tsukimihara-wo-padoru-padoru"
        assert sku.flags == (monetization_models.SKUFlags.AVAILABLE | monetization_models.SKUFlags.GUILD_SUBSCRIPTION)
        assert isinstance(sku, monetization_models.SKU)

<<<<<<< HEAD
    ###########
    #  POLLS  #
    ###########

    @pytest.fixture
    def poll_payload(self):
        return {
            "question": {"text": "fruit"},
            "answers": [
                {"answer_id": 1, "poll_media": {"text": "apple", "emoji": {"name": "🍏"}}},
                {"answer_id": 2, "poll_media": {"text": "banana", "emoji": {"name": "🍌"}}},
                {"answer_id": 3, "poll_media": {"text": "carrot", "emoji": {"name": "🥕"}}},
            ],
            "expiry": "2021-02-01T18:03:20.888000+00:00",
            "allow_multiselect": True,
            "layout_type": 1,
        }

    def test_deserialize_poll(self, entity_factory_impl, poll_payload):
        poll = entity_factory_impl.deserialize_poll(poll_payload)

        assert poll.question.text == "fruit"
        assert poll.question.emoji is None
        assert len(poll.answers) == 3
        assert poll.answers[0].answer_id == 1
        assert poll.answers[0].poll_media.text == "apple"
        assert poll.answers[0].poll_media.emoji == "🍏"
        assert poll.answers[1].answer_id == 2
        assert poll.answers[1].poll_media.text == "banana"
        assert poll.answers[1].poll_media.emoji == "🍌"
        assert poll.answers[2].answer_id == 3
        assert poll.answers[2].poll_media.text == "carrot"
        assert poll.answers[2].poll_media.emoji == "🥕"

        assert poll.expiry == datetime.datetime(2021, 2, 1, 18, 3, 20, 888000, tzinfo=datetime.timezone.utc)

    def test_serialize_poll(self, entity_factory_impl):
        poll = polls.PollBuilder("fruit", 1, allow_multiselect=True, layout_type=polls.PollLayoutType.DEFAULT)

        poll.add_answer("apple", "🍏")
        poll.add_answer("banana", "🍌")
        poll.add_answer("carrot", "🥕")

        payload = entity_factory_impl.serialize_poll(poll)

        assert payload == {
            "question": {"text": "fruit"},
            "answers": [
                {"poll_media": {"text": "apple", "emoji": {"name": "🍏"}}},
                {"poll_media": {"text": "banana", "emoji": {"name": "🍌"}}},
                {"poll_media": {"text": "carrot", "emoji": {"name": "🥕"}}},
            ],
            "duration": 1,
            "allow_multiselect": True,
            "layout_type": 1,
        }
=======
    #########################
    # Stage instance models #
    #########################

    @pytest.fixture
    def stage_instance_payload(self):
        return {
            "id": "840647391636226060",
            "guild_id": "197038439483310086",
            "channel_id": "733488538393510049",
            "topic": "Testing Testing, 123",
            "privacy_level": 2,
            "guild_scheduled_event_id": "363820363920323120",
            "discoverable_disabled": False,
        }

    def test_deserialize_stage_instance(self, entity_factory_impl, stage_instance_payload, mock_app):
        stage_instance = entity_factory_impl.deserialize_stage_instance(stage_instance_payload)

        assert stage_instance.app is mock_app
        assert stage_instance.id == 840647391636226060
        assert stage_instance.channel_id == 733488538393510049
        assert stage_instance.guild_id == 197038439483310086
        assert stage_instance.topic == "Testing Testing, 123"
        assert stage_instance.privacy_level == stage_instance_models.StageInstancePrivacyLevel.GUILD_ONLY
        assert stage_instance.discoverable_disabled is False
>>>>>>> 981f04fe
<|MERGE_RESOLUTION|>--- conflicted
+++ resolved
@@ -7209,7 +7209,33 @@
         assert sku.flags == (monetization_models.SKUFlags.AVAILABLE | monetization_models.SKUFlags.GUILD_SUBSCRIPTION)
         assert isinstance(sku, monetization_models.SKU)
 
-<<<<<<< HEAD
+    #########################
+    # Stage instance models #
+    #########################
+
+    @pytest.fixture
+    def stage_instance_payload(self):
+        return {
+            "id": "840647391636226060",
+            "guild_id": "197038439483310086",
+            "channel_id": "733488538393510049",
+            "topic": "Testing Testing, 123",
+            "privacy_level": 2,
+            "guild_scheduled_event_id": "363820363920323120",
+            "discoverable_disabled": False,
+        }
+
+    def test_deserialize_stage_instance(self, entity_factory_impl, stage_instance_payload, mock_app):
+        stage_instance = entity_factory_impl.deserialize_stage_instance(stage_instance_payload)
+
+        assert stage_instance.app is mock_app
+        assert stage_instance.id == 840647391636226060
+        assert stage_instance.channel_id == 733488538393510049
+        assert stage_instance.guild_id == 197038439483310086
+        assert stage_instance.topic == "Testing Testing, 123"
+        assert stage_instance.privacy_level == stage_instance_models.StageInstancePrivacyLevel.GUILD_ONLY
+        assert stage_instance.discoverable_disabled is False
+
     ###########
     #  POLLS  #
     ###########
@@ -7265,32 +7291,4 @@
             "duration": 1,
             "allow_multiselect": True,
             "layout_type": 1,
-        }
-=======
-    #########################
-    # Stage instance models #
-    #########################
-
-    @pytest.fixture
-    def stage_instance_payload(self):
-        return {
-            "id": "840647391636226060",
-            "guild_id": "197038439483310086",
-            "channel_id": "733488538393510049",
-            "topic": "Testing Testing, 123",
-            "privacy_level": 2,
-            "guild_scheduled_event_id": "363820363920323120",
-            "discoverable_disabled": False,
-        }
-
-    def test_deserialize_stage_instance(self, entity_factory_impl, stage_instance_payload, mock_app):
-        stage_instance = entity_factory_impl.deserialize_stage_instance(stage_instance_payload)
-
-        assert stage_instance.app is mock_app
-        assert stage_instance.id == 840647391636226060
-        assert stage_instance.channel_id == 733488538393510049
-        assert stage_instance.guild_id == 197038439483310086
-        assert stage_instance.topic == "Testing Testing, 123"
-        assert stage_instance.privacy_level == stage_instance_models.StageInstancePrivacyLevel.GUILD_ONLY
-        assert stage_instance.discoverable_disabled is False
->>>>>>> 981f04fe
+        }