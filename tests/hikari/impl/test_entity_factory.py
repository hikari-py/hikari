--- conflicted
+++ resolved
@@ -4378,15 +4378,8 @@
             "messages": {"123": message_payload},
         }
 
-<<<<<<< HEAD
-    @pytest.fixture()
-    def command_interaction_payload(
-        self, interaction_member_payload, interaction_resolved_data_payload, guild_text_channel_payload
-    ):
-=======
-    @pytest.fixture
-    def command_interaction_payload(self, interaction_member_payload, interaction_resolved_data_payload):
->>>>>>> 16465f4f
+    @pytest.fixture
+    def command_interaction_payload(self, interaction_member_payload, interaction_resolved_data_payload, guild_text_channel_payload):
         return {
             "id": "3490190239012093",
             "type": 2,
@@ -4503,15 +4496,8 @@
 
         assert isinstance(interaction, command_interactions.CommandInteraction)
 
-<<<<<<< HEAD
-    @pytest.fixture()
-    def context_menu_command_interaction_payload(
-        self, interaction_member_payload, user_payload, guild_text_channel_payload
-    ):
-=======
-    @pytest.fixture
-    def context_menu_command_interaction_payload(self, interaction_member_payload, user_payload):
->>>>>>> 16465f4f
+    @pytest.fixture
+    def context_menu_command_interaction_payload(self, interaction_member_payload, user_payload, guild_text_channel_payload):
         return {
             "id": "3490190239012093",
             "type": 4,
@@ -4586,15 +4572,8 @@
         assert interaction.guild_locale is None
         assert interaction.registered_guild_id is None
 
-<<<<<<< HEAD
-    @pytest.fixture()
-    def autocomplete_interaction_payload(
-        self, member_payload, user_payload, interaction_resolved_data_payload, guild_text_channel_payload
-    ):
-=======
-    @pytest.fixture
-    def autocomplete_interaction_payload(self, member_payload, user_payload, interaction_resolved_data_payload):
->>>>>>> 16465f4f
+    @pytest.fixture
+    def autocomplete_interaction_payload(self, member_payload, user_payload, interaction_resolved_data_payload, guild_text_channel_payload):
         return {
             "id": "3490190239012093",
             "type": 4,
