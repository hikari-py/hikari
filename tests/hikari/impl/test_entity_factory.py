--- conflicted
+++ resolved
@@ -4583,46 +4583,25 @@
         assert isinstance(command, commands.SlashCommand)
 
     def test_deserialize_slash_command_with_passed_through_guild_id(
-        self, entity_factory_impl: entity_factory.EntityFactoryImpl
-    ):
-        payload: typing.Mapping[str, typing.Any] = {
-            "id": "1231231231",
-            "guild_id": "987654321",
-            "application_id": "12354123",
-            "type": 1,
-            "name": "good name",
-            "description": "very good description",
-            "options": [],
-            "default_member_permissions": 0,
-            "version": "123312",
-        }
-
-        command = entity_factory_impl.deserialize_slash_command(payload, guild_id=snowflakes.Snowflake(123123))
+        self,
+        entity_factory_impl: entity_factory.EntityFactoryImpl,
+        slash_command_payload: typing.MutableMapping[str, typing.Any],
+    ):
+        command = entity_factory_impl.deserialize_slash_command(
+            slash_command_payload, guild_id=snowflakes.Snowflake(123123)
+        )
 
         assert command.guild_id == 123123
 
-<<<<<<< HEAD
     def test_deserialize_slash_command_with_null_and_unset_values(
-        self, entity_factory_impl: entity_factory.EntityFactoryImpl
-    ):
-        payload: typing.Mapping[str, typing.Any] = {
-            "id": "1231231231",
-            "application_id": "12354123",
-            "guild_id": "49949494",
-            "type": 1,
-            "name": "good name",
-            "description": "very good description",
-            "options": [],
-            "default_member_permissions": 0,
-            "version": "43123",
-        }
-=======
-    def test_deserialize_slash_command_with_unset_values(self, entity_factory_impl, slash_command_payload):
+        self,
+        entity_factory_impl: entity_factory.EntityFactoryImpl,
+        slash_command_payload: typing.MutableMapping[str, typing.Any],
+    ):
         del slash_command_payload["options"]
         del slash_command_payload["nsfw"]
         del slash_command_payload["integration_types"]
         del slash_command_payload["contexts"]
->>>>>>> 50b7eda2
 
         command = entity_factory_impl.deserialize_slash_command(slash_command_payload)
 
@@ -4632,7 +4611,11 @@
         assert command.context_types == []
         assert isinstance(command, commands.SlashCommand)
 
-    def test_deserialize_slash_command_with_null_values(self, entity_factory_impl, slash_command_payload):
+    def test_deserialize_slash_command_with_null_values(
+        self,
+        entity_factory_impl: entity_factory.EntityFactoryImpl,
+        slash_command_payload: typing.MutableMapping[str, typing.Any],
+    ):
         slash_command_payload["contexts"] = None
 
         command = entity_factory_impl.deserialize_slash_command(payload=slash_command_payload)
@@ -5424,22 +5407,21 @@
         assert command.integration_types == [application_models.ApplicationIntegrationType.GUILD_INSTALL]
         assert command.context_types == [application_models.ApplicationContextType.GUILD]
 
-    def test_deserialize_context_menu_command_with_null_values(self, entity_factory_impl, slash_command_payload):
-        slash_command_payload["contexts"] = None
-
-        command = entity_factory_impl.deserialize_slash_command(payload=slash_command_payload)
-
-        assert command.context_types == []
-
-<<<<<<< HEAD
-    def test_deserialize_context_menu_command_with_with_null_and_unset_values(
+    def test_deserialize_context_menu_command_with_null_values(
         self,
         entity_factory_impl: entity_factory.EntityFactoryImpl,
         context_menu_command_payload: typing.MutableMapping[str, typing.Any],
-=======
+    ):
+        context_menu_command_payload["contexts"] = None
+
+        context_menu = entity_factory_impl.deserialize_context_menu_command(payload=context_menu_command_payload)
+
+        assert context_menu.context_types == []
+
     def test_deserialize_context_menu_command_with_with__unset_values(
-        self, entity_factory_impl, context_menu_command_payload
->>>>>>> 50b7eda2
+        self,
+        entity_factory_impl: entity_factory.EntityFactoryImpl,
+        context_menu_command_payload: typing.MutableMapping[str, typing.Any],
     ):
         del context_menu_command_payload["dm_permission"]
         del context_menu_command_payload["nsfw"]
@@ -6441,7 +6423,6 @@
     @pytest.fixture
     def message_payload(
         self,
-<<<<<<< HEAD
         user_payload: typing.MutableMapping[str, typing.Any],
         member_payload: typing.MutableMapping[str, typing.Any],
         custom_emoji_payload: typing.MutableMapping[str, typing.Any],
@@ -6452,22 +6433,9 @@
         partial_sticker_payload: typing.MutableMapping[str, typing.Any],
         attachment_payload: typing.MutableMapping[str, typing.Any],
         guild_public_thread_payload: typing.MutableMapping[str, typing.Any],
+        partial_interaction_metadata_payload: typing.MutableMapping[str, typing.Any],
     ) -> typing.Mapping[str, typing.Any]:
         assert isinstance(member_payload, dict)
-=======
-        user_payload,
-        member_payload,
-        custom_emoji_payload,
-        partial_application_payload,
-        embed_payload,
-        referenced_message,
-        action_row_payload,
-        partial_sticker_payload,
-        attachment_payload,
-        guild_public_thread_payload,
-        partial_interaction_metadata_payload,
-    ):
->>>>>>> 50b7eda2
         member_payload = member_payload.copy()
         del member_payload["user"]
 
@@ -6760,30 +6728,12 @@
         assert partial_message.nonce == "171000788183678976"
         assert partial_message.application_id == 123123123123
 
-<<<<<<< HEAD
-        # MessageInteraction
-        assert partial_message.interaction is not undefined.UNDEFINED
-        assert partial_message.interaction is not None
-        assert partial_message.interaction.id == 123123123
-        assert partial_message.interaction.name == "OKOKOK"
-        assert partial_message.interaction.type is base_interactions.InteractionType.APPLICATION_COMMAND
-        assert partial_message.interaction.user == entity_factory_impl.deserialize_user(user_payload)
-        assert isinstance(partial_message.interaction, message_models.MessageInteraction)
-
-=======
->>>>>>> 50b7eda2
         assert partial_message.components == entity_factory_impl._deserialize_components(
             [action_row_payload], entity_factory_impl._message_component_type_mapping
         )
 
-<<<<<<< HEAD
-    def test_deserialize_partial_message_with_partial_fields(
-        self,
-        entity_factory_impl: entity_factory.EntityFactoryImpl,
-        message_payload: typing.MutableMapping[str, typing.Any],
-    ):
-=======
         # InteractionMetadata
+        assert isinstance(partial_message.interaction_metadata, command_interactions.CommandInteractionMetadata)
         assert partial_message.interaction_metadata.interaction_id == snowflakes.Snowflake(123456)
         assert partial_message.interaction_metadata.type == base_interactions.InteractionType.APPLICATION_COMMAND
         assert partial_message.interaction_metadata.user == entity_factory_impl.deserialize_user(user_payload)
@@ -6796,10 +6746,12 @@
         assert partial_message.interaction_metadata.original_response_message_id == snowflakes.Snowflake(9564)
         assert partial_message.interaction_metadata.target_user == entity_factory_impl.deserialize_user(user_payload)
         assert partial_message.interaction_metadata.target_message_id == snowflakes.Snowflake(59332)
-        assert isinstance(partial_message.interaction_metadata, command_interactions.CommandInteractionMetadata)
-
-    def test_deserialize_partial_message_with_partial_fields(self, entity_factory_impl, message_payload):
->>>>>>> 50b7eda2
+
+    def test_deserialize_partial_message_with_partial_fields(
+        self,
+        entity_factory_impl: entity_factory.EntityFactoryImpl,
+        message_payload: typing.MutableMapping[str, typing.Any],
+    ):
         message_payload["content"] = ""
         message_payload["edited_timestamp"] = None
         message_payload["application"]["icon"] = None
@@ -6989,17 +6941,6 @@
         assert message.nonce == "171000788183678976"
         assert message.application_id == 123123123123
 
-<<<<<<< HEAD
-        # MessageInteraction
-        assert message.interaction is not None
-        assert message.interaction.id == 123123123
-        assert message.interaction.name == "OKOKOK"
-        assert message.interaction.type is base_interactions.InteractionType.APPLICATION_COMMAND
-        assert message.interaction.user == entity_factory_impl.deserialize_user(user_payload)
-        assert isinstance(message.interaction, message_models.MessageInteraction)
-
-=======
->>>>>>> 50b7eda2
         assert message.components == entity_factory_impl._deserialize_components(
             [action_row_payload], entity_factory_impl._message_component_type_mapping
         )
@@ -8292,26 +8233,7 @@
         }
 
     @pytest.fixture
-<<<<<<< HEAD
     def sku_payload(self) -> typing.MutableMapping[str, typing.Any]:
-=======
-    def entitlement_payload_starts_ends_null(self):
-        return {
-            "id": "696969696969696",
-            "sku_id": "420420420420420",
-            "application_id": "123123123123123",
-            "type": 8,
-            "deleted": False,
-            "starts_at": None,
-            "ends_at": None,
-            "guild_id": "1015034326372454400",
-            "user_id": "115590097100865541",
-            "subscription_id": "1019653835926409216",
-        }
-
-    @pytest.fixture
-    def sku_payload(self):
->>>>>>> 50b7eda2
         return {
             "id": "420420420420420",
             "type": 5,
@@ -8340,28 +8262,22 @@
         assert entitlement.subscription_id == 1019653835926409216
         assert isinstance(entitlement, monetization_models.Entitlement)
 
-<<<<<<< HEAD
+    def test_deserialize_entitlement_starts_ends_null(
+        self,
+        entity_factory_impl: entity_factory.EntityFactoryImpl,
+        entitlement_payload: typing.MutableMapping[str, typing.Any],
+    ):
+        entitlement_payload["starts_at"] = None
+        entitlement_payload["ends_at"] = None
+
+        entitlement = entity_factory_impl.deserialize_entitlement(entitlement_payload)
+
+        assert entitlement.starts_at is None
+        assert entitlement.ends_at is None
+
     def test_deserialize_sku(
         self, entity_factory_impl: entity_factory.EntityFactoryImpl, sku_payload: typing.MutableMapping[str, typing.Any]
     ):
-=======
-    def test_deserialize_entitlement_starts_ends_null(self, entity_factory_impl, entitlement_payload_starts_ends_null):
-        entitlement = entity_factory_impl.deserialize_entitlement(entitlement_payload_starts_ends_null)
-
-        assert entitlement.id == 696969696969696
-        assert entitlement.sku_id == 420420420420420
-        assert entitlement.application_id == 123123123123123
-        assert entitlement.type is monetization_models.EntitlementType.APPLICATION_SUBSCRIPTION
-        assert entitlement.is_deleted is False
-        assert entitlement.starts_at is None
-        assert entitlement.ends_at is None
-        assert entitlement.guild_id == 1015034326372454400
-        assert entitlement.user_id == 115590097100865541
-        assert entitlement.subscription_id == 1019653835926409216
-        assert isinstance(entitlement, monetization_models.Entitlement)
-
-    def test_deserialize_sku(self, entity_factory_impl, sku_payload):
->>>>>>> 50b7eda2
         sku = entity_factory_impl.deserialize_sku(sku_payload)
 
         assert sku.id == 420420420420420
