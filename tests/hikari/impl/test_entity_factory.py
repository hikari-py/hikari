# Copyright (c) 2020 Nekokatt
# Copyright (c) 2021-present davfsa
#
# Permission is hereby granted, free of charge, to any person obtaining a copy
# of this software and associated documentation files (the "Software"), to deal
# in the Software without restriction, including without limitation the rights
# to use, copy, modify, merge, publish, distribute, sublicense, and/or sell
# copies of the Software, and to permit persons to whom the Software is
# furnished to do so, subject to the following conditions:
#
# The above copyright notice and this permission notice shall be included in all
# copies or substantial portions of the Software.
#
# THE SOFTWARE IS PROVIDED "AS IS", WITHOUT WARRANTY OF ANY KIND, EXPRESS OR
# IMPLIED, INCLUDING BUT NOT LIMITED TO THE WARRANTIES OF MERCHANTABILITY,
# FITNESS FOR A PARTICULAR PURPOSE AND NONINFRINGEMENT. IN NO EVENT SHALL THE
# AUTHORS OR COPYRIGHT HOLDERS BE LIABLE FOR ANY CLAIM, DAMAGES OR OTHER
# LIABILITY, WHETHER IN AN ACTION OF CONTRACT, TORT OR OTHERWISE, ARISING FROM,
# OUT OF OR IN CONNECTION WITH THE SOFTWARE OR THE USE OR OTHER DEALINGS IN THE
# SOFTWARE.
from __future__ import annotations

import datetime
import typing

import mock
import pytest

from hikari import applications as application_models
from hikari import audit_logs as audit_log_models
from hikari import channels as channel_models
from hikari import colors as color_models
from hikari import commands
from hikari import components as component_models
from hikari import embeds as embed_models
from hikari import emojis as emoji_models
from hikari import errors
from hikari import files
from hikari import guilds as guild_models
from hikari import invites as invite_models
from hikari import locales
from hikari import messages as message_models
from hikari import monetization as monetization_models
from hikari import permissions as permission_models
from hikari import presences as presence_models
from hikari import scheduled_events as scheduled_event_models
from hikari import sessions as gateway_models
from hikari import snowflakes
from hikari import stage_instances as stage_instance_models
from hikari import stickers as sticker_models
from hikari import traits
from hikari import undefined
from hikari import users as user_models
from hikari import voices as voice_models
from hikari import webhooks as webhook_models
from hikari.impl import entity_factory
from hikari.interactions import base_interactions
from hikari.interactions import command_interactions
from hikari.interactions import component_interactions
from hikari.interactions import modal_interactions
from tests.hikari import hikari_test_helpers


@pytest.fixture
def permission_overwrite_payload():
    return {"id": "4242", "type": 1, "allow": 65, "deny": 49152, "allow_new": "65", "deny_new": "49152"}


@pytest.fixture
def guild_text_channel_payload(permission_overwrite_payload):
    return {
        "id": "123",
        "guild_id": "567",
        "name": "general",
        "type": 0,
        "position": 6,
        "permission_overwrites": [permission_overwrite_payload],
        "rate_limit_per_user": 2,
        "nsfw": True,
        "topic": "¯\\_(ツ)_/¯",
        "last_message_id": "123456",
        "last_pin_timestamp": "2020-05-27T15:58:51.545252+00:00",
        "parent_id": "987",
        "default_auto_archive_duration": 10080,
    }


@pytest.fixture
def guild_voice_channel_payload(permission_overwrite_payload):
    return {
        "id": "555",
        "guild_id": "789",
        "name": "Secret Developer Discussions",
        "type": 2,
        "nsfw": True,
        "position": 4,
        "permission_overwrites": [permission_overwrite_payload],
        "bitrate": 64000,
        "user_limit": 3,
        "rtc_region": "europe",
        "parent_id": "456",
        "video_quality_mode": 1,
        "last_message_id": 1234567890,
    }


@pytest.fixture
def guild_news_channel_payload(permission_overwrite_payload):
    return {
        "id": "7777",
        "guild_id": "123",
        "name": "Important Announcements",
        "type": 5,
        "position": 0,
        "permission_overwrites": [permission_overwrite_payload],
        "nsfw": True,
        "topic": "Super Important Announcements",
        "last_message_id": "456",
        "parent_id": "654",
        "last_pin_timestamp": "2020-05-27T15:58:51.545252+00:00",
        "default_auto_archive_duration": 4320,
    }


@pytest.fixture
def thread_member_payload() -> dict[str, typing.Any]:
    return {
        "id": "123321",
        "user_id": "494949494",
        "join_timestamp": "2022-02-28T01:49:03.599821+00:00",
        "flags": 696969,
        "mute_config": None,
        "muted": False,
    }


@pytest.fixture
def guild_news_thread_payload(thread_member_payload: dict[str, typing.Any]) -> dict[str, typing.Any]:
    return {
        "id": "946900871160164393",
        "guild_id": "574921006817476608",
        "parent_id": "881729820747268137",
        "owner_id": "115590097100865541",
        "type": 10,
        "name": "meow",
        "last_message_id": "947692646883803166",
        "thread_metadata": {
            "archived": True,
            "archive_timestamp": "2022-02-28T03:15:04.379000+00:00",
            "auto_archive_duration": 10080,
            "locked": False,
            "create_timestamp": "2022-02-28T03:12:04.379000+00:00",
        },
        "message_count": 1,
        "member_count": 3,
        "rate_limit_per_user": 53,
        "flags": 0,
        "member": thread_member_payload,
    }


@pytest.fixture
def guild_public_thread_payload(thread_member_payload: dict[str, typing.Any]) -> dict[str, typing.Any]:
    return {
        "id": "947643783913308301",
        "guild_id": "574921006817476608",
        "parent_id": "744183190998089820",
        "owner_id": "115590097100865541",
        "type": 11,
        "name": "e",
        "last_message_id": "947690877000753252",
        "thread_metadata": {
            "archived": False,
            "archive_timestamp": "2022-02-28T03:05:10.529000+00:00",
            "auto_archive_duration": 1440,
            "locked": False,
            "create_timestamp": "2022-02-28T03:05:09.529000+00:00",
        },
        "message_count": 1,
        "member_count": 3,
        "rate_limit_per_user": 23,
        "flags": 2,
        "applied_tags": ["123", "456"],
        "member": thread_member_payload,
    }


@pytest.fixture
def guild_private_thread_payload(thread_member_payload: dict[str, typing.Any]) -> dict[str, typing.Any]:
    return {
        "id": "947690637610844210",
        "guild_id": "574921006817476608",
        "parent_id": "744183190998089820",
        "owner_id": "115590097100865541",
        "type": 12,
        "name": "ea",
        "last_message_id": "947690683144237128",
        "thread_metadata": {
            "archived": False,
            "archive_timestamp": "2022-02-28T03:04:56.247000+00:00",
            "auto_archive_duration": 4320,
            "locked": False,
            "create_timestamp": "2022-02-28T03:04:15.247000+00:00",
            "invitable": True,
        },
        "message_count": 2,
        "member_count": 3,
        "rate_limit_per_user": 0,
        "flags": 0,
        "member": thread_member_payload,
    }


@pytest.fixture
def user_payload():
    return {
        "id": "115590097100865541",
        "username": "nyaa",
        "avatar": "b3b24c6d7cbcdec129d5d537067061a8",
        "banner": "a_221313e1e2edsncsncsmcndsc",
        "accent_color": 231321,
        "discriminator": "6127",
        "bot": True,
        "system": True,
        "public_flags": int(user_models.UserFlag.EARLY_VERIFIED_DEVELOPER | user_models.UserFlag.ACTIVE_DEVELOPER),
    }


@pytest.fixture
def custom_emoji_payload():
    return {"id": "691225175349395456", "name": "test", "animated": True}


@pytest.fixture
def known_custom_emoji_payload(user_payload):
    return {
        "id": "12345",
        "name": "testing",
        "animated": False,
        "available": True,
        "roles": ["123", "456"],
        "user": user_payload,
        "require_colons": True,
        "managed": False,
    }


@pytest.fixture
def member_payload(user_payload):
    return {
        "nick": "foobarbaz",
        "roles": ["11111", "22222", "33333", "44444"],
        "joined_at": "2015-04-26T06:26:56.936000+00:00",
        "premium_since": "2019-05-17T06:26:56.936000+00:00",
        "avatar": "estrogen",
        "deaf": False,
        "mute": True,
        "pending": False,
        "user": user_payload,
        "communication_disabled_until": "2021-10-18T06:26:56.936000+00:00",
        "flags": 1,
    }


@pytest.fixture
def presence_activity_payload(custom_emoji_payload):
    return {
        "name": "an activity",
        "type": 1,
        "url": "https://69.420.owouwunyaa",
        "created_at": 1584996792798,
        "timestamps": {"start": 1584996792798, "end": 1999999792798},
        "application_id": "40404040404040",
        "details": "They are doing stuff",
        "state": "STATED",
        "emoji": custom_emoji_payload,
        "party": {"id": "spotify:3234234234", "size": [2, 5]},
        "assets": {
            "large_image": "34234234234243",
            "large_text": "LARGE TEXT",
            "small_image": "3939393",
            "small_text": "small text",
        },
        "secrets": {"join": "who's a good secret?", "spectate": "I'm a good secret", "match": "No."},
        "instance": True,
        "flags": 3,
        "buttons": ["owo", "no"],
    }


@pytest.fixture
def member_presence_payload(user_payload, presence_activity_payload):
    return {
        "user": user_payload,
        "activity": presence_activity_payload,
        "guild_id": "44004040",
        "status": "dnd",
        "activities": [presence_activity_payload],
        "client_status": {"desktop": "online", "mobile": "idle", "web": "dnd"},
    }


@pytest.fixture
def guild_role_payload():
    return {
        "id": "41771983423143936",
        "name": "WE DEM BOYZZ!!!!!!",
        "color": 3_447_003,
        "hoist": True,
        "unicode_emoji": "\N{OK HAND SIGN}",
        "icon": "abc123hash",
        "position": 0,
        "permissions": "66321471",
        "managed": False,
        "mentionable": False,
        "tags": {
            "bot_id": "123",
            "integration_id": "456",
            "premium_subscriber": None,
            "guild_connections": None,
            "available_for_purchase": None,
            "subscription_listing_id": "9876",
        },
    }


@pytest.fixture
def voice_state_payload(member_payload):
    return {
        "guild_id": "929292929292992",
        "channel_id": "157733188964188161",
        "user_id": "115590097100865541",
        "member": member_payload,
        "session_id": "90326bd25d71d39b9ef95b299e3872ff",
        "deaf": True,
        "mute": True,
        "self_deaf": False,
        "self_mute": True,
        "self_stream": True,
        "self_video": True,
        "suppress": False,
        "request_to_speak_timestamp": "2021-04-17T10:11:19.970105+00:00",
    }


def test__with_int_cast():
    cast = mock.Mock()

    assert entity_factory._with_int_cast(cast)("42") is cast.return_value
    cast.assert_called_once_with(42)


def test__deserialize_seconds_timedelta():
    assert entity_factory._deserialize_seconds_timedelta(30) == datetime.timedelta(seconds=30)


def test__deserialize_day_timedelta():
    assert entity_factory._deserialize_day_timedelta("4") == datetime.timedelta(days=4)


def test__deserialize_max_uses_returns_int():
    assert entity_factory._deserialize_max_uses(120) == 120


def test__deserialize_max_uses_returns_none_when_zero():
    # Yes, I changed this from float("inf") so that it returns None. I did this
    # to provide some level of consistency with `max_age`. We need to revisit
    # this if possible.
    assert entity_factory._deserialize_max_uses(0) is None


def test__deserialize_max_age_returns_timedelta():
    assert entity_factory._deserialize_max_age(120) == datetime.timedelta(seconds=120)


def test__deserialize_max_age_returns_null():
    assert entity_factory._deserialize_max_age(0) is None


@pytest.fixture
def mock_app() -> traits.RESTAware:
    return mock.Mock()


@pytest.fixture
def entity_factory_impl(mock_app) -> entity_factory.EntityFactoryImpl:
    return hikari_test_helpers.mock_class_namespace(entity_factory.EntityFactoryImpl, slots_=False)(mock_app)


class TestGatewayGuildDefinition:
    def test_id_property(self, entity_factory_impl):
        guild_definition = entity_factory_impl.deserialize_gateway_guild(
            {"id": "123123451234"}, user_id=snowflakes.Snowflake(43123)
        )

        assert guild_definition.id == 123123451234

    def test_channels(
        self, entity_factory_impl, guild_text_channel_payload, guild_voice_channel_payload, guild_news_channel_payload
    ):
        guild_definition = entity_factory_impl.deserialize_gateway_guild(
            {
                "id": "265828729970753537",
                "channels": [guild_text_channel_payload, guild_voice_channel_payload, guild_news_channel_payload],
            },
            user_id=snowflakes.Snowflake(43123),
        )

        assert guild_definition.channels() == {
            123: entity_factory_impl.deserialize_guild_text_channel(
                guild_text_channel_payload, guild_id=snowflakes.Snowflake(265828729970753537)
            ),
            555: entity_factory_impl.deserialize_guild_voice_channel(
                guild_voice_channel_payload, guild_id=snowflakes.Snowflake(265828729970753537)
            ),
            7777: entity_factory_impl.deserialize_guild_news_channel(
                guild_news_channel_payload, guild_id=snowflakes.Snowflake(265828729970753537)
            ),
        }

    def test_channels_returns_cached_values(self, entity_factory_impl):
        guild_definition = entity_factory_impl.deserialize_gateway_guild(
            {"id": "265828729970753537"}, user_id=snowflakes.Snowflake(43123)
        )
        mock_channel = object()
        guild_definition._channels = {"123321": mock_channel}
        entity_factory_impl.deserialize_guild_text_channel = mock.Mock()
        entity_factory_impl.deserialize_guild_voice_channel = mock.Mock()
        entity_factory_impl.deserialize_guild_news_channel = mock.Mock()

        assert guild_definition.channels() == {"123321": mock_channel}

        entity_factory_impl.deserialize_guild_text_channel.assert_not_called()
        entity_factory_impl.deserialize_guild_voice_channel.assert_not_called()
        entity_factory_impl.deserialize_guild_news_channel.assert_not_called()

    def test_channels_ignores_unrecognised_channels(self, entity_factory_impl):
        guild_definition = entity_factory_impl.deserialize_gateway_guild(
            {"id": "9494949", "channels": [{"id": 123, "type": 1000}]}, user_id=snowflakes.Snowflake(43123)
        )

        assert guild_definition.channels() == {}

    def test_emojis(self, entity_factory_impl, known_custom_emoji_payload):
        guild_definition = entity_factory_impl.deserialize_gateway_guild(
            {"id": "265828729970753537", "emojis": [known_custom_emoji_payload]}, user_id=snowflakes.Snowflake(43123)
        )

        assert guild_definition.emojis() == {
            12345: entity_factory_impl.deserialize_known_custom_emoji(
                known_custom_emoji_payload, guild_id=snowflakes.Snowflake(265828729970753537)
            )
        }

    def test_emojis_returns_cached_values(self, entity_factory_impl):
        mock_emoji = object()
        entity_factory_impl.deserialize_known_custom_emoji = mock.Mock()
        guild_definition = entity_factory_impl.deserialize_gateway_guild(
            {"id": "265828729970753537"}, user_id=snowflakes.Snowflake(43123)
        )
        guild_definition._emojis = {"21323232": mock_emoji}

        assert guild_definition.emojis() == {"21323232": mock_emoji}

        entity_factory_impl.deserialize_known_custom_emoji.assert_not_called()

    def test_guild(self, entity_factory_impl, mock_app):
        guild_definition = entity_factory_impl.deserialize_gateway_guild(
            {
                "afk_channel_id": "99998888777766",
                "afk_timeout": 1200,
                "application_id": "39494949",
                "banner": "1a2b3c",
                "default_message_notifications": 1,
                "description": "This is a server I guess, its a bit crap though",
                "discovery_splash": "famfamFAMFAMfam",
                "embed_channel_id": "9439394949",
                "embed_enabled": True,
                "explicit_content_filter": 2,
                "features": ["ANIMATED_ICON", "MORE_EMOJI", "NEWS", "SOME_UNDOCUMENTED_FEATURE"],
                "icon": "1a2b3c4d",
                "id": "265828729970753537",
                "joined_at": "2019-05-17T06:26:56.936000+00:00",
                "large": False,
                "max_members": 25000,
                "max_presences": 250,
                "max_video_channel_users": 25,
                "member_count": 14,
                "mfa_level": 1,
                "name": "L33t guild",
                "owner_id": "6969696",
                "preferred_locale": "en-GB",
                "premium_subscription_count": 1,
                "premium_tier": 2,
                "public_updates_channel_id": "33333333",
                "rules_channel_id": "42042069",
                "splash": "0ff0ff0ff",
                "system_channel_flags": 3,
                "system_channel_id": "19216801",
                "unavailable": False,
                "vanity_url_code": "loool",
                "verification_level": 4,
                "widget_channel_id": "9439394949",
                "widget_enabled": True,
                "nsfw_level": 0,
            },
            user_id=snowflakes.Snowflake(43123),
        )

        guild = guild_definition.guild()
        assert guild.app is mock_app
        assert guild.id == 265828729970753537
        assert guild.name == "L33t guild"
        assert guild.icon_hash == "1a2b3c4d"
        assert guild.features == [
            guild_models.GuildFeature.ANIMATED_ICON,
            guild_models.GuildFeature.MORE_EMOJI,
            guild_models.GuildFeature.NEWS,
            "SOME_UNDOCUMENTED_FEATURE",
        ]
        assert guild.splash_hash == "0ff0ff0ff"
        assert guild.discovery_splash_hash == "famfamFAMFAMfam"
        assert guild.owner_id == 6969696
        assert guild.afk_channel_id == 99998888777766
        assert guild.afk_timeout == datetime.timedelta(seconds=1200)
        assert guild.verification_level == guild_models.GuildVerificationLevel.VERY_HIGH
        assert guild.default_message_notifications == guild_models.GuildMessageNotificationsLevel.ONLY_MENTIONS
        assert guild.explicit_content_filter == guild_models.GuildExplicitContentFilterLevel.ALL_MEMBERS
        assert guild.mfa_level == guild_models.GuildMFALevel.ELEVATED
        assert guild.application_id == 39494949
        assert guild.widget_channel_id == 9439394949
        assert guild.is_widget_enabled is True
        assert guild.system_channel_id == 19216801
        assert guild.system_channel_flags == guild_models.GuildSystemChannelFlag(3)
        assert guild.rules_channel_id == 42042069
        assert guild.joined_at == datetime.datetime(2019, 5, 17, 6, 26, 56, 936000, tzinfo=datetime.timezone.utc)
        assert guild.is_large is False
        assert guild.member_count == 14
        assert guild.max_video_channel_users == 25
        assert guild.vanity_url_code == "loool"
        assert guild.description == "This is a server I guess, its a bit crap though"
        assert guild.banner_hash == "1a2b3c"
        assert guild.premium_tier == guild_models.GuildPremiumTier.TIER_2
        assert guild.premium_subscription_count == 1
        assert guild.preferred_locale == "en-GB"
        assert guild.public_updates_channel_id == 33333333
        assert guild.nsfw_level == guild_models.GuildNSFWLevel.DEFAULT

    def test_guild_with_unset_fields(self, entity_factory_impl):
        guild_definition = entity_factory_impl.deserialize_gateway_guild(
            {
                "afk_channel_id": "99998888777766",
                "afk_timeout": 1200,
                "application_id": "39494949",
                "banner": "1a2b3c",
                "default_message_notifications": 1,
                "description": "This is a server I guess, its a bit crap though",
                "discovery_splash": "famfamFAMFAMfam",
                "emojis": [],
                "explicit_content_filter": 2,
                "features": ["ANIMATED_ICON", "MORE_EMOJI", "NEWS", "SOME_UNDOCUMENTED_FEATURE"],
                "icon": "1a2b3c4d",
                "id": "265828729970753537",
                "mfa_level": 1,
                "name": "L33t guild",
                "owner_id": "6969696",
                "preferred_locale": "en-GB",
                "premium_tier": 2,
                "public_updates_channel_id": "33333333",
                "roles": [],
                "rules_channel_id": "42042069",
                "splash": "0ff0ff0ff",
                "system_channel_flags": 3,
                "system_channel_id": "19216801",
                "vanity_url_code": "loool",
                "verification_level": 4,
                "nsfw_level": 0,
            },
            user_id=snowflakes.Snowflake(43123),
        )
        guild = guild_definition.guild()
        assert guild.joined_at is None
        assert guild.is_large is None
        assert guild.max_video_channel_users is None
        assert guild.member_count is None
        assert guild.premium_subscription_count is None
        assert guild.widget_channel_id is None
        assert guild.is_widget_enabled is None

    def test_guild_with_null_fields(self, entity_factory_impl):
        guild_definition = entity_factory_impl.deserialize_gateway_guild(
            {
                "afk_channel_id": None,
                "afk_timeout": 1200,
                "application_id": None,
                "banner": None,
                "channels": [],
                "default_message_notifications": 1,
                "description": None,
                "discovery_splash": None,
                "embed_channel_id": None,
                "embed_enabled": True,
                "emojis": [],
                "explicit_content_filter": 2,
                "features": ["ANIMATED_ICON", "MORE_EMOJI", "NEWS", "SOME_UNDOCUMENTED_FEATURE"],
                "icon": None,
                "id": "265828729970753537",
                "joined_at": "2019-05-17T06:26:56.936000+00:00",
                "large": False,
                "max_members": 25000,
                "max_presences": None,
                "max_video_channel_users": 25,
                "member_count": 14,
                "members": [],
                "mfa_level": 1,
                "name": "L33t guild",
                "owner_id": "6969696",
                "permissions": 66_321_471,
                "preferred_locale": "en-GB",
                "premium_subscription_count": None,
                "premium_tier": 2,
                "presences": [],
                "public_updates_channel_id": None,
                "roles": [],
                "rules_channel_id": None,
                "splash": None,
                "system_channel_flags": 3,
                "system_channel_id": None,
                "unavailable": False,
                "vanity_url_code": None,
                "verification_level": 4,
                "voice_states": [],
                "widget_channel_id": None,
                "widget_enabled": True,
                "nsfw_level": 0,
            },
            user_id=snowflakes.Snowflake(43123),
        )
        guild = guild_definition.guild()
        assert guild.icon_hash is None
        assert guild.splash_hash is None
        assert guild.discovery_splash_hash is None
        assert guild.afk_channel_id is None
        assert guild.application_id is None
        assert guild.widget_channel_id is None
        assert guild.system_channel_id is None
        assert guild.rules_channel_id is None
        assert guild.vanity_url_code is None
        assert guild.description is None
        assert guild.banner_hash is None
        assert guild.premium_subscription_count is None
        assert guild.public_updates_channel_id is None

    def test_guild_returns_cached_values(self, entity_factory_impl):
        mock_guild = object()
        entity_factory_impl.set_guild_attributes = mock.Mock()
        guild_definition = entity_factory_impl.deserialize_gateway_guild(
            {"id": "9393939"}, user_id=snowflakes.Snowflake(43123)
        )
        guild_definition._guild = mock_guild

        assert guild_definition.guild() is mock_guild

        entity_factory_impl.set_guild_attributes.assert_not_called()

    def test_members(self, entity_factory_impl, member_payload):
        guild_definition = entity_factory_impl.deserialize_gateway_guild(
            {"id": "265828729970753537", "members": [member_payload]}, user_id=snowflakes.Snowflake(43123)
        )

        assert guild_definition.members() == {
            115590097100865541: entity_factory_impl.deserialize_member(
                member_payload, guild_id=snowflakes.Snowflake(265828729970753537)
            )
        }

    def test_members_returns_cached_values(self, entity_factory_impl):
        mock_member = object()
        entity_factory_impl.deserialize_member = mock.Mock()
        guild_definition = entity_factory_impl.deserialize_gateway_guild(
            {"id": "92929292"}, user_id=snowflakes.Snowflake(43123)
        )
        guild_definition._members = {"93939393": mock_member}

        assert guild_definition.members() == {"93939393": mock_member}

        entity_factory_impl.deserialize_member.assert_not_called()

    def test_presences(self, entity_factory_impl, member_presence_payload):
        guild_definition = entity_factory_impl.deserialize_gateway_guild(
            {"id": "265828729970753537", "presences": [member_presence_payload]}, user_id=snowflakes.Snowflake(43123)
        )

        assert guild_definition.presences() == {
            115590097100865541: entity_factory_impl.deserialize_member_presence(
                member_presence_payload, guild_id=snowflakes.Snowflake(265828729970753537)
            )
        }

    def test_presences_returns_cached_values(self, entity_factory_impl):
        mock_presence = object()
        entity_factory_impl.deserialize_member_presence = mock.Mock()
        guild_definition = entity_factory_impl.deserialize_gateway_guild(
            {"id": "29292992"}, user_id=snowflakes.Snowflake(43123)
        )
        guild_definition._presences = {"3939393993": mock_presence}

        assert guild_definition.presences() == {"3939393993": mock_presence}

        entity_factory_impl.deserialize_member_presence.assert_not_called()

    def test_roles(self, entity_factory_impl, guild_role_payload):
        guild_definition = entity_factory_impl.deserialize_gateway_guild(
            {"id": "265828729970753537", "roles": [guild_role_payload]}, user_id=snowflakes.Snowflake(43123)
        )

        assert guild_definition.roles() == {
            41771983423143936: entity_factory_impl.deserialize_role(
                guild_role_payload, guild_id=snowflakes.Snowflake(265828729970753537)
            )
        }

    def test_roles_returns_cached_values(self, entity_factory_impl):
        mock_role = object()
        entity_factory_impl.deserialize_role = mock.Mock()
        guild_definition = entity_factory_impl.deserialize_gateway_guild(
            {"id": "9292929"}, user_id=snowflakes.Snowflake(43123)
        )
        guild_definition._roles = {"32132123123": mock_role}

        assert guild_definition.roles() == {"32132123123": mock_role}

        entity_factory_impl.deserialize_role.assert_not_called()

    def test_threads(
        self,
        entity_factory_impl: entity_factory.EntityFactoryImpl,
        guild_news_thread_payload: dict[str, typing.Any],
        guild_public_thread_payload: dict[str, typing.Any],
        guild_private_thread_payload: dict[str, typing.Any],
    ):
        guild_definition = entity_factory_impl.deserialize_gateway_guild(
            {
                "id": "4312312312",
                "threads": [guild_news_thread_payload, guild_public_thread_payload, guild_private_thread_payload],
            },
            user_id=snowflakes.Snowflake(43123443223),
        )

        assert guild_definition.threads() == {
            947643783913308301: entity_factory_impl.deserialize_guild_public_thread(
                guild_public_thread_payload,
                guild_id=snowflakes.Snowflake(4312312312),
                user_id=snowflakes.Snowflake(43123443223),
            ),
            947690637610844210: entity_factory_impl.deserialize_guild_private_thread(
                guild_private_thread_payload,
                guild_id=snowflakes.Snowflake(4312312312),
                user_id=snowflakes.Snowflake(43123443223),
            ),
            946900871160164393: entity_factory_impl.deserialize_guild_news_thread(
                guild_news_thread_payload,
                guild_id=snowflakes.Snowflake(4312312312),
                user_id=snowflakes.Snowflake(43123443223),
            ),
        }

    def test_threads_returns_cached_values(self, entity_factory_impl: entity_factory.EntityFactoryImpl):
        mock_thread = object()
        entity_factory_impl.deserialize_guild_thread = mock.Mock()
        guild_definition = entity_factory_impl.deserialize_gateway_guild(
            {"id": "92929292"}, user_id=snowflakes.Snowflake(43123)
        )
        guild_definition._threads = {54312312: mock_thread}

        assert guild_definition.threads() == {54312312: mock_thread}

        entity_factory_impl.deserialize_guild_thread.assert_not_called()

    def test_threads_when_no_threads_field(self, entity_factory_impl: entity_factory.EntityFactoryImpl):
        entity_factory_impl.deserialize_guild_thread = mock.Mock()
        guild_definition = entity_factory_impl.deserialize_gateway_guild(
            {"id": "92929292"}, user_id=snowflakes.Snowflake(43123)
        )

        with pytest.raises(LookupError, match="'threads' not in payload"):
            guild_definition.threads()

        entity_factory_impl.deserialize_guild_thread.assert_not_called()

    def test_threads_ignores_unrecognised_and_threads(self, entity_factory_impl: entity_factory.EntityFactoryImpl):
        thread_types = {*channel_models.ChannelType, -99999}.difference(
            {
                channel_models.ChannelType.GUILD_PRIVATE_THREAD,
                channel_models.ChannelType.GUILD_NEWS_THREAD,
                channel_models.ChannelType.GUILD_PUBLIC_THREAD,
            }
        )
        threads = [{"id": str(id_), "type": type_} for id_, type_ in zip(iter(range(len(thread_types))), thread_types)]
        assert threads
        guild_definition = entity_factory_impl.deserialize_gateway_guild(
            {"id": "4212312", "threads": threads}, user_id=123321
        )

        assert guild_definition.threads() == {}

    def test_voice_states(self, entity_factory_impl, member_payload, voice_state_payload):
        guild_definition = entity_factory_impl.deserialize_gateway_guild(
            {"id": "265828729970753537", "voice_states": [voice_state_payload], "members": [member_payload]},
            user_id=snowflakes.Snowflake(43123),
        )
        assert guild_definition.voice_states() == {
            115590097100865541: entity_factory_impl.deserialize_voice_state(
                voice_state_payload,
                guild_id=snowflakes.Snowflake(265828729970753537),
                member=entity_factory_impl.deserialize_member(
                    member_payload, guild_id=snowflakes.Snowflake(265828729970753537)
                ),
            )
        }

    def test_voice_states_returns_cached_values(self, entity_factory_impl):
        mock_voice_state = object()
        entity_factory_impl.deserialize_voice_state = mock.Mock()
        guild_definition = entity_factory_impl.deserialize_gateway_guild(
            {"id": "292929"}, user_id=snowflakes.Snowflake(43123)
        )
        guild_definition._voice_states = {"9393939393": mock_voice_state}

        assert guild_definition.voice_states() == {"9393939393": mock_voice_state}

        entity_factory_impl.deserialize_voice_state.assert_not_called()


class TestEntityFactoryImpl:
    def test_app(self, entity_factory_impl, mock_app):
        assert entity_factory_impl.app is mock_app

    ######################
    # APPLICATION MODELS #
    ######################

    @pytest.fixture
    def partial_integration(self):
        return {
            "id": "123123123123123",
            "name": "A Name",
            "type": "twitch",
            "account": {"name": "twitchUsername", "id": "123123"},
        }

    @pytest.fixture
    def own_connection_payload(self, partial_integration):
        return {
            "friend_sync": False,
            "id": "2513849648abc",
            "integrations": [partial_integration],
            "name": "FS",
            "revoked": False,
            "show_activity": True,
            "type": "twitter",
            "verified": True,
            "visibility": 0,
        }

    def test_deserialize_own_connection(self, entity_factory_impl, own_connection_payload, partial_integration):
        own_connection = entity_factory_impl.deserialize_own_connection(own_connection_payload)
        assert own_connection.id == "2513849648abc"
        assert own_connection.name == "FS"
        assert own_connection.type == "twitter"
        assert own_connection.is_revoked is False
        assert own_connection.integrations == [entity_factory_impl.deserialize_partial_integration(partial_integration)]
        assert own_connection.is_verified is True
        assert own_connection.is_friend_sync_enabled is False
        assert own_connection.is_activity_visible is True
        assert own_connection.visibility == application_models.ConnectionVisibility.NONE
        assert isinstance(own_connection, application_models.OwnConnection)

    def test_deserialize_own_connection_with_nullable_and_optional_fields(
        self, entity_factory_impl, own_connection_payload
    ):
        del own_connection_payload["integrations"]
        del own_connection_payload["revoked"]
        own_connection = entity_factory_impl.deserialize_own_connection(own_connection_payload)
        assert own_connection.id == "2513849648abc"
        assert own_connection.name == "FS"
        assert own_connection.type == "twitter"
        assert own_connection.is_revoked is False
        assert own_connection.integrations == []
        assert own_connection.is_verified is True
        assert own_connection.is_friend_sync_enabled is False
        assert own_connection.is_activity_visible is True
        assert own_connection.visibility == application_models.ConnectionVisibility.NONE
        assert isinstance(own_connection, application_models.OwnConnection)

    @pytest.fixture
    def own_guild_payload(self):
        return {
            "id": "152559372126519269",
            "name": "Isopropyl",
            "icon": "d4a983885dsaa7691ce8bcaaf945a",
            "owner": False,
            "permissions": "2147483647",
            "features": ["DISCOVERABLE", "FORCE_RELAY"],
            "approximate_member_count": 3268,
            "approximate_presence_count": 784,
        }

    def test_deserialize_own_guild(self, entity_factory_impl, mock_app, own_guild_payload):
        own_guild = entity_factory_impl.deserialize_own_guild(own_guild_payload)

        assert own_guild.id == 152559372126519269
        assert own_guild.name == "Isopropyl"
        assert own_guild.icon_hash == "d4a983885dsaa7691ce8bcaaf945a"
        assert own_guild.features == [guild_models.GuildFeature.DISCOVERABLE, "FORCE_RELAY"]
        assert own_guild.is_owner is False
        assert own_guild.my_permissions == permission_models.Permissions(2147483647)
        assert own_guild.approximate_member_count == 3268
        assert own_guild.approximate_active_member_count == 784

    def test_deserialize_own_guild_with_null_and_unset_fields(self, entity_factory_impl):
        own_guild = entity_factory_impl.deserialize_own_guild(
            {
                "id": "152559372126519269",
                "name": "Isopropyl",
                "icon": None,
                "owner": False,
                "permissions": "2147483647",
                "features": ["DISCOVERABLE", "FORCE_RELAY"],
                "approximate_member_count": 3268,
                "approximate_presence_count": 784,
            }
        )
        assert own_guild.icon_hash is None

    @pytest.fixture
    def role_connection_payload(self):
        return {
            "platform_name": "Muck",
            "platform_username": "Muck Muck Muck",
            "metadata": {"key": "value", "key2": "value2"},
        }

    def test_deserialize_own_application_role_connection(self, entity_factory_impl, role_connection_payload):
        role_connection = entity_factory_impl.deserialize_own_application_role_connection(role_connection_payload)

        assert role_connection.platform_name == "Muck"
        assert role_connection.platform_username == "Muck Muck Muck"
        assert role_connection.metadata == {"key": "value", "key2": "value2"}
        assert isinstance(role_connection, application_models.OwnApplicationRoleConnection)

    @pytest.fixture
    def owner_payload(self, user_payload):
        return {**user_payload, "flags": 1 << 10}

    @pytest.fixture
    def application_payload(self, owner_payload, user_payload):
        return {
            "id": "209333111222",
            "name": "Dream Sweet in Sea Major",
            "icon": "iwiwiwiwiw",
            "description": "I am an application",
            "rpc_origins": ["127.0.0.0"],
            "bot_public": True,
            "bot_require_code_grant": False,
            "owner": owner_payload,
            "verify_key": "698c5d0859abb686be1f8a19e0e7634d8471e33817650f9fb29076de227bca90",
            "flags": 65536,
            "team": {
                "icon": "hashtag",
                "id": "202020202",
                "name": "Hikari Development",
                "members": [
                    {"membership_state": 1, "permissions": ["*"], "team_id": "209333111222", "user": user_payload}
                ],
                "owner_user_id": "393030292",
            },
            "cover_image": "hashmebaby",
            "privacy_policy_url": "hahaha://hahaha",
            "terms_of_service_url": "haha2:2h2h2h2",
            "role_connections_verification_url": "https://verifymethis.com",
            "custom_install_url": "https://dontinstallme.com",
            "tags": ["i", "like", "hikari"],
            "install_params": {"scopes": ["bot", "applications.commands"], "permissions": 8},
            "approximate_guild_count": 10000,
            "integration_types_config": {
                "0": {"oauth2_install_params": {"scopes": ["applications.commands", "bot"], "permissions": "0"}},
                "1": {},
            },
        }

    def test_deserialize_application(
        self, entity_factory_impl, mock_app, application_payload, owner_payload, user_payload
    ):
        application = entity_factory_impl.deserialize_application(application_payload)

        assert application.app is mock_app
        assert application.id == 209333111222
        assert application.name == "Dream Sweet in Sea Major"
        assert application.description == "I am an application"
        assert application.is_bot_public is True
        assert application.is_bot_code_grant_required is False
        assert application.owner == entity_factory_impl.deserialize_user(owner_payload)
        assert application.rpc_origins == ["127.0.0.0"]
        assert (
            application.public_key
            == b'i\x8c]\x08Y\xab\xb6\x86\xbe\x1f\x8a\x19\xe0\xe7cM\x84q\xe38\x17e\x0f\x9f\xb2\x90v\xde"{\xca\x90'
        )
        assert application.flags == application_models.ApplicationFlags.VERIFICATION_PENDING_GUILD_LIMIT
        assert application.privacy_policy_url == "hahaha://hahaha"
        assert application.terms_of_service_url == "haha2:2h2h2h2"
        assert application.role_connections_verification_url == "https://verifymethis.com"
        assert application.custom_install_url == "https://dontinstallme.com"
        assert application.tags == ["i", "like", "hikari"]
        assert application.icon_hash == "iwiwiwiwiw"
        assert application.approximate_guild_count == 10000
        # Install Parameters
        assert application.install_parameters.scopes == [
            application_models.OAuth2Scope.BOT,
            application_models.OAuth2Scope.APPLICATIONS_COMMANDS,
        ]
        assert application.install_parameters.permissions == permission_models.Permissions.ADMINISTRATOR
        assert isinstance(application.install_parameters, application_models.ApplicationInstallParameters)
        # Team
        assert application.team.id == 202020202
        assert application.team.name == "Hikari Development"
        assert application.team.icon_hash == "hashtag"
        assert application.team.owner_id == 393030292
        assert isinstance(application.team, application_models.Team)
        # TeamMember
        assert len(application.team.members) == 1
        member = application.team.members[115590097100865541]
        assert member.membership_state == application_models.TeamMembershipState.INVITED
        assert member.permissions == ["*"]
        assert member.team_id == 209333111222
        assert member.user == entity_factory_impl.deserialize_user(user_payload)
        assert isinstance(member, application_models.TeamMember)

        # IntegrationTypesConfig
        guild_integration_config = application.integration_types_config[
            application_models.ApplicationIntegrationType.GUILD_INSTALL
        ]
        assert isinstance(guild_integration_config, application_models.ApplicationIntegrationConfiguration)
        assert guild_integration_config.oauth2_install_parameters

        assert guild_integration_config.oauth2_install_parameters.scopes == [
            application_models.OAuth2Scope.APPLICATIONS_COMMANDS,
            application_models.OAuth2Scope.BOT,
        ]
        assert guild_integration_config.oauth2_install_parameters.permissions == permission_models.Permissions.NONE

        user_integration_config = application.integration_types_config[
            application_models.ApplicationIntegrationType.USER_INSTALL
        ]
        assert isinstance(user_integration_config, application_models.ApplicationIntegrationConfiguration)

        assert user_integration_config.oauth2_install_parameters is None

        assert application.cover_image_hash == "hashmebaby"
        assert isinstance(application, application_models.Application)

    def test_deserialize_application_with_unset_fields(self, entity_factory_impl, mock_app, owner_payload):
        application = entity_factory_impl.deserialize_application(
            {
                "id": "209333111222",
                "name": "Dream Sweet in Sea Major",
                "description": "I am an application",
                "bot_public": True,
                "bot_require_code_grant": False,
                "verify_key": "1232313223",
                "flags": 0,
                "owner": owner_payload,
                "approximate_guild_count": 10000,
            }
        )

        assert application.rpc_origins is None
        assert application.team is None
        assert application.icon_hash is None
        assert application.cover_image_hash is None
        assert application.privacy_policy_url is None
        assert application.terms_of_service_url is None
        assert application.role_connections_verification_url is None

    def test_deserialize_application_with_null_fields(self, entity_factory_impl, mock_app, owner_payload):
        application = entity_factory_impl.deserialize_application(
            {
                "id": "209333111222",
                "name": "Dream Sweet in Sea Major",
                "icon": None,
                "description": "",
                "team": None,
                "owner": owner_payload,
                "bot_public": True,
                "bot_require_code_grant": False,
                "verify_key": "1232313223",
                "flags": 0,
                "approximate_guild_count": 10000,
            }
        )

        assert application.description is None
        assert application.icon_hash is None
        assert application.terms_of_service_url is None
        assert application.privacy_policy_url is None
        assert application.custom_install_url is None
        assert application.role_connections_verification_url is None
        assert application.cover_image_hash is None
        assert application.team is None
        assert application.install_parameters is None
        assert application.tags == []

    @pytest.fixture
    def invite_application_payload(self):
        return {
            "id": "773336526917861400",
            "name": "Betrayal.io",
            "icon": "0227b2e89ea08d666c43003fbadbc72a",
            "description": "Play inside Discord with your friends!",
            "cover_image": "0227b2e89ea08d666c43003fbadbc72a (but as cover)",
            "verify_key": "1bf78fdbfcbabe2e1256f9b133818976591203a22febabba5ff89f86f24760ff",
        }

    @pytest.fixture
    def authorization_information_payload(self, user_payload):
        return {
            "application": {
                "id": "4123123123123",
                "name": "abotnotabot",
                "icon": "7c635c3cc8c7b109d254d8fcc1be85e6",
                "description": "2123",
                "hook": True,
                "bot_public": True,
                "bot_require_code_grant": False,
                "verify_key": "6f6b6f6b6f646f646f646f",
                "terms_of_service_url": "htttpyptptp",
                "privacy_policy_url": "hphphphphph",
            },
            "scopes": ["identify", "guilds", "applications.commands.update"],
            "expires": "2021-02-01T18:03:20.888000+00:00",
            "user": user_payload,
        }

    def test_deserialize_authorization_information(
        self, entity_factory_impl, authorization_information_payload, user_payload
    ):
        authorization_information = entity_factory_impl.deserialize_authorization_information(
            authorization_information_payload
        )
        # AuthorizationApplication
        application = authorization_information.application
        assert application.id == 4123123123123
        assert application.name == "abotnotabot"
        assert application.description == "2123"
        assert application.icon_hash == "7c635c3cc8c7b109d254d8fcc1be85e6"
        assert application.public_key == b"okokodododo"
        assert application.is_bot_public is True
        assert application.is_bot_code_grant_required is False
        assert application.terms_of_service_url == "htttpyptptp"
        assert application.privacy_policy_url == "hphphphphph"
        assert isinstance(application, application_models.AuthorizationApplication)

        assert authorization_information.expires_at == datetime.datetime(
            2021, 2, 1, 18, 3, 20, 888000, tzinfo=datetime.timezone.utc
        )
        assert authorization_information.scopes == ["identify", "guilds", "applications.commands.update"]
        assert authorization_information.user == entity_factory_impl.deserialize_user(user_payload)

    def test_deserialize_authorization_information_with_unset_fields(
        self, entity_factory_impl, authorization_information_payload
    ):
        del authorization_information_payload["application"]["icon"]
        del authorization_information_payload["application"]["bot_public"]
        del authorization_information_payload["application"]["bot_require_code_grant"]
        del authorization_information_payload["application"]["terms_of_service_url"]
        del authorization_information_payload["application"]["privacy_policy_url"]
        del authorization_information_payload["user"]
        authorization_information = entity_factory_impl.deserialize_authorization_information(
            authorization_information_payload
        )

        assert authorization_information.user is None
        assert authorization_information.application.icon_hash is None
        assert authorization_information.application.is_bot_public is None
        assert authorization_information.application.is_bot_code_grant_required is None
        assert authorization_information.application.terms_of_service_url is None
        assert authorization_information.application.privacy_policy_url is None

    @pytest.fixture
    def application_connection_metadata_record_payload(self):
        return {
            "type": 7,
            "key": "developer_value",
            "name": "A thing",
            "description": "Description of the thing",
            "name_localizations": {"en-UK": "A thing (but in Bri'ish)", "es": "Una cosa"},
            "description_localizations": {
                "en-UK": "Description of the thing (but in Bri'ish)",
                "es": "Descripción de la cosa",
            },
        }

    def test_deserialize_application_connection_metadata_record(
        self, entity_factory_impl, application_connection_metadata_record_payload
    ):
        record = entity_factory_impl.deserialize_application_connection_metadata_record(
            application_connection_metadata_record_payload
        )

        assert record.type == application_models.ApplicationRoleConnectionMetadataRecordType.BOOLEAN_EQUAL
        assert record.key == "developer_value"
        assert record.name == "A thing"
        assert record.description == "Description of the thing"
        assert record.name_localizations == {"en-UK": "A thing (but in Bri'ish)", "es": "Una cosa"}
        assert record.description_localizations == {
            "en-UK": "Description of the thing (but in Bri'ish)",
            "es": "Descripción de la cosa",
        }

    def test_deserialize_application_connection_metadata_record_with_missing_fields(
        self, entity_factory_impl, application_connection_metadata_record_payload
    ):
        del application_connection_metadata_record_payload["name_localizations"]
        del application_connection_metadata_record_payload["description_localizations"]

        record = entity_factory_impl.deserialize_application_connection_metadata_record(
            application_connection_metadata_record_payload
        )

        assert record.name_localizations == {}
        assert record.description_localizations == {}

    def test_serialize_application_connection_metadata_record(self, entity_factory_impl):
        record = application_models.ApplicationRoleConnectionMetadataRecord(
            type=application_models.ApplicationRoleConnectionMetadataRecordType.BOOLEAN_EQUAL,
            key="some_key",
            name="Testing this out",
            description="Describing this out",
            name_localizations={"some_language": "Its name localization"},
            description_localizations={"some_other_language": "Its description localization"},
        )

        expected_result = {
            "type": 7,
            "key": "some_key",
            "name": "Testing this out",
            "description": "Describing this out",
            "name_localizations": {"some_language": "Its name localization"},
            "description_localizations": {"some_other_language": "Its description localization"},
        }

        assert entity_factory_impl.serialize_application_connection_metadata_record(record) == expected_result

    @pytest.fixture
    def client_credentials_payload(self):
        return {
            "access_token": "6qrZcUqja7812RVdnEKjpzOL4CvHBFG",
            "token_type": "Bearer",
            "expires_in": 604800,
            "scope": "identify connections",
        }

    def test_deserialize_partial_token(self, entity_factory_impl, client_credentials_payload):
        partial_token = entity_factory_impl.deserialize_partial_token(client_credentials_payload)

        assert partial_token.access_token == "6qrZcUqja7812RVdnEKjpzOL4CvHBFG"
        assert partial_token.token_type is application_models.TokenType.BEARER
        assert partial_token.expires_in == datetime.timedelta(weeks=1)
        assert partial_token.scopes == [
            application_models.OAuth2Scope.IDENTIFY,
            application_models.OAuth2Scope.CONNECTIONS,
        ]
        assert isinstance(partial_token, application_models.PartialOAuth2Token)

    @pytest.fixture
    def access_token_payload(self, rest_guild_payload, incoming_webhook_payload):
        return {
            "token_type": "Bearer",
            "guild": rest_guild_payload,
            "access_token": "zMndOe7jFLXGawdlxMOdNvXjjOce5X",
            "scope": "bot webhook.incoming",
            "expires_in": 2419200,
            "refresh_token": "mgp8qnvBwJcmadwgCYKyYD5CAzGAX4",
            "webhook": incoming_webhook_payload,
        }

    def test_deserialize_authorization_token(
        self, entity_factory_impl, access_token_payload, rest_guild_payload, incoming_webhook_payload
    ):
        access_token = entity_factory_impl.deserialize_authorization_token(access_token_payload)

        assert access_token.token_type is application_models.TokenType.BEARER
        assert access_token.guild == entity_factory_impl.deserialize_rest_guild(rest_guild_payload)
        assert access_token.access_token == "zMndOe7jFLXGawdlxMOdNvXjjOce5X"
        assert access_token.scopes == [
            application_models.OAuth2Scope.BOT,
            application_models.OAuth2Scope.WEBHOOK_INCOMING,
        ]
        assert access_token.expires_in == datetime.timedelta(weeks=4)
        assert access_token.refresh_token == "mgp8qnvBwJcmadwgCYKyYD5CAzGAX4"
        assert access_token.webhook == entity_factory_impl.deserialize_incoming_webhook(incoming_webhook_payload)

    def test_deserialize_authorization_token_without_optional_fields(self, entity_factory_impl, access_token_payload):
        del access_token_payload["guild"]
        del access_token_payload["webhook"]

        access_token = entity_factory_impl.deserialize_authorization_token(access_token_payload)

        assert access_token.guild is None
        assert access_token.webhook is None

    @pytest.fixture
    def implicit_token_payload(self):
        return {
            "access_token": "RTfP0OK99U3kbRtHOoKLmJbOn45PjL",
            "token_type": "Basic",
            "expires_in": 1209600,
            "scope": "identify",
            "state": "15773059ghq9183habn",
        }

    def test_deserialize_implicit_token(self, entity_factory_impl, implicit_token_payload):
        implicit_token = entity_factory_impl.deserialize_implicit_token(implicit_token_payload)

        assert implicit_token.access_token == "RTfP0OK99U3kbRtHOoKLmJbOn45PjL"
        assert implicit_token.token_type is application_models.TokenType.BASIC
        assert implicit_token.expires_in == datetime.timedelta(weeks=2)
        assert implicit_token.scopes == [application_models.OAuth2Scope.IDENTIFY]
        assert implicit_token.state == "15773059ghq9183habn"
        assert isinstance(implicit_token, application_models.OAuth2ImplicitToken)

    def test_deserialize_implicit_token_without_state(self, entity_factory_impl, implicit_token_payload):
        del implicit_token_payload["state"]

        implicit_token = entity_factory_impl.deserialize_implicit_token(implicit_token_payload)

        assert implicit_token.state is None

    #####################
    # AUDIT LOGS MODELS #
    #####################

    def test__deserialize_audit_log_change_roles(self, entity_factory_impl):
        test_role_payloads = [{"id": "24", "name": "roleA"}]
        roles = entity_factory_impl._deserialize_audit_log_change_roles(test_role_payloads)
        assert len(roles) == 1
        role = roles[24]
        assert role.id == 24
        assert role.name == "roleA"
        assert isinstance(role, guild_models.PartialRole)

    def test__deserialize_audit_log_overwrites(self, entity_factory_impl):
        test_overwrite_payloads = [
            {"id": "24", "type": 0, "allow": "21", "deny": "0"},
            {"id": "48", "type": 1, "deny": "42", "allow": "0"},
        ]
        overwrites = entity_factory_impl._deserialize_audit_log_overwrites(test_overwrite_payloads)
        assert overwrites == {
            24: entity_factory_impl.deserialize_permission_overwrite(
                {"id": "24", "type": 0, "allow": "21", "deny": "0"}
            ),
            48: entity_factory_impl.deserialize_permission_overwrite(
                {"id": "48", "type": 1, "deny": "42", "allow": "0"}
            ),
        }

    @pytest.fixture
    def overwrite_info_payload(self):
        return {"id": "123123123", "type": 0, "role_name": "aRole"}

    def test__deserialize_channel_overwrite_entry_info(self, entity_factory_impl, overwrite_info_payload):
        overwrite_entry_info = entity_factory_impl._deserialize_channel_overwrite_entry_info(overwrite_info_payload)
        assert overwrite_entry_info.id == 123123123
        assert overwrite_entry_info.type is channel_models.PermissionOverwriteType.ROLE
        assert overwrite_entry_info.role_name == "aRole"
        assert isinstance(overwrite_entry_info, audit_log_models.ChannelOverwriteEntryInfo)

    @pytest.fixture
    def message_pin_info_payload(self):
        return {"channel_id": "123123123", "message_id": "69696969"}

    def test__deserialize_message_pin_entry_info(self, entity_factory_impl, message_pin_info_payload):
        message_pin_info = entity_factory_impl._deserialize_message_pin_entry_info(message_pin_info_payload)
        assert message_pin_info.channel_id == 123123123
        assert message_pin_info.message_id == 69696969
        assert isinstance(message_pin_info, audit_log_models.MessagePinEntryInfo)

    @pytest.fixture
    def member_prune_info_payload(self):
        return {"delete_member_days": "7", "members_removed": "1"}

    def test__deserialize_member_prune_entry_info(self, entity_factory_impl, member_prune_info_payload):
        member_prune_info = entity_factory_impl._deserialize_member_prune_entry_info(member_prune_info_payload)
        assert member_prune_info.delete_member_days == datetime.timedelta(days=7)
        assert member_prune_info.members_removed == 1
        assert isinstance(member_prune_info, audit_log_models.MemberPruneEntryInfo)

    @pytest.fixture
    def message_bulk_delete_info_payload(self):
        return {"count": "42"}

    def test__deserialize_message_bulk_delete_entry_info(self, entity_factory_impl, message_bulk_delete_info_payload):
        message_bulk_delete_entry_info = entity_factory_impl._deserialize_message_bulk_delete_entry_info(
            message_bulk_delete_info_payload
        )
        assert message_bulk_delete_entry_info.count == 42
        assert isinstance(message_bulk_delete_entry_info, audit_log_models.MessageBulkDeleteEntryInfo)

    @pytest.fixture
    def message_delete_info_payload(self):
        return {"count": "42", "channel_id": "4206942069"}

    def test__deserialize_message_delete_entry_info(self, entity_factory_impl, message_delete_info_payload):
        message_delete_entry_info = entity_factory_impl._deserialize_message_delete_entry_info(
            message_delete_info_payload
        )
        assert message_delete_entry_info.count == 42
        assert message_delete_entry_info.channel_id == 4206942069
        assert isinstance(message_delete_entry_info, audit_log_models.MessageDeleteEntryInfo)

    @pytest.fixture
    def member_disconnect_info_payload(self):
        return {"count": "42"}

    def test__deserialize_member_disconnect_entry_info(self, entity_factory_impl, member_disconnect_info_payload):
        member_disconnect_entry_info = entity_factory_impl._deserialize_member_disconnect_entry_info(
            member_disconnect_info_payload
        )
        assert member_disconnect_entry_info.count == 42
        assert isinstance(member_disconnect_entry_info, audit_log_models.MemberDisconnectEntryInfo)

    @pytest.fixture
    def member_move_info_payload(self):
        return {"count": "42", "channel_id": "22222222"}

    def test__deserialize_member_move_entry_info(self, entity_factory_impl, member_move_info_payload):
        member_move_entry_info = entity_factory_impl._deserialize_member_move_entry_info(member_move_info_payload)
        assert member_move_entry_info.channel_id == 22222222
        assert isinstance(member_move_entry_info, audit_log_models.MemberMoveEntryInfo)

    @pytest.fixture
    def audit_log_entry_payload(self):
        return {
            "action_type": 14,
            "changes": [
                {
                    "key": "$add",
                    "new_value": [{"id": "568651298858074123", "name": "Casual"}],
                    "old_value": [{"id": "123123123312312", "name": "aRole"}],
                }
            ],
            "id": "694026906592477214",
            "options": {"id": "115590097100865541", "type": 1},
            "target_id": "115590097100865541",
            "user_id": "560984860634644482",
            "reason": "An artificial insanity.",
        }

    @pytest.fixture
    def partial_integration_payload(self):
        return {"id": "4949494949", "name": "Blah blah", "type": "twitch", "account": {"id": "543453", "name": "Blam"}}

    def test_deserialize_audit_log_entry(self, entity_factory_impl, audit_log_entry_payload, mock_app):
        entry = entity_factory_impl.deserialize_audit_log_entry(
            audit_log_entry_payload, guild_id=snowflakes.Snowflake(123321)
        )

        assert entry.app is mock_app
        assert entry.id == 694026906592477214
        assert entry.target_id == 115590097100865541
        assert entry.user_id == 560984860634644482
        assert entry.action_type == audit_log_models.AuditLogEventType.CHANNEL_OVERWRITE_UPDATE
        assert entry.options.id == 115590097100865541
        assert entry.options.type == channel_models.PermissionOverwriteType.MEMBER
        assert entry.options.role_name is None
        assert entry.guild_id == 123321
        assert entry.reason == "An artificial insanity."

        assert len(entry.changes) == 1
        change = entry.changes[0]
        assert change.key == audit_log_models.AuditLogChangeKey.ADD_ROLE_TO_MEMBER

        assert len(change.new_value) == 1
        role = change.new_value[568651298858074123]
        role.app is mock_app
        role.id == 568651298858074123
        role.name == "Casual"

        assert len(change.old_value) == 1
        role = change.old_value[123123123312312]
        role.app is mock_app
        role.id == 123123123312312
        role.name == "aRole"

    def test_deserialize_audit_log_entry_when_guild_id_in_payload(
        self, entity_factory_impl, audit_log_entry_payload, mock_app
    ):
        audit_log_entry_payload["guild_id"] = 431123123

        entry = entity_factory_impl.deserialize_audit_log_entry(audit_log_entry_payload)

        assert entry.guild_id == 431123123

    def test_deserialize_audit_log_entry_with_unset_or_unknown_fields(
        self, entity_factory_impl, audit_log_entry_payload
    ):
        # Unset fields
        audit_log_entry_payload["changes"] = None
        audit_log_entry_payload["target_id"] = None
        audit_log_entry_payload["user_id"] = None
        audit_log_entry_payload["options"] = None
        audit_log_entry_payload["action_type"] = 69
        del audit_log_entry_payload["reason"]

        entry = entity_factory_impl.deserialize_audit_log_entry(
            audit_log_entry_payload, guild_id=snowflakes.Snowflake(1234321)
        )

        assert entry.changes == []
        assert entry.target_id is None
        assert entry.user_id is None
        assert entry.action_type == 69
        assert entry.options is None
        assert entry.reason is None

    def test_deserialize_audit_log_entry_with_unhandled_change_key(self, entity_factory_impl, audit_log_entry_payload):
        # Unset fields
        audit_log_entry_payload["changes"][0]["key"] = "name"

        entry = entity_factory_impl.deserialize_audit_log_entry(
            audit_log_entry_payload, guild_id=snowflakes.Snowflake(4123123)
        )

        assert len(entry.changes) == 1
        change = entry.changes[0]
        assert change.key == audit_log_models.AuditLogChangeKey.NAME
        assert change.new_value == [{"id": "568651298858074123", "name": "Casual"}]
        assert change.old_value == [{"id": "123123123312312", "name": "aRole"}]

    def test_deserialize_audit_log_entry_with_change_key_unknown(self, entity_factory_impl, audit_log_entry_payload):
        # Unset fields
        audit_log_entry_payload["changes"][0]["key"] = "unknown"

        entry = entity_factory_impl.deserialize_audit_log_entry(
            audit_log_entry_payload, guild_id=snowflakes.Snowflake(123312)
        )

        assert len(entry.changes) == 1
        change = entry.changes[0]
        assert change.key == "unknown"
        assert change.new_value == [{"id": "568651298858074123", "name": "Casual"}]
        assert change.old_value == [{"id": "123123123312312", "name": "aRole"}]

    def test_deserialize_audit_log_entry_for_unknown_action_type(self, entity_factory_impl, audit_log_entry_payload):
        # Unset fields
        audit_log_entry_payload["action_type"] = 1000
        audit_log_entry_payload["options"] = {"field1": "value1", "field2": 96}

        with pytest.raises(errors.UnrecognisedEntityError):
            entity_factory_impl.deserialize_audit_log_entry(
                audit_log_entry_payload, guild_id=snowflakes.Snowflake(341123)
            )

    @pytest.fixture
    def audit_log_payload(
        self,
        audit_log_entry_payload,
        user_payload,
        incoming_webhook_payload,
        application_webhook_payload,
        follower_webhook_payload,
        partial_integration_payload,
        guild_public_thread_payload,
        guild_private_thread_payload,
        guild_news_thread_payload,
    ):
        return {
            "audit_log_entries": [audit_log_entry_payload],
            "integrations": [partial_integration_payload],
            "threads": [guild_public_thread_payload, guild_private_thread_payload, guild_news_thread_payload],
            "users": [user_payload],
            "webhooks": [incoming_webhook_payload, application_webhook_payload, follower_webhook_payload],
        }

    def test_deserialize_audit_log(
        self,
        entity_factory_impl,
        mock_app,
        audit_log_payload,
        audit_log_entry_payload,
        user_payload,
        incoming_webhook_payload,
        application_webhook_payload,
        follower_webhook_payload,
        partial_integration_payload,
        guild_public_thread_payload,
        guild_private_thread_payload,
        guild_news_thread_payload,
    ):
        audit_log = entity_factory_impl.deserialize_audit_log(audit_log_payload, guild_id=snowflakes.Snowflake(123321))

        assert audit_log.entries == {
            694026906592477214: entity_factory_impl.deserialize_audit_log_entry(
                audit_log_entry_payload, guild_id=snowflakes.Snowflake(123321)
            )
        }

        assert audit_log.integrations == {
            4949494949: entity_factory_impl.deserialize_partial_integration(partial_integration_payload)
        }
        assert audit_log.threads == {
            947643783913308301: entity_factory_impl.deserialize_guild_public_thread(guild_public_thread_payload),
            947690637610844210: entity_factory_impl.deserialize_guild_private_thread(guild_private_thread_payload),
            946900871160164393: entity_factory_impl.deserialize_guild_news_thread(guild_news_thread_payload),
        }
        assert audit_log.users == {115590097100865541: entity_factory_impl.deserialize_user(user_payload)}
        assert audit_log.webhooks == {
            223704706495545344: entity_factory_impl.deserialize_incoming_webhook(incoming_webhook_payload),
            658822586720976555: entity_factory_impl.deserialize_application_webhook(application_webhook_payload),
            752831914402115456: entity_factory_impl.deserialize_channel_follower_webhook(follower_webhook_payload),
        }

    def test_deserialize_audit_log_with_action_type_unknown_gets_ignored(self, entity_factory_impl, audit_log_payload):
        # Unset fields
        audit_log_payload["audit_log_entries"][0]["action_type"] = 1000
        audit_log_payload["audit_log_entries"][0]["options"] = {"field1": "value1", "field2": 96}

        audit_log = entity_factory_impl.deserialize_audit_log(audit_log_payload, guild_id=snowflakes.Snowflake(341123))

        assert len(audit_log.entries) == 0

    def test_deserialize_audit_log_skips_unknown_webhook_type(
        self, entity_factory_impl, incoming_webhook_payload, application_webhook_payload
    ):
        audit_log = entity_factory_impl.deserialize_audit_log(
            {
                "webhooks": [incoming_webhook_payload, {"type": -99999}, application_webhook_payload],
                "threads": [],
                "users": [],
                "audit_log_entries": [],
                "integrations": [],
            },
            guild_id=snowflakes.Snowflake(53123123),
        )

        assert audit_log.webhooks == {
            223704706495545344: entity_factory_impl.deserialize_incoming_webhook(incoming_webhook_payload),
            658822586720976555: entity_factory_impl.deserialize_application_webhook(application_webhook_payload),
        }

    def test_deserialize_audit_log_skips_unknown_thread_type(
        self, entity_factory_impl, guild_public_thread_payload, guild_private_thread_payload
    ):
        audit_log = entity_factory_impl.deserialize_audit_log(
            {
                "webhooks": {},
                "threads": [guild_public_thread_payload, {"type": -99998}, guild_private_thread_payload],
                "users": [],
                "audit_log_entries": [],
                "integrations": [],
            },
            guild_id=snowflakes.Snowflake(5412123),
        )

        assert audit_log.threads == {
            947643783913308301: entity_factory_impl.deserialize_guild_public_thread(guild_public_thread_payload),
            947690637610844210: entity_factory_impl.deserialize_guild_private_thread(guild_private_thread_payload),
        }

    ##################
    # CHANNEL MODELS #
    ##################

    def test_deserialize_channel_follow(self, entity_factory_impl, mock_app):
        follow = entity_factory_impl.deserialize_channel_follow({"channel_id": "41231", "webhook_id": "939393"})
        assert follow.app is mock_app
        assert follow.channel_id == 41231
        assert follow.webhook_id == 939393

    @pytest.mark.parametrize("type", [0, 1])
    def test_deserialize_permission_overwrite(self, entity_factory_impl, type):
        permission_overwrite_payload = {
            "id": "4242",
            "type": type,
            "allow": 65,
            "deny": 49152,
            "allow_new": "65",
            "deny_new": "49152",
        }
        overwrite = entity_factory_impl.deserialize_permission_overwrite(permission_overwrite_payload)
        assert overwrite.type == channel_models.PermissionOverwriteType(type)
        assert overwrite.allow == permission_models.Permissions(65)
        assert overwrite.deny == permission_models.Permissions(49152)
        assert isinstance(overwrite, channel_models.PermissionOverwrite)

    @pytest.mark.parametrize(
        "type", [channel_models.PermissionOverwriteType.MEMBER, channel_models.PermissionOverwriteType.ROLE]
    )
    def test_serialize_permission_overwrite(self, entity_factory_impl, type):
        overwrite = channel_models.PermissionOverwrite(id=123123, type=type, allow=42, deny=62)
        payload = entity_factory_impl.serialize_permission_overwrite(overwrite)
        assert payload == {"id": "123123", "type": int(type), "allow": "42", "deny": "62"}

    @pytest.fixture
    def partial_channel_payload(self):
        return {"id": "561884984214814750", "name": "general", "type": 0}

    def test_deserialize_partial_channel(self, entity_factory_impl, mock_app, partial_channel_payload):
        partial_channel = entity_factory_impl.deserialize_partial_channel(partial_channel_payload)
        assert partial_channel.app is mock_app
        assert partial_channel.id == 561884984214814750
        assert partial_channel.name == "general"
        assert partial_channel.type == channel_models.ChannelType.GUILD_TEXT
        assert isinstance(partial_channel, channel_models.PartialChannel)

    def test_deserialize_partial_channel_with_unset_fields(self, entity_factory_impl):
        assert entity_factory_impl.deserialize_partial_channel({"id": "22", "type": 0}).name is None

    @pytest.fixture
    def dm_channel_payload(self, user_payload):
        return {"id": "123", "last_message_id": "456", "type": 1, "recipients": [user_payload]}

    def test_deserialize_dm_channel(self, entity_factory_impl, mock_app, dm_channel_payload, user_payload):
        dm_channel = entity_factory_impl.deserialize_dm(dm_channel_payload)
        assert dm_channel.app is mock_app
        assert dm_channel.id == 123
        assert dm_channel.name is None
        assert dm_channel.last_message_id == 456
        assert dm_channel.type is channel_models.ChannelType.DM
        assert dm_channel.recipient == entity_factory_impl.deserialize_user(user_payload)
        assert isinstance(dm_channel, channel_models.DMChannel)

    def test_deserialize_dm_channel_with_null_fields(self, entity_factory_impl, user_payload):
        dm_channel = entity_factory_impl.deserialize_dm(
            {"id": "123", "last_message_id": None, "type": 1, "recipients": [user_payload]}
        )
        assert dm_channel.last_message_id is None

    def test_deserialize_dm_channel_with_unsetfields(self, entity_factory_impl, user_payload):
        dm_channel = entity_factory_impl.deserialize_dm({"id": "123", "type": 1, "recipients": [user_payload]})
        assert dm_channel.last_message_id is None

    @pytest.fixture
    def group_dm_channel_payload(self, user_payload):
        return {
            "id": "123",
            "name": "Secret Developer Group",
            "icon": "123asdf123adsf",
            "owner_id": "456",
            "application_id": "123789",
            "last_message_id": "456",
            "nicks": [{"id": "115590097100865541", "nick": "nyaa"}],
            "type": 3,
            "recipients": [user_payload],
        }

    def test_deserialize_group_dm_channel(self, entity_factory_impl, mock_app, group_dm_channel_payload, user_payload):
        group_dm = entity_factory_impl.deserialize_group_dm(group_dm_channel_payload)
        assert group_dm.app is mock_app
        assert group_dm.id == 123
        assert group_dm.name == "Secret Developer Group"
        assert group_dm.icon_hash == "123asdf123adsf"
        assert group_dm.application_id == 123789
        assert group_dm.nicknames == {115590097100865541: "nyaa"}
        assert group_dm.last_message_id == 456
        assert group_dm.type == channel_models.ChannelType.GROUP_DM
        assert group_dm.recipients == {115590097100865541: entity_factory_impl.deserialize_user(user_payload)}
        assert isinstance(group_dm, channel_models.GroupDMChannel)

    def test_test_deserialize_group_dm_channel_with_unset_fields(self, entity_factory_impl, user_payload):
        group_dm = entity_factory_impl.deserialize_group_dm(
            {
                "id": "123",
                "name": "Secret Developer Group",
                "icon": "123asdf123adsf",
                "owner_id": "456",
                "type": 3,
                "recipients": [user_payload],
            }
        )
        assert group_dm.nicknames == {}
        assert group_dm.application_id is None
        assert group_dm.last_message_id is None

    @pytest.fixture
    def guild_category_payload(self, permission_overwrite_payload):
        return {
            "id": "123",
            "permission_overwrites": [permission_overwrite_payload],
            "name": "Test",
            "parent_id": "664565",
            "nsfw": True,
            "position": 3,
            "guild_id": "9876",
            "type": 4,
        }

    def test_deserialize_guild_category(
        self, entity_factory_impl, mock_app, guild_category_payload, permission_overwrite_payload
    ):
        guild_category = entity_factory_impl.deserialize_guild_category(guild_category_payload)
        assert guild_category.app is mock_app
        assert guild_category.id == 123
        assert guild_category.name == "Test"
        assert guild_category.type == channel_models.ChannelType.GUILD_CATEGORY
        assert guild_category.guild_id == 9876
        assert guild_category.position == 3
        assert guild_category.permission_overwrites == {
            4242: entity_factory_impl.deserialize_permission_overwrite(permission_overwrite_payload)
        }
        assert guild_category.is_nsfw is True
        # Categories cannot have parents, this field should be ignored as it is erroneous if included here.
        assert guild_category.parent_id is None
        assert isinstance(guild_category, channel_models.GuildCategory)

    def test_deserialize_guild_category_with_unset_fields(self, entity_factory_impl, permission_overwrite_payload):
        guild_category = entity_factory_impl.deserialize_guild_category(
            {
                "id": "123",
                "permission_overwrites": [permission_overwrite_payload],
                "name": "Test",
                "position": 3,
                "type": 4,
                "guild_id": "123123",
            }
        )
        assert guild_category.parent_id is None
        assert guild_category.is_nsfw is False

    def test_deserialize_guild_category_with_null_fields(self, entity_factory_impl, permission_overwrite_payload):
        guild_category = entity_factory_impl.deserialize_guild_category(
            {
                "id": "123",
                "permission_overwrites": [permission_overwrite_payload],
                "name": "Test",
                "parent_id": None,
                "nsfw": True,
                "position": 3,
                "guild_id": "9876",
                "type": 4,
            }
        )
        assert guild_category.parent_id is None

    def test_deserialize_guild_text_channel(
        self, entity_factory_impl, mock_app, guild_text_channel_payload, permission_overwrite_payload
    ):
        guild_text_channel = entity_factory_impl.deserialize_guild_text_channel(guild_text_channel_payload)
        assert guild_text_channel.app is mock_app
        assert guild_text_channel.id == 123
        assert guild_text_channel.name == "general"
        assert guild_text_channel.type == channel_models.ChannelType.GUILD_TEXT
        assert guild_text_channel.guild_id == 567
        assert guild_text_channel.position == 6
        assert guild_text_channel.permission_overwrites == {
            4242: entity_factory_impl.deserialize_permission_overwrite(permission_overwrite_payload)
        }
        assert guild_text_channel.is_nsfw is True
        assert guild_text_channel.parent_id == 987
        assert guild_text_channel.topic == "¯\\_(ツ)_/¯"
        assert guild_text_channel.last_message_id == 123456
        assert guild_text_channel.rate_limit_per_user == datetime.timedelta(seconds=2)
        assert guild_text_channel.last_pin_timestamp == datetime.datetime(
            2020, 5, 27, 15, 58, 51, 545252, tzinfo=datetime.timezone.utc
        )
        assert guild_text_channel.default_auto_archive_duration == datetime.timedelta(minutes=10080)
        assert isinstance(guild_text_channel, channel_models.GuildTextChannel)

    def test_deserialize_guild_text_channel_with_unset_fields(self, entity_factory_impl):
        guild_text_channel = entity_factory_impl.deserialize_guild_text_channel(
            {
                "id": "123",
                "name": "general",
                "type": 0,
                "position": 6,
                "permission_overwrites": [],
                "topic": "¯\\_(ツ)_/¯",
                "guild_id": "123123123",
            }
        )
        assert guild_text_channel.is_nsfw is False
        assert guild_text_channel.rate_limit_per_user.total_seconds() == 0
        assert guild_text_channel.last_pin_timestamp is None
        assert guild_text_channel.parent_id is None
        assert guild_text_channel.last_message_id is None
        assert guild_text_channel.default_auto_archive_duration == datetime.timedelta(minutes=1440)

    def test_deserialize_guild_text_channel_with_null_fields(self, entity_factory_impl):
        guild_text_channel = entity_factory_impl.deserialize_guild_text_channel(
            {
                "id": "123",
                "guild_id": "567",
                "name": "general",
                "type": 0,
                "position": 6,
                "permission_overwrites": [],
                "rate_limit_per_user": 2,
                "nsfw": True,
                "topic": None,
                "last_message_id": None,
                "last_pin_timestamp": None,
                "parent_id": None,
            }
        )
        assert guild_text_channel.topic is None
        assert guild_text_channel.last_message_id is None
        assert guild_text_channel.last_pin_timestamp is None
        assert guild_text_channel.parent_id is None

    def test_deserialize_guild_news_channel(
        self, entity_factory_impl, mock_app, guild_news_channel_payload, permission_overwrite_payload
    ):
        news_channel = entity_factory_impl.deserialize_guild_news_channel(guild_news_channel_payload)
        assert news_channel.app is mock_app
        assert news_channel.id == 7777
        assert news_channel.name == "Important Announcements"
        assert news_channel.type == channel_models.ChannelType.GUILD_NEWS
        assert news_channel.guild_id == 123
        assert news_channel.position == 0
        assert news_channel.permission_overwrites == {
            4242: entity_factory_impl.deserialize_permission_overwrite(permission_overwrite_payload)
        }
        assert news_channel.is_nsfw is True
        assert news_channel.parent_id == 654
        assert news_channel.topic == "Super Important Announcements"
        assert news_channel.last_message_id == 456
        assert news_channel.last_pin_timestamp == datetime.datetime(
            2020, 5, 27, 15, 58, 51, 545252, tzinfo=datetime.timezone.utc
        )
        assert news_channel.default_auto_archive_duration == datetime.timedelta(minutes=4320)
        assert isinstance(news_channel, channel_models.GuildNewsChannel)

    def test_deserialize_guild_news_channel_with_unset_fields(self, entity_factory_impl):
        news_channel = entity_factory_impl.deserialize_guild_news_channel(
            {
                "id": "567",
                "name": "Important Announcements",
                "type": 5,
                "position": 0,
                "permission_overwrites": [],
                "topic": "Super Important Announcements",
                "guild_id": "4123",
            }
        )
        assert news_channel.is_nsfw is False
        assert news_channel.parent_id is None
        assert news_channel.last_pin_timestamp is None
        assert news_channel.last_message_id is None
        assert news_channel.default_auto_archive_duration == datetime.timedelta(minutes=1440)

    def test_deserialize_guild_news_channel_with_null_fields(self, entity_factory_impl):
        news_channel = entity_factory_impl.deserialize_guild_news_channel(
            {
                "id": "567",
                "guild_id": "123",
                "name": "Important Announcements",
                "type": 5,
                "position": 0,
                "permission_overwrites": [],
                "nsfw": True,
                "topic": None,
                "last_message_id": None,
                "parent_id": None,
                "last_pin_timestamp": None,
            }
        )
        assert news_channel.topic is None
        assert news_channel.last_message_id is None
        assert news_channel.parent_id is None
        assert news_channel.last_pin_timestamp is None

    def test_deserialize_guild_voice_channel(
        self, entity_factory_impl, mock_app, guild_voice_channel_payload, permission_overwrite_payload
    ):
        voice_channel = entity_factory_impl.deserialize_guild_voice_channel(guild_voice_channel_payload)
        assert voice_channel.id == 555
        assert voice_channel.name == "Secret Developer Discussions"
        assert voice_channel.type == channel_models.ChannelType.GUILD_VOICE
        assert voice_channel.guild_id == 789
        assert voice_channel.position == 4
        assert voice_channel.permission_overwrites == {
            4242: entity_factory_impl.deserialize_permission_overwrite(permission_overwrite_payload)
        }
        assert voice_channel.is_nsfw is True
        assert voice_channel.parent_id == 456
        assert voice_channel.region == "europe"
        assert voice_channel.bitrate == 64000
        assert voice_channel.video_quality_mode is channel_models.VideoQualityMode.AUTO
        assert voice_channel.user_limit == 3
        assert isinstance(voice_channel, channel_models.GuildVoiceChannel)

    def test_deserialize_guild_voice_channel_with_null_fields(self, entity_factory_impl):
        voice_channel = entity_factory_impl.deserialize_guild_voice_channel(
            {
                "id": "123",
                "permission_overwrites": [],
                "name": "Half Life 3",
                "parent_id": None,
                "nsfw": True,
                "position": 2,
                "guild_id": "1234",
                "bitrate": 64000,
                "user_limit": 3,
                "rtc_region": None,
                "type": 6,
                "video_quality_mode": 1,
            }
        )
        assert voice_channel.parent_id is None
        assert voice_channel.region is None

    def test_deserialize_guild_voice_channel_with_unset_fields(self, entity_factory_impl):
        voice_channel = entity_factory_impl.deserialize_guild_voice_channel(
            {
                "id": "123",
                "permission_overwrites": [],
                "name": "Half Life 3",
                "position": 2,
                "bitrate": 64000,
                "user_limit": 3,
                "type": 6,
                "guild_id": "123123",
            }
        )
        assert voice_channel.video_quality_mode is channel_models.VideoQualityMode.AUTO
        assert voice_channel.parent_id is None
        assert voice_channel.is_nsfw is False
        assert voice_channel.region is None

    @pytest.fixture
    def guild_stage_channel_payload(self, permission_overwrite_payload):
        return {
            "id": "555",
            "guild_id": "666",
            "name": "Secret Developer Discussions",
            "type": 13,
            "nsfw": False,
            "position": 6,
            "permission_overwrites": [permission_overwrite_payload],
            "bitrate": 64000,
            "user_limit": 3,
            "rtc_region": "euoo",
            "parent_id": "543",
            "last_message_id": "1000101",
        }

    def test_deserialize_guild_stage_channel(
        self, entity_factory_impl, mock_app, guild_stage_channel_payload, permission_overwrite_payload
    ):
        voice_channel = entity_factory_impl.deserialize_guild_stage_channel(guild_stage_channel_payload)
        assert voice_channel.id == 555
        assert voice_channel.name == "Secret Developer Discussions"
        assert voice_channel.type == channel_models.ChannelType.GUILD_STAGE
        assert voice_channel.guild_id == 666
        assert voice_channel.position == 6
        assert voice_channel.permission_overwrites == {
            4242: entity_factory_impl.deserialize_permission_overwrite(permission_overwrite_payload)
        }
        assert voice_channel.is_nsfw is False
        assert voice_channel.parent_id == 543
        assert voice_channel.region == "euoo"
        assert voice_channel.bitrate == 64000
        assert voice_channel.user_limit == 3
        assert voice_channel.last_message_id == 1000101
        assert isinstance(voice_channel, channel_models.GuildStageChannel)

    def test_deserialize_guild_stage_channel_with_null_fields(self, entity_factory_impl):
        voice_channel = entity_factory_impl.deserialize_guild_stage_channel(
            {
                "id": "123",
                "permission_overwrites": [],
                "name": "Half Life 3",
                "parent_id": None,
                "nsfw": True,
                "position": 2,
                "guild_id": "1234",
                "bitrate": 64000,
                "user_limit": 3,
                "rtc_region": None,
                "type": 6,
                "last_message_id": None,
            }
        )
        assert voice_channel.parent_id is None
        assert voice_channel.region is None
        assert voice_channel.last_message_id is None

    def test_deserialize_guild_stage_channel_with_unset_fields(self, entity_factory_impl):
        voice_channel = entity_factory_impl.deserialize_guild_stage_channel(
            {
                "id": "123",
                "permission_overwrites": [],
                "name": "Half Life 3",
                "position": 2,
                "bitrate": 64000,
                "user_limit": 3,
                "rtc_region": "europe",
                "type": 6,
                "guild_id": "123123",
            }
        )
        assert voice_channel.parent_id is None
        assert voice_channel.is_nsfw is False
        assert voice_channel.last_message_id is None

    @pytest.fixture
    def guild_forum_channel_payload(self, permission_overwrite_payload):
        return {
            "id": "961367432532987974",
            "type": 15,
            "guild_id": "777192995619340299",
            "topic": "A fun place to discuss fun stuff!",
            "rate_limit_per_user": 100,
            "position": 2,
            "permission_overwrites": [permission_overwrite_payload],
            "parent_id": "1234567890",
            "nsfw": True,
            "name": "testing_forum_channel",
            "last_message_id": "1057301863181058088",
            "flags": 16,
            "default_auto_archive_duration": 101,
            "default_thread_rate_limit_per_user": 1400,
            "default_sort_order": 1,
            "default_forum_layout": 1,
            "default_reaction_emoji": {"emoji_id": "654395854798716938", "emoji_name": "some_emoji_name"},
            "available_tags": [
                {
                    "id": "924798733516800000",
                    "name": "First!",
                    "moderated": True,
                    "emoji_id": "51685451281621",
                    "emoji_name": None,
                },
                {"id": "970821992448000000", "name": "Big!", "moderated": False, "emoji_id": None, "emoji_name": "B"},
            ],
        }

    def test_deserialize_guild_forum_channel(
        self, entity_factory_impl, mock_app, guild_forum_channel_payload, permission_overwrite_payload
    ):
        forum_channel = entity_factory_impl.deserialize_guild_forum_channel(guild_forum_channel_payload)
        assert forum_channel.app is mock_app
        assert forum_channel.id == 961367432532987974
        assert forum_channel.name == "testing_forum_channel"
        assert forum_channel.topic == "A fun place to discuss fun stuff!"
        assert forum_channel.type == channel_models.ChannelType.GUILD_FORUM
        assert forum_channel.flags == channel_models.ChannelFlag.REQUIRE_TAG
        assert forum_channel.guild_id == 777192995619340299
        assert forum_channel.position == 2
        assert forum_channel.permission_overwrites == {
            4242: entity_factory_impl.deserialize_permission_overwrite(permission_overwrite_payload)
        }
        assert forum_channel.is_nsfw is True
        assert forum_channel.parent_id == 1234567890
        assert forum_channel.last_thread_id == 1057301863181058088
        assert forum_channel.default_sort_order == channel_models.ForumSortOrderType.CREATION_DATE
        assert forum_channel.default_layout == channel_models.ForumLayoutType.LIST_VIEW
        assert forum_channel.rate_limit_per_user.total_seconds() == 100
        assert forum_channel.default_auto_archive_duration.total_seconds() == 6060
        assert forum_channel.default_thread_rate_limit_per_user.total_seconds() == 1400
        assert forum_channel.default_reaction_emoji_id == 654395854798716938
        assert forum_channel.default_reaction_emoji_name == "some_emoji_name"
        assert len(forum_channel.available_tags) == 2
        tag1 = forum_channel.available_tags[0]
        assert tag1.id == 924798733516800000
        assert tag1.name == "First!"
        assert tag1.moderated is True
        assert tag1.emoji_id == 51685451281621
        assert tag1.unicode_emoji is None
        assert isinstance(tag1, channel_models.ForumTag)
        tag2 = forum_channel.available_tags[1]
        assert tag2.id == 970821992448000000
        assert tag2.name == "Big!"
        assert tag2.moderated is False
        assert tag2.emoji_id is None
        assert tag2.unicode_emoji == "B"
        assert isinstance(tag2, channel_models.ForumTag)
        assert isinstance(forum_channel, channel_models.GuildForumChannel)

    def test_deserialize_guild_forum_channel_with_null_fields(self, entity_factory_impl, guild_forum_channel_payload):
        guild_forum_channel_payload["topic"] = None
        guild_forum_channel_payload["parent_id"] = None
        guild_forum_channel_payload["last_message_id"] = None
        guild_forum_channel_payload["default_sort_order"] = None
        guild_forum_channel_payload["default_reaction_emoji"]["emoji_id"] = None
        guild_forum_channel_payload["default_reaction_emoji"]["emoji_name"] = None

        forum_channel = entity_factory_impl.deserialize_guild_forum_channel(guild_forum_channel_payload)

        assert forum_channel.parent_id is None
        assert forum_channel.topic is None
        assert forum_channel.last_thread_id is None
        assert forum_channel.default_sort_order == channel_models.ForumSortOrderType.LATEST_ACTIVITY
        assert forum_channel.default_reaction_emoji_id is None
        assert forum_channel.default_reaction_emoji_name is None

    def test_deserialize_guild_forum_channel_with_unset_fields(self, entity_factory_impl, guild_forum_channel_payload):
        del guild_forum_channel_payload["available_tags"]
        del guild_forum_channel_payload["default_reaction_emoji"]
        del guild_forum_channel_payload["nsfw"]
        del guild_forum_channel_payload["last_message_id"]
        del guild_forum_channel_payload["default_auto_archive_duration"]
        del guild_forum_channel_payload["default_thread_rate_limit_per_user"]
        del guild_forum_channel_payload["rate_limit_per_user"]
        del guild_forum_channel_payload["default_sort_order"]
        del guild_forum_channel_payload["default_forum_layout"]

        forum_channel = entity_factory_impl.deserialize_guild_forum_channel(guild_forum_channel_payload)

        assert forum_channel.available_tags == []
        assert forum_channel.is_nsfw is False
        assert forum_channel.last_thread_id is None
        assert forum_channel.default_reaction_emoji_id is None
        assert forum_channel.default_reaction_emoji_name is None
        assert forum_channel.default_auto_archive_duration == datetime.timedelta(minutes=1440)
        assert forum_channel.default_thread_rate_limit_per_user == datetime.timedelta(minutes=0)
        assert forum_channel.rate_limit_per_user == datetime.timedelta(minutes=0)
        assert forum_channel.default_sort_order == channel_models.ForumSortOrderType.LATEST_ACTIVITY
        assert forum_channel.default_layout == channel_models.ForumLayoutType.NOT_SET

    def test_serialize_forum_tag(self, entity_factory_impl):
        tag = channel_models.ForumTag(id=snowflakes.Snowflake(123), name="test", moderated=True, emoji=None)
        unicode_emoji = object()
        emoji_id = object()

        with mock.patch.object(channel_models.ForumTag, "unicode_emoji", new=unicode_emoji):
            with mock.patch.object(channel_models.ForumTag, "emoji_id", new=emoji_id):
                assert entity_factory_impl.serialize_forum_tag(tag) == {
                    "id": 123,
                    "name": "test",
                    "moderated": True,
                    "emoji_id": emoji_id,
                    "emoji_name": unicode_emoji,
                }

    def test_deserialize_thread_member(
        self, entity_factory_impl: entity_factory.EntityFactoryImpl, thread_member_payload: dict[str, typing.Any]
    ):
        thread_member = entity_factory_impl.deserialize_thread_member(thread_member_payload)

        assert thread_member.thread_id == 123321
        assert thread_member.user_id == 494949494
        assert thread_member.joined_at == datetime.datetime(2022, 2, 28, 1, 49, 3, 599821, tzinfo=datetime.timezone.utc)
        assert thread_member.flags == 696969

    def test_deserialize_thread_member_with_passed_fields(
        self, entity_factory_impl: entity_factory.EntityFactoryImpl, thread_member_payload: dict[str, typing.Any]
    ):
        thread_member = entity_factory_impl.deserialize_thread_member(
            {"join_timestamp": "2022-02-28T01:49:03.599821+00:00", "flags": 494949}, thread_id=123321, user_id=65132123
        )

        assert thread_member.thread_id == 123321
        assert thread_member.user_id == 65132123

    def test_deserialize_guild_thread_returns_right_type(
        self,
        entity_factory_impl: entity_factory.EntityFactoryImpl,
        guild_news_thread_payload: dict[str, typing.Any],
        guild_public_thread_payload: dict[str, typing.Any],
        guild_private_thread_payload: dict[str, typing.Any],
    ):
        for payload, expected_type in [
            (guild_news_thread_payload, channel_models.GuildNewsThread),
            (guild_public_thread_payload, channel_models.GuildPublicThread),
            (guild_private_thread_payload, channel_models.GuildPrivateThread),
        ]:
            assert isinstance(entity_factory_impl.deserialize_guild_thread(payload), expected_type)

    def test_deserialize_guild_thread_returns_right_type_with_passed_fields(
        self,
        entity_factory_impl: entity_factory.EntityFactoryImpl,
        guild_news_thread_payload: dict[str, typing.Any],
        guild_public_thread_payload: dict[str, typing.Any],
        guild_private_thread_payload: dict[str, typing.Any],
    ):
        mock_member = mock.Mock()
        for payload in [guild_news_thread_payload, guild_public_thread_payload, guild_private_thread_payload]:
            del payload["member"]
            del payload["guild_id"]
            result = entity_factory_impl.deserialize_guild_thread(
                payload, member=mock_member, guild_id=snowflakes.Snowflake(3412123)
            )

            assert result.member is mock_member
            assert result.guild_id == 3412123

    def test_deserialize_guild_thread_returns_right_type_with_passed_user_id(
        self,
        entity_factory_impl: entity_factory.EntityFactoryImpl,
        guild_news_thread_payload: dict[str, typing.Any],
        guild_public_thread_payload: dict[str, typing.Any],
        guild_private_thread_payload: dict[str, typing.Any],
    ):
        for payload in [guild_news_thread_payload, guild_public_thread_payload, guild_private_thread_payload]:
            # These may be sharing the same member payload so we need to copy it first
            payload["member"] = payload["member"].copy()
            del payload["member"]["user_id"]

            result = entity_factory_impl.deserialize_guild_thread(payload, user_id=snowflakes.Snowflake(763423454))

            assert result.member.user_id == 763423454

    @pytest.mark.parametrize(
        "channel_type",
        {*channel_models.ChannelType, -99999}.difference(
            {
                channel_models.ChannelType.GUILD_PRIVATE_THREAD,
                channel_models.ChannelType.GUILD_NEWS_THREAD,
                channel_models.ChannelType.GUILD_PUBLIC_THREAD,
            }
        ),
    )
    def test_deserialize_guild_thread_handles_unknown_channel_type(
        self, entity_factory_impl: entity_factory.EntityFactoryImpl, channel_type: int
    ):
        with pytest.raises(errors.UnrecognisedEntityError):
            entity_factory_impl.deserialize_guild_thread({"type": channel_type})

    def test_deserialize_guild_news_thread(
        self,
        entity_factory_impl: entity_factory.EntityFactoryImpl,
        mock_app: traits.RESTAware,
        guild_news_thread_payload: dict[str, typing.Any],
        thread_member_payload: dict[str, typing.Any],
    ):
        thread = entity_factory_impl.deserialize_guild_news_thread(guild_news_thread_payload)

        assert thread.id == 946900871160164393
        assert thread.app is mock_app
        assert thread.guild_id == 574921006817476608
        assert thread.parent_id == 881729820747268137
        assert thread.owner_id == 115590097100865541
        assert thread.name == "meow"
        assert thread.type is channel_models.ChannelType.GUILD_NEWS_THREAD
        assert thread.last_message_id == 947692646883803166
        assert thread.is_archived is True
        assert thread.archive_timestamp == datetime.datetime(
            2022, 2, 28, 3, 15, 4, 379000, tzinfo=datetime.timezone.utc
        )
        assert thread.auto_archive_duration == datetime.timedelta(minutes=10080)
        assert thread.is_locked is False
        assert thread.thread_created_at == datetime.datetime(
            2022, 2, 28, 3, 12, 4, 379000, tzinfo=datetime.timezone.utc
        )
        assert thread.approximate_message_count == 1
        assert thread.approximate_member_count == 3
        assert thread.rate_limit_per_user == datetime.timedelta(seconds=53)
        assert thread.member == entity_factory_impl.deserialize_thread_member(
            thread_member_payload, thread_id=946900871160164393
        )
        assert isinstance(thread, channel_models.GuildNewsThread)

    def test_deserialize_guild_news_thread_when_null_fields(
        self, entity_factory_impl: entity_factory.EntityFactoryImpl, guild_news_thread_payload: dict[str, typing.Any]
    ):
        guild_news_thread_payload["last_message_id"] = None

        thread = entity_factory_impl.deserialize_guild_news_thread(guild_news_thread_payload)

        assert thread.last_message_id is None

    def test_deserialize_guild_news_thread_when_unset_fields(
        self, entity_factory_impl: entity_factory.EntityFactoryImpl, guild_news_thread_payload: dict[str, typing.Any]
    ):
        del guild_news_thread_payload["last_message_id"]
        del guild_news_thread_payload["guild_id"]
        del guild_news_thread_payload["member"]
        del guild_news_thread_payload["thread_metadata"]["create_timestamp"]

        thread = entity_factory_impl.deserialize_guild_news_thread(
            guild_news_thread_payload, guild_id=snowflakes.Snowflake(4512333123)
        )

        assert thread.member is None
        assert thread.guild_id == 4512333123
        assert thread.last_message_id is None
        assert thread.thread_created_at is None

    def test_deserialize_guild_news_thread_when_passed_through_member(
        self, entity_factory_impl: entity_factory.EntityFactoryImpl, guild_news_thread_payload: dict[str, typing.Any]
    ):
        del guild_news_thread_payload["member"]
        mock_member = mock.Mock()

        thread = entity_factory_impl.deserialize_guild_news_thread(guild_news_thread_payload, member=mock_member)

        assert thread.member is mock_member

    def test_deserialize_guild_news_thread_when_passed_through_user_id(
        self, entity_factory_impl: entity_factory.EntityFactoryImpl, guild_news_thread_payload: dict[str, typing.Any]
    ):
        del guild_news_thread_payload["member"]["user_id"]

        thread = entity_factory_impl.deserialize_guild_news_thread(
            guild_news_thread_payload, user_id=snowflakes.Snowflake(763423454)
        )

        assert thread.member.user_id == 763423454

    def test_deserialize_guild_public_thread(
        self,
        entity_factory_impl: entity_factory.EntityFactoryImpl,
        mock_app: traits.RESTAware,
        guild_public_thread_payload: dict[str, typing.Any],
        thread_member_payload: dict[str, typing.Any],
    ):
        thread = entity_factory_impl.deserialize_guild_public_thread(guild_public_thread_payload)

        assert thread.id == 947643783913308301
        assert thread.app is mock_app
        assert thread.guild_id == 574921006817476608
        assert thread.parent_id == 744183190998089820
        assert thread.owner_id == 115590097100865541
        assert thread.type is channel_models.ChannelType.GUILD_PUBLIC_THREAD
        assert thread.flags == channel_models.ChannelFlag.PINNED
        assert thread.name == "e"
        assert thread.last_message_id == 947690877000753252
        assert thread.is_archived is False
        assert thread.archive_timestamp == datetime.datetime(
            2022, 2, 28, 3, 5, 10, 529000, tzinfo=datetime.timezone.utc
        )
        assert thread.auto_archive_duration == datetime.timedelta(minutes=1440)
        assert thread.is_locked is False
        assert thread.thread_created_at == datetime.datetime(2022, 2, 28, 3, 5, 9, 529000, tzinfo=datetime.timezone.utc)
        assert thread.approximate_message_count == 1
        assert thread.approximate_member_count == 3
        assert thread.rate_limit_per_user == datetime.timedelta(seconds=23)
        assert thread.member == entity_factory_impl.deserialize_thread_member(
            thread_member_payload, thread_id=947643783913308301
        )
        assert thread.applied_tag_ids == [123, 456]

    def test_deserialize_guild_public_thread_when_null_fields(
        self, entity_factory_impl: entity_factory.EntityFactoryImpl, guild_public_thread_payload: dict[str, typing.Any]
    ):
        guild_public_thread_payload["last_message_id"] = None

        thread = entity_factory_impl.deserialize_guild_public_thread(guild_public_thread_payload)

        assert thread.last_message_id is None

    def test_deserialize_guild_public_thread_when_unset_fields(
        self, entity_factory_impl: entity_factory.EntityFactoryImpl, guild_public_thread_payload: dict[str, typing.Any]
    ):
        del guild_public_thread_payload["last_message_id"]
        del guild_public_thread_payload["guild_id"]
        del guild_public_thread_payload["member"]
        del guild_public_thread_payload["flags"]
        del guild_public_thread_payload["applied_tags"]
        del guild_public_thread_payload["thread_metadata"]["create_timestamp"]

        thread = entity_factory_impl.deserialize_guild_public_thread(
            guild_public_thread_payload, guild_id=snowflakes.Snowflake(54123123123)
        )

        assert thread.last_message_id is None
        assert thread.guild_id == 54123123123
        assert thread.member is None
        assert thread.flags == channel_models.ChannelFlag.NONE
        assert thread.applied_tag_ids == []
        assert thread.thread_created_at is None

    def test_deserialize_guild_public_thread_when_passed_through_member(
        self, entity_factory_impl: entity_factory.EntityFactoryImpl, guild_public_thread_payload: dict[str, typing.Any]
    ):
        del guild_public_thread_payload["member"]
        mock_member = mock.Mock()

        thread = entity_factory_impl.deserialize_guild_public_thread(guild_public_thread_payload, member=mock_member)

        assert thread.member is mock_member

    def test_deserialize_guild_public_thread_when_passed_through_user_id(
        self, entity_factory_impl: entity_factory.EntityFactoryImpl, guild_public_thread_payload: dict[str, typing.Any]
    ):
        del guild_public_thread_payload["member"]["user_id"]

        thread = entity_factory_impl.deserialize_guild_public_thread(
            guild_public_thread_payload, user_id=snowflakes.Snowflake(22123)
        )

        assert thread.member.user_id == 22123

    def test_deserialize_guild_private_thread(
        self,
        entity_factory_impl: entity_factory.EntityFactoryImpl,
        mock_app: traits.RESTAware,
        guild_private_thread_payload: dict[str, typing.Any],
        thread_member_payload: dict[str, typing.Any],
    ):
        thread = entity_factory_impl.deserialize_guild_private_thread(guild_private_thread_payload)

        assert thread.id == 947690637610844210
        assert thread.app is mock_app
        assert thread.guild_id == 574921006817476608
        assert thread.parent_id == 744183190998089820
        assert thread.owner_id == 115590097100865541
        assert thread.type is channel_models.ChannelType.GUILD_PRIVATE_THREAD
        assert thread.name == "ea"
        assert thread.last_message_id == 947690683144237128
        assert thread.is_archived is False
        assert thread.archive_timestamp == datetime.datetime(
            2022, 2, 28, 3, 4, 56, 247000, tzinfo=datetime.timezone.utc
        )
        assert thread.auto_archive_duration == datetime.timedelta(minutes=4320)
        assert thread.is_locked is False
        assert thread.thread_created_at == datetime.datetime(
            2022, 2, 28, 3, 4, 15, 247000, tzinfo=datetime.timezone.utc
        )
        assert thread.is_invitable is True
        assert thread.approximate_message_count == 2
        assert thread.approximate_member_count == 3
        assert thread.rate_limit_per_user == datetime.timedelta(seconds=0)
        assert thread.member == entity_factory_impl.deserialize_thread_member(
            thread_member_payload, thread_id=947690637610844210
        )

    def test_deserialize_guild_private_thread_when_null_fields(
        self, entity_factory_impl: entity_factory.EntityFactoryImpl, guild_private_thread_payload: dict[str, typing.Any]
    ):
        guild_private_thread_payload["last_message_id"] = None

        thread = entity_factory_impl.deserialize_guild_private_thread(guild_private_thread_payload)

        assert thread.last_message_id is None

    def test_deserialize_guild_private_thread_when_unset_fields(
        self, entity_factory_impl: entity_factory.EntityFactoryImpl, guild_private_thread_payload: dict[str, typing.Any]
    ):
        del guild_private_thread_payload["last_message_id"]
        del guild_private_thread_payload["guild_id"]
        del guild_private_thread_payload["member"]
        del guild_private_thread_payload["thread_metadata"]["create_timestamp"]

        thread = entity_factory_impl.deserialize_guild_private_thread(
            guild_private_thread_payload, guild_id=snowflakes.Snowflake(66655544434332)
        )

        assert thread.guild_id == 66655544434332
        assert thread.last_message_id is None
        assert thread.member is None
        assert thread.thread_created_at is None

    def test_deserialize_guild_private_thread_when_passed_through_member(
        self, entity_factory_impl: entity_factory.EntityFactoryImpl, guild_private_thread_payload: dict[str, typing.Any]
    ):
        del guild_private_thread_payload["member"]
        mock_member = mock.Mock()

        thread = entity_factory_impl.deserialize_guild_private_thread(guild_private_thread_payload, member=mock_member)

        assert thread.member is mock_member

    def test_deserialize_guild_private_thread_when_passed_through_user_id(
        self, entity_factory_impl: entity_factory.EntityFactoryImpl, guild_private_thread_payload: dict[str, typing.Any]
    ):
        del guild_private_thread_payload["member"]["user_id"]

        thread = entity_factory_impl.deserialize_guild_private_thread(
            guild_private_thread_payload, user_id=snowflakes.Snowflake(22123)
        )

        assert thread.member.user_id == 22123

    def test_deserialize_channel_returns_right_type(
        self,
        entity_factory_impl: entity_factory.EntityFactoryImpl,
        dm_channel_payload: dict[str, typing.Any],
        group_dm_channel_payload: dict[str, typing.Any],
        guild_category_payload: dict[str, typing.Any],
        guild_text_channel_payload: dict[str, typing.Any],
        guild_news_channel_payload: dict[str, typing.Any],
        guild_voice_channel_payload: dict[str, typing.Any],
        guild_stage_channel_payload: dict[str, typing.Any],
        guild_forum_channel_payload: dict[str, typing.Any],
        guild_news_thread_payload: dict[str, typing.Any],
        guild_public_thread_payload: dict[str, typing.Any],
        guild_private_thread_payload: dict[str, typing.Any],
    ):
        for payload, expected_type in [
            (dm_channel_payload, channel_models.DMChannel),
            (group_dm_channel_payload, channel_models.GroupDMChannel),
            (guild_category_payload, channel_models.GuildCategory),
            (guild_text_channel_payload, channel_models.GuildTextChannel),
            (guild_news_channel_payload, channel_models.GuildNewsChannel),
            (guild_voice_channel_payload, channel_models.GuildVoiceChannel),
            (guild_stage_channel_payload, channel_models.GuildStageChannel),
            (guild_forum_channel_payload, channel_models.GuildForumChannel),
            (guild_news_thread_payload, channel_models.GuildNewsThread),
            (guild_public_thread_payload, channel_models.GuildPublicThread),
            (guild_private_thread_payload, channel_models.GuildPrivateThread),
        ]:
            assert isinstance(entity_factory_impl.deserialize_channel(payload), expected_type)

    def test_deserialize_channel_when_passed_guild_id(
        self,
        entity_factory_impl: entity_factory.EntityFactoryImpl,
        guild_category_payload: dict[str, typing.Any],
        guild_text_channel_payload: dict[str, typing.Any],
        guild_news_channel_payload: dict[str, typing.Any],
        guild_voice_channel_payload: dict[str, typing.Any],
        guild_stage_channel_payload: dict[str, typing.Any],
        guild_news_thread_payload: dict[str, typing.Any],
        guild_public_thread_payload: dict[str, typing.Any],
        guild_private_thread_payload: dict[str, typing.Any],
    ):
        for payload in [
            guild_category_payload,
            guild_text_channel_payload,
            guild_news_channel_payload,
            guild_voice_channel_payload,
            guild_stage_channel_payload,
            guild_news_thread_payload,
            guild_public_thread_payload,
            guild_private_thread_payload,
        ]:
            del payload["guild_id"]
            result = entity_factory_impl.deserialize_channel(payload, guild_id=snowflakes.Snowflake(2394949234123))
            assert isinstance(result, channel_models.GuildChannel)
            assert result.guild_id == 2394949234123

    def test_deserialize_channel_handles_unknown_channel_type(self, entity_factory_impl):
        with pytest.raises(errors.UnrecognisedEntityError):
            entity_factory_impl.deserialize_channel({"type": -9999999999})

    @pytest.mark.parametrize(
        ("type_", "fn"),
        [
            (0, "deserialize_guild_text_channel"),
            (2, "deserialize_guild_voice_channel"),
            (4, "deserialize_guild_category"),
            (5, "deserialize_guild_news_channel"),
            (13, "deserialize_guild_stage_channel"),
        ],
    )
    def test_deserialize_channel_when_guild(self, mock_app, type_, fn):
        payload = {"type": type_}

        with mock.patch.object(entity_factory.EntityFactoryImpl, fn) as expected_fn:
            # We need to instantiate it after the mock so that the functions that are stored in the dicts
            # are the ones we mock
            entity_factory_impl = entity_factory.EntityFactoryImpl(app=mock_app)

            assert entity_factory_impl.deserialize_channel(payload, guild_id=123) is expected_fn.return_value

        expected_fn.assert_called_once_with(payload, guild_id=123)

    @pytest.mark.parametrize(("type_", "fn"), [(1, "deserialize_dm"), (3, "deserialize_group_dm")])
    def test_deserialize_channel_when_dm(self, mock_app, type_, fn):
        payload = {"type": type_}

        with mock.patch.object(entity_factory.EntityFactoryImpl, fn) as expected_fn:
            # We need to instantiate it after the mock so that the functions that are stored in the dicts
            # are the ones we mock
            entity_factory_impl = entity_factory.EntityFactoryImpl(app=mock_app)

            assert entity_factory_impl.deserialize_channel(payload, guild_id=123123123) is expected_fn.return_value

        expected_fn.assert_called_once_with(payload)

    def test_deserialize_channel_when_unknown_type(self, entity_factory_impl):
        with pytest.raises(errors.UnrecognisedEntityError):
            entity_factory_impl.deserialize_channel({"type": -111})

    ################
    # EMBED MODELS #
    ################

    @pytest.fixture
    def embed_payload(self):
        return {
            "title": "embed title",
            "description": "embed description",
            "url": "https://somewhere.com",
            "timestamp": "2020-03-22T16:40:39.218000+00:00",
            "color": 14014915,
            "footer": {
                "text": "footer text",
                "icon_url": "https://somewhere.com/footer.png",
                "proxy_icon_url": "https://media.somewhere.com/footer.png",
            },
            "image": {
                "url": "https://somewhere.com/image.png",
                "proxy_url": "https://media.somewhere.com/image.png",
                "height": 122,
                "width": 133,
            },
            "thumbnail": {
                "url": "https://somewhere.com/thumbnail.png",
                "proxy_url": "https://media.somewhere.com/thumbnail.png",
                "height": 123,
                "width": 456,
            },
            "video": {
                "url": "https://somewhere.com/video.mp4",
                "height": 1234,
                "width": 4567,
                "proxy_url": "https://somewhere.com/proxy/video.mp4",
            },
            "provider": {"name": "some name", "url": "https://somewhere.com/provider"},
            "author": {
                "name": "some name",
                "url": "https://somewhere.com/author-url",
                "icon_url": "https://somewhere.com/author.png",
                "proxy_icon_url": "https://media.somewhere.com/author.png",
            },
            "fields": [{"name": "title", "value": "some value", "inline": True}],
        }

    def test_deserialize_embed_with_full_embed(self, entity_factory_impl, embed_payload):
        embed = entity_factory_impl.deserialize_embed(embed_payload)
        assert embed.title == "embed title"
        assert embed.description == "embed description"
        assert embed.url == "https://somewhere.com"
        assert embed.timestamp == datetime.datetime(2020, 3, 22, 16, 40, 39, 218000, tzinfo=datetime.timezone.utc)
        assert embed.color == color_models.Color(14014915)
        assert isinstance(embed.color, color_models.Color)
        # EmbedFooter
        assert embed.footer.text == "footer text"
        assert embed.footer.icon.resource.url == "https://somewhere.com/footer.png"
        assert embed.footer.icon.proxy_resource.url == "https://media.somewhere.com/footer.png"
        assert isinstance(embed.footer, embed_models.EmbedFooter)
        # EmbedImage
        assert embed.image.resource.url == "https://somewhere.com/image.png"
        assert embed.image.proxy_resource.url == "https://media.somewhere.com/image.png"
        assert embed.image.height == 122
        assert embed.image.width == 133
        assert isinstance(embed.image, embed_models.EmbedImage)
        # EmbedThumbnail
        assert embed.thumbnail.resource.url == "https://somewhere.com/thumbnail.png"
        assert embed.thumbnail.proxy_resource.url == "https://media.somewhere.com/thumbnail.png"
        assert embed.thumbnail.height == 123
        assert embed.thumbnail.width == 456
        assert isinstance(embed.thumbnail, embed_models.EmbedImage)
        # EmbedVideo
        assert embed.video.resource.url == "https://somewhere.com/video.mp4"
        assert embed.video.proxy_resource.url == "https://somewhere.com/proxy/video.mp4"
        assert embed.video.height == 1234
        assert embed.video.width == 4567
        assert isinstance(embed.video, embed_models.EmbedVideo)
        # EmbedProvider
        assert embed.provider.name == "some name"
        assert embed.provider.url == "https://somewhere.com/provider"
        assert isinstance(embed.provider, embed_models.EmbedProvider)
        # EmbedAuthor
        assert embed.author.name == "some name"
        assert embed.author.url == "https://somewhere.com/author-url"
        assert embed.author.icon.resource.url == "https://somewhere.com/author.png"
        assert embed.author.icon.proxy_resource.url == "https://media.somewhere.com/author.png"
        assert isinstance(embed.author, embed_models.EmbedAuthor)
        # EmbedField
        assert len(embed.fields) == 1
        field = embed.fields[0]
        assert field.name == "title"
        assert field.value == "some value"
        assert field.is_inline is True
        assert isinstance(field, embed_models.EmbedField)

    def test_deserialize_embed_with_partial_sub_fields(self, entity_factory_impl, embed_payload):
        embed = entity_factory_impl.deserialize_embed(
            {
                "footer": {"text": "footer text"},
                "image": {"url": "https://blahblah.blahblahblah"},
                "thumbnail": {"url": "https://blahblah2.blahblahblah"},
                "video": {"url": "https://blahblah3.blahblahblah"},
                "provider": {"url": "https://blahbla5h.blahblahblah"},
                "author": {"name": "author name"},
            }
        )
        # EmbedFooter
        assert embed.footer.text == "footer text"
        assert embed.footer.icon is None
        # EmbedImage
        assert embed.image.resource.url == "https://blahblah.blahblahblah"
        assert embed.image.proxy_resource is None
        assert embed.image.width is None
        assert embed.image.height is None
        # EmbedThumbnail
        assert embed.thumbnail.resource.url == "https://blahblah2.blahblahblah"
        assert embed.thumbnail.proxy_resource is None
        assert embed.thumbnail.height is None
        assert embed.thumbnail.width is None
        # EmbedVideo
        assert embed.video.resource.url == "https://blahblah3.blahblahblah"
        assert embed.video.proxy_resource is None
        assert embed.video.height is None
        assert embed.video.width is None
        # EmbedProvider
        assert embed.provider.name is None
        assert embed.provider.url == "https://blahbla5h.blahblahblah"
        # EmbedAuthor
        assert embed.author.name == "author name"
        assert embed.author.url is None
        assert embed.author.icon is None

    def test_deserialize_embed_with_other_null_sub_fields(self, entity_factory_impl, embed_payload):
        embed = entity_factory_impl.deserialize_embed(
            {
                "footer": {"text": "footer text"},
                "provider": {"name": "name name"},
                "author": {"url": "urlurlurl"},
                "fields": [{"name": "title", "value": "some value"}],
            }
        )
        # EmbedProvider
        assert embed.provider.name == "name name"
        assert embed.provider.url is None
        # EmbedAuthor
        assert embed.author.name is None
        assert embed.author.url == "urlurlurl"
        assert embed.author.icon is None

    def test_deserialize_embed_with_partial_fields(self, entity_factory_impl, embed_payload):
        embed = entity_factory_impl.deserialize_embed(
            {
                "footer": {"text": "footer text"},
                "image": {},
                "thumbnail": {},
                "video": {},
                "provider": {},
                "author": {"name": "author name"},
                "fields": [{"name": "title", "value": "some value"}],
            }
        )
        # EmbedFooter
        assert embed.footer.text == "footer text"
        assert embed.footer.icon is None
        # EmbedImage
        assert embed.image is None
        # EmbedThumbnail
        assert embed.thumbnail is None
        # EmbedVideo
        assert embed.video is None
        # EmbedProvider
        assert embed.provider is None
        # EmbedAuthor
        assert embed.author.name == "author name"
        assert embed.author.url is None
        assert embed.author.icon is None
        # EmbedField
        assert len(embed.fields) == 1
        field = embed.fields[0]
        assert field.name == "title"
        assert field.value == "some value"
        assert field.is_inline is False
        assert isinstance(field, embed_models.EmbedField)

    def test_deserialize_embed_with_empty_embed(self, entity_factory_impl):
        embed = entity_factory_impl.deserialize_embed({})
        assert embed.title is None
        assert embed.description is None
        assert embed.url is None
        assert embed.timestamp is None
        assert embed.color is None
        assert embed.footer is None
        assert embed.image is None
        assert embed.thumbnail is None
        assert embed.video is None
        assert embed.provider is None
        assert embed.author is None
        assert embed.fields == []

    def test_serialize_embed_with_non_url_resources_provides_attachments(self, entity_factory_impl):
        footer_icon = embed_models.EmbedResource(resource=files.File("cat.png"))
        thumbnail = embed_models.EmbedImage(resource=files.File("dog.png"))
        image = embed_models.EmbedImage(resource=files.Bytes(b"potato kung fu", "sushi.pdf"))
        author_icon = embed_models.EmbedResource(resource=files.Bytes(b"potato kung fu^2", "sushi².jpg"))
        video_icon = embed_models.EmbedResource(resource=files.Bytes(b"whatevr", "sushi².mp4"))

        payload, resources = entity_factory_impl.serialize_embed(
            embed_models.Embed.from_received_embed(
                title="Title",
                description="Nyaa",
                url="https://some-url",
                timestamp=datetime.datetime(2020, 5, 29, 20, 37, 22, 865139),
                color=color_models.Color(321321),
                footer=embed_models.EmbedFooter(text="TEXT", icon=footer_icon),
                image=image,
                thumbnail=thumbnail,
                author=embed_models.EmbedAuthor(name="AUTH ME", url="wss://\\_/-_-\\_/", icon=author_icon),
                fields=[embed_models.EmbedField(value="VALUE", name="NAME", inline=True)],
                provider=None,
                video=embed_models.EmbedVideo(resource=video_icon),
            )
        )

        # Non URL bois should be returned in the resources container.
        assert len(resources) == 4
        assert footer_icon.resource in resources
        assert thumbnail.resource in resources
        assert image.resource in resources
        assert author_icon.resource in resources

        assert payload == {
            "title": "Title",
            "description": "Nyaa",
            "url": "https://some-url",
            "timestamp": "2020-05-29T20:37:22.865139",
            "color": 321321,
            "footer": {"text": "TEXT", "icon_url": footer_icon.url},
            "image": {"url": image.url},
            "thumbnail": {"url": thumbnail.url},
            "author": {"name": "AUTH ME", "url": "wss://\\_/-_-\\_/", "icon_url": author_icon.url},
            "fields": [{"value": "VALUE", "name": "NAME", "inline": True}],
        }

    def test_serialize_embed_with_url_resources_does_not_provide_attachments(self, entity_factory_impl):
        class DummyWebResource(files.WebResource):
            @property
            def url(self) -> str:
                return "http://lolbook.com"

            @property
            def filename(self) -> str:
                return "lolbook.png"

        footer_icon = embed_models.EmbedResource(resource=files.URL("http://http.cat"))
        thumbnail = embed_models.EmbedImage(resource=DummyWebResource())
        image = embed_models.EmbedImage(resource=files.URL("http://bazbork.com"))
        author_icon = embed_models.EmbedResource(resource=files.URL("http://foobar.com"))

        payload, resources = entity_factory_impl.serialize_embed(
            embed_models.Embed.from_received_embed(
                title="Title",
                description="Nyaa",
                url="https://some-url",
                timestamp=datetime.datetime(2020, 5, 29, 20, 37, 22, 865139),
                color=color_models.Color(321321),
                footer=embed_models.EmbedFooter(text="TEXT", icon=footer_icon),
                image=image,
                thumbnail=thumbnail,
                author=embed_models.EmbedAuthor(name="AUTH ME", url="wss://\\_/-_-\\_/", icon=author_icon),
                fields=[embed_models.EmbedField(value="VALUE", name="NAME", inline=True)],
                video=embed_models.EmbedVideo(
                    resource=embed_models.EmbedResource(resource=files.URL("http://foobar.com"))
                ),
                provider=embed_models.EmbedProvider(name="I said nya"),
            )
        )

        # Non URL bois should be returned in the resources container.
        assert footer_icon.resource not in resources
        assert thumbnail.resource not in resources
        assert image.resource not in resources
        assert author_icon.resource not in resources
        assert not resources

        assert payload == {
            "title": "Title",
            "description": "Nyaa",
            "url": "https://some-url",
            "timestamp": "2020-05-29T20:37:22.865139",
            "color": 321321,
            "footer": {"text": "TEXT", "icon_url": footer_icon.url},
            "image": {"url": image.url},
            "thumbnail": {"url": thumbnail.url},
            "author": {"name": "AUTH ME", "url": "wss://\\_/-_-\\_/", "icon_url": author_icon.url},
            "fields": [{"value": "VALUE", "name": "NAME", "inline": True}],
        }

    def test_serialize_embed_with_null_sub_fields(self, entity_factory_impl):
        payload, resources = entity_factory_impl.serialize_embed(
            embed_models.Embed.from_received_embed(
                title="Title",
                description="Nyaa",
                url="https://some-url",
                timestamp=datetime.datetime(2020, 5, 29, 20, 37, 22, 865139),
                color=color_models.Color(321321),
                footer=embed_models.EmbedFooter(),
                author=embed_models.EmbedAuthor(),
                video=None,
                provider=None,
                fields=None,
                image=None,
                thumbnail=None,
            )
        )
        assert payload == {
            "title": "Title",
            "description": "Nyaa",
            "url": "https://some-url",
            "timestamp": "2020-05-29T20:37:22.865139",
            "color": 321321,
            "author": {},
            "footer": {},
        }
        assert resources == []

    def test_serialize_embed_with_null_attributes(self, entity_factory_impl):
        assert entity_factory_impl.serialize_embed(embed_models.Embed()) == ({}, [])

    @pytest.mark.parametrize(
        "field_kwargs", [{"name": None, "value": "correct value"}, {"name": "correct value", "value": None}]
    )
    def test_serialize_embed_validators(self, entity_factory_impl, field_kwargs):
        embed_obj = embed_models.Embed()
        embed_obj._fields = [embed_models.EmbedField(**field_kwargs)]
        with pytest.raises(TypeError):
            entity_factory_impl.serialize_embed(embed_obj)

    ################
    # EMOJI MODELS #
    ################

    def test_deserialize_unicode_emoji(self, entity_factory_impl):
        emoji = entity_factory_impl.deserialize_unicode_emoji({"name": "🤷"})
        assert emoji.name == "🤷"
        assert isinstance(emoji, emoji_models.UnicodeEmoji)

    def test_deserialize_custom_emoji(self, entity_factory_impl, mock_app, custom_emoji_payload):
        emoji = entity_factory_impl.deserialize_custom_emoji(custom_emoji_payload)
        assert emoji.id == snowflakes.Snowflake(691225175349395456)
        assert emoji.name == "test"
        assert emoji.is_animated is True
        assert isinstance(emoji, emoji_models.CustomEmoji)

    def test_deserialize_custom_emoji_with_unset_and_null_fields(
        self, entity_factory_impl, mock_app, custom_emoji_payload
    ):
        emoji = entity_factory_impl.deserialize_custom_emoji({"id": "691225175349395456", "name": None})
        assert emoji.is_animated is False
        assert emoji.name is None

    def test_deserialize_known_custom_emoji(
        self, entity_factory_impl, mock_app, user_payload, known_custom_emoji_payload
    ):
        emoji = entity_factory_impl.deserialize_known_custom_emoji(
            known_custom_emoji_payload, guild_id=snowflakes.Snowflake(1235123)
        )
        assert emoji.app is mock_app
        assert emoji.id == 12345
        assert emoji.guild_id == 1235123
        assert emoji.name == "testing"
        assert emoji.is_animated is False
        assert emoji.role_ids == [123, 456]
        assert emoji.user == entity_factory_impl.deserialize_user(user_payload)
        assert emoji.is_colons_required is True
        assert emoji.is_managed is False
        assert emoji.is_available is True
        assert isinstance(emoji, emoji_models.KnownCustomEmoji)

    def test_deserialize_known_custom_emoji_with_unset_fields(self, entity_factory_impl):
        emoji = entity_factory_impl.deserialize_known_custom_emoji(
            {
                "id": "12345",
                "name": "testing",
                "available": True,
                "roles": ["123", "456"],
                "require_colons": True,
                "managed": False,
            },
            guild_id=snowflakes.Snowflake(642334234),
        )
        assert emoji.user is None
        assert emoji.is_animated is False

    @pytest.mark.parametrize(
        ("payload", "expected_type"),
        [({"name": "🤷"}, emoji_models.UnicodeEmoji), ({"id": "1234", "name": "test"}, emoji_models.CustomEmoji)],
    )
    def test_deserialize_emoji_returns_expected_type(self, entity_factory_impl, payload, expected_type):
        isinstance(entity_factory_impl.deserialize_emoji(payload), expected_type)

    ##################
    # GATEWAY MODELS #
    ##################

    @pytest.fixture
    def gateway_bot_payload(self):
        return {
            "url": "wss://gateway.discord.gg",
            "shards": 1,
            "session_start_limit": {"total": 1000, "remaining": 991, "reset_after": 14170186, "max_concurrency": 5},
        }

    def test_deserialize_gateway_bot(self, entity_factory_impl, gateway_bot_payload):
        gateway_bot = entity_factory_impl.deserialize_gateway_bot_info(gateway_bot_payload)
        assert isinstance(gateway_bot, gateway_models.GatewayBotInfo)
        assert gateway_bot.url == "wss://gateway.discord.gg"
        assert gateway_bot.shard_count == 1
        # SessionStartLimit
        assert isinstance(gateway_bot.session_start_limit, gateway_models.SessionStartLimit)
        assert gateway_bot.session_start_limit.max_concurrency == 5
        assert gateway_bot.session_start_limit.total == 1000
        assert gateway_bot.session_start_limit.remaining == 991
        assert gateway_bot.session_start_limit.reset_after == datetime.timedelta(milliseconds=14170186)

    ################
    # GUILD MODELS #
    ################

    @pytest.fixture
    def guild_embed_payload(self):
        return {"channel_id": "123123123", "enabled": True}

    def test_deserialize_widget_embed(self, entity_factory_impl, mock_app, guild_embed_payload):
        guild_embed = entity_factory_impl.deserialize_guild_widget(guild_embed_payload)
        assert guild_embed.app is mock_app
        assert guild_embed.channel_id == 123123123
        assert guild_embed.is_enabled is True
        assert isinstance(guild_embed, guild_models.GuildWidget)

    def test_deserialize_guild_embed_with_null_fields(self, entity_factory_impl, mock_app):
        assert entity_factory_impl.deserialize_guild_widget({"channel_id": None, "enabled": True}).channel_id is None

    @pytest.fixture
    def guild_welcome_screen_payload(self):
        return {
            "description": "What does the fox say? Nico Nico Nico NIIIIIIIIIIIIIIIIIIIIIII!!!!",
            "welcome_channels": [
                {
                    "channel_id": "87656344532234",
                    "description": "Follow for nothing",
                    "emoji_id": None,
                    "emoji_name": "📡",
                },
                {
                    "channel_id": "89563452341234",
                    "description": "Get help with cats",
                    "emoji_id": 31231351234,
                    "emoji_name": "dogGoesMeow",
                },
                {
                    "channel_id": "89563452341234",
                    "description": "Get help with cats",
                    "emoji_id": None,
                    "emoji_name": None,
                },
                {"channel_id": "92929292929", "description": "hi there", "emoji_id": "49494949", "emoji_name": None},
            ],
        }

    def test_deserialize_welcome_screen(self, entity_factory_impl, mock_app, guild_welcome_screen_payload):
        welcome_screen = entity_factory_impl.deserialize_welcome_screen(guild_welcome_screen_payload)

        assert welcome_screen.description == "What does the fox say? Nico Nico Nico NIIIIIIIIIIIIIIIIIIIIIII!!!!"

        assert welcome_screen.channels[0].channel_id == 87656344532234
        assert welcome_screen.channels[0].description == "Follow for nothing"

        assert isinstance(welcome_screen.channels[0].emoji_name, emoji_models.UnicodeEmoji)
        assert welcome_screen.channels[0].emoji_name == "📡"
        assert welcome_screen.channels[0].emoji_id is None

        assert not isinstance(welcome_screen.channels[1].emoji_name, emoji_models.UnicodeEmoji)
        assert welcome_screen.channels[1].emoji_name == "dogGoesMeow"
        assert welcome_screen.channels[1].emoji_id == 31231351234

        assert welcome_screen.channels[2].emoji_name is None
        assert welcome_screen.channels[2].emoji_id is None

        assert welcome_screen.channels[3].emoji_name is None
        assert welcome_screen.channels[3].emoji_id == 49494949

    def test_serialize_welcome_channel_with_custom_emoji(self, entity_factory_impl, mock_app):
        channel = guild_models.WelcomeChannel(
            channel_id=snowflakes.Snowflake(431231),
            description="meow",
            emoji_id=snowflakes.Snowflake(564123),
            emoji_name="boom",
        )
        result = entity_factory_impl.serialize_welcome_channel(channel)

        assert result == {"channel_id": "431231", "description": "meow", "emoji_id": "564123"}

    def test_serialize_welcome_channel_with_unicode_emoji(self, entity_factory_impl, mock_app):
        channel = guild_models.WelcomeChannel(
            channel_id=snowflakes.Snowflake(4312311),
            description="meow1",
            emoji_name=emoji_models.UnicodeEmoji("a"),
            emoji_id=None,
        )
        result = entity_factory_impl.serialize_welcome_channel(channel)

        assert result == {"channel_id": "4312311", "description": "meow1", "emoji_name": "a"}

    def test_serialize_welcome_channel_with_no_emoji(self, entity_factory_impl, mock_app):
        channel = guild_models.WelcomeChannel(
            channel_id=snowflakes.Snowflake(4312312), description="meow2", emoji_id=None, emoji_name=None
        )
        result = entity_factory_impl.serialize_welcome_channel(channel)

        assert result == {"channel_id": "4312312", "description": "meow2"}

    def test_deserialize_member(self, entity_factory_impl, mock_app, member_payload, user_payload):
        member_payload = {**member_payload, "guild_id": "76543325"}
        member = entity_factory_impl.deserialize_member(member_payload)
        assert member.app is mock_app
        assert member.guild_id == 76543325
        assert member.guild_avatar_hash == "estrogen"
        assert member.user == entity_factory_impl.deserialize_user(user_payload)
        assert member.nickname == "foobarbaz"
        assert member.role_ids == [11111, 22222, 33333, 44444, 76543325]
        assert member.joined_at == datetime.datetime(2015, 4, 26, 6, 26, 56, 936000, tzinfo=datetime.timezone.utc)
        assert member.premium_since == datetime.datetime(2019, 5, 17, 6, 26, 56, 936000, tzinfo=datetime.timezone.utc)
        assert member.raw_communication_disabled_until == datetime.datetime(
            2021, 10, 18, 6, 26, 56, 936000, tzinfo=datetime.timezone.utc
        )
        assert member.is_deaf is False
        assert member.is_mute is True
        assert member.is_pending is False
        assert member.guild_flags == guild_models.GuildMemberFlags.DID_REJOIN
        assert isinstance(member, guild_models.Member)

    def test_deserialize_member_when_guild_id_already_in_role_array(
        self, entity_factory_impl, mock_app, member_payload, user_payload
    ):
        # While this isn't a legitimate case based on the current behaviour of the API, we still want to cover this
        # to ensure no duplication occurs.
        member_payload = {**member_payload, "guild_id": "76543325"}
        member_payload["roles"] = [11111, 22222, 76543325, 33333, 44444]
        member = entity_factory_impl.deserialize_member(member_payload)
        assert member.app is mock_app
        assert member.guild_id == 76543325
        assert member.user == entity_factory_impl.deserialize_user(user_payload)
        assert member.nickname == "foobarbaz"
        assert member.role_ids == [11111, 22222, 76543325, 33333, 44444]
        assert member.joined_at == datetime.datetime(2015, 4, 26, 6, 26, 56, 936000, tzinfo=datetime.timezone.utc)
        assert member.premium_since == datetime.datetime(2019, 5, 17, 6, 26, 56, 936000, tzinfo=datetime.timezone.utc)
        assert member.is_deaf is False
        assert member.is_mute is True
        assert member.guild_flags == guild_models.GuildMemberFlags.DID_REJOIN
        assert isinstance(member, guild_models.Member)

    def test_deserialize_member_with_null_fields(self, entity_factory_impl, user_payload):
        member = entity_factory_impl.deserialize_member(
            {
                "nick": None,
                "roles": ["11111", "22222", "33333", "44444"],
                "joined_at": None,
                "premium_since": None,
                "deaf": False,
                "avatar": None,
                "mute": True,
                "pending": False,
                "user": user_payload,
                "guild_id": "123123453234",
                "communication_disabled_until": None,
            }
        )
        assert member.nickname is None
        assert member.premium_since is None
        assert member.guild_avatar_hash is None
        assert member.joined_at is None
        assert isinstance(member, guild_models.Member)

    def test_deserialize_member_with_undefined_fields(self, entity_factory_impl, user_payload):
        member = entity_factory_impl.deserialize_member(
            {
                "roles": ["11111", "22222", "33333", "44444"],
                "joined_at": "2015-04-26T06:26:56.936000+00:00",
                "user": user_payload,
                "guild_id": "123123123",
            }
        )
        assert member.nickname is None
        assert member.premium_since is None
        assert member.guild_avatar_hash is None
        assert member.is_deaf is undefined.UNDEFINED
        assert member.is_mute is undefined.UNDEFINED
        assert member.is_pending is undefined.UNDEFINED

    def test_deserialize_member_with_passed_through_user_object_and_guild_id(self, entity_factory_impl):
        mock_user = mock.Mock(user_models.UserImpl)
        member = entity_factory_impl.deserialize_member(
            {
                "nick": "foobarbaz",
                "roles": ["11111", "22222", "33333", "44444"],
                "joined_at": "2015-04-26T06:26:56.936000+00:00",
                "premium_since": "2019-05-17T06:26:56.936000+00:00",
                "deaf": False,
                "mute": True,
            },
            user=mock_user,
            guild_id=snowflakes.Snowflake(64234),
        )
        assert member.user is mock_user
        assert member.guild_id == 64234

    def test_deserialize_role(self, entity_factory_impl, mock_app, guild_role_payload):
        guild_role = entity_factory_impl.deserialize_role(guild_role_payload, guild_id=snowflakes.Snowflake(76534453))
        assert guild_role.app is mock_app
        assert guild_role.id == 41771983423143936
        assert guild_role.guild_id == 76534453
        assert guild_role.name == "WE DEM BOYZZ!!!!!!"
        assert guild_role.icon_hash == "abc123hash"
        assert guild_role.unicode_emoji == emoji_models.UnicodeEmoji("\N{OK HAND SIGN}")
        assert isinstance(guild_role.unicode_emoji, emoji_models.UnicodeEmoji)
        assert guild_role.color == color_models.Color(3_447_003)
        assert guild_role.is_hoisted is True
        assert guild_role.position == 0
        assert guild_role.permissions == permission_models.Permissions(66_321_471)
        assert guild_role.is_managed is False
        assert guild_role.is_mentionable is False
        assert guild_role.bot_id == 123
        assert guild_role.integration_id == 456
        assert guild_role.is_premium_subscriber_role is True
        assert guild_role.is_guild_linked_role is True
        assert guild_role.subscription_listing_id == 9876
        assert guild_role.is_available_for_purchase is True
        assert isinstance(guild_role, guild_models.Role)

    def test_deserialize_role_with_missing_or_unset_fields(self, entity_factory_impl, guild_role_payload):
        guild_role_payload["tags"] = {}
        guild_role_payload["unicode_emoji"] = None
        guild_role = entity_factory_impl.deserialize_role(guild_role_payload, guild_id=snowflakes.Snowflake(76534453))
        assert guild_role.bot_id is None
        assert guild_role.integration_id is None
        assert guild_role.is_premium_subscriber_role is False
        assert guild_role.is_guild_linked_role is False
        assert guild_role.subscription_listing_id is None
        assert guild_role.is_available_for_purchase is False
        assert guild_role.unicode_emoji is None

    def test_deserialize_role_with_no_tags(self, entity_factory_impl, guild_role_payload):
        del guild_role_payload["tags"]
        guild_role = entity_factory_impl.deserialize_role(guild_role_payload, guild_id=snowflakes.Snowflake(76534453))
        assert guild_role.bot_id is None
        assert guild_role.integration_id is None
        assert guild_role.is_premium_subscriber_role is False

    def test_deserialize_partial_integration(self, entity_factory_impl, partial_integration_payload):
        partial_integration = entity_factory_impl.deserialize_partial_integration(partial_integration_payload)
        assert partial_integration.id == 4949494949
        assert partial_integration.name == "Blah blah"
        assert partial_integration.type == "twitch"
        assert isinstance(partial_integration, guild_models.PartialIntegration)
        # IntegrationAccount
        assert partial_integration.account.id == "543453"
        assert partial_integration.account.name == "Blam"
        assert isinstance(partial_integration.account, guild_models.IntegrationAccount)

    @pytest.fixture
    def integration_payload(self, user_payload):
        return {
            "id": "420",
            "name": "blaze it",
            "type": "youtube",
            "account": {"id": "6969", "name": "Blaze it"},
            "guild_id": "9292929292",
            "enabled": True,
            "syncing": False,
            "revoked": True,
            "role_id": "98494949",
            "enable_emoticons": False,
            "expire_behavior": 1,
            "expire_grace_period": 7,
            "user": user_payload,
            "synced_at": "2015-04-26T06:26:56.936000+00:00",
            "subscriber_count": 69,
            "application": {
                "id": "123",
                "name": "some bot",
                "icon": "123abc",
                "description": "same as desc2",
                "bot": {
                    "id": "456",
                    "username": "some rando bot",
                    "avatar": "123456avc",
                    "discriminator": "6127",
                    "bot": True,
                },
            },
        }

    def test_deserialize_integration(self, entity_factory_impl, integration_payload, user_payload):
        integration = entity_factory_impl.deserialize_integration(integration_payload)
        assert integration.id == 420
        assert integration.guild_id == 9292929292
        assert integration.name == "blaze it"
        assert integration.type == guild_models.IntegrationType.YOUTUBE
        # IntegrationAccount
        assert integration.account.id == "6969"
        assert integration.account.name == "Blaze it"
        assert isinstance(integration.account, guild_models.IntegrationAccount)

        assert integration.is_enabled is True
        assert integration.is_syncing is False
        assert integration.is_revoked is True
        assert integration.role_id == 98494949
        assert integration.is_emojis_enabled is False
        assert integration.expire_behavior == guild_models.IntegrationExpireBehaviour.KICK
        assert integration.expire_grace_period == datetime.timedelta(days=7)
        assert integration.user == entity_factory_impl.deserialize_user(user_payload)
        assert integration.last_synced_at == datetime.datetime(
            2015, 4, 26, 6, 26, 56, 936000, tzinfo=datetime.timezone.utc
        )
        assert integration.subscriber_count == 69
        # IntegrationApplication
        assert integration.application.id == 123
        assert integration.application.name == "some bot"
        assert integration.application.icon_hash == "123abc"
        assert integration.application.description == "same as desc2"
        assert integration.application.bot == entity_factory_impl.deserialize_user(
            {"id": "456", "username": "some rando bot", "avatar": "123456avc", "discriminator": "6127", "bot": True}
        )
        assert isinstance(integration, guild_models.Integration)

    def test_deserialize_guild_integration_with_null_and_unset_fields(self, entity_factory_impl):
        integration = entity_factory_impl.deserialize_integration(
            {
                "id": "420",
                "name": "blaze it",
                "type": "youtube",
                "account": {"id": "6969", "name": "Blaze it"},
                "enabled": True,
                "role_id": None,
                "synced_at": None,
            },
            guild_id=snowflakes.Snowflake(383838383883),
        )
        assert integration.guild_id == 383838383883
        assert integration.is_emojis_enabled is None
        assert integration.role_id is None
        assert integration.last_synced_at is None
        assert integration.expire_grace_period is None
        assert integration.expire_behavior is None
        assert integration.user is None
        assert integration.application is None
        assert integration.is_revoked is None
        assert integration.is_syncing is None
        assert integration.subscriber_count is None

    def test_deserialize_guild_integration_with_unset_bot(self, entity_factory_impl):
        integration = entity_factory_impl.deserialize_integration(
            {
                "id": "420",
                "guild_id": "929292929",
                "name": "blaze it",
                "type": "youtube",
                "account": {"id": "6969", "name": "Blaze it"},
                "enabled": True,
                "role_id": None,
                "synced_at": None,
                "application": {
                    "id": 123,
                    "name": "some bot",
                    "icon": "123abc",
                    "description": "same as desc2",
                    "cover_image": "SMKLdiosa89123u",
                },
            }
        )
        assert integration.application.bot is None

    @pytest.fixture
    def guild_member_ban_payload(self, user_payload):
        return {"reason": "Get nyaa'ed", "user": user_payload}

    def test_deserialize_guild_member_ban(self, entity_factory_impl, guild_member_ban_payload, user_payload):
        member_ban = entity_factory_impl.deserialize_guild_member_ban(guild_member_ban_payload)
        assert member_ban.reason == "Get nyaa'ed"
        assert member_ban.user == entity_factory_impl.deserialize_user(user_payload)
        assert isinstance(member_ban, guild_models.GuildBan)

    def test_deserialize_guild_member_ban_with_null_fields(self, entity_factory_impl, user_payload):
        assert entity_factory_impl.deserialize_guild_member_ban({"reason": None, "user": user_payload}).reason is None

    @pytest.fixture
    def guild_preview_payload(self, known_custom_emoji_payload):
        return {
            "id": "152559372126519269",
            "name": "Isopropyl",
            "icon": "d4a983885dsaa7691ce8bcaaf945a",
            "splash": "dsa345tfcdg54b",
            "discovery_splash": "lkodwaidi09239uid",
            "emojis": [known_custom_emoji_payload],
            "features": ["DISCOVERABLE", "FORCE_RELAY"],
            "approximate_member_count": 69,
            "approximate_presence_count": 42,
            "description": "A DESCRIPTION.",
        }

    def test_deserialize_guild_preview(
        self, entity_factory_impl, mock_app, guild_preview_payload, known_custom_emoji_payload
    ):
        guild_preview = entity_factory_impl.deserialize_guild_preview(guild_preview_payload)
        assert guild_preview.app is mock_app
        assert guild_preview.id == 152559372126519269
        assert guild_preview.name == "Isopropyl"
        assert guild_preview.icon_hash == "d4a983885dsaa7691ce8bcaaf945a"
        assert guild_preview.features == [guild_models.GuildFeature.DISCOVERABLE, "FORCE_RELAY"]
        assert guild_preview.splash_hash == "dsa345tfcdg54b"
        assert guild_preview.discovery_splash_hash == "lkodwaidi09239uid"
        assert guild_preview.emojis == {
            12345: entity_factory_impl.deserialize_known_custom_emoji(
                known_custom_emoji_payload, guild_id=snowflakes.Snowflake(152559372126519269)
            )
        }
        assert guild_preview.approximate_member_count == 69
        assert guild_preview.approximate_active_member_count == 42
        assert guild_preview.description == "A DESCRIPTION."
        assert isinstance(guild_preview, guild_models.GuildPreview)

    def test_deserialize_guild_preview_with_null_fields(self, entity_factory_impl, mock_app, guild_preview_payload):
        guild_preview = entity_factory_impl.deserialize_guild_preview(
            {
                "id": "152559372126519269",
                "name": "Isopropyl",
                "icon": None,
                "splash": None,
                "discovery_splash": None,
                "emojis": [],
                "features": ["DISCOVERABLE", "FORCE_RELAY"],
                "approximate_member_count": 69,
                "approximate_presence_count": 42,
                "description": None,
            }
        )
        assert guild_preview.icon_hash is None
        assert guild_preview.splash_hash is None
        assert guild_preview.discovery_splash_hash is None
        assert guild_preview.description is None

    @pytest.fixture
    def rest_guild_payload(self, known_custom_emoji_payload, guild_sticker_payload, guild_role_payload):
        return {
            "afk_channel_id": "99998888777766",
            "afk_timeout": 1200,
            "application_id": "39494949",
            "approximate_member_count": 15,
            "approximate_presence_count": 7,
            "banner": "1a2b3c",
            "default_message_notifications": 1,
            "description": "This is a server I guess, its a bit crap though",
            "discovery_splash": "famfamFAMFAMfam",
            "embed_channel_id": "9439394949",
            "embed_enabled": True,
            "emojis": [known_custom_emoji_payload],
            "stickers": [guild_sticker_payload],
            "explicit_content_filter": 2,
            "features": ["ANIMATED_ICON", "MORE_EMOJI", "NEWS", "SOME_UNDOCUMENTED_FEATURE"],
            "icon": "1a2b3c4d",
            "id": "265828729970753537",
            "max_members": 25000,
            "max_presences": 250,
            "max_video_channel_users": 25,
            "mfa_level": 1,
            "name": "L33t guild",
            "owner_id": "6969696",
            "preferred_locale": "en-GB",
            "premium_subscription_count": 1,
            "premium_tier": 2,
            "public_updates_channel_id": "33333333",
            "roles": [guild_role_payload],
            "rules_channel_id": "42042069",
            "splash": "0ff0ff0ff",
            "system_channel_flags": 3,
            "system_channel_id": "19216801",
            "vanity_url_code": "loool",
            "verification_level": 4,
            "widget_channel_id": "9439394949",
            "widget_enabled": True,
            "nsfw_level": 0,
        }

    def test_deserialize_rest_guild(
        self,
        entity_factory_impl,
        mock_app,
        rest_guild_payload,
        known_custom_emoji_payload,
        guild_role_payload,
        guild_sticker_payload,
    ):
        guild = entity_factory_impl.deserialize_rest_guild(rest_guild_payload)
        assert guild.app is mock_app
        assert guild.id == 265828729970753537
        assert guild.name == "L33t guild"
        assert guild.icon_hash == "1a2b3c4d"
        assert guild.features == [
            guild_models.GuildFeature.ANIMATED_ICON,
            guild_models.GuildFeature.MORE_EMOJI,
            guild_models.GuildFeature.NEWS,
            "SOME_UNDOCUMENTED_FEATURE",
        ]
        assert guild.splash_hash == "0ff0ff0ff"
        assert guild.discovery_splash_hash == "famfamFAMFAMfam"
        assert guild.owner_id == 6969696
        assert guild.afk_channel_id == 99998888777766
        assert guild.afk_timeout == datetime.timedelta(seconds=1200)
        assert guild.verification_level == guild_models.GuildVerificationLevel.VERY_HIGH
        assert guild.default_message_notifications == guild_models.GuildMessageNotificationsLevel.ONLY_MENTIONS
        assert guild.explicit_content_filter == guild_models.GuildExplicitContentFilterLevel.ALL_MEMBERS
        assert guild.roles == {
            41771983423143936: entity_factory_impl.deserialize_role(
                guild_role_payload, guild_id=snowflakes.Snowflake(265828729970753537)
            )
        }
        assert guild.emojis == {
            12345: entity_factory_impl.deserialize_known_custom_emoji(
                known_custom_emoji_payload, guild_id=snowflakes.Snowflake(265828729970753537)
            )
        }
        assert guild.stickers == {
            749046696482439188: entity_factory_impl.deserialize_guild_sticker(guild_sticker_payload)
        }
        assert guild.mfa_level == guild_models.GuildMFALevel.ELEVATED
        assert guild.application_id == 39494949
        assert guild.widget_channel_id == 9439394949
        assert guild.is_widget_enabled is True
        assert guild.system_channel_id == 19216801
        assert guild.system_channel_flags == guild_models.GuildSystemChannelFlag(3)
        assert guild.rules_channel_id == 42042069
        assert guild.max_presences == 250
        assert guild.max_members == 25000
        assert guild.max_video_channel_users == 25
        assert guild.vanity_url_code == "loool"
        assert guild.description == "This is a server I guess, its a bit crap though"
        assert guild.banner_hash == "1a2b3c"
        assert guild.premium_tier == guild_models.GuildPremiumTier.TIER_2
        assert guild.premium_subscription_count == 1
        assert guild.preferred_locale == "en-GB"
        assert guild.preferred_locale is locales.Locale.EN_GB
        assert guild.public_updates_channel_id == 33333333
        assert guild.approximate_member_count == 15
        assert guild.approximate_active_member_count == 7
        assert guild.nsfw_level == guild_models.GuildNSFWLevel.DEFAULT

    def test_deserialize_rest_guild_with_unset_fields(self, entity_factory_impl):
        guild = entity_factory_impl.deserialize_rest_guild(
            {
                "afk_channel_id": "99998888777766",
                "afk_timeout": 1200,
                "application_id": "39494949",
                "banner": "1a2b3c",
                "default_message_notifications": 1,
                "description": "This is a server I guess, its a bit crap though",
                "discovery_splash": "famfamFAMFAMfam",
                "emojis": [],
                "stickers": [],
                "explicit_content_filter": 2,
                "features": ["ANIMATED_ICON", "MORE_EMOJI", "NEWS", "SOME_UNDOCUMENTED_FEATURE"],
                "icon": "1a2b3c4d",
                "id": "265828729970753537",
                "mfa_level": 1,
                "nsfw_level": 0,
                "name": "L33t guild",
                "owner_id": "6969696",
                "preferred_locale": "en-GB",
                "premium_tier": 2,
                "public_updates_channel_id": "33333333",
                "roles": [],
                "rules_channel_id": "42042069",
                "splash": "0ff0ff0ff",
                "system_channel_flags": 3,
                "system_channel_id": "19216801",
                "vanity_url_code": "loool",
                "verification_level": 4,
                "max_presences": 8,
                "max_members": 9,
            }
        )
        assert guild.max_video_channel_users is None
        assert guild.premium_subscription_count is None
        assert guild.widget_channel_id is None
        assert guild.is_widget_enabled is None
        assert guild.approximate_active_member_count is None
        assert guild.approximate_member_count is None

    def test_deserialize_rest_guild_with_null_fields(self, entity_factory_impl):
        guild = entity_factory_impl.deserialize_rest_guild(
            {
                "afk_channel_id": None,
                "afk_timeout": 1200,
                "application_id": None,
                "approximate_member_count": 15,
                "approximate_presence_count": 7,
                "banner": None,
                "default_message_notifications": 1,
                "description": None,
                "discovery_splash": None,
                "embed_channel_id": None,
                "embed_enabled": True,
                "emojis": [],
                "stickers": [],
                "explicit_content_filter": 2,
                "features": ["ANIMATED_ICON", "MORE_EMOJI", "NEWS", "SOME_UNDOCUMENTED_FEATURE"],
                "icon": None,
                "id": "265828729970753537",
                "max_members": 25000,
                "max_presences": None,
                "max_video_channel_users": 25,
                "mfa_level": 1,
                "nsfw_level": 0,
                "name": "L33t guild",
                "owner_id": "6969696",
                "preferred_locale": "en-GB",
                "premium_subscription_count": None,
                "premium_tier": 2,
                "public_updates_channel_id": None,
                "roles": [],
                "rules_channel_id": None,
                "splash": None,
                "system_channel_flags": 3,
                "system_channel_id": None,
                "vanity_url_code": None,
                "verification_level": 4,
                "voice_states": [],
                "widget_channel_id": None,
                "widget_enabled": True,
            }
        )
        assert guild.icon_hash is None
        assert guild.splash_hash is None
        assert guild.discovery_splash_hash is None
        assert guild.afk_channel_id is None
        assert guild.application_id is None
        assert guild.widget_channel_id is None
        assert guild.system_channel_id is None
        assert guild.rules_channel_id is None
        assert guild.max_presences is None
        assert guild.vanity_url_code is None
        assert guild.description is None
        assert guild.banner_hash is None
        assert guild.premium_subscription_count is None
        assert guild.public_updates_channel_id is None

    @pytest.fixture
    def gateway_guild_payload(
        self,
        guild_text_channel_payload,
        guild_voice_channel_payload,
        guild_news_channel_payload,
        known_custom_emoji_payload,
        guild_news_thread_payload,
        guild_public_thread_payload,
        guild_private_thread_payload,
        member_payload,
        member_presence_payload,
        guild_role_payload,
        voice_state_payload,
    ):
        return {
            "afk_channel_id": "99998888777766",
            "afk_timeout": 1200,
            "application_id": "39494949",
            "banner": "1a2b3c",
            "channels": [guild_text_channel_payload, guild_voice_channel_payload, guild_news_channel_payload],
            "threads": [guild_news_thread_payload, guild_public_thread_payload, guild_private_thread_payload],
            "default_message_notifications": 1,
            "description": "This is a server I guess, its a bit crap though",
            "discovery_splash": "famfamFAMFAMfam",
            "embed_channel_id": "9439394949",
            "embed_enabled": True,
            "emojis": [known_custom_emoji_payload],
            "explicit_content_filter": 2,
            "features": ["ANIMATED_ICON", "MORE_EMOJI", "NEWS", "SOME_UNDOCUMENTED_FEATURE"],
            "icon": "1a2b3c4d",
            "id": "265828729970753537",
            "joined_at": "2019-05-17T06:26:56.936000+00:00",
            "large": False,
            "max_members": 25000,
            "max_presences": 250,
            "max_video_channel_users": 25,
            "member_count": 14,
            "members": [member_payload],
            "mfa_level": 1,
            "name": "L33t guild",
            "owner_id": "6969696",
            "preferred_locale": "en-GB",
            "premium_subscription_count": 1,
            "premium_tier": 2,
            "presences": [member_presence_payload],
            "public_updates_channel_id": "33333333",
            "roles": [guild_role_payload],
            "rules_channel_id": "42042069",
            "splash": "0ff0ff0ff",
            "system_channel_flags": 3,
            "system_channel_id": "19216801",
            "unavailable": False,
            "vanity_url_code": "loool",
            "verification_level": 4,
            "voice_states": [voice_state_payload],
            "widget_channel_id": "9439394949",
            "widget_enabled": True,
            "nsfw_level": 0,
        }

    def test_deserialize_gateway_guild(
        self,
        entity_factory_impl: entity_factory.EntityFactoryImpl,
        mock_app: traits.RESTAware,
        gateway_guild_payload: dict[str, typing.Any],
        guild_text_channel_payload: dict[str, typing.Any],
        guild_voice_channel_payload: dict[str, typing.Any],
        guild_news_channel_payload: dict[str, typing.Any],
        guild_news_thread_payload: dict[str, typing.Any],
        guild_public_thread_payload: dict[str, typing.Any],
        guild_private_thread_payload: dict[str, typing.Any],
        known_custom_emoji_payload: dict[str, typing.Any],
        member_payload: dict[str, typing.Any],
        member_presence_payload: dict[str, typing.Any],
        guild_role_payload: dict[str, typing.Any],
        voice_state_payload: dict[str, typing.Any],
    ):
        guild_definition = entity_factory_impl.deserialize_gateway_guild(
            gateway_guild_payload, user_id=snowflakes.Snowflake(43123)
        )
        guild = guild_definition.guild()
        assert guild.app is mock_app
        assert guild.id == 265828729970753537
        assert guild.name == "L33t guild"
        assert guild.icon_hash == "1a2b3c4d"
        assert guild.features == [
            guild_models.GuildFeature.ANIMATED_ICON,
            guild_models.GuildFeature.MORE_EMOJI,
            guild_models.GuildFeature.NEWS,
            "SOME_UNDOCUMENTED_FEATURE",
        ]
        assert guild.splash_hash == "0ff0ff0ff"
        assert guild.discovery_splash_hash == "famfamFAMFAMfam"
        assert guild.owner_id == 6969696
        assert guild.afk_channel_id == 99998888777766
        assert guild.afk_timeout == datetime.timedelta(seconds=1200)
        assert guild.verification_level == guild_models.GuildVerificationLevel.VERY_HIGH
        assert guild.default_message_notifications == guild_models.GuildMessageNotificationsLevel.ONLY_MENTIONS
        assert guild.explicit_content_filter == guild_models.GuildExplicitContentFilterLevel.ALL_MEMBERS
        assert guild.mfa_level == guild_models.GuildMFALevel.ELEVATED
        assert guild.application_id == 39494949
        assert guild.widget_channel_id == 9439394949
        assert guild.is_widget_enabled is True
        assert guild.system_channel_id == 19216801
        assert guild.system_channel_flags == guild_models.GuildSystemChannelFlag(3)
        assert guild.rules_channel_id == 42042069
        assert guild.joined_at == datetime.datetime(2019, 5, 17, 6, 26, 56, 936000, tzinfo=datetime.timezone.utc)
        assert guild.is_large is False
        assert guild.member_count == 14
        assert guild.max_video_channel_users == 25
        assert guild.vanity_url_code == "loool"
        assert guild.description == "This is a server I guess, its a bit crap though"
        assert guild.banner_hash == "1a2b3c"
        assert guild.premium_tier == guild_models.GuildPremiumTier.TIER_2
        assert guild.premium_subscription_count == 1
        assert guild.preferred_locale == "en-GB"
        assert guild.preferred_locale is locales.Locale.EN_GB
        assert guild.public_updates_channel_id == 33333333
        assert guild.nsfw_level == guild_models.GuildNSFWLevel.DEFAULT

        assert guild_definition.roles() == {
            41771983423143936: entity_factory_impl.deserialize_role(
                guild_role_payload, guild_id=snowflakes.Snowflake(265828729970753537)
            )
        }
        assert guild_definition.emojis() == {
            12345: entity_factory_impl.deserialize_known_custom_emoji(
                known_custom_emoji_payload, guild_id=snowflakes.Snowflake(265828729970753537)
            )
        }
        assert guild_definition.members() == {
            115590097100865541: entity_factory_impl.deserialize_member(
                member_payload, guild_id=snowflakes.Snowflake(265828729970753537)
            )
        }
        assert guild_definition.channels() == {
            123: entity_factory_impl.deserialize_guild_text_channel(
                guild_text_channel_payload, guild_id=snowflakes.Snowflake(265828729970753537)
            ),
            555: entity_factory_impl.deserialize_guild_voice_channel(
                guild_voice_channel_payload, guild_id=snowflakes.Snowflake(265828729970753537)
            ),
            7777: entity_factory_impl.deserialize_guild_news_channel(
                guild_news_channel_payload, guild_id=snowflakes.Snowflake(265828729970753537)
            ),
        }
        assert guild_definition.presences() == {
            115590097100865541: entity_factory_impl.deserialize_member_presence(
                member_presence_payload, guild_id=snowflakes.Snowflake(265828729970753537)
            )
        }
        assert guild_definition.voice_states() == {
            115590097100865541: entity_factory_impl.deserialize_voice_state(
                voice_state_payload,
                guild_id=snowflakes.Snowflake(265828729970753537),
                member=entity_factory_impl.deserialize_member(
                    member_payload, guild_id=snowflakes.Snowflake(265828729970753537)
                ),
            )
        }

    def test_deserialize_gateway_guild_with_unset_fields(self, entity_factory_impl):
        guild_definition = entity_factory_impl.deserialize_gateway_guild(
            {
                "afk_channel_id": "99998888777766",
                "afk_timeout": 1200,
                "application_id": "39494949",
                "banner": "1a2b3c",
                "default_message_notifications": 1,
                "description": "This is a server I guess, its a bit crap though",
                "discovery_splash": "famfamFAMFAMfam",
                "emojis": [],
                "explicit_content_filter": 2,
                "features": ["ANIMATED_ICON", "MORE_EMOJI", "NEWS", "SOME_UNDOCUMENTED_FEATURE"],
                "icon": "1a2b3c4d",
                "id": "265828729970753537",
                "mfa_level": 1,
                "name": "L33t guild",
                "owner_id": "6969696",
                "preferred_locale": "en-GB",
                "premium_tier": 2,
                "public_updates_channel_id": "33333333",
                "roles": [],
                "rules_channel_id": "42042069",
                "splash": "0ff0ff0ff",
                "system_channel_flags": 3,
                "system_channel_id": "19216801",
                "vanity_url_code": "loool",
                "verification_level": 4,
                "nsfw_level": 0,
            },
            user_id=65123,
        )
        guild = guild_definition.guild()
        assert guild.joined_at is None
        assert guild.is_large is None
        assert guild.max_video_channel_users is None
        assert guild.member_count is None
        assert guild.premium_subscription_count is None
        assert guild.widget_channel_id is None
        assert guild.is_widget_enabled is None

        with pytest.raises(LookupError, match=r"'channels' not in payload"):
            guild_definition.channels()
        with pytest.raises(LookupError, match=r"'members' not in payload"):
            guild_definition.members()
        with pytest.raises(LookupError, match=r"'presences' not in payload"):
            guild_definition.presences()
        with pytest.raises(LookupError, match=r"'voice_states' not in payload"):
            guild_definition.voice_states()

    def test_deserialize_gateway_guild_with_null_fields(self, entity_factory_impl):
        guild_definition = entity_factory_impl.deserialize_gateway_guild(
            {
                "afk_channel_id": None,
                "afk_timeout": 1200,
                "application_id": None,
                "banner": None,
                "channels": [],
                "default_message_notifications": 1,
                "description": None,
                "discovery_splash": None,
                "embed_channel_id": None,
                "embed_enabled": True,
                "emojis": [],
                "explicit_content_filter": 2,
                "features": ["ANIMATED_ICON", "MORE_EMOJI", "NEWS", "SOME_UNDOCUMENTED_FEATURE"],
                "icon": None,
                "id": "265828729970753537",
                "joined_at": "2019-05-17T06:26:56.936000+00:00",
                "large": False,
                "max_members": 25000,
                "max_presences": None,
                "max_video_channel_users": 25,
                "member_count": 14,
                "members": [],
                "mfa_level": 1,
                "name": "L33t guild",
                "owner_id": "6969696",
                "permissions": 66_321_471,
                "preferred_locale": "en-GB",
                "premium_subscription_count": None,
                "premium_tier": 2,
                "presences": [],
                "public_updates_channel_id": None,
                "roles": [],
                "rules_channel_id": None,
                "splash": None,
                "system_channel_flags": 3,
                "system_channel_id": None,
                "unavailable": False,
                "vanity_url_code": None,
                "verification_level": 4,
                "voice_states": [],
                "widget_channel_id": None,
                "widget_enabled": True,
                "nsfw_level": 0,
            },
            user_id=1343123,
        )
        guild = guild_definition.guild()
        assert guild.icon_hash is None
        assert guild.splash_hash is None
        assert guild.discovery_splash_hash is None
        assert guild.afk_channel_id is None
        assert guild.application_id is None
        assert guild.widget_channel_id is None
        assert guild.system_channel_id is None
        assert guild.rules_channel_id is None
        assert guild.vanity_url_code is None
        assert guild.description is None
        assert guild.banner_hash is None
        assert guild.premium_subscription_count is None
        assert guild.public_updates_channel_id is None

    ######################
    # INTERACTION MODELS #
    ######################

    @pytest.fixture
    def slash_command_payload(self):
        return {
            "id": "1231231231",
            "application_id": "12354123",
            "guild_id": "49949494",
            "type": 1,
            "name": "good name",
            "description": "very good description",
            "default_member_permissions": 8,
            "dm_permission": False,
            "nsfw": True,
            "options": [
                {
                    "type": 1,
                    "name": "a dumb name",
                    "description": "42",
                    "channel_types": [0, 1, 2],
                    "required": True,
                    "min_value": 0,
                    "max_value": 10,
                    "min_length": 1,
                    "max_length": 44,
                    "autocomplete": True,
                    "options": [
                        {
                            "type": 6,
                            "name": "a name",
                            "description": "84",
                            "choices": [
                                {
                                    "name": "a choice",
                                    "name_localizations": {"en-GB": "scott", "el": "Salvador"},
                                    "value": "4 u",
                                }
                            ],
                        }
                    ],
                }
            ],
            "version": "123321123",
            "integration_types": ["0"],
            "contexts": ["0"],
        }

    def test_deserialize_slash_command(self, entity_factory_impl, mock_app, slash_command_payload):
        command = entity_factory_impl.deserialize_slash_command(payload=slash_command_payload)

        assert command.app is mock_app
        assert command.id == 1231231231
        assert command.application_id == 12354123
        assert command.guild_id == 49949494
        assert command.name == "good name"
        assert command.description == "very good description"
        assert command.default_member_permissions == permission_models.Permissions.ADMINISTRATOR
        assert command.is_nsfw is True
        assert command.version == 123321123
        assert command.integration_types == [application_models.ApplicationIntegrationType.GUILD_INSTALL]
        assert command.context_types == [application_models.ApplicationContextType.GUILD]

        # CommandOption
        assert len(command.options) == 1
        option = command.options[0]
        assert option.type is commands.OptionType.SUB_COMMAND
        assert option.name == "a dumb name"
        assert option.description == "42"
        assert option.is_required is True
        assert option.description == "42"
        assert option.choices is None
        assert option.channel_types == [
            channel_models.ChannelType.GUILD_TEXT,
            channel_models.ChannelType.DM,
            channel_models.ChannelType.GUILD_VOICE,
        ]
        assert option.min_value == 0
        assert option.max_value == 10
        assert option.min_length == 1
        assert option.max_length == 44

        assert len(option.options) == 1
        suboption = option.options[0]
        assert suboption.type is commands.OptionType.USER
        assert suboption.name == "a name"
        assert suboption.description == "84"
        assert suboption.is_required is False
        assert suboption.options is None
        assert suboption.channel_types is None

        # CommandChoice
        assert len(suboption.choices) == 1
        choice = suboption.choices[0]
        assert isinstance(choice, commands.CommandChoice)
        assert choice.name == "a choice"
        assert choice.value == "4 u"
        assert choice.name_localizations == {locales.Locale.EN_GB: "scott", locales.Locale.EL: "Salvador"}

        assert isinstance(suboption, commands.CommandOption)
        assert isinstance(option, commands.CommandOption)
        assert isinstance(command, commands.SlashCommand)

    def test_deserialize_slash_command_with_passed_through_guild_id(self, entity_factory_impl):
        payload = {
            "id": "1231231231",
            "guild_id": "987654321",
            "application_id": "12354123",
            "type": 1,
            "name": "good name",
            "description": "very good description",
            "options": [],
            "default_member_permissions": 0,
            "version": "123312",
        }

        command = entity_factory_impl.deserialize_slash_command(payload, guild_id=123123)

        assert command.guild_id == 123123

    def test_deserialize_slash_command_with_unset_values(self, entity_factory_impl, slash_command_payload):
        del slash_command_payload["options"]
        del slash_command_payload["nsfw"]
        del slash_command_payload["integration_types"]
        del slash_command_payload["contexts"]

        command = entity_factory_impl.deserialize_slash_command(slash_command_payload)

        assert command.options is None
        assert command.is_nsfw is False
        assert command.integration_types == []
        assert command.context_types == []
        assert isinstance(command, commands.SlashCommand)

    def test_deserialize_slash_command_with_null_values(self, entity_factory_impl, slash_command_payload):
        slash_command_payload["contexts"] = None

        command = entity_factory_impl.deserialize_slash_command(payload=slash_command_payload)

        assert command.context_types == []

    def test_deserialize_slash_command_standardizes_default_member_permissions(
        self, entity_factory_impl, slash_command_payload
    ):
        slash_command_payload["default_member_permissions"] = 0

        command = entity_factory_impl.deserialize_slash_command(slash_command_payload)

        assert command.default_member_permissions == permission_models.Permissions.ADMINISTRATOR

    @pytest.mark.parametrize(
        ("type_", "fn"),
        [
            (1, "deserialize_slash_command"),
            (2, "deserialize_context_menu_command"),
            (3, "deserialize_context_menu_command"),
        ],
    )
    def test_deserialize_command(self, mock_app, type_, fn):
        payload = {"type": type_}

        with mock.patch.object(entity_factory.EntityFactoryImpl, fn) as expected_fn:
            # We need to instantiate it after the mock so that the functions that are stored in the dicts
            # are the ones we mock
            entity_factory_impl = entity_factory.EntityFactoryImpl(app=mock_app)

            assert entity_factory_impl.deserialize_command(payload, guild_id=123) is expected_fn.return_value

        expected_fn.assert_called_once_with(payload, guild_id=123)

    def test_deserialize_command_when_unknown_type(self, entity_factory_impl):
        with pytest.raises(errors.UnrecognisedEntityError):
            entity_factory_impl.deserialize_command({"type": -111})

    @pytest.fixture
    def guild_command_permissions_payload(self):
        return {
            "id": "123321",
            "application_id": "431321123",
            "guild_id": "323223322332",
            "permissions": [{"id": "22222", "type": 1, "permission": True}],
        }

    def test_deserialize_guild_command_permissions(self, entity_factory_impl, guild_command_permissions_payload):
        command = entity_factory_impl.deserialize_guild_command_permissions(guild_command_permissions_payload)

        assert command.command_id == 123321
        assert command.application_id == 431321123
        assert command.guild_id == 323223322332

        # CommandPermission
        assert len(command.permissions) == 1
        permission = command.permissions[0]
        assert permission.id == 22222
        assert permission.type is commands.CommandPermissionType.ROLE
        assert permission.has_access is True
        assert isinstance(permission, commands.CommandPermission)

    def test_serialize_command_permission(self, entity_factory_impl):
        command = commands.CommandPermission(type=commands.CommandPermissionType.ROLE, has_access=True, id=123321)

        assert entity_factory_impl.serialize_command_permission(command) == {
            "type": 1,
            "id": "123321",
            "permission": True,
        }

    @pytest.fixture
    def partial_interaction_payload(self):
        return {
            "id": "795459528803745843",
            "token": "-- token redacted --",
            "type": 1,
            "version": 1,
            "application_id": "1",
            "authorizing_integration_owners": {"0": "123", "1": "456"},
            "context": 2,
        }

    def test_deserialize_partial_interaction(self, mock_app, entity_factory_impl, partial_interaction_payload):
        interaction = entity_factory_impl.deserialize_partial_interaction(partial_interaction_payload)

        assert interaction.app is mock_app
        assert interaction.id == 795459528803745843
        assert interaction.token == "-- token redacted --"
        assert interaction.type == 1
        assert interaction.version == 1
        assert interaction.application_id == 1
        assert interaction.authorizing_integration_owners[
            application_models.ApplicationIntegrationType.GUILD_INSTALL
        ] == snowflakes.Snowflake(123)
        assert interaction.authorizing_integration_owners[
            application_models.ApplicationIntegrationType.USER_INSTALL
        ] == snowflakes.Snowflake(456)
        assert interaction.context == application_models.ApplicationContextType.PRIVATE_CHANNEL
        assert type(interaction) is base_interactions.PartialInteraction

    @pytest.fixture
    def interaction_member_payload(self, user_payload):
        return {
            "user": user_payload,
            "is_pending": False,
            "joined_at": "2020-09-27T22:58:10.282000+00:00",
            "nick": "Snab",
            "pending": False,
            "avatar": "oestrogen",
            "permissions": "17179869183",
            "premium_since": "2020-10-01T23:06:10.431000+00:00",
            "communication_disabled_until": "2021-10-18T23:06:10.431000+00:00",
            "roles": ["582345963851743243", "582689893965365248", "734164204679856290", "757331666388910181"],
        }

    def test__deserialize_interaction_member(self, entity_factory_impl, interaction_member_payload, user_payload):
        member = entity_factory_impl._deserialize_interaction_member(interaction_member_payload, guild_id=43123123)
        assert member.id == 115590097100865541
        assert member.joined_at == datetime.datetime(2020, 9, 27, 22, 58, 10, 282000, tzinfo=datetime.timezone.utc)
        assert member.nickname == "Snab"
        assert member.guild_avatar_hash == "oestrogen"
        assert member.guild_id == 43123123
        assert member.is_deaf is undefined.UNDEFINED
        assert member.is_mute is undefined.UNDEFINED
        assert member.is_pending is False
        assert member.premium_since == datetime.datetime(2020, 10, 1, 23, 6, 10, 431000, tzinfo=datetime.timezone.utc)
        assert member.raw_communication_disabled_until == datetime.datetime(
            2021, 10, 18, 23, 6, 10, 431000, tzinfo=datetime.timezone.utc
        )
        assert member.role_ids == [
            582345963851743243,
            582689893965365248,
            734164204679856290,
            757331666388910181,
            43123123,
        ]
        assert member.user == entity_factory_impl.deserialize_user(user_payload)
        assert member.permissions == permission_models.Permissions(17179869183)
        assert isinstance(member, base_interactions.InteractionMember)

    def test__deserialize_interaction_member_when_guild_id_already_in_roles_doesnt_duplicate(
        self, entity_factory_impl, interaction_member_payload
    ):
        interaction_member_payload["roles"] = [
            582345963851743243,
            582689893965365248,
            734164204679856290,
            757331666388910181,
            43123123,
        ]

        member = entity_factory_impl._deserialize_interaction_member(interaction_member_payload, guild_id=43123123)
        assert member.role_ids == [
            582345963851743243,
            582689893965365248,
            734164204679856290,
            757331666388910181,
            43123123,
        ]

    def test__deserialize_interaction_member_with_unset_fields(self, entity_factory_impl, interaction_member_payload):
        del interaction_member_payload["premium_since"]
        del interaction_member_payload["avatar"]
        del interaction_member_payload["communication_disabled_until"]

        member = entity_factory_impl._deserialize_interaction_member(interaction_member_payload, guild_id=43123123)

        assert member.guild_avatar_hash is None
        assert member.premium_since is None
        assert member.raw_communication_disabled_until is None

    def test__deserialize_interaction_member_with_passed_user(self, entity_factory_impl, interaction_member_payload):
        mock_user = object()
        member = entity_factory_impl._deserialize_interaction_member(
            interaction_member_payload, guild_id=43123123, user=mock_user
        )

        assert member.user is mock_user

    def test__deserialize_resolved_option_data(
        self,
        entity_factory_impl,
        interaction_resolved_data_payload,
        attachment_payload,
        user_payload,
        guild_role_payload,
        interaction_member_payload,
        message_payload,
    ):
        resolved = entity_factory_impl._deserialize_resolved_option_data(
            interaction_resolved_data_payload, guild_id=123321
        )

        assert len(resolved.channels) == 1
        channel = resolved.channels[695382395666300958]
        assert channel.type is channel_models.ChannelType.GUILD_TEXT
        assert channel.id == 695382395666300958
        assert channel.name == "discord-announcements"
        assert channel.permissions == permission_models.Permissions(17179869183)
        assert isinstance(channel, base_interactions.InteractionChannel)
        assert len(resolved.members) == 1
        member = resolved.members[115590097100865541]
        assert member == entity_factory_impl._deserialize_interaction_member(
            interaction_member_payload, guild_id=123321, user=entity_factory_impl.deserialize_user(user_payload)
        )

        assert resolved.attachments == {
            690922406474154014: entity_factory_impl._deserialize_message_attachment(attachment_payload)
        }
        assert resolved.roles == {
            41771983423143936: entity_factory_impl.deserialize_role(guild_role_payload, guild_id=123321)
        }
        assert resolved.users == {115590097100865541: entity_factory_impl.deserialize_user(user_payload)}
        assert resolved.messages == {123: entity_factory_impl.deserialize_message(message_payload)}

        assert isinstance(resolved, base_interactions.ResolvedOptionData)

    def test__deserialize_resolved_option_data_with_empty_resolved_resources(self, entity_factory_impl):
        resolved = entity_factory_impl._deserialize_resolved_option_data({})

        assert resolved.attachments == {}
        assert resolved.channels == {}
        assert resolved.members == {}
        assert resolved.roles == {}
        assert resolved.users == {}
        assert resolved.messages == {}

    @pytest.fixture
    def interaction_resolved_data_payload(
        self, interaction_member_payload, attachment_payload, guild_role_payload, user_payload, message_payload
    ):
        return {
            "attachments": {"690922406474154014": attachment_payload},
            "channels": {
                "695382395666300958": {
                    "id": "695382395666300958",
                    "name": "discord-announcements",
                    "permissions": "17179869183",
                    "type": 0,
                }
            },
            "members": {"115590097100865541": interaction_member_payload},
            "roles": {"41771983423143936": guild_role_payload},
            "users": {"115590097100865541": user_payload},
            "messages": {"123": message_payload},
        }

    @pytest.fixture
    def command_interaction_payload(self, interaction_member_payload, interaction_resolved_data_payload):
        return {
            "id": "3490190239012093",
            "type": 2,
            "guild_id": "43123123",
            "data": {
                "id": "43123123",
                "name": "okokokok",
                "type": 1,
                "options": [
                    {
                        "name": "an option",
                        "type": 1,
                        "options": [
                            {"name": "go ice", "type": 4, "value": "42"},
                            {"name": "go fire", "type": 6, "value": 123123123},
                        ],
                    }
                ],
                "guild_id": "12345678",
                "resolved": interaction_resolved_data_payload,
            },
            "channel_id": "49949494",
            "member": interaction_member_payload,
            "token": "moe cat girls",
            "locale": "es-ES",
            "guild_locale": "en-US",
            "version": 69420,
            "application_id": "76234234",
            "app_permissions": "54123",
            "entitlements": [
                {
                    "id": "696969696969696",
                    "sku_id": "420420420420420",
                    "application_id": "123123123123123",
                    "type": 8,
                    "deleted": False,
                    "starts_at": "2022-09-14T17:00:18.704163+00:00",
                    "ends_at": "2022-10-14T17:00:18.704163+00:00",
                    "user_id": "115590097100865541",
                    "guild_id": "1015034326372454400",
                    "subscription_id": "1019653835926409216",
                }
            ],
            "authorizing_integration_owners": {"0": "123", "1": "456"},
            "context": 2,
        }

    def test_deserialize_command_interaction(
        self,
        entity_factory_impl,
        mock_app,
        command_interaction_payload,
        interaction_member_payload,
        interaction_resolved_data_payload,
    ):
        interaction = entity_factory_impl.deserialize_command_interaction(command_interaction_payload)
        assert interaction.app is mock_app
        assert interaction.application_id == 76234234
        assert interaction.id == 3490190239012093
        assert interaction.type is base_interactions.InteractionType.APPLICATION_COMMAND
        assert interaction.token == "moe cat girls"
        assert interaction.version == 69420
        assert interaction.channel_id == 49949494
        assert interaction.guild_id == 43123123
        assert interaction.locale == "es-ES"
        assert interaction.locale is locales.Locale.ES_ES
        assert interaction.guild_locale == "en-US"
        assert interaction.guild_locale is locales.Locale.EN_US
        assert interaction.member == entity_factory_impl._deserialize_interaction_member(
            interaction_member_payload, guild_id=43123123
        )
        assert interaction.user is interaction.member.user
        assert interaction.command_id == 43123123
        assert interaction.command_name == "okokokok"
        assert interaction.resolved == entity_factory_impl._deserialize_resolved_option_data(
            interaction_resolved_data_payload, guild_id=43123123
        )
        assert interaction.app_permissions == 54123
        assert len(interaction.entitlements) == 1
        assert interaction.entitlements[0].id == 696969696969696
        assert interaction.registered_guild_id == 12345678
        assert interaction.authorizing_integration_owners[
            application_models.ApplicationIntegrationType.GUILD_INSTALL
        ] == snowflakes.Snowflake(123)
        assert interaction.authorizing_integration_owners[
            application_models.ApplicationIntegrationType.USER_INSTALL
        ] == snowflakes.Snowflake(456)
        assert interaction.context == application_models.ApplicationContextType.PRIVATE_CHANNEL

        # CommandInteractionOption
        assert len(interaction.options) == 1
        option = interaction.options[0]
        assert option.name == "an option"
        assert option.value is None
        assert option.type is commands.OptionType.SUB_COMMAND
        assert len(option.options) == 2

        sub_option1 = option.options[0]
        assert sub_option1.name == "go ice"
        assert sub_option1.value == "42"
        assert sub_option1.type is commands.OptionType.INTEGER
        assert sub_option1.options is None
        assert isinstance(sub_option1, command_interactions.CommandInteractionOption)

        sub_option2 = option.options[1]
        assert sub_option2.name == "go fire"
        assert sub_option2.value == 123123123
        assert isinstance(sub_option2.value, snowflakes.Snowflake)
        assert sub_option2.type is commands.OptionType.USER
        assert sub_option2.options is None
        assert isinstance(sub_option2, command_interactions.CommandInteractionOption)
        assert isinstance(option, command_interactions.CommandInteractionOption)

        assert isinstance(interaction, command_interactions.CommandInteraction)

    @pytest.fixture
    def context_menu_command_interaction_payload(self, interaction_member_payload, user_payload):
        return {
            "id": "3490190239012093",
            "type": 4,
            "guild_id": "43123123",
            "data": {
                "id": "43123123",
                "name": "okokokok",
                "type": 2,
                "target_id": "115590097100865541",
                "resolved": {"users": {"115590097100865541": user_payload}},
                "guild_id": 12345678,
            },
            "channel_id": "49949494",
            "member": interaction_member_payload,
            "token": "moe cat girls",
            "locale": "es-ES",
            "guild_locale": "en-US",
            "version": 69420,
            "application_id": "76234234",
            "app_permissions": "54123123",
            "entitlements": [
                {
                    "id": "696969696969696",
                    "sku_id": "420420420420420",
                    "application_id": "123123123123123",
                    "type": 8,
                    "deleted": False,
                    "starts_at": "2022-09-14T17:00:18.704163+00:00",
                    "ends_at": "2022-10-14T17:00:18.704163+00:00",
                    "user_id": "115590097100865541",
                    "guild_id": "1015034326372454400",
                    "subscription_id": "1019653835926409216",
                }
            ],
            "authorizing_integration_owners": {"0": "123", "1": "456"},
            "context": 2,
        }

    def test_deserialize_command_interaction_with_context_menu_field(
        self, entity_factory_impl, context_menu_command_interaction_payload
    ):
        interaction = entity_factory_impl.deserialize_command_interaction(context_menu_command_interaction_payload)
        assert interaction.target_id == 115590097100865541
        assert isinstance(interaction, command_interactions.CommandInteraction)

        assert interaction.authorizing_integration_owners[
            application_models.ApplicationIntegrationType.GUILD_INSTALL
        ] == snowflakes.Snowflake(123)
        assert interaction.authorizing_integration_owners[
            application_models.ApplicationIntegrationType.USER_INSTALL
        ] == snowflakes.Snowflake(456)
        assert interaction.context == application_models.ApplicationContextType.PRIVATE_CHANNEL

    def test_deserialize_command_interaction_with_null_attributes(
        self, entity_factory_impl, command_interaction_payload, user_payload
    ):
        del command_interaction_payload["guild_id"]
        del command_interaction_payload["member"]
        command_interaction_payload["user"] = user_payload
        del command_interaction_payload["data"]["resolved"]
        del command_interaction_payload["data"]["options"]
        del command_interaction_payload["guild_locale"]
        del command_interaction_payload["data"]["guild_id"]

        interaction = entity_factory_impl.deserialize_command_interaction(command_interaction_payload)

        assert interaction.guild_id is None
        assert interaction.member is None
        assert interaction.user == entity_factory_impl.deserialize_user(user_payload)
        assert interaction.options == []
        assert interaction.resolved is None
        assert interaction.guild_locale is None
        assert interaction.registered_guild_id is None

    @pytest.fixture
    def autocomplete_interaction_payload(self, member_payload, user_payload, interaction_resolved_data_payload):
        return {
            "id": "3490190239012093",
            "type": 4,
            "guild_id": "43123123",
            "member": member_payload,
            "data": {
                "id": "43123123",
                "name": "okokokok",
                "type": 1,
                "options": [
                    {
                        "name": "options",
                        "type": 1,
                        "options": [
                            {"name": "meat", "type": 6, "value": 123312, "focused": True},
                            {"name": "yeet", "type": 3, "value": "ea"},
                        ],
                    }
                ],
                "guild_id": 12345678,
            },
            "channel_id": "49949494",
            "user": user_payload,
            "token": "moe cat girls",
            "locale": "es-ES",
            "guild_locale": "en-US",
            "version": 69420,
            "application_id": "76234234",
            "entitlements": [
                {
                    "id": "696969696969696",
                    "sku_id": "420420420420420",
                    "application_id": "123123123123123",
                    "type": 8,
                    "deleted": False,
                    "starts_at": "2022-09-14T17:00:18.704163+00:00",
                    "ends_at": "2022-10-14T17:00:18.704163+00:00",
                    "user_id": "115590097100865541",
                    "guild_id": "1015034326372454400",
                    "subscription_id": "1019653835926409216",
                }
            ],
            "authorizing_integration_owners": {"0": "123", "1": "456"},
            "context": 2,
        }

    def test_deserialize_autocomplete_interaction(
        self,
        entity_factory_impl,
        mock_app,
        member_payload,
        autocomplete_interaction_payload,
        interaction_resolved_data_payload,
    ):
        entity_factory_impl._deserialize_interaction_member = mock.Mock()
        entity_factory_impl._deserialize_resolved_option_data = mock.Mock()
        interaction = entity_factory_impl.deserialize_autocomplete_interaction(autocomplete_interaction_payload)

        assert interaction.app is mock_app
        assert interaction.application_id == 76234234
        assert interaction.id == 3490190239012093
        assert interaction.type is base_interactions.InteractionType.AUTOCOMPLETE
        assert interaction.token == "moe cat girls"
        assert interaction.version == 69420
        assert interaction.channel_id == 49949494
        assert interaction.guild_id == 43123123
        assert interaction.member is entity_factory_impl._deserialize_interaction_member.return_value
        entity_factory_impl._deserialize_interaction_member.assert_called_once_with(member_payload, guild_id=43123123)
        assert interaction.locale is locales.Locale.ES_ES
        assert interaction.guild_locale is locales.Locale.EN_US
        assert interaction.registered_guild_id == 12345678
        assert interaction.authorizing_integration_owners[
            application_models.ApplicationIntegrationType.GUILD_INSTALL
        ] == snowflakes.Snowflake(123)
        assert interaction.authorizing_integration_owners[
            application_models.ApplicationIntegrationType.USER_INSTALL
        ] == snowflakes.Snowflake(456)
        assert interaction.context == application_models.ApplicationContextType.PRIVATE_CHANNEL

        # AutocompleteInteractionOption
        assert len(interaction.options) == 1
        option = interaction.options[0]
        assert option.name == "options"
        assert option.value is None
        assert option.type is commands.OptionType.SUB_COMMAND
        assert len(option.options) == 2

        sub_option1 = option.options[0]
        assert sub_option1.name == "meat"
        assert sub_option1.value == 123312
        assert isinstance(sub_option1.value, snowflakes.Snowflake)
        assert sub_option1.type is commands.OptionType.USER
        assert sub_option1.options is None
        assert sub_option1.is_focused is True
        assert isinstance(sub_option1, command_interactions.CommandInteractionOption)

        sub_option2 = option.options[1]
        assert sub_option2.name == "yeet"
        assert sub_option2.value == "ea"
        assert sub_option2.type is commands.OptionType.STRING
        assert sub_option2.options is None
        assert sub_option2.is_focused is False
        assert isinstance(sub_option2, command_interactions.AutocompleteInteractionOption)
        assert isinstance(option, command_interactions.AutocompleteInteractionOption)

        assert isinstance(interaction, command_interactions.AutocompleteInteraction)

    def test_deserialize_autocomplete_interaction_with_null_fields(
        self, entity_factory_impl, user_payload, autocomplete_interaction_payload
    ):
        del autocomplete_interaction_payload["guild_locale"]
        del autocomplete_interaction_payload["guild_id"]
        del autocomplete_interaction_payload["member"]

        entity_factory_impl.deserialize_user = mock.Mock()

        interaction = entity_factory_impl.deserialize_autocomplete_interaction(autocomplete_interaction_payload)

        assert interaction.guild_id is None
        assert interaction.member is None
        assert interaction.guild_locale is None

        assert interaction.user is entity_factory_impl.deserialize_user.return_value
        entity_factory_impl.deserialize_user.assert_called_once_with(user_payload)

    @pytest.mark.parametrize(
        ("type_", "fn"),
        [
            (2, "deserialize_command_interaction"),
            (3, "deserialize_component_interaction"),
            (4, "deserialize_autocomplete_interaction"),
        ],
    )
    def test_deserialize_interaction(self, mock_app, type_, fn):
        payload = {"type": type_}

        with mock.patch.object(entity_factory.EntityFactoryImpl, fn) as expected_fn:
            # We need to instantiate it after the mock so that the functions that are stored in the dicts
            # are the ones we mock
            entity_factory_impl = entity_factory.EntityFactoryImpl(app=mock_app)

            assert entity_factory_impl.deserialize_interaction(payload) is expected_fn.return_value

        expected_fn.assert_called_once_with(payload)

    def test_deserialize_interaction_handles_unknown_type(self, entity_factory_impl):
        with pytest.raises(errors.UnrecognisedEntityError):
            entity_factory_impl.deserialize_interaction({"type": -999})

    def test_serialize_command_option(self, entity_factory_impl):
        option = commands.CommandOption(
            type=commands.OptionType.INTEGER,
            name="a name",
            description="go away",
            is_required=True,
            autocomplete=True,
            min_value=1.2,
            max_value=9.999,
            min_length=3,
            max_length=69,
            channel_types=[channel_models.ChannelType.GUILD_STAGE, channel_models.ChannelType.GUILD_TEXT, 100],
            choices=[
                commands.CommandChoice(
                    name="a",
                    name_localizations={locales.Locale.CS: "computers!", locales.Locale.EL: "sava"},
                    value="choice",
                )
            ],
            name_localizations={locales.Locale.TR: "b"},
            description_localizations={locales.Locale.TR: "c"},
            options=[
                commands.CommandOption(
                    type=commands.OptionType.STRING,
                    name="go home",
                    description="you're drunk",
                    is_required=False,
                    choices=[commands.CommandChoice(name="boo", value="hoo")],
                    options=None,
                    name_localizations={locales.Locale.TR: "b"},
                    description_localizations={locales.Locale.TR: "c"},
                )
            ],
        )

        result = entity_factory_impl.serialize_command_option(option)

        assert result == {
            "type": 4,
            "name": "a name",
            "description": "go away",
            "required": True,
            "channel_types": [13, 0, 100],
            "min_value": 1.2,
            "max_value": 9.999,
            "min_length": 3,
            "max_length": 69,
            "autocomplete": True,
            "choices": [
                {
                    "name": "a",
                    "name_localizations": {locales.Locale.CS: "computers!", locales.Locale.EL: "sava"},
                    "value": "choice",
                }
            ],
            "description_localizations": {"tr": "c"},
            "name_localizations": {"tr": "b"},
            "options": [
                {
                    "type": 3,
                    "description": "you're drunk",
                    "name": "go home",
                    "required": False,
                    "choices": [{"name": "boo", "name_localizations": {}, "value": "hoo"}],
                    "description_localizations": {"tr": "c"},
                    "name_localizations": {"tr": "b"},
                }
            ],
        }

    @pytest.fixture
    def context_menu_command_payload(self):
        return {
            "id": "1231231231",
            "application_id": "12354123",
            "guild_id": "49949494",
            "type": 2,
            "name": "good name",
            "default_member_permissions": 8,
            "dm_permission": False,
            "nsfw": True,
            "version": "123321123",
            "integration_types": ["0"],
            "contexts": ["0"],
        }

    def test_deserialize_context_menu_command(self, entity_factory_impl, context_menu_command_payload):
        command = entity_factory_impl.deserialize_context_menu_command(context_menu_command_payload)
        assert isinstance(command, commands.ContextMenuCommand)

        assert command.id == 1231231231
        assert command.application_id == 12354123
        assert command.guild_id == 49949494
        assert command.type == commands.CommandType.USER
        assert command.name == "good name"
        assert command.default_member_permissions == permission_models.Permissions.ADMINISTRATOR
        assert command.is_nsfw is True
        assert command.version == 123321123
        assert command.integration_types == [application_models.ApplicationIntegrationType.GUILD_INSTALL]
        assert command.context_types == [application_models.ApplicationContextType.GUILD]

    def test_deserialize_context_menu_command_with_guild_id(self, entity_factory_impl, context_menu_command_payload):
        command = entity_factory_impl.deserialize_command(context_menu_command_payload, guild_id=123)
        assert isinstance(command, commands.ContextMenuCommand)

        assert command.id == 1231231231
        assert command.application_id == 12354123
        assert command.guild_id == 123
        assert command.type == commands.CommandType.USER
        assert command.name == "good name"
        assert command.default_member_permissions == permission_models.Permissions.ADMINISTRATOR
        assert command.is_nsfw is True
        assert command.version == 123321123
        assert command.integration_types == [application_models.ApplicationIntegrationType.GUILD_INSTALL]
        assert command.context_types == [application_models.ApplicationContextType.GUILD]

    def test_deserialize_context_menu_command_with_null_values(self, entity_factory_impl, slash_command_payload):
        slash_command_payload["contexts"] = None

        command = entity_factory_impl.deserialize_slash_command(payload=slash_command_payload)

        assert command.context_types == []

    def test_deserialize_context_menu_command_with_with__unset_values(
        self, entity_factory_impl, context_menu_command_payload
    ):
        del context_menu_command_payload["dm_permission"]
        del context_menu_command_payload["nsfw"]
        del context_menu_command_payload["integration_types"]
        del context_menu_command_payload["contexts"]

        command = entity_factory_impl.deserialize_context_menu_command(context_menu_command_payload)
        assert isinstance(command, commands.ContextMenuCommand)

        assert command.is_nsfw is False
        assert command.integration_types == []
        assert command.context_types == []

    def test_deserialize_context_menu_command_default_member_permissions(
        self, entity_factory_impl, context_menu_command_payload
    ):
        context_menu_command_payload["default_member_permissions"] = 0

        command = entity_factory_impl.deserialize_context_menu_command(context_menu_command_payload)

        assert command.default_member_permissions == permission_models.Permissions.ADMINISTRATOR

    @pytest.fixture
    def component_interaction_payload(
        self, interaction_member_payload, message_payload, interaction_resolved_data_payload
    ):
        return {
            "version": 1,
            "type": 3,
            "token": "unique_interaction_token",
            "message": message_payload,
            "member": interaction_member_payload,
            "id": "846462639134605312",
            "guild_id": "290926798626357999",
            "data": {
                "custom_id": "click_one",
                "component_type": 2,
                "values": ["1", "2", "67"],
                "resolved": interaction_resolved_data_payload,
            },
            "channel_id": "345626669114982999",
            "application_id": "290926444748734465",
            "locale": "es-ES",
            "guild_locale": "en-US",
            "app_permissions": "5431234",
            "entitlements": [
                {
                    "id": "696969696969696",
                    "sku_id": "420420420420420",
                    "application_id": "123123123123123",
                    "type": 8,
                    "deleted": False,
                    "starts_at": "2022-09-14T17:00:18.704163+00:00",
                    "ends_at": "2022-10-14T17:00:18.704163+00:00",
                    "user_id": "115590097100865541",
                    "guild_id": "1015034326372454400",
                    "subscription_id": "1019653835926409216",
                }
            ],
            "authorizing_integration_owners": {"0": "123", "1": "456"},
            "context": 2,
        }

    def test_deserialize_component_interaction(
        self,
        entity_factory_impl,
        component_interaction_payload,
        interaction_member_payload,
        mock_app,
        message_payload,
        interaction_resolved_data_payload,
    ):
        interaction = entity_factory_impl.deserialize_component_interaction(component_interaction_payload)

        assert interaction.app is mock_app
        assert interaction.id == 846462639134605312
        assert interaction.application_id == 290926444748734465
        assert interaction.type is base_interactions.InteractionType.MESSAGE_COMPONENT
        assert interaction.token == "unique_interaction_token"
        assert interaction.version == 1
        assert interaction.channel_id == 345626669114982999
        assert interaction.component_type is component_models.ComponentType.BUTTON
        assert interaction.custom_id == "click_one"
        assert interaction.guild_id == 290926798626357999
        assert interaction.message == entity_factory_impl.deserialize_message(message_payload)
        assert interaction.member == entity_factory_impl._deserialize_interaction_member(
            interaction_member_payload, guild_id=290926798626357999
        )
        assert interaction.user is interaction.member.user
        assert interaction.values == ["1", "2", "67"]
        assert interaction.locale == "es-ES"
        assert interaction.locale is locales.Locale.ES_ES
        assert interaction.guild_locale == "en-US"
        assert interaction.guild_locale is locales.Locale.EN_US
        assert interaction.app_permissions == 5431234
        assert interaction.authorizing_integration_owners[
            application_models.ApplicationIntegrationType.GUILD_INSTALL
        ] == snowflakes.Snowflake(123)
        assert interaction.authorizing_integration_owners[
            application_models.ApplicationIntegrationType.USER_INSTALL
        ] == snowflakes.Snowflake(456)
        assert interaction.context == application_models.ApplicationContextType.PRIVATE_CHANNEL
        # ResolvedData
        assert interaction.resolved == entity_factory_impl._deserialize_resolved_option_data(
            interaction_resolved_data_payload, guild_id=290926798626357999
        )
        assert isinstance(interaction, component_interactions.ComponentInteraction)

        assert len(interaction.entitlements) == 1
        assert interaction.entitlements[0].id == 696969696969696

    def test_deserialize_component_interaction_with_undefined_fields(
        self, entity_factory_impl, user_payload, message_payload
    ):
        interaction = entity_factory_impl.deserialize_component_interaction(
            {
                "version": 1,
                "type": 3,
                "token": "unique_interaction_token",
                "message": message_payload,
                "user": user_payload,
                "id": "846462639134605312",
                "data": {"custom_id": "click_one", "component_type": 2},
                "channel_id": "345626669114982999",
                "application_id": "290926444748734465",
                "locale": "es-ES",
                "app_permissions": "5431234",
                "entitlements": [
                    {
                        "id": "696969696969696",
                        "sku_id": "420420420420420",
                        "application_id": "123123123123123",
                        "type": 8,
                        "deleted": False,
                        "starts_at": "2022-09-14T17:00:18.704163+00:00",
                        "ends_at": "2022-10-14T17:00:18.704163+00:00",
                        "user_id": "115590097100865541",
                        "guild_id": "1015034326372454400",
                        "subscription_id": "1019653835926409216",
                    }
                ],
                "authorizing_integration_owners": {"0": "123", "1": "456"},
                "context": 0,
            }
        )

        assert interaction.guild_id is None
        assert interaction.member is None
        assert interaction.user == entity_factory_impl.deserialize_user(user_payload)
        assert interaction.values == ()
        assert interaction.guild_locale is None
        assert isinstance(interaction, component_interactions.ComponentInteraction)

    @pytest.fixture
    def modal_interaction_payload(self, interaction_member_payload, message_payload):
        return {
            "version": 1,
            "type": 5,
            "token": "unique_interaction_token",
            "message": message_payload,
            "member": interaction_member_payload,
            "id": "846462639134605312",
            "guild_id": "290926798626357999",
            "data": {
                "custom_id": "modaltest",
                "components": [
                    {"type": 1, "components": [{"value": "Wumpus", "type": 4, "custom_id": "name"}]},
                    {"type": 1, "components": [{"value": "Longer Text", "type": 4, "custom_id": "about"}]},
                ],
            },
            "channel_id": "345626669114982999",
            "application_id": "290926444748734465",
            "locale": "en-US",
            "guild_locale": "es-ES",
            "app_permissions": "5431234",
            "entitlements": [
                {
                    "id": "696969696969696",
                    "sku_id": "420420420420420",
                    "application_id": "123123123123123",
                    "type": 8,
                    "deleted": False,
                    "starts_at": "2022-09-14T17:00:18.704163+00:00",
                    "ends_at": "2022-10-14T17:00:18.704163+00:00",
                    "user_id": "115590097100865541",
                    "guild_id": "1015034326372454400",
                    "subscription_id": "1019653835926409216",
                }
            ],
            "authorizing_integration_owners": {"0": "123", "1": "456"},
            "context": 2,
        }

    def test_deserialize_modal_interaction(
        self, entity_factory_impl, mock_app, modal_interaction_payload, interaction_member_payload, message_payload
    ):
        interaction = entity_factory_impl.deserialize_modal_interaction(modal_interaction_payload)
        assert interaction.app is mock_app
        assert interaction.id == 846462639134605312
        assert interaction.application_id == 290926444748734465
        assert interaction.type is base_interactions.InteractionType.MODAL_SUBMIT
        assert interaction.token == "unique_interaction_token"
        assert interaction.version == 1
        assert interaction.channel_id == 345626669114982999
        assert interaction.guild_id == 290926798626357999
        assert interaction.message == entity_factory_impl.deserialize_message(message_payload)
        assert interaction.member == entity_factory_impl._deserialize_interaction_member(
            interaction_member_payload, guild_id=290926798626357999
        )
        assert interaction.user is interaction.member.user
        assert isinstance(interaction, modal_interactions.ModalInteraction)

        assert len(interaction.entitlements) == 1
        assert interaction.entitlements[0].id == 696969696969696

        short_action_row = interaction.components[0]
        assert isinstance(short_action_row, component_models.ActionRowComponent)
        short_text_input = short_action_row.components[0]
        assert isinstance(short_text_input, component_models.TextInputComponent)
        assert short_text_input.value == "Wumpus"
        assert short_text_input.type == component_models.ComponentType.TEXT_INPUT
        assert short_text_input.custom_id == "name"

    def test_deserialize_modal_interaction_with_user(
        self, entity_factory_impl, modal_interaction_payload, user_payload
    ):
        modal_interaction_payload["member"] = None
        modal_interaction_payload["user"] = user_payload

        interaction = entity_factory_impl.deserialize_modal_interaction(modal_interaction_payload)
        assert interaction.user.id == 115590097100865541
        assert interaction.authorizing_integration_owners[
            application_models.ApplicationIntegrationType.GUILD_INSTALL
        ] == snowflakes.Snowflake(123)
        assert interaction.authorizing_integration_owners[
            application_models.ApplicationIntegrationType.USER_INSTALL
        ] == snowflakes.Snowflake(456)
        assert interaction.context == application_models.ApplicationContextType.PRIVATE_CHANNEL

    def test_deserialize_modal_interaction_with_unrecognized_component(
        self, entity_factory_impl, modal_interaction_payload
    ):
        modal_interaction_payload["data"]["components"] = [{"type": 0}]

        interaction = entity_factory_impl.deserialize_modal_interaction(modal_interaction_payload)
        assert len(interaction.components) == 0

    ##################
    # STICKER MODELS #
    ##################

    @pytest.fixture
    def partial_sticker_payload(self):
        return {"id": "749046696482439188", "name": "Thinking", "format_type": 3}

    @pytest.fixture
    def standard_sticker_payload(self):
        return {
            "id": "749046696482439188",
            "name": "Thinking",
            "description": "thonking",
            "format_type": 1,
            "pack_id": "123",
            "sort_value": 96,
            "tags": "thinking,thonkang",
        }

    @pytest.fixture
    def guild_sticker_payload(self, user_payload):
        return {
            "id": "749046696482439188",
            "name": "Thinking",
            "description": "thonking",
            "guild_id": "987654321",
            "format_type": 1,
            "available": True,
            "tags": "tag",
            "user": user_payload,
        }

    @pytest.fixture
    def sticker_pack_payload(self, standard_sticker_payload):
        return {
            "id": "123",
            "name": "My sticker pack",
            "description": "My sticker pack description",
            "cover_sticker_id": "456",
            "stickers": [standard_sticker_payload],
            "sku_id": "789",
            "banner_asset_id": "342123321",
        }

    def test_deserialize_partial_sticker(self, entity_factory_impl, partial_sticker_payload):
        partial_sticker = entity_factory_impl.deserialize_partial_sticker(partial_sticker_payload)

        assert partial_sticker.id == 749046696482439188
        assert partial_sticker.name == "Thinking"
        assert partial_sticker.format_type is sticker_models.StickerFormatType.LOTTIE

    def test_deserialize_standard_sticker(self, entity_factory_impl, standard_sticker_payload):
        standard_sticker = entity_factory_impl.deserialize_standard_sticker(standard_sticker_payload)

        assert standard_sticker.id == 749046696482439188
        assert standard_sticker.name == "Thinking"
        assert standard_sticker.description == "thonking"
        assert standard_sticker.format_type is sticker_models.StickerFormatType.PNG
        assert standard_sticker.pack_id == 123
        assert standard_sticker.sort_value == 96
        assert standard_sticker.tags == ["thinking", "thonkang"]

    def test_deserialize_guild_sticker(self, entity_factory_impl, guild_sticker_payload, user_payload):
        guild_sticker = entity_factory_impl.deserialize_guild_sticker(guild_sticker_payload)

        assert guild_sticker.id == 749046696482439188
        assert guild_sticker.name == "Thinking"
        assert guild_sticker.description == "thonking"
        assert guild_sticker.format_type is sticker_models.StickerFormatType.PNG
        assert guild_sticker.is_available is True
        assert guild_sticker.guild_id == 987654321
        assert guild_sticker.tag == "tag"
        assert guild_sticker.user == entity_factory_impl.deserialize_user(user_payload)

    def test_deserialize_guild_sticker_with_unset_fields(self, entity_factory_impl, guild_sticker_payload):
        del guild_sticker_payload["user"]

        guild_sticker = entity_factory_impl.deserialize_guild_sticker(guild_sticker_payload)

        assert guild_sticker.user is None

    def test_deserialize_sticker_pack(self, entity_factory_impl, sticker_pack_payload):
        pack = entity_factory_impl.deserialize_sticker_pack(sticker_pack_payload)

        assert pack.id == 123
        assert pack.name == "My sticker pack"
        assert pack.description == "My sticker pack description"
        assert pack.cover_sticker_id == 456
        assert pack.sku_id == 789
        assert pack.banner_asset_id == 342123321

        assert len(pack.stickers) == 1
        sticker = pack.stickers[0]
        assert sticker.id == 749046696482439188
        assert sticker.name == "Thinking"
        assert sticker.description == "thonking"
        assert sticker.format_type is sticker_models.StickerFormatType.PNG
        assert sticker.pack_id == 123
        assert sticker.sort_value == 96
        assert sticker.tags == ["thinking", "thonkang"]

    def test_deserialize_sticker_pack_with_optional_fields(self, entity_factory_impl, sticker_pack_payload):
        del sticker_pack_payload["cover_sticker_id"]
        del sticker_pack_payload["banner_asset_id"]

        pack = entity_factory_impl.deserialize_sticker_pack(sticker_pack_payload)

        assert pack.cover_sticker_id is None
        assert pack.banner_asset_id is None

    def test_stickers(self, entity_factory_impl, guild_sticker_payload):
        guild_definition = entity_factory_impl.deserialize_gateway_guild(
            {"id": "265828729970753537", "stickers": [guild_sticker_payload]}, user_id=123321
        )

        assert guild_definition.stickers() == {
            749046696482439188: entity_factory_impl.deserialize_guild_sticker(guild_sticker_payload)
        }

    def test_stickers_returns_cached_values(self, entity_factory_impl):
        with mock.patch.object(
            entity_factory.EntityFactoryImpl, "deserialize_guild_sticker"
        ) as mock_deserialize_guild_sticker:
            guild_definition = entity_factory_impl.deserialize_gateway_guild(
                {"id": "265828729970753537"}, user_id=123321
            )

            mock_sticker = object()
            guild_definition._stickers = {"54545454": mock_sticker}

            assert guild_definition.stickers() == {"54545454": mock_sticker}
            mock_deserialize_guild_sticker.assert_not_called()

    #################
    # INVITE MODELS #
    #################

    @pytest.fixture
    def vanity_url_payload(self):
        return {"code": "iamacode", "uses": 42}

    def test_deserialize_vanity_url(self, entity_factory_impl, mock_app, vanity_url_payload):
        vanity_url = entity_factory_impl.deserialize_vanity_url(vanity_url_payload)
        assert vanity_url.app is mock_app
        assert vanity_url.code == "iamacode"
        assert vanity_url.uses == 42
        assert isinstance(vanity_url, invite_models.VanityURL)

    @pytest.fixture
    def alternative_user_payload(self):
        return {"id": "1231231", "username": "soad", "discriminator": "3333", "avatar": None}

    @pytest.fixture
    def invite_payload(
        self,
        partial_channel_payload,
        user_payload,
        alternative_user_payload,
        guild_welcome_screen_payload,
        invite_application_payload,
    ):
        return {
            "code": "aCode",
            "guild": {
                "id": "56188492224814744",
                "name": "Testin' Your Scene",
                "splash": "aSplashForSure",
                "banner": "aBannerForSure",
                "description": "Describe me cute kitty.",
                "icon": "bb71f469c158984e265093a81b3397fb",
                "features": ["FORCE_RELAY"],
                "verification_level": 2,
                "vanity_url_code": "I-am-very-vain",
                "welcome_screen": guild_welcome_screen_payload,
                "nsfw_level": 1,
            },
            "channel": partial_channel_payload,
            "inviter": user_payload,
            "target_type": 1,
            "target_user": alternative_user_payload,
            "target_application": invite_application_payload,
            "approximate_presence_count": 42,
            "approximate_member_count": 84,
            "expires_at": "2021-05-08T00:15:24.534000+00:00",
        }

    def test_deserialize_invite(
        self,
        entity_factory_impl,
        mock_app,
        invite_payload,
        partial_channel_payload,
        user_payload,
        guild_welcome_screen_payload,
        alternative_user_payload,
        application_payload,
    ):
        invite = entity_factory_impl.deserialize_invite(invite_payload)
        assert invite.app is mock_app
        assert invite.code == "aCode"
        # InviteGuild
        assert invite.guild.id == 56188492224814744
        assert invite.guild.name == "Testin' Your Scene"
        assert invite.guild.icon_hash == "bb71f469c158984e265093a81b3397fb"
        assert invite.guild.features == ["FORCE_RELAY"]
        assert invite.guild.splash_hash == "aSplashForSure"
        assert invite.guild.banner_hash == "aBannerForSure"
        assert invite.guild.description == "Describe me cute kitty."
        assert invite.guild.verification_level == guild_models.GuildVerificationLevel.MEDIUM
        assert invite.guild.vanity_url_code == "I-am-very-vain"
        assert invite.guild.welcome_screen == entity_factory_impl.deserialize_welcome_screen(
            guild_welcome_screen_payload
        )
        assert invite.guild.nsfw_level == guild_models.GuildNSFWLevel.EXPLICIT

        assert invite.guild_id == 56188492224814744
        assert invite.channel == entity_factory_impl.deserialize_partial_channel(partial_channel_payload)
        assert invite.channel_id == 561884984214814750
        assert invite.inviter == entity_factory_impl.deserialize_user(user_payload)
        assert invite.target_type == invite_models.TargetType.STREAM
        assert invite.target_user == entity_factory_impl.deserialize_user(alternative_user_payload)
        assert invite.approximate_member_count == 84
        assert invite.approximate_active_member_count == 42
        assert invite.expires_at == datetime.datetime(2021, 5, 8, 0, 15, 24, 534000, tzinfo=datetime.timezone.utc)
        assert isinstance(invite, invite_models.Invite)

        # InviteApplication
        application = invite.target_application
        assert application.app is mock_app
        assert application.id == 773336526917861400
        assert application.name == "Betrayal.io"
        assert application.description == "Play inside Discord with your friends!"
        assert (
            application.public_key
            == b"\x1b\xf7\x8f\xdb\xfc\xba\xbe.\x12V\xf9\xb13\x81\x89vY\x12\x03\xa2/\xeb\xab\xba_\xf8\x9f\x86\xf2G`\xff"
        )
        assert application.icon_hash == "0227b2e89ea08d666c43003fbadbc72a"
        assert application.cover_image_hash == "0227b2e89ea08d666c43003fbadbc72a (but as cover)"
        assert isinstance(application, application_models.InviteApplication)

    def test_deserialize_invite_with_null_fields(
        self, entity_factory_impl, partial_channel_payload, invite_application_payload
    ):
        invite = entity_factory_impl.deserialize_invite(
            {
                "code": "aCode",
                "channel_id": "43123123",
                "approximate_member_count": 231,
                "approximate_presence_count": 9,
                "expires_at": None,
                "target_application": {
                    "id": "773336526917861400",
                    "name": "Betrayal.io",
                    "description": "",
                    "verify_key": "1bf78fdbfcbabe2e1256f9b133818976591203a22febabba5ff89f86f24760ff",
                },
            }
        )
        assert invite.expires_at is None
        assert invite.target_application.description is None

    def test_deserialize_invite_with_unset_fields(self, entity_factory_impl, partial_channel_payload):
        invite = entity_factory_impl.deserialize_invite(
            {
                "code": "aCode",
                "channel_id": "43123123",
                "approximate_member_count": 231,
                "approximate_presence_count": 9,
            }
        )
        assert invite.channel is None
        assert invite.channel_id == 43123123
        assert invite.guild is None
        assert invite.inviter is None
        assert invite.target_type is None
        assert invite.target_user is None
        assert invite.target_application is None
        assert invite.expires_at is None

    def test_deserialize_invite_with_unset_sub_fields(self, entity_factory_impl, invite_payload):
        del invite_payload["guild"]["welcome_screen"]
        invite_payload["target_application"] = {
            "id": "773336526917861400",
            "name": "Betrayal.io",
            "description": "Play inside Discord with your friends!",
            "verify_key": "1bf78fdbfcbabe2e1256f9b133818976591203a22febabba5ff89f86f24760ff",
        }

        invite = entity_factory_impl.deserialize_invite(invite_payload)

        assert invite.guild.welcome_screen is None
        assert invite.target_application.icon_hash is None
        assert invite.target_application.cover_image_hash is None

    def test_deserialize_invite_with_guild_and_channel_ids_without_objects(self, entity_factory_impl):
        invite = entity_factory_impl.deserialize_invite({"code": "aCode", "guild_id": "42", "channel_id": "202020"})
        assert invite.channel is None
        assert invite.channel_id == 202020
        assert invite.guild is None
        assert invite.guild_id == 42

    @pytest.fixture
    def invite_with_metadata_payload(
        self,
        partial_channel_payload,
        user_payload,
        alternative_user_payload,
        guild_welcome_screen_payload,
        invite_application_payload,
    ):
        return {
            "code": "aCode",
            "guild": {
                "id": "56188492224814744",
                "name": "Testin' Your Scene",
                "splash": "aSplashForSure",
                "banner": "aBannerForSure",
                "description": "Describe me cute kitty.",
                "icon": "bb71f469c158984e265093a81b3397fb",
                "features": ["FORCE_RELAY"],
                "verification_level": 2,
                "vanity_url_code": "I-am-very-vain",
                "welcome_screen": guild_welcome_screen_payload,
                "nsfw_level": 0,
            },
            "channel": partial_channel_payload,
            "inviter": user_payload,
            "target_type": 1,
            "target_user": alternative_user_payload,
            "target_application": invite_application_payload,
            "approximate_presence_count": 42,
            "approximate_member_count": 84,
            "uses": 3,
            "max_uses": 8,
            "max_age": 239349393,
            "temporary": True,
            "created_at": "2015-04-26T06:26:56.936000+00:00",
        }

    def test_deserialize_invite_with_metadata(
        self,
        entity_factory_impl,
        mock_app,
        invite_with_metadata_payload,
        partial_channel_payload,
        user_payload,
        alternative_user_payload,
        guild_welcome_screen_payload,
        invite_application_payload,
    ):
        invite_with_metadata = entity_factory_impl.deserialize_invite_with_metadata(invite_with_metadata_payload)
        assert invite_with_metadata.app is mock_app
        assert invite_with_metadata.code == "aCode"
        # InviteGuild
        assert invite_with_metadata.guild.id == 56188492224814744
        assert invite_with_metadata.guild.name == "Testin' Your Scene"
        assert invite_with_metadata.guild.icon_hash == "bb71f469c158984e265093a81b3397fb"
        assert invite_with_metadata.guild.features == ["FORCE_RELAY"]
        assert invite_with_metadata.guild.splash_hash == "aSplashForSure"
        assert invite_with_metadata.guild.banner_hash == "aBannerForSure"
        assert invite_with_metadata.guild.description == "Describe me cute kitty."
        assert invite_with_metadata.guild.verification_level == guild_models.GuildVerificationLevel.MEDIUM
        assert invite_with_metadata.guild.vanity_url_code == "I-am-very-vain"
        assert invite_with_metadata.guild.welcome_screen == entity_factory_impl.deserialize_welcome_screen(
            guild_welcome_screen_payload
        )
        assert invite_with_metadata.guild.nsfw_level == guild_models.GuildNSFWLevel.DEFAULT

        assert invite_with_metadata.channel == entity_factory_impl.deserialize_partial_channel(partial_channel_payload)
        assert invite_with_metadata.inviter == entity_factory_impl.deserialize_user(user_payload)
        assert invite_with_metadata.target_type == invite_models.TargetType.STREAM
        assert invite_with_metadata.target_user == entity_factory_impl.deserialize_user(alternative_user_payload)
        assert invite_with_metadata.approximate_member_count == 84
        assert invite_with_metadata.approximate_active_member_count == 42
        assert invite_with_metadata.uses == 3
        assert invite_with_metadata.max_uses == 8
        assert invite_with_metadata.max_age == datetime.timedelta(seconds=239349393)
        assert invite_with_metadata.is_temporary is True
        assert invite_with_metadata.created_at == datetime.datetime(
            2015, 4, 26, 6, 26, 56, 936000, tzinfo=datetime.timezone.utc
        )
        assert invite_with_metadata.expires_at == datetime.datetime(
            2022, 11, 25, 12, 23, 29, 936000, tzinfo=datetime.timezone.utc
        )
        assert isinstance(invite_with_metadata, invite_models.InviteWithMetadata)

        # InviteApplication
        application = invite_with_metadata.target_application
        assert application.app is mock_app
        assert application.id == 773336526917861400
        assert application.name == "Betrayal.io"
        assert application.description == "Play inside Discord with your friends!"
        assert (
            application.public_key
            == b"\x1b\xf7\x8f\xdb\xfc\xba\xbe.\x12V\xf9\xb13\x81\x89vY\x12\x03\xa2/\xeb\xab\xba_\xf8\x9f\x86\xf2G`\xff"
        )
        assert application.icon_hash == "0227b2e89ea08d666c43003fbadbc72a"
        assert application.cover_image_hash == "0227b2e89ea08d666c43003fbadbc72a (but as cover)"
        assert isinstance(application, application_models.InviteApplication)

    def test_deserialize_invite_with_metadata_with_unset_and_0_fields(
        self, entity_factory_impl, partial_channel_payload
    ):
        invite_with_metadata = entity_factory_impl.deserialize_invite_with_metadata(
            {
                "code": "aCode",
                "channel": partial_channel_payload,
                "uses": 42,
                "max_uses": 0,
                "max_age": 0,
                "temporary": True,
                "created_at": "2015-04-26T06:26:56.936000+00:00",
                "approximate_presence_count": 4,
                "approximate_member_count": 9,
            }
        )
        assert invite_with_metadata.guild is None
        assert invite_with_metadata.inviter is None
        assert invite_with_metadata.target_type is None
        assert invite_with_metadata.target_user is None
        assert invite_with_metadata.target_application is None
        assert invite_with_metadata.max_age is None
        assert invite_with_metadata.max_uses is None
        assert invite_with_metadata.expires_at is None

    def test_deserialize_invite_with_metadata_with_null_guild_fields(
        self, entity_factory_impl, invite_with_metadata_payload
    ):
        del invite_with_metadata_payload["guild"]["welcome_screen"]

        invite = entity_factory_impl.deserialize_invite_with_metadata(invite_with_metadata_payload)
        assert invite.guild.welcome_screen is None

    def test_max_age_when_zero(self, entity_factory_impl, invite_with_metadata_payload):
        invite_with_metadata_payload["max_age"] = 0
        assert entity_factory_impl.deserialize_invite_with_metadata(invite_with_metadata_payload).max_age is None

    ####################
    # COMPONENT MODELS #
    ####################

    @pytest.fixture
    def action_row_payload(self, button_payload):
        return {"type": 1, "components": [button_payload]}

    @pytest.fixture
    def button_payload(self, custom_emoji_payload):
        return {
            "type": 2,
            "label": "Click me!",
            "style": 1,
            "emoji": custom_emoji_payload,
            "custom_id": "click_one",
            "url": "okokok",
            "disabled": True,
        }

    def test_deserialize__deserialize_button(self, entity_factory_impl, button_payload, custom_emoji_payload):
        button = entity_factory_impl._deserialize_button(button_payload)

        assert button.type is component_models.ComponentType.BUTTON
        assert button.style is component_models.ButtonStyle.PRIMARY
        assert button.label == "Click me!"
        assert button.emoji == entity_factory_impl.deserialize_emoji(custom_emoji_payload)
        assert button.custom_id == "click_one"
        assert button.is_disabled is True
        assert button.url == "okokok"

    def test_deserialize__deserialize_button_with_unset_fields(
        self, entity_factory_impl, button_payload, custom_emoji_payload
    ):
        button = entity_factory_impl._deserialize_button({"type": 2, "style": 5})

        assert button.type is component_models.ComponentType.BUTTON
        assert button.style is component_models.ButtonStyle.LINK
        assert button.label is None
        assert button.emoji is None
        assert button.custom_id is None
        assert button.url is None
        assert button.is_disabled is False

    @pytest.fixture
    def select_menu_payload(self, custom_emoji_payload):
        return {
            "type": 5,
            "custom_id": "Not an ID",
            "options": [
                {
                    "label": "Trans",
                    "value": "egg yoke",
                    "description": "queen",
                    "emoji": custom_emoji_payload,
                    "default": True,
                }
            ],
            "placeholder": "Imagine a place",
            "min_values": 69,
            "max_values": 420,
            "disabled": True,
        }

    def test__deserialize_text_select_menu(self, entity_factory_impl, select_menu_payload, custom_emoji_payload):
        menu = entity_factory_impl._deserialize_text_select_menu(select_menu_payload)

        assert menu.type is component_models.ComponentType.USER_SELECT_MENU
        assert menu.custom_id == "Not an ID"

        # SelectMenuOption
        assert len(menu.options) == 1
        option = menu.options[0]
        assert option.label == "Trans"
        assert option.value == "egg yoke"
        assert option.description == "queen"
        assert option.emoji == entity_factory_impl.deserialize_emoji(custom_emoji_payload)
        assert option.is_default is True
        assert isinstance(option, component_models.SelectMenuOption)

        assert menu.placeholder == "Imagine a place"
        assert menu.min_values == 69
        assert menu.max_values == 420
        assert menu.is_disabled is True

    def test__deserialize_text_select_menu_partial(self, entity_factory_impl):
        menu = entity_factory_impl._deserialize_text_select_menu(
            {"type": 3, "custom_id": "Not an ID", "options": [{"label": "Trans", "value": "very trans"}]}
        )

        # SelectMenuOption
        assert len(menu.options) == 1
        option = menu.options[0]
        assert option.description is None
        assert option.emoji is None
        assert option.is_default is False

        assert menu.placeholder is None
        assert menu.min_values == 1
        assert menu.max_values == 1
        assert menu.is_disabled is False

    @pytest.fixture
    def text_input_payload(self):
        return {"type": 4, "custom_id": "name", "value": "Wumpus"}

    def test__deserialize_text_input(self, entity_factory_impl, text_input_payload):
        text_input = entity_factory_impl._deserialize_text_input(text_input_payload)

        assert text_input.type == component_models.ComponentType.TEXT_INPUT
        assert text_input.custom_id == "name"
        assert text_input.value == "Wumpus"

        assert isinstance(text_input, component_models.TextInputComponent)

    @pytest.fixture
    def media_payload(self):
        return {"url": "https://com.com.com.com.com.com.com.com.com.com/"}

    @pytest.fixture
    def text_display_payload(self):
        return {"type": 10, "id": "text_display.id", "content": "A text display!"}

    @pytest.fixture
    def thumbnail_payload(self, media_payload):
        return {
            "type": 11,
            "id": "thumbnail.id",
            "media": media_payload,
            "description": "A cool description.",
            "spoiler": False,
        }

    @pytest.fixture
    def section_payload(self, button_payload, text_display_payload):
        return {"type": 9, "id": "section.id", "accessory": button_payload, "components": [text_display_payload]}

    @pytest.fixture
    def media_gallery_item_payload(self, media_payload):
        return {"media": media_payload, "description": "Gallery item description?", "spoiler": True}

    @pytest.fixture
    def media_gallery_payload(self, media_gallery_item_payload):
        return {"type": 12, "id": "media_gallery.id", "items": [media_gallery_item_payload]}

    @pytest.fixture
    def separator_payload(self):
        return {"type": 14, "id": "separator.id", "spacing": 1, "divider": True}

    @pytest.fixture
    def file_payload(self, media_payload):
        return {"type": 13, "id": "file.id", "file": media_payload, "spoiler": False}

    @pytest.fixture
    def container_payload(self, file_payload):
        return {
            "type": 17,
            "id": "container.id",
            "accent_color": 16757027,
            "spoiler": True,
            "components": [file_payload],
        }

    def test__deserialize_media(self, entity_factory_impl, media_payload):
        media = entity_factory_impl._deserialize_media(media_payload)

        assert media.url == "https://com.com.com.com.com.com.com.com.com.com/"

        assert isinstance(media, component_models.MediaResource)

    def test__deserialize_action_row_component(self, entity_factory_impl, action_row_payload, button_payload):
        action_row = entity_factory_impl._deserialize_action_row_component(action_row_payload)

        assert action_row.type == component_models.ComponentType.ACTION_ROW

        assert action_row.components == [entity_factory_impl._deserialize_button(button_payload)]

        assert isinstance(action_row, component_models.ActionRowComponent)

    def test__deserialize_action_row_component_with_unknown_component_type(
        self, entity_factory_impl, action_row_payload
    ):
        action_row_payload["components"] = [{"type": -9999}, {"type": 9999}]

        action_row = entity_factory_impl._deserialize_action_row_component(action_row_payload)

        assert action_row is None

    def test__deserialize_section_component(
        self, entity_factory_impl, section_payload, button_payload, text_display_payload
    ):
        section = entity_factory_impl._deserialize_section_component(section_payload)

        assert section.type == component_models.ComponentType.SECTION
        assert section.id == "section.id"
        assert section.accessory == entity_factory_impl._deserialize_button(button_payload)
        assert section.components == [entity_factory_impl._deserialize_text_display_component(text_display_payload)]

        assert isinstance(section, component_models.SectionComponent)

    def test__deserialize_section_component_with_unset_fields(self, entity_factory_impl, section_payload):
        del section_payload["id"]
        section_payload["components"] = []

        section = entity_factory_impl._deserialize_section_component(section_payload)

        assert section.id is None
        assert section.components == []

    def test__deserialize_section_component_with_unknown_accessory_type(self, entity_factory_impl, section_payload):
        section_payload["accessory"] = {"type": 9999}
        with pytest.raises(errors.UnrecognisedEntityError, match=r"Unknown accessory type 9999"):
            entity_factory_impl._deserialize_section_component(section_payload)

    def test__deserialize_thumbnail_component(self, entity_factory_impl, thumbnail_payload, media_payload):
        thumbnail = entity_factory_impl._deserialize_thumbnail_component(thumbnail_payload)

        assert thumbnail.type == component_models.ComponentType.THUMBNAIL
        assert thumbnail.id == "thumbnail.id"
        assert thumbnail.media == entity_factory_impl._deserialize_media(media_payload)
        assert thumbnail.description == "A cool description."
        assert thumbnail.spoiler is False

        assert isinstance(thumbnail, component_models.ThumbnailComponent)

    def test__deserialize_thumbnail_component_with_unset_fields(self, entity_factory_impl, thumbnail_payload):
        del thumbnail_payload["id"]
        del thumbnail_payload["description"]
        del thumbnail_payload["spoiler"]

        thumbnail = entity_factory_impl._deserialize_thumbnail_component(thumbnail_payload)

        assert thumbnail.id is None
        assert thumbnail.description is None
        assert thumbnail.spoiler is None

    def test__deserialize_text_display_component(self, entity_factory_impl, text_display_payload):
        text_display = entity_factory_impl._deserialize_text_display_component(text_display_payload)

        assert text_display.type == component_models.ComponentType.TEXT_DISPLAY
        assert text_display.id == "text_display.id"
        assert text_display.content == "A text display!"

        assert isinstance(text_display, component_models.TextDisplayComponent)

    def test__deserialize_text_display_component_with_unset_fields(self, entity_factory_impl, text_display_payload):
        del text_display_payload["id"]

        text_display = entity_factory_impl._deserialize_text_display_component(text_display_payload)

        assert text_display.id is None

    def test__deserialize_media_gallery_component(
        self, entity_factory_impl, media_gallery_payload, media_gallery_item_payload
    ):
        media_gallery = entity_factory_impl._deserialize_media_gallery_component(media_gallery_payload)

        assert media_gallery.type == component_models.ComponentType.MEDIA_GALLERY
        assert media_gallery.items == [entity_factory_impl._deserialize_media_gallery_item(media_gallery_item_payload)]

        assert isinstance(media_gallery, component_models.MediaGalleryComponent)

    def test__deserialize_media_gallery_component_with_unset_fields(self, entity_factory_impl, media_gallery_payload):
        media_gallery_payload["items"] = []

        media_gallery = entity_factory_impl._deserialize_media_gallery_component(media_gallery_payload)

        assert media_gallery.items == []

    def test__deserialize_media_gallery_item(self, entity_factory_impl, media_gallery_item_payload, media_payload):
        media_gallery_item = entity_factory_impl._deserialize_media_gallery_item(media_gallery_item_payload)

        assert media_gallery_item.media == entity_factory_impl._deserialize_media(media_payload)
        assert media_gallery_item.description == "Gallery item description?"
        assert media_gallery_item.spoiler is True

        assert isinstance(media_gallery_item, component_models.MediaGalleryItem)

    def test__deserialize_media_gallery_item_with_unset_fields(self, entity_factory_impl, media_gallery_item_payload):
        del media_gallery_item_payload["description"]
        del media_gallery_item_payload["spoiler"]

        media_gallery_item = entity_factory_impl._deserialize_media_gallery_item(media_gallery_item_payload)

        assert media_gallery_item.description is None
        assert media_gallery_item.spoiler is None

    def test__deserialize_separator_component(self, entity_factory_impl, separator_payload):
        separator = entity_factory_impl._deserialize_separator_component(separator_payload)

        assert separator.type == component_models.ComponentType.SEPARATOR
        assert separator.id == "separator.id"
        assert separator.spacing == component_models.SpacingType.SMALL
        assert separator.divider is True

        assert isinstance(separator, component_models.SeparatorComponent)

    def test__deserialize_separator_component_with_unset_fields(self, entity_factory_impl, separator_payload):
        del separator_payload["id"]
        del separator_payload["spacing"]
        del separator_payload["divider"]

        separator = entity_factory_impl._deserialize_separator_component(separator_payload)

        assert separator.id is None
        assert separator.spacing is None
        assert separator.divider is None

    def test__deserialize_file_component(self, entity_factory_impl, file_payload, media_payload):
        file = entity_factory_impl._deserialize_file_component(file_payload)

        assert file.type == component_models.ComponentType.FILE
        assert file.id == "file.id"
        assert file.file == entity_factory_impl._deserialize_media(media_payload)
        assert file.spoiler is False

        assert isinstance(file, component_models.FileComponent)

    def test__deserialize_file_component_with_unset_fields(self, entity_factory_impl, file_payload):
        del file_payload["id"]
        del file_payload["spoiler"]

        file = entity_factory_impl._deserialize_file_component(file_payload)

        assert file.id is None
        assert file.spoiler is None

    def test__deserialize_container_component(self, entity_factory_impl, container_payload, file_payload):
        container = entity_factory_impl._deserialize_container_component(container_payload)

        assert container.type == component_models.ComponentType.CONTAINER
        assert container.id == "container.id"
        assert container.accent_color == color_models.Color.from_hex_code("FFB123")
        assert container.spoiler is True
        assert container.components == [entity_factory_impl._deserialize_file_component(file_payload)]

        assert isinstance(container, component_models.ContainerComponent)

    def test__deserialize_container_component_with_unset_fields(self, entity_factory_impl, container_payload):
        del container_payload["id"]
        del container_payload["accent_color"]
        del container_payload["spoiler"]
        container_payload["components"] = []

        container = entity_factory_impl._deserialize_container_component(container_payload)

        assert container.id is None
        assert container.accent_color is None
        assert container.spoiler is None
        assert container.components == []

    def test__deserialize_container_component_with_unknown_component_type(self, entity_factory_impl, container_payload):
        container_payload["components"] = [{"type": 9999}]

        container = entity_factory_impl._deserialize_container_component(container_payload)

        assert container.components == []

    def test__deserialize_message_components(
        self,
        entity_factory_impl,
        action_row_payload,
        text_display_payload,
        section_payload,
        media_gallery_payload,
        separator_payload,
        file_payload,
    ):
        message_components = entity_factory_impl._deserialize_message_components(
            [
                action_row_payload,
                text_display_payload,
                section_payload,
                media_gallery_payload,
                separator_payload,
                file_payload,
            ]
        )

        assert len(message_components) == 6

        assert message_components[0] == entity_factory_impl._deserialize_action_row_component(action_row_payload)

        assert message_components[1] == entity_factory_impl._deserialize_text_display_component(text_display_payload)

        assert message_components[2] == entity_factory_impl._deserialize_section_component(section_payload)

        assert message_components[3] == entity_factory_impl._deserialize_media_gallery_component(media_gallery_payload)

        assert message_components[4] == entity_factory_impl._deserialize_separator_component(separator_payload)

        assert message_components[5] == entity_factory_impl._deserialize_file_component(file_payload)

    def test__deserialize_message_components_handles_unknown_top_component_type(self, entity_factory_impl):
        message_components = entity_factory_impl._deserialize_message_components([{"type": 9999}, {"type": -9999}])

        assert len(message_components) == 0

    def test__deserialize_modal_components(self, entity_factory_impl, action_row_payload, text_input_payload):
        action_row_payload["components"] = [text_input_payload]

        modal_components = entity_factory_impl._deserialize_modal_components([action_row_payload])

        assert len(modal_components) == 1

        assert modal_components[0] == component_models.ModalActionRowComponent(
            type=component_models.ComponentType.ACTION_ROW,
            components=[entity_factory_impl._deserialize_text_input(text_input_payload)],
        )

    def test__deserialize_modal_components_handles_unknown_top_component_type(self, entity_factory_impl):
        modal_components = entity_factory_impl._deserialize_modal_components([{"type": 9999}])

        assert len(modal_components) == 0

    @pytest.mark.skip("Pending removal.")
    @pytest.mark.parametrize(
        ("type_", "fn", "mapping"),
        [
            (2, "_deserialize_button", "_message_component_type_mapping"),
            (3, "_deserialize_text_select_menu", "_message_component_type_mapping"),
            (5, "_deserialize_select_menu", "_message_component_type_mapping"),
            (6, "_deserialize_select_menu", "_message_component_type_mapping"),
            (7, "_deserialize_select_menu", "_message_component_type_mapping"),
            (8, "_deserialize_channel_select_menu", "_message_component_type_mapping"),
        ],
    )
    def test__deserialize_components(self, mock_app, type_, fn, mapping):
        component_payload = {"type": type_}
        payload = [{"type": 1, "components": [component_payload]}]

        with mock.patch.object(entity_factory.EntityFactoryImpl, fn) as expected_fn:
            # We need to instantiate it after the mock so that the functions that are stored in the dicts
            # are the ones we mock
            entity_factory_impl = entity_factory.EntityFactoryImpl(app=mock_app)

            components = entity_factory_impl._deserialize_components(payload, getattr(entity_factory_impl, mapping))

        expected_fn.assert_called_once_with(component_payload)
        action_row = components[0]
        assert isinstance(action_row, component_models.ActionRowComponent)
        assert action_row.components[0] is expected_fn.return_value

    @pytest.mark.skip("Pending removal.")
    def test__deserialize_components_handles_unknown_top_component_type(self, entity_factory_impl):
        components = entity_factory_impl._deserialize_components(
            [
                # Unknown top-level component
                {"type": -9434994},
                {
                    # Known top-level component
                    "type": 1,
                    "components": [
                        # Unknown components
                        {"type": 1},
                        {"type": 1000000},
                    ],
                },
            ],
            {},
        )

        assert components == []

    ##################
    # MESSAGE MODELS #
    ##################

    @pytest.fixture
    def partial_application_payload(self):
        return {
            "id": "456",
            "name": "hikari",
            "description": "The best application",
            "icon": "2658b3029e775a931ffb49380073fa63",
            "cover_image": "58982a23790c4f22787b05d3be38a026",
        }

    @pytest.fixture
    def referenced_message(self, user_payload):
        return {
            "id": "12312312",
            "channel_id": "949494",
            "author": user_payload,
            "content": "OK",
            "timestamp": "2020-03-21T21:20:16.510000+00:00",
            "edited_timestamp": None,
            "tts": True,
            "mentions_everyone": False,
            "mentions": [],
            "mention_roles": [],
            "attachments": [],
            "embeds": [],
            "type": 1,
            "pinned": True,
            "flags": "222",
        }

    @pytest.fixture
    def attachment_payload(self):
        return {
            "id": "690922406474154014",
            "filename": "IMG.jpg",
            "title": "IMGA",
            "description": "description",
            "content_type": "image/png",
            "size": 660521,
            "url": "https://somewhere.com/attachments/123/456/IMG.jpg",
            "proxy_url": "https://media.somewhere.com/attachments/123/456/IMG.jpg",
            "width": 1844,
            "height": 2638,
            "ephemeral": True,
            "duration_secs": 1000.123,
            "waveform": "some encoded string",
        }

    @pytest.fixture
    def partial_interaction_metadata_payload(self, user_payload):
        return {
            "id": "123456",
            "type": 2,
            "user": user_payload,
            "authorizing_integration_owners": {"0": "123", "1": "456"},
            "original_response_message_id": "9564",
        }

    @pytest.fixture
    def message_payload(
        self,
        user_payload,
        member_payload,
        custom_emoji_payload,
        partial_application_payload,
        embed_payload,
        referenced_message,
        action_row_payload,
        partial_sticker_payload,
        attachment_payload,
        guild_public_thread_payload,
        partial_interaction_metadata_payload,
    ):
        member_payload = member_payload.copy()
        del member_payload["user"]

        partial_interaction_metadata_payload["target_user"] = user_payload
        partial_interaction_metadata_payload["target_message_id"] = "59332"

        return {
            "id": "123",
            "channel_id": "456",
            "guild_id": "678",
            "author": user_payload,
            "member": member_payload,
            "content": "some info",
            "timestamp": "2020-03-21T21:20:16.510000+00:00",
            "edited_timestamp": "2020-04-21T21:20:16.510000+00:00",
            "tts": True,
            "mention_everyone": True,
            "mentions": [
                {"id": "5678", "username": "uncool username", "avatar": "129387dskjafhasf", "discriminator": "4532"}
            ],
            "mention_roles": ["987"],
            "mention_channels": [{"id": "456", "guild_id": "678", "type": 1, "name": "hikari-testing"}],
            "attachments": [attachment_payload],
            "embeds": [embed_payload],
            "reactions": [{"emoji": custom_emoji_payload, "count": 100, "me": True}],
            "pinned": True,
            "webhook_id": "1234",
            "type": 0,
            "activity": {"type": 5, "party_id": "ae488379-351d-4a4f-ad32-2b9b01c91657"},
            "application": partial_application_payload,
            "message_reference": {
                "channel_id": "278325129692446722",
                "guild_id": "278325129692446720",
                "message_id": "306588351130107906",
            },
            "referenced_message": referenced_message,
            "flags": 2,
            "sticker_items": [partial_sticker_payload],
            "nonce": "171000788183678976",
            "application_id": "123123123123",
            "components": [action_row_payload, {"type": 1000000000}],
            "thread": guild_public_thread_payload,
            "interaction_metadata": partial_interaction_metadata_payload,
        }

    def test__deserialize_message_attachment(self, entity_factory_impl, attachment_payload):
        attachment = entity_factory_impl._deserialize_message_attachment(attachment_payload)

        assert attachment.id == 690922406474154014
        assert attachment.filename == "IMG.jpg"
        assert attachment.title == "IMGA"
        assert attachment.description == "description"
        assert attachment.size == 660521
        assert attachment.media_type == "image/png"
        assert attachment.url == "https://somewhere.com/attachments/123/456/IMG.jpg"
        assert attachment.proxy_url == "https://media.somewhere.com/attachments/123/456/IMG.jpg"
        assert attachment.width == 1844
        assert attachment.height == 2638
        assert attachment.is_ephemeral is True
        assert attachment.duration == 1000.123
        assert attachment.waveform == "some encoded string"
        assert isinstance(attachment, message_models.Attachment)

    def test__deserialize_message_attachment_with_null_fields(self, entity_factory_impl, attachment_payload):
        attachment_payload["height"] = None
        attachment_payload["width"] = None

        attachment = entity_factory_impl._deserialize_message_attachment(attachment_payload)

        assert attachment.height is None
        assert attachment.width is None
        assert isinstance(attachment, message_models.Attachment)

    def test__deserialize_message_attachment_with_unset_fields(self, entity_factory_impl, attachment_payload):
        del attachment_payload["title"]
        del attachment_payload["description"]
        del attachment_payload["content_type"]
        del attachment_payload["height"]
        del attachment_payload["width"]
        del attachment_payload["ephemeral"]
        del attachment_payload["duration_secs"]
        del attachment_payload["waveform"]

        attachment = entity_factory_impl._deserialize_message_attachment(attachment_payload)

        assert attachment.title is None
        assert attachment.description is None
        assert attachment.media_type is None
        assert attachment.height is None
        assert attachment.width is None
        assert attachment.is_ephemeral is False
        assert attachment.duration is None
        assert attachment.waveform is None

    def test__deserialize_partial_message_interaction_metadata(
        self, entity_factory_impl, partial_interaction_metadata_payload, user_payload
    ):
        partial_message_interaction_metadata = entity_factory_impl._deserialize_command_interaction_metadata(
            partial_interaction_metadata_payload
        )

        assert partial_message_interaction_metadata.interaction_id == snowflakes.Snowflake(123456)
        assert partial_message_interaction_metadata.type == base_interactions.InteractionType.APPLICATION_COMMAND
        assert partial_message_interaction_metadata.user == entity_factory_impl.deserialize_user(user_payload)
        assert partial_message_interaction_metadata.authorizing_integration_owners[
            application_models.ApplicationIntegrationType.GUILD_INSTALL
        ] == snowflakes.Snowflake(123)
        assert partial_message_interaction_metadata.authorizing_integration_owners[
            application_models.ApplicationIntegrationType.USER_INSTALL
        ] == snowflakes.Snowflake(456)
        assert partial_message_interaction_metadata.original_response_message_id == snowflakes.Snowflake(9564)
        assert isinstance(partial_message_interaction_metadata, base_interactions.PartialInteractionMetadata)

    def test__deserialize_command_interaction_metadata(
        self, entity_factory_impl, partial_interaction_metadata_payload, user_payload
    ):
        partial_interaction_metadata_payload["target_user"] = user_payload
        partial_interaction_metadata_payload["target_message_id"] = "59332"
        partial_interaction_metadata_payload["interacted_message_id"] = "684831"

        command_interaction_metadata = entity_factory_impl._deserialize_command_interaction_metadata(
            partial_interaction_metadata_payload
        )

        assert isinstance(command_interaction_metadata, command_interactions.CommandInteractionMetadata)
        assert command_interaction_metadata.target_user == entity_factory_impl.deserialize_user(user_payload)
        assert command_interaction_metadata.target_message_id == snowflakes.Snowflake(59332)

    def test__deserialize_message_component_interaction_metadata(
        self, entity_factory_impl, partial_interaction_metadata_payload
    ):
        partial_interaction_metadata_payload["interacted_message_id"] = "684831"

        message_component_interaction_metadata = (
            entity_factory_impl._deserialize_message_component_interaction_metadata(
                partial_interaction_metadata_payload
            )
        )

        assert isinstance(message_component_interaction_metadata, component_interactions.ComponentInteractionMetadata)
        assert message_component_interaction_metadata.interacted_message_id == snowflakes.Snowflake(684831)

    def test__deserialize_modal_interaction_metadata_with_commmand_interaction(
        self, entity_factory_impl, partial_interaction_metadata_payload, user_payload
    ):
        component_interaction_metadata_payload = dict(partial_interaction_metadata_payload)
        component_interaction_metadata_payload["target_user"] = user_payload
        component_interaction_metadata_payload["target_message_id"] = "59332"

        partial_interaction_metadata_payload["triggering_interaction_metadata"] = component_interaction_metadata_payload

        modal_interaction_metadata = entity_factory_impl._deserialize_modal_interaction_metadata(
            partial_interaction_metadata_payload
        )

        assert isinstance(modal_interaction_metadata, modal_interactions.ModalInteractionMetadata)
        assert isinstance(
            modal_interaction_metadata.triggering_interaction_metadata, command_interactions.CommandInteractionMetadata
        )
        assert (
            modal_interaction_metadata.triggering_interaction_metadata.target_user
            == entity_factory_impl.deserialize_user(user_payload)
        )
        assert modal_interaction_metadata.triggering_interaction_metadata.target_message_id == snowflakes.Snowflake(
            59332
        )

    def test__deserialize_modal_interaction_metadata_with_component_interaction(
        self, entity_factory_impl, partial_interaction_metadata_payload
    ):
        command_interaction_metadata_payload = dict(partial_interaction_metadata_payload)
        command_interaction_metadata_payload["type"] = 3
        command_interaction_metadata_payload["interacted_message_id"] = "684831"
        partial_interaction_metadata_payload["triggering_interaction_metadata"] = command_interaction_metadata_payload

        modal_interaction_metadata = entity_factory_impl._deserialize_modal_interaction_metadata(
            partial_interaction_metadata_payload
        )

        assert isinstance(
            modal_interaction_metadata.triggering_interaction_metadata,
            component_interactions.ComponentInteractionMetadata,
        )
        assert modal_interaction_metadata.triggering_interaction_metadata.interacted_message_id == snowflakes.Snowflake(
            684831
        )
        assert isinstance(modal_interaction_metadata, modal_interactions.ModalInteractionMetadata)

    def test_deserialize_partial_message(
        self,
        entity_factory_impl,
        mock_app,
        message_payload,
        user_payload,
        member_payload,
        partial_application_payload,
        custom_emoji_payload,
        embed_payload,
        referenced_message,
        action_row_payload,
        attachment_payload,
    ):
        partial_message = entity_factory_impl.deserialize_partial_message(message_payload)

        assert partial_message.app is mock_app
        assert partial_message.id == 123
        assert partial_message.channel_id == 456
        assert partial_message.guild_id == 678
        assert partial_message.author == entity_factory_impl.deserialize_user(user_payload)
        assert partial_message.member == entity_factory_impl.deserialize_member(
            member_payload, user=partial_message.author, guild_id=snowflakes.Snowflake(678)
        )
        assert partial_message.content == "some info"
        assert partial_message.timestamp == datetime.datetime(
            2020, 3, 21, 21, 20, 16, 510000, tzinfo=datetime.timezone.utc
        )
        assert partial_message.edited_timestamp == datetime.datetime(
            2020, 4, 21, 21, 20, 16, 510000, tzinfo=datetime.timezone.utc
        )
        assert partial_message.is_tts is True
        assert partial_message.mentions_everyone is True
        assert partial_message.user_mentions_ids == [5678]
        assert partial_message.role_mention_ids == [987]
        assert partial_message.channel_mention_ids == [456]
        assert partial_message.attachments == [entity_factory_impl._deserialize_message_attachment(attachment_payload)]

        expected_embed = entity_factory_impl.deserialize_embed(embed_payload)
        assert partial_message.embeds == [expected_embed]
        # Reaction
        reaction = partial_message.reactions[0]
        assert reaction.count == 100
        assert reaction.is_me is True
        expected_emoji = entity_factory_impl.deserialize_emoji(custom_emoji_payload)
        assert reaction.emoji == expected_emoji
        assert isinstance(reaction, message_models.Reaction)

        assert partial_message.is_pinned is True
        assert partial_message.webhook_id == 1234
        assert partial_message.type == message_models.MessageType.DEFAULT

        # Activity
        assert partial_message.activity.type == message_models.MessageActivityType.JOIN_REQUEST
        assert partial_message.activity.party_id == "ae488379-351d-4a4f-ad32-2b9b01c91657"
        assert isinstance(partial_message.activity, message_models.MessageActivity)

        # Message Activity
        assert partial_message.application.id == 456
        assert partial_message.application.name == "hikari"
        assert partial_message.application.description == "The best application"
        assert partial_message.application.icon_hash == "2658b3029e775a931ffb49380073fa63"
        assert partial_message.application.cover_image_hash == "58982a23790c4f22787b05d3be38a026"
        assert isinstance(partial_message.application, message_models.MessageApplication)
        # MessageReference
        assert partial_message.message_reference.app is mock_app
        assert partial_message.message_reference.id == 306588351130107906
        assert partial_message.message_reference.channel_id == 278325129692446722
        assert partial_message.message_reference.guild_id == 278325129692446720
        assert isinstance(partial_message.message_reference, message_models.MessageReference)

        assert partial_message.referenced_message == entity_factory_impl.deserialize_message(referenced_message)
        assert partial_message.flags == message_models.MessageFlag.IS_CROSSPOST

        # Sticker
        assert len(partial_message.stickers) == 1
        sticker = partial_message.stickers[0]
        assert sticker.id == 749046696482439188
        assert sticker.name == "Thinking"
        assert sticker.format_type is sticker_models.StickerFormatType.LOTTIE
        assert isinstance(sticker, sticker_models.PartialSticker)

        assert partial_message.nonce == "171000788183678976"
        assert partial_message.application_id == 123123123123

<<<<<<< HEAD
        # MessageInteraction
        assert partial_message.interaction.id == 123123123
        assert partial_message.interaction.name == "OKOKOK"
        assert partial_message.interaction.type is base_interactions.InteractionType.APPLICATION_COMMAND
        assert partial_message.interaction.user == entity_factory_impl.deserialize_user(user_payload)
        assert isinstance(partial_message.interaction, message_models.MessageInteraction)

        assert partial_message.components == entity_factory_impl._deserialize_message_components([action_row_payload])
=======
        assert partial_message.components == entity_factory_impl._deserialize_components(
            [action_row_payload], entity_factory_impl._message_component_type_mapping
        )
>>>>>>> b751da05

        # InteractionMetadata
        assert partial_message.interaction_metadata.interaction_id == snowflakes.Snowflake(123456)
        assert partial_message.interaction_metadata.type == base_interactions.InteractionType.APPLICATION_COMMAND
        assert partial_message.interaction_metadata.user == entity_factory_impl.deserialize_user(user_payload)
        assert partial_message.interaction_metadata.authorizing_integration_owners[
            application_models.ApplicationIntegrationType.GUILD_INSTALL
        ] == snowflakes.Snowflake(123)
        assert partial_message.interaction_metadata.authorizing_integration_owners[
            application_models.ApplicationIntegrationType.USER_INSTALL
        ] == snowflakes.Snowflake(456)
        assert partial_message.interaction_metadata.original_response_message_id == snowflakes.Snowflake(9564)
        assert partial_message.interaction_metadata.target_user == entity_factory_impl.deserialize_user(user_payload)
        assert partial_message.interaction_metadata.target_message_id == snowflakes.Snowflake(59332)
        assert isinstance(partial_message.interaction_metadata, command_interactions.CommandInteractionMetadata)

    def test_deserialize_partial_message_with_partial_fields(self, entity_factory_impl, message_payload):
        message_payload["content"] = ""
        message_payload["edited_timestamp"] = None
        message_payload["application"]["icon"] = None
        message_payload["referenced_message"] = None
        del message_payload["member"]
        del message_payload["message_reference"]["message_id"]
        del message_payload["message_reference"]["guild_id"]
        del message_payload["application"]["cover_image"]
        del message_payload["interaction_metadata"]

        partial_message = entity_factory_impl.deserialize_partial_message(message_payload)

        assert partial_message.content is None
        assert partial_message.edited_timestamp is None
        assert partial_message.guild_id is not None
        assert partial_message.member is undefined.UNDEFINED
        assert partial_message.application.icon_hash is None
        assert partial_message.application.cover_image_hash is None
        assert partial_message.message_reference.id is None
        assert partial_message.message_reference.guild_id is None
        assert partial_message.referenced_message is None
        assert partial_message.interaction_metadata is None

    def test_deserialize_partial_message_with_unset_fields(self, entity_factory_impl, mock_app):
        partial_message = entity_factory_impl.deserialize_partial_message({"id": 123, "channel_id": 456})

        assert partial_message.app is mock_app
        assert partial_message.id == 123
        assert partial_message.channel_id == 456
        assert partial_message.guild_id is None
        assert partial_message.author is undefined.UNDEFINED
        assert partial_message.member is None
        assert partial_message.content is undefined.UNDEFINED
        assert partial_message.timestamp is undefined.UNDEFINED
        assert partial_message.edited_timestamp is undefined.UNDEFINED
        assert partial_message.is_tts is undefined.UNDEFINED
        assert partial_message.mentions_everyone is undefined.UNDEFINED
        assert partial_message.user_mentions_ids is undefined.UNDEFINED
        assert partial_message.role_mention_ids is undefined.UNDEFINED
        assert partial_message.channel_mention_ids is undefined.UNDEFINED
        assert partial_message.attachments is undefined.UNDEFINED
        assert partial_message.embeds is undefined.UNDEFINED
        assert partial_message.reactions is undefined.UNDEFINED
        assert partial_message.is_pinned is undefined.UNDEFINED
        assert partial_message.webhook_id is undefined.UNDEFINED
        assert partial_message.type is undefined.UNDEFINED
        assert partial_message.activity is undefined.UNDEFINED
        assert partial_message.application is undefined.UNDEFINED
        assert partial_message.message_reference is undefined.UNDEFINED
        assert partial_message.referenced_message is undefined.UNDEFINED
        assert partial_message.flags is undefined.UNDEFINED
        assert partial_message.stickers is undefined.UNDEFINED
        assert partial_message.nonce is undefined.UNDEFINED
        assert partial_message.application_id is undefined.UNDEFINED
        assert partial_message.components is undefined.UNDEFINED

    def test_deserialize_partial_message_with_guild_id_but_no_author(self, entity_factory_impl):
        partial_message = entity_factory_impl.deserialize_partial_message(
            {"id": 123, "channel_id": 456, "guild_id": 987}
        )

        assert partial_message.member is None

    def test_deserialize_partial_message_deserializes_old_stickers_field(self, entity_factory_impl, message_payload):
        message_payload["stickers"] = message_payload["sticker_items"]
        del message_payload["sticker_items"]

        partial_message = entity_factory_impl.deserialize_partial_message(message_payload)

        assert len(partial_message.stickers) == 1
        sticker = partial_message.stickers[0]
        assert sticker.id == 749046696482439188
        assert sticker.name == "Thinking"
        assert sticker.format_type is sticker_models.StickerFormatType.LOTTIE
        assert isinstance(sticker, sticker_models.PartialSticker)

    def test_deserialize_message(
        self,
        entity_factory_impl,
        mock_app,
        message_payload,
        user_payload,
        member_payload,
        custom_emoji_payload,
        embed_payload,
        referenced_message,
        action_row_payload,
    ):
        message = entity_factory_impl.deserialize_message(message_payload)

        assert message.app is mock_app
        assert message.id == 123
        assert message.channel_id == 456
        assert message.guild_id == 678
        assert message.author == entity_factory_impl.deserialize_user(user_payload)
        assert message.member == entity_factory_impl.deserialize_member(
            member_payload, user=message.author, guild_id=snowflakes.Snowflake(678)
        )
        assert message.content == "some info"
        assert message.timestamp == datetime.datetime(2020, 3, 21, 21, 20, 16, 510000, tzinfo=datetime.timezone.utc)
        assert message.edited_timestamp == datetime.datetime(
            2020, 4, 21, 21, 20, 16, 510000, tzinfo=datetime.timezone.utc
        )
        assert message.is_tts is True
        assert message.mentions_everyone is True
        assert message.user_mentions_ids == [5678]
        assert message.role_mention_ids == [987]
        assert message.channel_mention_ids == [456]

        # Attachment
        assert len(message.attachments) == 1
        attachment = message.attachments[0]
        assert attachment.id == 690922406474154014
        assert attachment.filename == "IMG.jpg"
        assert attachment.title == "IMGA"
        assert attachment.description == "description"
        assert attachment.size == 660521
        assert attachment.url == "https://somewhere.com/attachments/123/456/IMG.jpg"
        assert attachment.proxy_url == "https://media.somewhere.com/attachments/123/456/IMG.jpg"
        assert attachment.width == 1844
        assert attachment.height == 2638
        assert attachment.is_ephemeral is True
        assert isinstance(attachment, message_models.Attachment)

        expected_embed = entity_factory_impl.deserialize_embed(embed_payload)
        assert message.embeds == [expected_embed]

        # Reaction
        reaction = message.reactions[0]
        assert reaction.count == 100
        assert reaction.is_me is True
        expected_emoji = entity_factory_impl.deserialize_emoji(custom_emoji_payload)
        assert reaction.emoji == expected_emoji
        assert isinstance(reaction, message_models.Reaction)

        assert message.is_pinned is True
        assert message.webhook_id == 1234
        assert message.type == message_models.MessageType.DEFAULT

        # Activity
        assert message.activity.type == message_models.MessageActivityType.JOIN_REQUEST
        assert message.activity.party_id == "ae488379-351d-4a4f-ad32-2b9b01c91657"
        assert isinstance(message.activity, message_models.MessageActivity)

        # MessageApplication
        assert message.application.id == 456
        assert message.application.name == "hikari"
        assert message.application.description == "The best application"
        assert message.application.icon_hash == "2658b3029e775a931ffb49380073fa63"
        assert message.application.cover_image_hash == "58982a23790c4f22787b05d3be38a026"
        assert isinstance(message.application, message_models.MessageApplication)

        # MessageReference
        assert message.message_reference.app is mock_app
        assert message.message_reference.id == 306588351130107906
        assert message.message_reference.channel_id == 278325129692446722
        assert message.message_reference.guild_id == 278325129692446720
        assert isinstance(message.message_reference, message_models.MessageReference)

        assert message.referenced_message == entity_factory_impl.deserialize_partial_message(referenced_message)
        assert message.flags == message_models.MessageFlag.IS_CROSSPOST

        # Sticker
        assert len(message.stickers) == 1
        sticker = message.stickers[0]
        assert sticker.id == 749046696482439188
        assert sticker.name == "Thinking"
        assert sticker.format_type is sticker_models.StickerFormatType.LOTTIE
        assert isinstance(sticker, sticker_models.PartialSticker)

        assert message.nonce == "171000788183678976"
        assert message.application_id == 123123123123

<<<<<<< HEAD
        # MessageInteraction
        assert message.interaction.id == 123123123
        assert message.interaction.name == "OKOKOK"
        assert message.interaction.type is base_interactions.InteractionType.APPLICATION_COMMAND
        assert message.interaction.user == entity_factory_impl.deserialize_user(user_payload)
        assert isinstance(message.interaction, message_models.MessageInteraction)

        assert message.components == entity_factory_impl._deserialize_message_components([action_row_payload])
=======
        assert message.components == entity_factory_impl._deserialize_components(
            [action_row_payload], entity_factory_impl._message_component_type_mapping
        )
>>>>>>> b751da05

        # Thread
        assert isinstance(message.thread, channel_models.GuildPublicThread)
        assert message.thread.id == 947643783913308301
        assert message.thread.guild_id == 574921006817476608
        assert message.thread.parent_id == 744183190998089820
        assert message.thread.owner_id == 115590097100865541
        assert message.thread.type is channel_models.ChannelType.GUILD_PUBLIC_THREAD
        assert message.thread.flags == channel_models.ChannelFlag.PINNED
        assert message.thread.name == "e"

    def test_deserialize_message_with_unset_sub_fields(self, entity_factory_impl, message_payload):
        del message_payload["application"]["cover_image"]
        del message_payload["activity"]["party_id"]
        del message_payload["message_reference"]["message_id"]
        del message_payload["message_reference"]["guild_id"]
        del message_payload["mention_channels"]
        del message_payload["thread"]

        message = entity_factory_impl.deserialize_message(message_payload)

        assert message.channel_mentions == {}

        # Activity
        assert message.activity.party_id is None
        assert isinstance(message.activity, message_models.MessageActivity)

        # MessageApplication
        assert message.application.cover_image_hash is None
        assert isinstance(message.application, message_models.MessageApplication)

        # MessageReference
        assert message.message_reference.id is None
        assert message.message_reference.guild_id is None
        assert isinstance(message.message_reference, message_models.MessageReference)

        # Thread
        assert message.thread is None

    def test_deserialize_message_with_null_sub_fields(self, entity_factory_impl, message_payload):
        message_payload["application"]["icon"] = None
        message = entity_factory_impl.deserialize_message(message_payload)

        # MessageApplication
        assert message.application.icon_hash is None
        assert isinstance(message.application, message_models.MessageApplication)

    def test_deserialize_message_with_null_and_unset_fields(self, entity_factory_impl, mock_app, user_payload):
        message_payload = {
            "id": "123",
            "channel_id": "456",
            "author": user_payload,
            "content": "",
            "timestamp": "2020-03-21T21:20:16.510000+00:00",
            "edited_timestamp": None,
            "tts": True,
            "mention_everyone": True,
            "mentions": [],
            "mention_roles": [],
            "attachments": [],
            "embeds": [],
            "pinned": True,
            "flags": "2222",
            "type": 0,
        }

        message = entity_factory_impl.deserialize_message(message_payload)
        assert message.app is mock_app
        assert message.content is None
        assert message.guild_id is None
        assert message.member is None
        assert message.edited_timestamp is None
        assert message.mentions_everyone is True
        assert message.user_mentions_ids == []
        assert message.role_mention_ids == []
        assert message.channel_mention_ids == []
        assert message.attachments == []
        assert message.embeds == []
        assert message.reactions == []
        assert message.webhook_id is None
        assert message.activity is None
        assert message.application is None
        assert message.message_reference is None
        assert message.referenced_message is None
        assert message.stickers == []
        assert message.nonce is None
        assert message.application_id is None
        assert message.components == []

    def test_deserialize_message_with_other_unset_fields(self, entity_factory_impl, message_payload):
        message_payload["application"]["icon"] = None
        message_payload["referenced_message"] = None
        del message_payload["member"]
        del message_payload["application"]["cover_image"]

        message = entity_factory_impl.deserialize_message(message_payload)
        assert message.application.cover_image_hash is None
        assert message.application.icon_hash is None
        assert message.referenced_message is None
        assert message.member is None

    def test_deserialize_message_deserializes_old_stickers_field(self, entity_factory_impl, message_payload):
        message_payload["stickers"] = message_payload["sticker_items"]
        del message_payload["sticker_items"]

        message = entity_factory_impl.deserialize_message(message_payload)

        assert len(message.stickers) == 1
        sticker = message.stickers[0]
        assert sticker.id == 749046696482439188
        assert sticker.name == "Thinking"
        assert sticker.format_type is sticker_models.StickerFormatType.LOTTIE
        assert isinstance(sticker, sticker_models.PartialSticker)

    ###################
    # PRESENCE MODELS #
    ###################

    def test_deserialize_member_presence(
        self, entity_factory_impl, mock_app, member_presence_payload, custom_emoji_payload, user_payload
    ):
        presence = entity_factory_impl.deserialize_member_presence(member_presence_payload)
        assert presence.app is mock_app
        assert presence.user_id == 115590097100865541
        assert presence.guild_id == 44004040
        assert presence.visible_status == presence_models.Status.DO_NOT_DISTURB
        # PresenceActivity
        assert len(presence.activities) == 1
        activity = presence.activities[0]
        assert activity.name == "an activity"
        assert activity.type == presence_models.ActivityType.STREAMING
        assert activity.url == "https://69.420.owouwunyaa"
        assert activity.created_at == datetime.datetime(2020, 3, 23, 20, 53, 12, 798000, tzinfo=datetime.timezone.utc)
        # ActivityTimestamps
        assert activity.timestamps.start == datetime.datetime(
            2020, 3, 23, 20, 53, 12, 798000, tzinfo=datetime.timezone.utc
        )
        assert activity.timestamps.end == datetime.datetime(
            2033, 5, 18, 3, 29, 52, 798000, tzinfo=datetime.timezone.utc
        )

        assert activity.application_id == 40404040404040
        assert activity.details == "They are doing stuff"
        assert activity.state == "STATED"
        assert activity.emoji == entity_factory_impl.deserialize_emoji(custom_emoji_payload)
        # ActivityParty
        assert activity.party is not None
        assert activity.party.id == "spotify:3234234234"
        assert activity.party.current_size == 2
        assert activity.party.max_size == 5
        assert isinstance(activity.party, presence_models.ActivityParty)
        # ActivityAssets
        assert activity.assets is not None
        assert activity.assets._application_id is activity.application_id
        assert activity.assets.large_image == "34234234234243"
        assert activity.assets.large_text == "LARGE TEXT"
        assert activity.assets.small_image == "3939393"
        assert activity.assets.small_text == "small text"
        assert isinstance(activity.assets, presence_models.ActivityAssets)
        # ActivitySecrets
        assert activity.secrets is not None
        assert activity.secrets.join == "who's a good secret?"
        assert activity.secrets.spectate == "I'm a good secret"
        assert activity.secrets.match == "No."
        assert isinstance(activity.secrets, presence_models.ActivitySecret)
        assert activity.is_instance is True
        assert activity.flags == presence_models.ActivityFlag(3)
        assert isinstance(activity, presence_models.RichActivity)

        # ClientStatus
        assert presence.client_status.desktop == presence_models.Status.ONLINE
        assert presence.client_status.mobile == presence_models.Status.IDLE
        assert presence.client_status.web == presence_models.Status.DO_NOT_DISTURB
        assert isinstance(presence.client_status, presence_models.ClientStatus)

        assert activity.buttons == ["owo", "no"]
        assert isinstance(presence, presence_models.MemberPresence)

    def test_deserialize_member_presence_with_unset_fields(
        self, entity_factory_impl, user_payload, presence_activity_payload
    ):
        presence = entity_factory_impl.deserialize_member_presence(
            {
                "user": {"id": "42"},
                "game": presence_activity_payload,
                "status": "dnd",
                "activities": [],
                "client_status": {},
            },
            guild_id=snowflakes.Snowflake(9654234123),
        )
        assert presence.guild_id == snowflakes.Snowflake(9654234123)
        # ClientStatus
        assert presence.client_status.desktop is presence_models.Status.OFFLINE
        assert presence.client_status.mobile is presence_models.Status.OFFLINE
        assert presence.client_status.web is presence_models.Status.OFFLINE

    def test_deserialize_member_presence_with_unset_activity_fields(self, entity_factory_impl, user_payload):
        presence = entity_factory_impl.deserialize_member_presence(
            {
                "user": user_payload,
                "game": None,
                "guild_id": "44004040",
                "status": "dnd",
                "activities": [{"name": "an activity", "type": 1, "created_at": 1584996792798}],
                "client_status": {},
            }
        )
        assert len(presence.activities) == 1
        activity = presence.activities[0]
        assert activity.url is None
        assert activity.timestamps is None
        assert activity.application_id is None
        assert activity.details is None
        assert activity.state is None
        assert activity.emoji is None
        assert activity.party is None
        assert activity.assets is None
        assert activity.secrets is None
        assert activity.is_instance is None
        assert activity.flags is None
        assert activity.buttons == []

    def test_deserialize_member_presence_with_null_activity_fields(self, entity_factory_impl, user_payload):
        presence = entity_factory_impl.deserialize_member_presence(
            {
                "user": user_payload,
                "game": None,
                "guild_id": "44004040",
                "status": "dnd",
                "activities": [
                    {
                        "name": "an activity",
                        "type": 1,
                        "url": None,
                        "created_at": 1584996792798,
                        "timestamps": {"start": 1584996792798, "end": 1999999792798},
                        "application_id": "40404040404040",
                        "details": None,
                        "state": None,
                        "emoji": None,
                        "party": {"id": "spotify:3234234234", "size": [2, 5]},
                        "assets": {
                            "large_image": "34234234234243",
                            "large_text": "LARGE TEXT",
                            "small_image": "3939393",
                            "small_text": "small text",
                        },
                        "secrets": {"join": "who's a good secret?", "spectate": "I'm a good secret", "match": "No."},
                        "instance": True,
                        "flags": 3,
                    }
                ],
                "client_status": {},
            }
        )
        assert len(presence.activities) == 1
        activity = presence.activities[0]
        assert activity.url is None
        assert activity.details is None
        assert activity.state is None
        assert activity.emoji is None

    def test_deserialize_member_presence_with_unset_activity_sub_fields(self, entity_factory_impl, user_payload):
        presence = entity_factory_impl.deserialize_member_presence(
            {
                "user": user_payload,
                "game": None,
                "guild_id": "44004040",
                "status": "dnd",
                "activities": [
                    {
                        "name": "an activity",
                        "type": 1,
                        "url": "https://69.420.owouwunyaa",
                        "created_at": 1584996792798,
                        "timestamps": {},
                        "application_id": "40404040404040",
                        "details": "They are doing stuff",
                        "state": "STATED",
                        "emoji": None,
                        "party": {},
                        "assets": {},
                        "secrets": {},
                        "instance": True,
                        "flags": 3,
                    }
                ],
                "client_status": {},
            }
        )
        activity = presence.activities[0]
        # ActivityTimestamps
        assert activity.timestamps is not None
        assert activity.timestamps.start is None
        assert activity.timestamps.end is None
        # ActivityParty
        assert activity.party is not None
        assert activity.party.id is None
        assert activity.party.max_size is None
        assert activity.party.current_size is None
        # ActivityAssets
        assert activity.assets is not None
        assert activity.assets.small_text is None
        assert activity.assets.small_image is None
        assert activity.assets.large_text is None
        assert activity.assets.large_image is None
        # ActivitySecrets
        assert activity.secrets is not None
        assert activity.secrets.join is None
        assert activity.secrets.spectate is None
        assert activity.secrets.match is None

    ##########################
    # SCHEDULED EVENT MODELS #
    ##########################

    @pytest.fixture
    def scheduled_external_event_payload(self, user_payload: dict[str, typing.Any]) -> dict[str, typing.Any]:
        return {
            "id": "9497609168686982223",
            "guild_id": "1525593721265219296",
            "channel_id": None,
            "creator_id": "1155900971002865541",
            "name": "bleep",
            "description": "bloop",
            "image": "dsaasdasd",
            "scheduled_start_time": "2022-03-05T21:15:00.654000+00:00",
            "scheduled_end_time": "2022-03-05T23:15:00.654000+00:00",
            "privacy_level": 2,
            "status": 3,
            "entity_type": 3,
            "entity_id": None,
            "entity_metadata": {"location": "bleep"},
            "sku_ids": [],
            "creator": user_payload,
            "user_count": 2,
        }

    def test_deserialize_scheduled_external_event(
        self,
        entity_factory_impl: entity_factory.EntityFactoryImpl,
        mock_app: mock.Mock,
        scheduled_external_event_payload: dict[str, typing.Any],
        user_payload: dict[str, typing.Any],
    ):
        event = entity_factory_impl.deserialize_scheduled_external_event(scheduled_external_event_payload)
        assert event.app is mock_app
        assert event.id == 9497609168686982223
        assert event.guild_id == 1525593721265219296
        assert event.name == "bleep"
        assert event.description == "bloop"
        assert event.start_time == datetime.datetime(2022, 3, 5, 21, 15, 0, 654000, tzinfo=datetime.timezone.utc)
        assert event.end_time == datetime.datetime(2022, 3, 5, 23, 15, 0, 654000, tzinfo=datetime.timezone.utc)
        assert event.privacy_level is scheduled_event_models.EventPrivacyLevel.GUILD_ONLY
        assert event.status is scheduled_event_models.ScheduledEventStatus.COMPLETED
        assert event.entity_type is scheduled_event_models.ScheduledEventType.EXTERNAL
        assert event.location == "bleep"
        assert event.creator == entity_factory_impl.deserialize_user(user_payload)
        assert event.user_count == 2
        assert event.image_hash == "dsaasdasd"
        assert isinstance(event, scheduled_event_models.ScheduledExternalEvent)

    def test_deserialize_scheduled_external_event_with_null_fields(
        self,
        entity_factory_impl: entity_factory.EntityFactoryImpl,
        mock_app: mock.Mock,
        scheduled_external_event_payload: dict[str, typing.Any],
    ):
        scheduled_external_event_payload["description"] = None
        scheduled_external_event_payload["image"] = None

        event = entity_factory_impl.deserialize_scheduled_external_event(scheduled_external_event_payload)

        assert event.description is None
        assert event.image_hash is None

    def test_deserialize_scheduled_external_event_with_undefined_fields(
        self,
        entity_factory_impl: entity_factory.EntityFactoryImpl,
        mock_app: mock.Mock,
        scheduled_external_event_payload: dict[str, typing.Any],
    ):
        del scheduled_external_event_payload["creator"]
        del scheduled_external_event_payload["description"]
        del scheduled_external_event_payload["image"]
        del scheduled_external_event_payload["user_count"]

        event = entity_factory_impl.deserialize_scheduled_external_event(scheduled_external_event_payload)

        assert event.description is None
        assert event.image_hash is None
        assert event.creator is None
        assert event.user_count is None

    @pytest.fixture
    def scheduled_stage_event_payload(self, user_payload: dict[str, typing.Any]) -> dict[str, typing.Any]:
        return {
            "id": "9497014470822052443",
            "guild_id": "1525593721265192962",
            "channel_id": "9492384510463386001",
            "creator_id": "1155900971008655414",
            "name": "dasd",
            "description": "weqwe",
            "image": "ooooooooggaaaaa",
            "scheduled_start_time": "2022-03-05T18:15:00.904000+00:00",
            "scheduled_end_time": "2022-06-05T18:15:00.904000+00:00",
            "privacy_level": 2,
            "status": 2,
            "entity_type": 1,
            "entity_id": None,
            "entity_metadata": {"speaker_ids": []},
            "sku_ids": [],
            "creator": user_payload,
            "user_count": 3,
        }

    def test_deserialize_scheduled_stage_event(
        self,
        entity_factory_impl: entity_factory.EntityFactoryImpl,
        mock_app: mock.Mock,
        scheduled_stage_event_payload: dict[str, typing.Any],
        user_payload: dict[str, typing.Any],
    ):
        event = entity_factory_impl.deserialize_scheduled_stage_event(scheduled_stage_event_payload)

        assert event.app is mock_app
        assert event.id == 9497014470822052443
        assert event.guild_id == 1525593721265192962
        assert event.channel_id == 9492384510463386001
        assert event.name == "dasd"
        assert event.description == "weqwe"
        assert event.start_time == datetime.datetime(2022, 3, 5, 18, 15, 0, 904000, tzinfo=datetime.timezone.utc)
        assert event.end_time == datetime.datetime(2022, 6, 5, 18, 15, 0, 904000, tzinfo=datetime.timezone.utc)
        assert event.privacy_level is scheduled_event_models.EventPrivacyLevel.GUILD_ONLY
        assert event.status is scheduled_event_models.ScheduledEventStatus.ACTIVE
        assert event.entity_type is scheduled_event_models.ScheduledEventType.STAGE_INSTANCE
        assert event.creator == entity_factory_impl.deserialize_user(user_payload)
        assert event.user_count == 3
        assert event.image_hash == "ooooooooggaaaaa"
        assert isinstance(event, scheduled_event_models.ScheduledStageEvent)

    def test_deserialize_scheduled_stage_event_with_null_fields(
        self,
        entity_factory_impl: entity_factory.EntityFactoryImpl,
        mock_app: mock.Mock,
        scheduled_stage_event_payload: dict[str, typing.Any],
    ):
        scheduled_stage_event_payload["description"] = None
        scheduled_stage_event_payload["image"] = None
        scheduled_stage_event_payload["scheduled_end_time"] = None

        event = entity_factory_impl.deserialize_scheduled_stage_event(scheduled_stage_event_payload)

        assert event.description is None
        assert event.image_hash is None
        assert event.end_time is None

    def test_deserialize_scheduled_stage_event_with_undefined_fields(
        self,
        entity_factory_impl: entity_factory.EntityFactoryImpl,
        mock_app: mock.Mock,
        scheduled_stage_event_payload: dict[str, typing.Any],
    ):
        del scheduled_stage_event_payload["creator"]
        del scheduled_stage_event_payload["description"]
        del scheduled_stage_event_payload["image"]
        del scheduled_stage_event_payload["user_count"]

        event = entity_factory_impl.deserialize_scheduled_stage_event(scheduled_stage_event_payload)

        assert event.creator is None
        assert event.description is None
        assert event.image_hash is None
        assert event.user_count is None

    @pytest.fixture
    def scheduled_voice_event_payload(self, user_payload: dict[str, typing.Any]) -> dict[str, typing.Any]:
        return {
            "id": "949760834287063133",
            "guild_id": "152559372126519296",
            "channel_id": "152559372126519297",
            "creator_id": "115590097100865541",
            "name": "meep",
            "description": "beeee",
            "image": "eeeeeeeeeeeeeeeeeee",
            "scheduled_start_time": "2022-03-05T21:00:00.662000+00:00",
            "scheduled_end_time": "2023-03-05T21:00:00.662000+00:00",
            "privacy_level": 2,
            "status": 1,
            "entity_type": 2,
            "entity_id": None,
            "entity_metadata": None,
            "sku_ids": [],
            "creator": user_payload,
            "user_count": 1,
        }

    def test_deserialize_scheduled_voice_event(
        self,
        entity_factory_impl: entity_factory.EntityFactoryImpl,
        mock_app: mock.Mock,
        scheduled_voice_event_payload: dict[str, typing.Any],
        user_payload: dict[str, typing.Any],
    ):
        event = entity_factory_impl.deserialize_scheduled_voice_event(scheduled_voice_event_payload)

        assert event.app is mock_app
        assert event.id == 949760834287063133
        assert event.guild_id == 152559372126519296
        assert event.channel_id == 152559372126519297
        assert event.name == "meep"
        assert event.description == "beeee"
        assert event.start_time == datetime.datetime(2022, 3, 5, 21, 0, 0, 662000, tzinfo=datetime.timezone.utc)
        assert event.end_time == datetime.datetime(2023, 3, 5, 21, 0, 0, 662000, tzinfo=datetime.timezone.utc)
        assert event.privacy_level is scheduled_event_models.EventPrivacyLevel.GUILD_ONLY
        assert event.status is scheduled_event_models.ScheduledEventStatus.SCHEDULED
        assert event.entity_type is scheduled_event_models.ScheduledEventType.VOICE
        assert event.creator == entity_factory_impl.deserialize_user(user_payload)
        assert event.user_count == 1
        assert event.image_hash == "eeeeeeeeeeeeeeeeeee"
        assert isinstance(event, scheduled_event_models.ScheduledVoiceEvent)

    def test_deserialize_scheduled_voice_event_with_null_fields(
        self,
        entity_factory_impl: entity_factory.EntityFactoryImpl,
        mock_app: mock.Mock,
        scheduled_voice_event_payload: dict[str, typing.Any],
    ):
        scheduled_voice_event_payload["description"] = None
        scheduled_voice_event_payload["image"] = None
        scheduled_voice_event_payload["scheduled_end_time"] = None

        event = entity_factory_impl.deserialize_scheduled_voice_event(scheduled_voice_event_payload)

        assert event.description is None
        assert event.image_hash is None
        assert event.end_time is None

    def test_deserialize_scheduled_voice_event_with_undefined_fields(
        self,
        entity_factory_impl: entity_factory.EntityFactoryImpl,
        mock_app: mock.Mock,
        scheduled_voice_event_payload: dict[str, typing.Any],
    ):
        del scheduled_voice_event_payload["creator"]
        del scheduled_voice_event_payload["description"]
        del scheduled_voice_event_payload["image"]
        del scheduled_voice_event_payload["user_count"]

        event = entity_factory_impl.deserialize_scheduled_voice_event(scheduled_voice_event_payload)

        assert event.creator is None
        assert event.description is None
        assert event.image_hash is None
        assert event.user_count is None

    def test_deserialize_scheduled_event_returns_right_type(
        self,
        entity_factory_impl: entity_factory.EntityFactoryImpl,
        scheduled_external_event_payload: dict[str, typing.Any],
        scheduled_stage_event_payload: dict[str, typing.Any],
        scheduled_voice_event_payload: dict[str, typing.Any],
    ):
        for cls, payload in [
            (scheduled_event_models.ScheduledExternalEvent, scheduled_external_event_payload),
            (scheduled_event_models.ScheduledStageEvent, scheduled_stage_event_payload),
            (scheduled_event_models.ScheduledVoiceEvent, scheduled_voice_event_payload),
        ]:
            result = entity_factory_impl.deserialize_scheduled_event(payload)

            assert isinstance(result, cls)

    def test_deserialize_scheduled_event_when_unknown(self, entity_factory_impl: entity_factory.EntityFactoryImpl):
        with pytest.raises(errors.UnrecognisedEntityError):
            entity_factory_impl.deserialize_scheduled_event({"entity_type": -1})

    @pytest.fixture
    def scheduled_event_user_payload(
        self, user_payload: dict[str, typing.Any], member_payload: dict[str, typing.Any]
    ) -> dict[str, typing.Any]:
        member_payload = member_payload.copy()
        del member_payload["user"]
        return {"guild_scheduled_event_id": "49494949499494", "user": user_payload, "member": member_payload}

    def test_deserialize_scheduled_event_user(
        self,
        entity_factory_impl: entity_factory.EntityFactoryImpl,
        scheduled_event_user_payload: dict[str, typing.Any],
        user_payload: dict[str, typing.Any],
        member_payload: dict[str, typing.Any],
    ):
        del member_payload["user"]
        user = entity_factory_impl.deserialize_scheduled_event_user(scheduled_event_user_payload, guild_id=123321)

        assert user.event_id == 49494949499494
        assert user.user == entity_factory_impl.deserialize_user(user_payload)
        assert user.member == entity_factory_impl.deserialize_member(
            member_payload, user=entity_factory_impl.deserialize_user(user_payload), guild_id=123321
        )
        assert isinstance(user, scheduled_event_models.ScheduledEventUser)

    def test_deserialize_scheduled_event_user_when_no_member(
        self,
        entity_factory_impl: entity_factory.EntityFactoryImpl,
        scheduled_event_user_payload: dict[str, typing.Any],
        user_payload: dict[str, typing.Any],
    ):
        del scheduled_event_user_payload["member"]

        event = entity_factory_impl.deserialize_scheduled_event_user(scheduled_event_user_payload, guild_id=123321)

        assert event.member is None
        assert event.user == entity_factory_impl.deserialize_user(user_payload)

    ###################
    # TEMPLATE MODELS #
    ###################

    @pytest.fixture
    def template_payload(self, guild_text_channel_payload, user_payload):
        return {
            "code": "4rDaewUKeYVj",
            "name": "ttt",
            "description": "eee",
            "usage_count": 42,
            "creator_id": "115590097100865541",
            "creator": user_payload,
            "created_at": "2020-12-15T01:54:35+00:00",
            "updated_at": "2020-12-15T01:57:35+00:00",
            "source_guild_id": "574921006817476608",
            "serialized_source_guild": {
                "name": "hikari",
                "description": "a descript description",
                "icon_hash": "27b75989b5b42aba51346a6b69d8fcfe",
                "verification_level": 2,
                "default_message_notifications": 1,
                "explicit_content_filter": 2,
                "preferred_locale": "en-GB",
                "afk_timeout": 3600,
                "roles": [
                    {
                        "id": "33",
                        "name": "@everyone",
                        "color": 0,
                        "hoist": True,
                        "mentionable": False,
                        "permissions": "104189505",
                    }
                ],
                "channels": [guild_text_channel_payload],
                "afk_channel_id": "321123",
                "system_channel_id": "8",
                "system_channel_flags": 0,
            },
            "is_dirty": True,
        }

    def test_deserialize_template(
        self, entity_factory_impl, mock_app, template_payload, user_payload, guild_text_channel_payload
    ):
        template = entity_factory_impl.deserialize_template(template_payload)
        assert template.app is mock_app
        assert template.code == "4rDaewUKeYVj"
        assert template.name == "ttt"
        assert template.description == "eee"
        assert template.usage_count == 42
        assert template.creator == entity_factory_impl.deserialize_user(user_payload)
        assert template.created_at == datetime.datetime(2020, 12, 15, 1, 54, 35, tzinfo=datetime.timezone.utc)
        assert template.updated_at == datetime.datetime(2020, 12, 15, 1, 57, 35, tzinfo=datetime.timezone.utc)

        # TemplateGuild
        assert template.source_guild.app is mock_app
        assert template.source_guild.id == 574921006817476608
        assert template.source_guild.icon_hash == "27b75989b5b42aba51346a6b69d8fcfe"
        assert template.source_guild.name == "hikari"
        assert template.source_guild.description == "a descript description"
        assert template.source_guild.verification_level is guild_models.GuildVerificationLevel.MEDIUM
        assert (
            template.source_guild.default_message_notifications
            is guild_models.GuildMessageNotificationsLevel.ONLY_MENTIONS
        )
        assert template.source_guild.explicit_content_filter is guild_models.GuildExplicitContentFilterLevel.ALL_MEMBERS
        assert template.source_guild.preferred_locale == "en-GB"
        assert template.source_guild.preferred_locale is locales.Locale.EN_GB
        assert template.source_guild.afk_timeout == datetime.timedelta(seconds=3600)

        # TemplateRole
        assert len(template.source_guild.roles) == 1
        role = template.source_guild.roles[33]
        assert role.app is mock_app
        assert role.id == 33
        assert role.name == "@everyone"
        assert role.permissions == permission_models.Permissions(104189505)
        assert role.color == color_models.Color(0)
        assert role.is_hoisted is True
        assert role.is_mentionable is False

        assert template.source_guild.channels == {
            123: entity_factory_impl.deserialize_channel(guild_text_channel_payload)
        }
        assert template.source_guild.afk_channel_id == 321123
        assert template.source_guild.system_channel_id == 8
        assert template.source_guild.system_channel_flags == guild_models.GuildSystemChannelFlag.NONE

        assert template.is_unsynced is True

    def test_deserialize_template_with_null_fields(self, entity_factory_impl, template_payload, user_payload):
        template = entity_factory_impl.deserialize_template(
            {
                "code": "4rDaewUKeYVj",
                "name": "ttt",
                "description": None,
                "usage_count": 42,
                "creator_id": "115590097100865541",
                "creator": user_payload,
                "created_at": "2020-12-15T01:54:35+00:00",
                "updated_at": "2020-12-15T01:57:35+00:00",
                "source_guild_id": "574921006817476608",
                "serialized_source_guild": {
                    "name": "hikari",
                    "description": "a descript description",
                    "icon_hash": "27b75989b5b42aba51346a6b69d8fcfe",
                    "verification_level": 2,
                    "default_message_notifications": 1,
                    "explicit_content_filter": 2,
                    "preferred_locale": "en-GB",
                    "afk_timeout": 3600,
                    "roles": [
                        {
                            "id": "33",
                            "name": "@everyone",
                            "color": 0,
                            "hoist": True,
                            "mentionable": False,
                            "permissions": "104189505",
                        }
                    ],
                    "channels": [],
                    "afk_channel_id": None,
                    "system_channel_id": None,
                    "system_channel_flags": 0,
                },
                "is_dirty": None,
            }
        )
        assert template.description is None
        assert template.source_guild.afk_channel_id is None
        assert template.source_guild.system_channel_id is None
        assert template.is_unsynced is False

    ###############
    # USER MODELS #
    ###############

    def test_deserialize_user(self, entity_factory_impl, mock_app, user_payload):
        user = entity_factory_impl.deserialize_user(user_payload)
        assert user.app is mock_app
        assert user.id == 115590097100865541
        assert user.username == "nyaa"
        assert user.avatar_hash == "b3b24c6d7cbcdec129d5d537067061a8"
        assert user.banner_hash == "a_221313e1e2edsncsncsmcndsc"
        assert user.accent_color == 231321
        assert user.discriminator == "6127"
        assert user.is_bot is True
        assert user.is_system is True
        assert user.flags == user_models.UserFlag.EARLY_VERIFIED_DEVELOPER | user_models.UserFlag.ACTIVE_DEVELOPER
        assert isinstance(user, user_models.UserImpl)

    def test_deserialize_user_with_unset_fields(self, entity_factory_impl, mock_app, user_payload):
        user = entity_factory_impl.deserialize_user(
            {
                "id": "115590097100865541",
                "username": "nyaa",
                "avatar": "b3b24c6d7cbcdec129d5d537067061a8",
                "discriminator": "6127",
            }
        )
        assert user.banner_hash is None
        assert user.accent_color is None
        assert user.is_bot is False
        assert user.is_system is False
        assert user.flags == user_models.UserFlag.NONE

    @pytest.fixture
    def my_user_payload(self):
        return {
            "id": "379953393319542784",
            "username": "qt pi",
            "global_name": "blahaj",
            "avatar": "820d0e50543216e812ad94e6ab7",
            "banner": "a_221313e1e2edsncsncsmcndsc",
            "accent_color": 231321,
            "discriminator": "2880",
            "bot": True,
            "system": True,
            "email": "blahblah@blah.blah",
            "verified": True,
            "locale": "en-US",
            "mfa_enabled": True,
            "public_flags": int(user_models.UserFlag.EARLY_VERIFIED_DEVELOPER),
            "flags": int(user_models.UserFlag.PARTNERED_SERVER_OWNER | user_models.UserFlag.DISCORD_EMPLOYEE),
            "premium_type": 1,
        }

    def test_deserialize_my_user(self, entity_factory_impl, mock_app, my_user_payload):
        my_user = entity_factory_impl.deserialize_my_user(my_user_payload)
        assert my_user.app is mock_app
        assert my_user.id == 379953393319542784
        assert my_user.username == "qt pi"
        assert my_user.global_name == "blahaj"
        assert my_user.avatar_hash == "820d0e50543216e812ad94e6ab7"
        assert my_user.banner_hash == "a_221313e1e2edsncsncsmcndsc"
        assert my_user.accent_color == 231321
        assert my_user.discriminator == "2880"
        assert my_user.is_bot is True
        assert my_user.is_system is True
        assert my_user.is_mfa_enabled is True
        assert my_user.locale == "en-US"
        assert my_user.locale is locales.Locale.EN_US
        assert my_user.is_verified is True
        assert my_user.email == "blahblah@blah.blah"
        assert my_user.flags == user_models.UserFlag.PARTNERED_SERVER_OWNER | user_models.UserFlag.DISCORD_EMPLOYEE
        assert my_user.premium_type is user_models.PremiumType.NITRO_CLASSIC
        assert isinstance(my_user, user_models.OwnUser)

    def test_deserialize_my_user_with_unset_fields(self, entity_factory_impl, mock_app, my_user_payload):
        my_user = entity_factory_impl.deserialize_my_user(
            {
                "id": "379953393319542784",
                "username": "qt pi",
                "avatar": "820d0e50543216e812ad94e6ab7",
                "discriminator": "2880",
                "mfa_enabled": True,
                "public_flags": int(user_models.UserFlag.EARLY_VERIFIED_DEVELOPER),
                "flags": int(user_models.UserFlag.PARTNERED_SERVER_OWNER | user_models.UserFlag.DISCORD_EMPLOYEE),
                "premium_type": 1,
            }
        )
        assert my_user.global_name is None
        assert my_user.app is mock_app
        assert my_user.banner_hash is None
        assert my_user.accent_color is None
        assert my_user.is_bot is False
        assert my_user.is_system is False
        assert my_user.is_verified is None
        assert my_user.email is None
        assert my_user.locale is None
        assert isinstance(my_user, user_models.OwnUser)

    ################
    # VOICE MODELS #
    ################

    def test_deserialize_voice_state_with_guild_id_in_payload(
        self, entity_factory_impl, mock_app, voice_state_payload, member_payload
    ):
        voice_state = entity_factory_impl.deserialize_voice_state(voice_state_payload)
        assert voice_state.app is mock_app
        assert voice_state.guild_id == 929292929292992
        assert voice_state.channel_id == 157733188964188161
        assert voice_state.user_id == 115590097100865541
        assert voice_state.member == entity_factory_impl.deserialize_member(
            member_payload, guild_id=snowflakes.Snowflake(929292929292992)
        )
        assert voice_state.session_id == "90326bd25d71d39b9ef95b299e3872ff"
        assert voice_state.is_guild_deafened is True
        assert voice_state.is_guild_muted is True
        assert voice_state.is_self_deafened is False
        assert voice_state.is_self_muted is True
        assert voice_state.is_streaming is True
        assert voice_state.is_video_enabled is True
        assert voice_state.is_suppressed is False
        assert voice_state.requested_to_speak_at == datetime.datetime(
            2021, 4, 17, 10, 11, 19, 970105, tzinfo=datetime.timezone.utc
        )
        assert isinstance(voice_state, voice_models.VoiceState)

    def test_deserialize_voice_state_with_injected_guild_id(
        self, entity_factory_impl, voice_state_payload, member_payload
    ):
        voice_state = entity_factory_impl.deserialize_voice_state(
            {
                "guild_id": "929292929292992",
                "channel_id": "157733188964188161",
                "user_id": "80351110224678912",
                "member": member_payload,
                "session_id": "90326bd25d71d39b9ef95b299e3872ff",
                "deaf": True,
                "mute": True,
                "self_deaf": False,
                "self_mute": True,
                "self_stream": True,
                "self_video": True,
                "suppress": False,
                "request_to_speak_timestamp": None,
            },
            guild_id=snowflakes.Snowflake(43123),
        )
        assert voice_state.guild_id == 43123
        assert voice_state.member == entity_factory_impl.deserialize_member(
            member_payload, guild_id=snowflakes.Snowflake(43123)
        )

    def test_deserialize_voice_state_with_null_and_unset_fields(self, entity_factory_impl, member_payload):
        voice_state = entity_factory_impl.deserialize_voice_state(
            {
                "channel_id": None,
                "user_id": "80351110224678912",
                "session_id": "90326bd25d71d39b9ef95b299e3872ff",
                "deaf": True,
                "mute": True,
                "self_deaf": False,
                "self_mute": True,
                "self_video": False,
                "suppress": False,
                "guild_id": "123123123",
                "member": member_payload,
                "request_to_speak_timestamp": None,
            }
        )
        assert voice_state.channel_id is None
        assert voice_state.is_streaming is False
        assert voice_state.requested_to_speak_at is None

    @pytest.fixture
    def voice_region_payload(self):
        return {"id": "london", "name": "LONDON", "optimal": False, "deprecated": True, "custom": False}

    def test_deserialize_voice_region(self, entity_factory_impl, voice_region_payload):
        voice_region = entity_factory_impl.deserialize_voice_region(voice_region_payload)
        assert voice_region.id == "london"
        assert voice_region.name == "LONDON"
        assert voice_region.is_optimal_location is False
        assert voice_region.is_deprecated is True
        assert voice_region.is_custom is False
        assert isinstance(voice_region, voice_models.VoiceRegion)

    ##################
    # WEBHOOK MODELS #
    ##################

    @pytest.fixture
    def incoming_webhook_payload(self, user_payload):
        return {
            "name": "test webhook",
            "type": 1,
            "channel_id": "199737254929760256",
            "token": "3d89bb7572e0fb30d8128367b3b1b44fecd1726de135cbe28a41f8b2f777c372ba2939e72279b94526ff5d1bd4358d65cf11",
            "avatar": "dppdpdpdpdpd",
            "guild_id": "199737254929760256",
            "id": "223704706495545344",
            "application_id": "32123123123",
            "user": user_payload,
        }

    @pytest.fixture
    def follower_webhook_payload(self, user_payload, partial_channel_payload):
        return {
            "type": 2,
            "id": "752831914402115456",
            "name": "Guildy name",
            "avatar": "bb71f469c158984e265093a81b3397fb",
            "channel_id": "561885260615255432",
            "guild_id": "56188498421443265",
            "application_id": "312123123",
            "source_guild": {
                "id": "56188498421476534",
                "name": "Guildy name",
                "icon": "bb71f469c158984e265093a81b3397fb",
            },
            "source_channel": {"id": "5618852344134324", "name": "announcements"},
            "user": user_payload,
        }

    @pytest.fixture
    def application_webhook_payload(self):
        return {
            "type": 3,
            "id": "658822586720976555",
            "name": "Clyde",
            "avatar": "689161dc90ac261d00f1608694ac6bfd",
            "channel_id": None,  # This field is always null
            "guild_id": None,  # This field is always null
            "application_id": "658822586720976555",
        }

    def test_deserialize_incoming_webhook(self, entity_factory_impl, mock_app, incoming_webhook_payload, user_payload):
        webhook = entity_factory_impl.deserialize_incoming_webhook(incoming_webhook_payload)

        assert webhook.app is mock_app
        assert webhook.name == "test webhook"
        assert webhook.type is webhook_models.WebhookType.INCOMING
        assert webhook.channel_id == 199737254929760256
        assert (
            webhook.token
            == "3d89bb7572e0fb30d8128367b3b1b44fecd1726de135cbe28a41f8b2f777c372ba2939e72279b94526ff5d1bd4358d65cf11"
        )
        assert webhook.avatar_hash == "dppdpdpdpdpd"
        assert webhook.guild_id == 199737254929760256
        assert webhook.id == 223704706495545344
        assert webhook.application_id == 32123123123
        assert webhook.author == entity_factory_impl.deserialize_user(user_payload)
        assert isinstance(webhook, webhook_models.IncomingWebhook)

    def test_deserialize_incoming_webhook_with_null_fields(
        self, entity_factory_impl, incoming_webhook_payload, user_payload
    ):
        del incoming_webhook_payload["user"]
        del incoming_webhook_payload["token"]
        del incoming_webhook_payload["application_id"]
        incoming_webhook_payload["avatar"] = None

        webhook = entity_factory_impl.deserialize_incoming_webhook(incoming_webhook_payload)

        assert webhook.name == "test webhook"
        assert webhook.type is webhook_models.WebhookType.INCOMING
        assert webhook.channel_id == 199737254929760256
        assert webhook.token is None
        assert webhook.avatar_hash is None
        assert webhook.application_id is None
        assert webhook.author is None
        assert isinstance(webhook, webhook_models.IncomingWebhook)

    def test_deserialize_channel_follower_webhook(
        self, entity_factory_impl, mock_app, follower_webhook_payload, user_payload
    ):
        webhook = entity_factory_impl.deserialize_channel_follower_webhook(follower_webhook_payload)

        assert webhook.app is mock_app
        assert webhook.type is webhook_models.WebhookType.CHANNEL_FOLLOWER
        assert webhook.id == 752831914402115456
        assert webhook.name == "Guildy name"
        assert webhook.avatar_hash == "bb71f469c158984e265093a81b3397fb"
        assert webhook.channel_id == 561885260615255432
        assert webhook.guild_id == 56188498421443265
        assert webhook.application_id == 312123123

        assert webhook.source_guild.app is mock_app
        assert webhook.source_guild.id == 56188498421476534
        assert webhook.source_guild.name == "Guildy name"
        assert webhook.source_guild.icon_hash == "bb71f469c158984e265093a81b3397fb"
        assert isinstance(webhook.source_guild, guild_models.PartialGuild)

        assert webhook.source_channel.id == 5618852344134324
        assert webhook.source_channel.name == "announcements"
        assert webhook.source_channel.type == channel_models.ChannelType.GUILD_NEWS
        assert isinstance(webhook.source_channel, channel_models.PartialChannel)

        assert webhook.author == entity_factory_impl.deserialize_user(user_payload)
        assert isinstance(webhook, webhook_models.ChannelFollowerWebhook)

    def test_deserialize_channel_follower_webhook_without_optional_fields(
        self, entity_factory_impl, mock_app, follower_webhook_payload
    ):
        follower_webhook_payload["avatar"] = None
        del follower_webhook_payload["user"]
        del follower_webhook_payload["application_id"]
        del follower_webhook_payload["source_guild"]
        del follower_webhook_payload["source_channel"]

        webhook = entity_factory_impl.deserialize_channel_follower_webhook(follower_webhook_payload)

        assert webhook.avatar_hash is None
        assert webhook.application_id is None
        assert webhook.author is None
        assert webhook.source_guild is None
        assert webhook.source_channel is None

    def test_deserialize_channel_follower_webhook_doesnt_set_source_channel_type_if_set(
        self, entity_factory_impl, mock_app, follower_webhook_payload
    ):
        follower_webhook_payload["source_channel"]["type"] = channel_models.ChannelType.GUILD_VOICE

        webhook = entity_factory_impl.deserialize_channel_follower_webhook(follower_webhook_payload)

        assert webhook.source_channel.type == channel_models.ChannelType.GUILD_VOICE

    def test_deserialize_application_webhook(self, entity_factory_impl, mock_app, application_webhook_payload):
        webhook = entity_factory_impl.deserialize_application_webhook(application_webhook_payload)

        assert webhook.app is mock_app
        assert webhook.type is webhook_models.WebhookType.APPLICATION
        assert webhook.id == 658822586720976555
        assert webhook.name == "Clyde"
        assert webhook.avatar_hash == "689161dc90ac261d00f1608694ac6bfd"
        assert webhook.application_id == 658822586720976555
        assert isinstance(webhook, webhook_models.ApplicationWebhook)

    def test_deserialize_application_webhook_without_optional_fields(
        self, entity_factory_impl, mock_app, application_webhook_payload
    ):
        application_webhook_payload["avatar"] = None

        webhook = entity_factory_impl.deserialize_application_webhook(application_webhook_payload)

        assert webhook.avatar_hash is None

    @pytest.mark.parametrize(
        ("type_", "fn"),
        [
            (1, "deserialize_incoming_webhook"),
            (2, "deserialize_channel_follower_webhook"),
            (3, "deserialize_application_webhook"),
        ],
    )
    def test_deserialize_webhook(self, mock_app, type_, fn):
        payload = {"type": type_}

        with mock.patch.object(entity_factory.EntityFactoryImpl, fn) as expected_fn:
            # We need to instantiate it after the mock so that the functions that are stored in the dicts
            # are the ones we mock
            entity_factory_impl = entity_factory.EntityFactoryImpl(app=mock_app)

            assert entity_factory_impl.deserialize_webhook(payload) is expected_fn.return_value

        expected_fn.assert_called_once_with(payload)

    def test_deserialize_webhook_for_unexpected_webhook_type(self, entity_factory_impl):
        with pytest.raises(errors.UnrecognisedEntityError):
            entity_factory_impl.deserialize_webhook({"type": -7999})

    ##################
    #  MONETIZATION  #
    ##################

    @pytest.fixture
    def entitlement_payload(self):
        return {
            "id": "696969696969696",
            "sku_id": "420420420420420",
            "application_id": "123123123123123",
            "type": 8,
            "deleted": False,
            "starts_at": "2022-09-14T17:00:18.704163+00:00",
            "ends_at": "2022-10-14T17:00:18.704163+00:00",
            "guild_id": "1015034326372454400",
            "user_id": "115590097100865541",
            "subscription_id": "1019653835926409216",
        }

    @pytest.fixture
    def entitlement_payload_starts_ends_null(self):
        return {
            "id": "696969696969696",
            "sku_id": "420420420420420",
            "application_id": "123123123123123",
            "type": 8,
            "deleted": False,
            "starts_at": None,
            "ends_at": None,
            "guild_id": "1015034326372454400",
            "user_id": "115590097100865541",
            "subscription_id": "1019653835926409216",
        }

    @pytest.fixture
    def sku_payload(self):
        return {
            "id": "420420420420420",
            "type": 5,
            "application_id": "123123123123123",
            "name": "hashire sori yo kaze no you ni tsukimihara wo padoru padoru",
            "slug": "hashire-sori-yo-kaze-no-you-ni-tsukimihara-wo-padoru-padoru",
            "flags": 1 << 2 | 1 << 7,
        }

    def test_deserialize_entitlement(self, entity_factory_impl, entitlement_payload):
        entitlement = entity_factory_impl.deserialize_entitlement(entitlement_payload)

        assert entitlement.id == 696969696969696
        assert entitlement.sku_id == 420420420420420
        assert entitlement.application_id == 123123123123123
        assert entitlement.type is monetization_models.EntitlementType.APPLICATION_SUBSCRIPTION
        assert entitlement.is_deleted is False
        assert entitlement.starts_at == datetime.datetime(2022, 9, 14, 17, 0, 18, 704163, tzinfo=datetime.timezone.utc)
        assert entitlement.ends_at == datetime.datetime(2022, 10, 14, 17, 0, 18, 704163, tzinfo=datetime.timezone.utc)
        assert entitlement.guild_id == 1015034326372454400
        assert entitlement.user_id == 115590097100865541
        assert entitlement.subscription_id == 1019653835926409216
        assert isinstance(entitlement, monetization_models.Entitlement)

    def test_deserialize_entitlement_starts_ends_null(self, entity_factory_impl, entitlement_payload_starts_ends_null):
        entitlement = entity_factory_impl.deserialize_entitlement(entitlement_payload_starts_ends_null)

        assert entitlement.id == 696969696969696
        assert entitlement.sku_id == 420420420420420
        assert entitlement.application_id == 123123123123123
        assert entitlement.type is monetization_models.EntitlementType.APPLICATION_SUBSCRIPTION
        assert entitlement.is_deleted is False
        assert entitlement.starts_at is None
        assert entitlement.ends_at is None
        assert entitlement.guild_id == 1015034326372454400
        assert entitlement.user_id == 115590097100865541
        assert entitlement.subscription_id == 1019653835926409216
        assert isinstance(entitlement, monetization_models.Entitlement)

    def test_deserialize_sku(self, entity_factory_impl, sku_payload):
        sku = entity_factory_impl.deserialize_sku(sku_payload)

        assert sku.id == 420420420420420
        assert sku.type is monetization_models.SKUType.SUBSCRIPTION
        assert sku.application_id == 123123123123123
        assert sku.name == "hashire sori yo kaze no you ni tsukimihara wo padoru padoru"
        assert sku.slug == "hashire-sori-yo-kaze-no-you-ni-tsukimihara-wo-padoru-padoru"
        assert sku.flags == (monetization_models.SKUFlags.AVAILABLE | monetization_models.SKUFlags.GUILD_SUBSCRIPTION)
        assert isinstance(sku, monetization_models.SKU)

    #########################
    # Stage instance models #
    #########################

    @pytest.fixture
    def stage_instance_payload(self):
        return {
            "id": "840647391636226060",
            "guild_id": "197038439483310086",
            "channel_id": "733488538393510049",
            "topic": "Testing Testing, 123",
            "privacy_level": 2,
            "guild_scheduled_event_id": "363820363920323120",
            "discoverable_disabled": False,
        }

    def test_deserialize_stage_instance(self, entity_factory_impl, stage_instance_payload, mock_app):
        stage_instance = entity_factory_impl.deserialize_stage_instance(stage_instance_payload)

        assert stage_instance.app is mock_app
        assert stage_instance.id == 840647391636226060
        assert stage_instance.channel_id == 733488538393510049
        assert stage_instance.guild_id == 197038439483310086
        assert stage_instance.topic == "Testing Testing, 123"
        assert stage_instance.privacy_level == stage_instance_models.StageInstancePrivacyLevel.GUILD_ONLY
        assert stage_instance.discoverable_disabled is False<|MERGE_RESOLUTION|>--- conflicted
+++ resolved
@@ -6346,7 +6346,6 @@
         assert partial_message.nonce == "171000788183678976"
         assert partial_message.application_id == 123123123123
 
-<<<<<<< HEAD
         # MessageInteraction
         assert partial_message.interaction.id == 123123123
         assert partial_message.interaction.name == "OKOKOK"
@@ -6355,11 +6354,6 @@
         assert isinstance(partial_message.interaction, message_models.MessageInteraction)
 
         assert partial_message.components == entity_factory_impl._deserialize_message_components([action_row_payload])
-=======
-        assert partial_message.components == entity_factory_impl._deserialize_components(
-            [action_row_payload], entity_factory_impl._message_component_type_mapping
-        )
->>>>>>> b751da05
 
         # InteractionMetadata
         assert partial_message.interaction_metadata.interaction_id == snowflakes.Snowflake(123456)
@@ -6550,7 +6544,6 @@
         assert message.nonce == "171000788183678976"
         assert message.application_id == 123123123123
 
-<<<<<<< HEAD
         # MessageInteraction
         assert message.interaction.id == 123123123
         assert message.interaction.name == "OKOKOK"
@@ -6559,11 +6552,6 @@
         assert isinstance(message.interaction, message_models.MessageInteraction)
 
         assert message.components == entity_factory_impl._deserialize_message_components([action_row_payload])
-=======
-        assert message.components == entity_factory_impl._deserialize_components(
-            [action_row_payload], entity_factory_impl._message_component_type_mapping
-        )
->>>>>>> b751da05
 
         # Thread
         assert isinstance(message.thread, channel_models.GuildPublicThread)
