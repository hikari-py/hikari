# Copyright (c) 2020 Nekokatt
# Copyright (c) 2021-present davfsa
#
# Permission is hereby granted, free of charge, to any person obtaining a copy
# of this software and associated documentation files (the "Software"), to deal
# in the Software without restriction, including without limitation the rights
# to use, copy, modify, merge, publish, distribute, sublicense, and/or sell
# copies of the Software, and to permit persons to whom the Software is
# furnished to do so, subject to the following conditions:
#
# The above copyright notice and this permission notice shall be included in all
# copies or substantial portions of the Software.
#
# THE SOFTWARE IS PROVIDED "AS IS", WITHOUT WARRANTY OF ANY KIND, EXPRESS OR
# IMPLIED, INCLUDING BUT NOT LIMITED TO THE WARRANTIES OF MERCHANTABILITY,
# FITNESS FOR A PARTICULAR PURPOSE AND NONINFRINGEMENT. IN NO EVENT SHALL THE
# AUTHORS OR COPYRIGHT HOLDERS BE LIABLE FOR ANY CLAIM, DAMAGES OR OTHER
# LIABILITY, WHETHER IN AN ACTION OF CONTRACT, TORT OR OTHERWISE, ARISING FROM,
# OUT OF OR IN CONNECTION WITH THE SOFTWARE OR THE USE OR OTHER DEALINGS IN THE
# SOFTWARE.
from __future__ import annotations

import typing

import mock
import pytest

from hikari import applications
from hikari import channels
from hikari import colors
from hikari import commands
from hikari import components
from hikari import emojis
from hikari import files
from hikari import locales
from hikari import messages
from hikari import permissions
from hikari import polls
from hikari import snowflakes
from hikari import undefined
from hikari.api import special_endpoints as special_endpoints_api
from hikari.impl import special_endpoints
from hikari.interactions import base_interactions
from hikari.internal import routes
from tests.hikari import hikari_test_helpers


class TestTypingIndicator:
    @pytest.fixture
    def typing_indicator(self) -> special_endpoints.TypingIndicator:
        return hikari_test_helpers.mock_class_namespace(special_endpoints.TypingIndicator, init_=False)

    def test___enter__(self, typing_indicator: special_endpoints.TypingIndicator):
        # flake8 gets annoyed if we use "with" here so here's a hacky alternative
        with pytest.raises(TypeError, match=" is async-only, did you mean 'async with'?"):
            typing_indicator().__enter__()

    def test___exit__(self, typing_indicator: special_endpoints.TypingIndicator):
        try:
            typing_indicator().__exit__(None, None, None)
        except AttributeError as exc:
            pytest.fail(exc)


class TestOwnGuildIterator:
    @pytest.mark.asyncio
    async def test_aiter(self):
        mock_payload_1 = {"id": "123321123123"}
        mock_payload_2 = {"id": "123321123666"}
        mock_payload_3 = {"id": "123321124123"}
        mock_payload_4 = {"id": "123321124567"}
        mock_payload_5 = {"id": "12332112432234"}
        mock_result_1 = mock.Mock()
        mock_result_2 = mock.Mock()
        mock_result_3 = mock.Mock()
        mock_result_4 = mock.Mock()
        mock_result_5 = mock.Mock()
        expected_route = routes.GET_MY_GUILDS.compile()
        mock_entity_factory = mock.Mock()
        mock_entity_factory.deserialize_own_guild.side_effect = [
            mock_result_1,
            mock_result_2,
            mock_result_3,
            mock_result_4,
            mock_result_5,
        ]
        mock_request = mock.AsyncMock(
            side_effect=[[mock_payload_1, mock_payload_2, mock_payload_3], [mock_payload_4, mock_payload_5], []]
        )
        iterator = special_endpoints.OwnGuildIterator(
            mock_entity_factory, mock_request, newest_first=False, first_id="123321"
        )

        result = await iterator

        assert result == [mock_result_1, mock_result_2, mock_result_3, mock_result_4, mock_result_5]
        mock_entity_factory.deserialize_own_guild.assert_has_calls(
            [
                mock.call(mock_payload_1),
                mock.call(mock_payload_2),
                mock.call(mock_payload_3),
                mock.call(mock_payload_4),
                mock.call(mock_payload_5),
            ]
        )
        mock_request.assert_has_awaits(
            [
                mock.call(compiled_route=expected_route, query={"after": "123321", "with_counts": "true"}),
                mock.call(compiled_route=expected_route, query={"after": "123321124123", "with_counts": "true"}),
                mock.call(compiled_route=expected_route, query={"after": "12332112432234", "with_counts": "true"}),
            ]
        )

    @pytest.mark.asyncio
    async def test_aiter_when_newest_first(self):
        mock_payload_1 = {"id": "1213321123123"}
        mock_payload_2 = {"id": "1213321123666"}
        mock_payload_3 = {"id": "1213321124123"}
        mock_payload_4 = {"id": "1213321124567"}
        mock_payload_5 = {"id": "121332112432234"}
        mock_result_1 = mock.Mock()
        mock_result_2 = mock.Mock()
        mock_result_3 = mock.Mock()
        mock_result_4 = mock.Mock()
        mock_result_5 = mock.Mock()
        expected_route = routes.GET_MY_GUILDS.compile()
        mock_entity_factory = mock.Mock()
        mock_entity_factory.deserialize_own_guild.side_effect = [
            mock_result_1,
            mock_result_2,
            mock_result_3,
            mock_result_4,
            mock_result_5,
        ]
        mock_request = mock.AsyncMock(
            side_effect=[[mock_payload_3, mock_payload_4, mock_payload_5], [mock_payload_1, mock_payload_2], []]
        )
        iterator = special_endpoints.OwnGuildIterator(
            mock_entity_factory, mock_request, newest_first=True, first_id="55555555555555555"
        )

        result = await iterator

        assert result == [mock_result_1, mock_result_2, mock_result_3, mock_result_4, mock_result_5]
        mock_entity_factory.deserialize_own_guild.assert_has_calls(
            [
                mock.call(mock_payload_5),
                mock.call(mock_payload_4),
                mock.call(mock_payload_3),
                mock.call(mock_payload_2),
                mock.call(mock_payload_1),
            ]
        )
        mock_request.assert_has_awaits(
            [
                mock.call(compiled_route=expected_route, query={"before": "55555555555555555", "with_counts": "true"}),
                mock.call(compiled_route=expected_route, query={"before": "1213321124123", "with_counts": "true"}),
                mock.call(compiled_route=expected_route, query={"before": "1213321123123", "with_counts": "true"}),
            ]
        )

    @pytest.mark.parametrize("newest_first", [True, False])
    @pytest.mark.asyncio
    async def test_aiter_when_empty_chunk(self, newest_first: bool):
        expected_route = routes.GET_MY_GUILDS.compile()
        mock_entity_factory = mock.Mock()
        mock_request = mock.AsyncMock(return_value=[])
        iterator = special_endpoints.OwnGuildIterator(
            mock_entity_factory, mock_request, newest_first=newest_first, first_id="123321"
        )

        result = await iterator

        assert result == []
        mock_entity_factory.deserialize_own_guild.assert_not_called()
        order_key = "before" if newest_first else "after"
        query = {order_key: "123321", "with_counts": "true"}
        mock_request.assert_awaited_once_with(compiled_route=expected_route, query=query)


class TestGuildBanIterator:
    @pytest.mark.asyncio
    async def test_aiter(self):
        expected_route = routes.GET_GUILD_BANS.compile(guild=10000)
        mock_entity_factory = mock.Mock()
        mock_payload_1 = {"user": {"id": "45234"}}
        mock_payload_2 = {"user": {"id": "452745"}}
        mock_payload_3 = {"user": {"id": "45237656"}}
        mock_payload_4 = {"user": {"id": "452345666"}}
        mock_payload_5 = {"user": {"id": "4523456744"}}
        mock_result_1 = mock.Mock()
        mock_result_2 = mock.Mock()
        mock_result_3 = mock.Mock()
        mock_result_4 = mock.Mock()
        mock_result_5 = mock.Mock()
        mock_entity_factory.deserialize_guild_member_ban.side_effect = [
            mock_result_1,
            mock_result_2,
            mock_result_3,
            mock_result_4,
            mock_result_5,
        ]
        mock_request = mock.AsyncMock(
            side_effect=[[mock_payload_1, mock_payload_2, mock_payload_3], [mock_payload_4, mock_payload_5], []]
        )
        iterator = special_endpoints.GuildBanIterator(
            entity_factory=mock_entity_factory, request_call=mock_request, guild=10000, newest_first=False, first_id="0"
        )

        result = await iterator

        assert result == [mock_result_1, mock_result_2, mock_result_3, mock_result_4, mock_result_5]
        mock_entity_factory.deserialize_guild_member_ban.assert_has_calls(
            [
                mock.call(mock_payload_1),
                mock.call(mock_payload_2),
                mock.call(mock_payload_3),
                mock.call(mock_payload_4),
                mock.call(mock_payload_5),
            ]
        )
        mock_request.assert_has_awaits(
            [
                mock.call(compiled_route=expected_route, query={"after": "0", "limit": "1000"}),
                mock.call(compiled_route=expected_route, query={"after": "45237656", "limit": "1000"}),
                mock.call(compiled_route=expected_route, query={"after": "4523456744", "limit": "1000"}),
            ]
        )

    @pytest.mark.asyncio
    async def test_aiter_when_newest_first(self):
        expected_route = routes.GET_GUILD_BANS.compile(guild=10000)
        mock_entity_factory = mock.Mock()
        mock_payload_1 = {"user": {"id": "432234"}}
        mock_payload_2 = {"user": {"id": "1233211"}}
        mock_payload_3 = {"user": {"id": "12332112"}}
        mock_payload_4 = {"user": {"id": "1233"}}
        mock_payload_5 = {"user": {"id": "54334"}}
        mock_result_1 = mock.Mock()
        mock_result_2 = mock.Mock()
        mock_result_3 = mock.Mock()
        mock_result_4 = mock.Mock()
        mock_result_5 = mock.Mock()
        mock_entity_factory.deserialize_guild_member_ban.side_effect = [
            mock_result_1,
            mock_result_2,
            mock_result_3,
            mock_result_4,
            mock_result_5,
        ]
        mock_request = mock.AsyncMock(
            side_effect=[[mock_payload_1, mock_payload_2, mock_payload_3], [mock_payload_4, mock_payload_5], []]
        )
        iterator = special_endpoints.GuildBanIterator(
            entity_factory=mock_entity_factory,
            request_call=mock_request,
            guild=10000,
            newest_first=True,
            first_id="321123321",
        )

        result = await iterator

        assert result == [mock_result_1, mock_result_2, mock_result_3, mock_result_4, mock_result_5]
        mock_entity_factory.deserialize_guild_member_ban.assert_has_calls(
            [
                mock.call(mock_payload_3),
                mock.call(mock_payload_2),
                mock.call(mock_payload_1),
                mock.call(mock_payload_5),
                mock.call(mock_payload_4),
            ]
        )
        mock_request.assert_has_awaits(
            [
                mock.call(compiled_route=expected_route, query={"before": "321123321", "limit": "1000"}),
                mock.call(compiled_route=expected_route, query={"before": "432234", "limit": "1000"}),
                mock.call(compiled_route=expected_route, query={"before": "1233", "limit": "1000"}),
            ]
        )

    @pytest.mark.parametrize("newest_first", [True, False])
    @pytest.mark.asyncio
    async def test_aiter_when_empty_chunk(self, newest_first: bool):
        expected_route = routes.GET_GUILD_BANS.compile(guild=10000)
        mock_entity_factory = mock.Mock()
        mock_request = mock.AsyncMock(return_value=[])
        iterator = special_endpoints.GuildBanIterator(
            entity_factory=mock_entity_factory,
            request_call=mock_request,
            guild=10000,
            newest_first=newest_first,
            first_id="54234123123",
        )

        result = await iterator

        assert result == []
        mock_entity_factory.deserialize_guild_member_ban.assert_not_called()
        query = {"before" if newest_first else "after": "54234123123", "limit": "1000"}
        mock_request.assert_awaited_once_with(compiled_route=expected_route, query=query)


class TestScheduledEventUserIterator:
    @pytest.mark.asyncio
    async def test_aiter(self):
        expected_route = routes.GET_GUILD_SCHEDULED_EVENT_USERS.compile(guild=54123, scheduled_event=564123)
        mock_entity_factory = mock.Mock()
        mock_payload_1 = {"user": {"id": "45234"}}
        mock_payload_2 = {"user": {"id": "452745"}}
        mock_payload_3 = {"user": {"id": "45237656"}}
        mock_payload_4 = {"user": {"id": "452345666"}}
        mock_payload_5 = {"user": {"id": "4523456744"}}
        mock_result_1 = mock.Mock()
        mock_result_2 = mock.Mock()
        mock_result_3 = mock.Mock()
        mock_result_4 = mock.Mock()
        mock_result_5 = mock.Mock()
        mock_entity_factory.deserialize_scheduled_event_user.side_effect = [
            mock_result_1,
            mock_result_2,
            mock_result_3,
            mock_result_4,
            mock_result_5,
        ]
        mock_request = mock.AsyncMock(
            side_effect=[[mock_payload_1, mock_payload_2, mock_payload_3], [mock_payload_4, mock_payload_5], []]
        )
        iterator = special_endpoints.ScheduledEventUserIterator(
            entity_factory=mock_entity_factory,
            request_call=mock_request,
            newest_first=False,
            first_id="0",
            guild=54123,
            event=564123,
        )

        result = await iterator

        assert result == [mock_result_1, mock_result_2, mock_result_3, mock_result_4, mock_result_5]
        mock_entity_factory.deserialize_scheduled_event_user.assert_has_calls(
            [
                mock.call(mock_payload_1, guild_id=54123),
                mock.call(mock_payload_2, guild_id=54123),
                mock.call(mock_payload_3, guild_id=54123),
                mock.call(mock_payload_4, guild_id=54123),
                mock.call(mock_payload_5, guild_id=54123),
            ]
        )
        mock_request.assert_has_awaits(
            [
                mock.call(compiled_route=expected_route, query={"limit": "100", "with_member": "true", "after": "0"}),
                mock.call(
                    compiled_route=expected_route, query={"limit": "100", "with_member": "true", "after": "45237656"}
                ),
                mock.call(
                    compiled_route=expected_route, query={"limit": "100", "with_member": "true", "after": "4523456744"}
                ),
            ]
        )

    @pytest.mark.asyncio
    async def test_aiter_when_newest_first(self):
        expected_route = routes.GET_GUILD_SCHEDULED_EVENT_USERS.compile(guild=54123, scheduled_event=564123)
        mock_entity_factory = mock.Mock()
        mock_payload_1 = {"user": {"id": "432234"}}
        mock_payload_2 = {"user": {"id": "1233211"}}
        mock_payload_3 = {"user": {"id": "12332112"}}
        mock_payload_4 = {"user": {"id": "1233"}}
        mock_payload_5 = {"user": {"id": "54334"}}
        mock_result_1 = mock.Mock()
        mock_result_2 = mock.Mock()
        mock_result_3 = mock.Mock()
        mock_result_4 = mock.Mock()
        mock_result_5 = mock.Mock()
        mock_entity_factory.deserialize_scheduled_event_user.side_effect = [
            mock_result_1,
            mock_result_2,
            mock_result_3,
            mock_result_4,
            mock_result_5,
        ]
        mock_request = mock.AsyncMock(
            side_effect=[[mock_payload_1, mock_payload_2, mock_payload_3], [mock_payload_4, mock_payload_5], []]
        )
        iterator = special_endpoints.ScheduledEventUserIterator(
            entity_factory=mock_entity_factory,
            request_call=mock_request,
            newest_first=True,
            first_id="321123321",
            guild=54123,
            event=564123,
        )

        result = await iterator

        assert result == [mock_result_1, mock_result_2, mock_result_3, mock_result_4, mock_result_5]
        mock_entity_factory.deserialize_scheduled_event_user.assert_has_calls(
            [
                mock.call(mock_payload_3, guild_id=54123),
                mock.call(mock_payload_2, guild_id=54123),
                mock.call(mock_payload_1, guild_id=54123),
                mock.call(mock_payload_5, guild_id=54123),
                mock.call(mock_payload_4, guild_id=54123),
            ]
        )
        mock_request.assert_has_awaits(
            [
                mock.call(
                    compiled_route=expected_route, query={"limit": "100", "with_member": "true", "before": "321123321"}
                ),
                mock.call(
                    compiled_route=expected_route, query={"limit": "100", "with_member": "true", "before": "432234"}
                ),
                mock.call(
                    compiled_route=expected_route, query={"limit": "100", "with_member": "true", "before": "1233"}
                ),
            ]
        )

    @pytest.mark.parametrize("newest_first", [True, False])
    @pytest.mark.asyncio
    async def test_aiter_when_empty_chunk(self, newest_first: bool):
        expected_route = routes.GET_GUILD_SCHEDULED_EVENT_USERS.compile(guild=543123, scheduled_event=541234)
        mock_entity_factory = mock.Mock()
        mock_request = mock.AsyncMock(return_value=[])
        iterator = special_endpoints.ScheduledEventUserIterator(
            entity_factory=mock_entity_factory,
            request_call=mock_request,
            first_id="54234123123",
            newest_first=newest_first,
            guild=543123,
            event=541234,
        )

        result = await iterator

        assert result == []
        mock_entity_factory.deserialize_scheduled_event_user.assert_not_called()
        query = {"limit": "100", "with_member": "true", "before" if newest_first else "after": "54234123123"}
        mock_request.assert_awaited_once_with(compiled_route=expected_route, query=query)


@pytest.mark.asyncio
class TestGuildThreadIterator:
    @pytest.mark.parametrize("before_is_timestamp", [True, False])
    @pytest.mark.asyncio
    async def test_aiter_when_empty_chunk(self, before_is_timestamp: bool):
        mock_deserialize = mock.Mock()
        mock_entity_factory = mock.Mock()
        mock_request = mock.AsyncMock(return_value={"threads": [], "has_more": False})
        mock_route = mock.Mock()

        results = await special_endpoints.GuildThreadIterator(
            deserialize=mock_deserialize,
            entity_factory=mock_entity_factory,
            request_call=mock_request,
            route=mock_route,
            before_is_timestamp=before_is_timestamp,
            before="123321",
        )

        assert results == []
        mock_request.assert_awaited_once_with(compiled_route=mock_route, query={"before": "123321", "limit": "100"})
        mock_entity_factory.deserialize_thread_member.assert_not_called()
        mock_deserialize.assert_not_called()

    @pytest.mark.asyncio
    async def test_aiter_when_before_is_timestamp(self):
        mock_payload_1 = {"id": "9494949", "thread_metadata": {"archive_timestamp": "2022-02-28T11:33:09.220087+00:00"}}
        mock_payload_2 = {"id": "6576234", "thread_metadata": {"archive_timestamp": "2022-02-21T11:33:09.220087+00:00"}}
        mock_payload_3 = {
            "id": "1236524143",
            "thread_metadata": {"archive_timestamp": "2022-02-10T11:33:09.220087+00:00"},
        }
        mock_payload_4 = {
            "id": "12365241663",
            "thread_metadata": {"archive_timestamp": "2022-02-11T11:33:09.220087+00:00"},
        }
        mock_thread_1 = mock.Mock(id=9494949)
        mock_thread_2 = mock.Mock(id=6576234)
        mock_thread_3 = mock.Mock(id=1236524143)
        mock_thread_4 = mock.Mock(id=12365241663)
        mock_member_payload_1 = {"id": "9494949", "user_id": "4884844"}
        mock_member_payload_2 = {"id": "6576234", "user_id": "9030920932908"}
        mock_member_payload_3 = {"id": "1236524143", "user_id": "9549494934"}
        mock_member_1 = mock.Mock(thread_id=9494949)
        mock_member_2 = mock.Mock(thread_id=6576234)
        mock_member_3 = mock.Mock(thread_id=1236524143)
        mock_deserialize = mock.Mock(side_effect=[mock_thread_1, mock_thread_2, mock_thread_3, mock_thread_4])
        mock_entity_factory = mock.Mock()
        mock_entity_factory.deserialize_thread_member.side_effect = [mock_member_1, mock_member_2, mock_member_3]
        mock_request = mock.AsyncMock(
            side_effect=[
                {
                    "threads": [mock_payload_1, mock_payload_2],
                    "members": [mock_member_payload_1, mock_member_payload_2],
                    "has_more": True,
                },
                {"threads": [mock_payload_3, mock_payload_4], "members": [mock_member_payload_3], "has_more": False},
            ]
        )
        mock_route = mock.Mock()
        thread_iterator = special_endpoints.GuildThreadIterator(
            mock_deserialize, mock_entity_factory, mock_request, mock_route, "eatmyshinymetal", before_is_timestamp=True
        )

        results = await thread_iterator

        mock_request.assert_has_awaits(
            [
                mock.call(compiled_route=mock_route, query={"limit": "100", "before": "eatmyshinymetal"}),
                mock.call(
                    compiled_route=mock_route, query={"limit": "100", "before": "2022-02-21T11:33:09.220087+00:00"}
                ),
            ]
        )
        assert results == [mock_thread_1, mock_thread_2, mock_thread_3, mock_thread_4]
        mock_entity_factory.deserialize_thread_member.assert_has_calls(
            [mock.call(mock_member_payload_1), mock.call(mock_member_payload_2), mock.call(mock_member_payload_3)]
        )
        mock_deserialize.assert_has_calls(
            [
                mock.call(mock_payload_1, member=mock_member_1),
                mock.call(mock_payload_2, member=mock_member_2),
                mock.call(mock_payload_3, member=mock_member_3),
                mock.call(mock_payload_4, member=None),
            ]
        )

    async def test_aiter_when_before_is_timestamp_and_undefined(self):
        mock_payload_1 = {"id": "9494949", "thread_metadata": {"archive_timestamp": "2022-02-21T11:33:09.220087+00:00"}}
        mock_payload_2 = {"id": "6576234", "thread_metadata": {"archive_timestamp": "2022-02-08T11:33:09.220087+00:00"}}
        mock_payload_3 = {
            "id": "1236524143",
            "thread_metadata": {"archive_timestamp": "2022-02-28T11:33:09.220087+00:00"},
        }
        mock_member_payload_1 = {"id": "9494949", "user_id": "4884844"}
        mock_member_payload_2 = {"id": "6576234", "user_id": "9030920932908"}
        mock_member_payload_3 = {"id": "1236524143", "user_id": "9549494934"}
        mock_thread_1 = mock.Mock(id=9494949)
        mock_thread_2 = mock.Mock(id=6576234)
        mock_thread_3 = mock.Mock(id=1236524143)
        mock_member_1 = mock.Mock(thread_id=9494949)
        mock_member_2 = mock.Mock(thread_id=6576234)
        mock_member_3 = mock.Mock(thread_id=1236524143)
        mock_deserialize = mock.Mock(side_effect=[mock_thread_1, mock_thread_2, mock_thread_3])
        mock_entity_factory = mock.Mock()
        mock_entity_factory.deserialize_thread_member.side_effect = [mock_member_1, mock_member_2, mock_member_3]
        mock_request = mock.AsyncMock(
            return_value={
                "threads": [mock_payload_1, mock_payload_2, mock_payload_3],
                "members": [mock_member_payload_3, mock_member_payload_1, mock_member_payload_2],
                "has_more": False,
            }
        )
        mock_route = mock.Mock()
        thread_iterator = special_endpoints.GuildThreadIterator(
            mock_deserialize,
            mock_entity_factory,
            mock_request,
            mock_route,
            undefined.UNDEFINED,
            before_is_timestamp=True,
        )

        result = await thread_iterator

        assert result == [mock_thread_1, mock_thread_2, mock_thread_3]
        mock_entity_factory.deserialize_thread_member.assert_has_calls(
            [mock.call(mock_member_payload_1), mock.call(mock_member_payload_2), mock.call(mock_member_payload_3)]
        )
        mock_request.assert_awaited_once_with(compiled_route=mock_route, query={"limit": "100"})
        mock_deserialize.assert_has_calls(
            [
                mock.call(mock_payload_1, member=mock_member_1),
                mock.call(mock_payload_2, member=mock_member_2),
                mock.call(mock_payload_3, member=mock_member_3),
            ]
        )

    async def test_aiter_when_before_is_id(self):
        mock_payload_1 = {"id": "9494949", "thread_metadata": {"archive_timestamp": "2022-02-21T11:33:09.220087+00:00"}}
        mock_payload_2 = {"id": "6576234", "thread_metadata": {"archive_timestamp": "2022-02-10T11:33:09.220087+00:00"}}
        mock_payload_3 = {
            "id": "1236524143",
            "thread_metadata": {"archive_timestamp": "2022-02-28T11:33:09.220087+00:00"},
        }
        mock_member_payload_1 = {"id": "9494949", "user_id": "4884844"}
        mock_member_payload_2 = {"id": "6576234", "user_id": "9030920932908"}
        mock_member_payload_3 = {"id": "1236524143", "user_id": "9549494934"}
        mock_member_1 = mock.Mock(thread_id=9494949)
        mock_member_2 = mock.Mock(thread_id=6576234)
        mock_member_3 = mock.Mock(thread_id=1236524143)
        mock_thread_1 = mock.Mock(id=9494949)
        mock_thread_2 = mock.Mock(id=6576234)
        mock_thread_3 = mock.Mock(id=1236524143)
        mock_deserialize = mock.Mock(side_effect=[mock_thread_1, mock_thread_2, mock_thread_3])
        mock_entity_factory = mock.Mock()
        mock_entity_factory.deserialize_thread_member.side_effect = [mock_member_1, mock_member_3, mock_member_2]

        mock_request = mock.AsyncMock(
            return_value={
                "threads": [mock_payload_1, mock_payload_2, mock_payload_3],
                "members": [mock_member_payload_3, mock_member_payload_1, mock_member_payload_2],
                "has_more": False,
            }
        )
        mock_route = mock.Mock()
        thread_iterator = special_endpoints.GuildThreadIterator(
            mock_deserialize, mock_entity_factory, mock_request, mock_route, "3451231231231", before_is_timestamp=False
        )

        result = await thread_iterator

        assert result == [mock_thread_1, mock_thread_2, mock_thread_3]
        mock_request.assert_awaited_once_with(
            compiled_route=mock_route, query={"limit": "100", "before": "3451231231231"}
        )
        mock_deserialize.assert_has_calls(
            [
                mock.call(mock_payload_1, member=mock_member_1),
                mock.call(mock_payload_2, member=mock_member_3),
                mock.call(mock_payload_3, member=mock_member_2),
            ]
        )
        mock_entity_factory.deserialize_thread_member.assert_has_calls(
            [mock.call(mock_member_payload_1), mock.call(mock_member_payload_2), mock.call(mock_member_payload_3)]
        )

    async def test_aiter_when_before_is_id_and_undefined(self):
        mock_payload_1 = {"id": "9494949", "thread_metadata": {"archive_timestamp": "2022-02-21T11:33:09.220087+00:00"}}
        mock_payload_2 = {"id": "6576234", "thread_metadata": {"archive_timestamp": "2022-02-08T11:33:09.220087+00:00"}}
        mock_payload_3 = {
            "id": "1236524143",
            "thread_metadata": {"archive_timestamp": "2022-02-28T11:33:09.220087+00:00"},
        }
        mock_member_payload_1 = {"id": "9494949", "user_id": "4884844"}
        mock_member_payload_2 = {"id": "6576234", "user_id": "9030920932908"}
        mock_member_payload_3 = {"id": "1236524143", "user_id": "9549494934"}
        mock_thread_1 = mock.Mock(id=9494949)
        mock_thread_2 = mock.Mock(id=6576234)
        mock_thread_3 = mock.Mock(id=1236524143)
        mock_member_1 = mock.Mock(thread_id=9494949)
        mock_member_2 = mock.Mock(thread_id=6576234)
        mock_member_3 = mock.Mock(thread_id=1236524143)
        mock_deserialize = mock.Mock(side_effect=[mock_thread_1, mock_thread_2, mock_thread_3])
        mock_entity_factory = mock.Mock()
        mock_entity_factory.deserialize_thread_member.side_effect = [mock_member_1, mock_member_2, mock_member_3]
        mock_request = mock.AsyncMock(
            return_value={
                "threads": [mock_payload_1, mock_payload_2, mock_payload_3],
                "members": [mock_member_payload_3, mock_member_payload_1, mock_member_payload_2],
                "has_more": False,
            }
        )
        mock_route = mock.Mock()
        thread_iterator = special_endpoints.GuildThreadIterator(
            mock_deserialize,
            mock_entity_factory,
            mock_request,
            mock_route,
            undefined.UNDEFINED,
            before_is_timestamp=False,
        )

        result = await thread_iterator

        assert result == [mock_thread_1, mock_thread_2, mock_thread_3]
        mock_entity_factory.deserialize_thread_member.assert_has_calls(
            [mock.call(mock_member_payload_1), mock.call(mock_member_payload_2), mock.call(mock_member_payload_3)]
        )
        mock_request.assert_awaited_once_with(compiled_route=mock_route, query={"limit": "100"})
        mock_deserialize.assert_has_calls(
            [
                mock.call(mock_payload_1, member=mock_member_1),
                mock.call(mock_payload_2, member=mock_member_2),
                mock.call(mock_payload_3, member=mock_member_3),
            ]
        )


class TestInteractionAutocompleteBuilder:
    def test_type_property(self):
        assert special_endpoints.InteractionAutocompleteBuilder([])

    def test_choices(self):
        builder = special_endpoints.InteractionAutocompleteBuilder(
            [
                special_endpoints.AutocompleteChoiceBuilder(name="echo", value="charlie"),
                special_endpoints.AutocompleteChoiceBuilder(name="echo", value="charlie"),
            ]
        )

        assert builder.choices == [
            special_endpoints.AutocompleteChoiceBuilder(name="echo", value="charlie"),
            special_endpoints.AutocompleteChoiceBuilder(name="echo", value="charlie"),
        ]

    def test_set_choices(self):
        builder = special_endpoints.InteractionAutocompleteBuilder()

        builder.set_choices(
            [
                special_endpoints.AutocompleteChoiceBuilder("aaa", "bbb"),
                special_endpoints.AutocompleteChoiceBuilder("e", "a"),
            ]
        )

        assert builder.choices == [
            special_endpoints.AutocompleteChoiceBuilder("aaa", "bbb"),
            special_endpoints.AutocompleteChoiceBuilder("e", "a"),
        ]

    def test_build(self):
        builder = special_endpoints.InteractionAutocompleteBuilder(
            [
                special_endpoints.AutocompleteChoiceBuilder("meow", "waaaa"),
                special_endpoints.AutocompleteChoiceBuilder("lotta", "water"),
            ]
        )

        data, files = builder.build(mock.Mock())

        assert files == ()
        assert data == {
            "type": base_interactions.ResponseType.AUTOCOMPLETE,
            "data": {"choices": [{"name": "meow", "value": "waaaa"}, {"name": "lotta", "value": "water"}]},
        }


class TestAutocompleteChoiceBuilder:
    def test_name_property(self):
        choice = special_endpoints.AutocompleteChoiceBuilder("heavy", "value")

        assert choice.name == "heavy"

    def test_value_property(self):
        choice = special_endpoints.AutocompleteChoiceBuilder("name", "weapon")

        assert choice.value == "weapon"

    def test_set_name(self):
        choice = special_endpoints.AutocompleteChoiceBuilder("heavy", "value")

        choice.set_name("widen")

        assert choice.name == "widen"

    def test_set_value(self):
        choice = special_endpoints.AutocompleteChoiceBuilder("name", "weapon")

        choice.set_value(123)

        assert choice.value == 123

    def test_build(self):
        choice = special_endpoints.AutocompleteChoiceBuilder("atlantic", "slow")

        assert choice.build() == {"name": "atlantic", "value": "slow"}


class TestInteractionDeferredBuilder:
    def test_type_property(self):
        builder = special_endpoints.InteractionDeferredBuilder(5)

        assert builder.type == 5

    def test_set_flags(self):
        builder = special_endpoints.InteractionDeferredBuilder(5).set_flags(32)

        assert builder.flags == 32

    def test_build(self):
        builder = special_endpoints.InteractionDeferredBuilder(base_interactions.ResponseType.DEFERRED_MESSAGE_CREATE)

        result, attachments = builder.build(mock.Mock())

        assert result == {"type": base_interactions.ResponseType.DEFERRED_MESSAGE_CREATE}
        assert attachments == ()

    def test_build_with_flags(self):
        builder = special_endpoints.InteractionDeferredBuilder(
            base_interactions.ResponseType.DEFERRED_MESSAGE_CREATE
        ).set_flags(64)

        result, attachments = builder.build(mock.Mock())

        assert result == {"type": base_interactions.ResponseType.DEFERRED_MESSAGE_CREATE, "data": {"flags": 64}}
        assert attachments == ()


class TestInteractionMessageBuilder:
    def test_type_property(self):
        builder = special_endpoints.InteractionMessageBuilder(4)

        assert builder.type == 4

    def test_content_property(self):
        builder = special_endpoints.InteractionMessageBuilder(4).set_content("ayayayaya")

        assert builder.content == "ayayayaya"

    def test_set_content_casts_to_str(self):
        mock_thing = mock.Mock(__str__=mock.Mock(return_value="meow nya"))
        builder = special_endpoints.InteractionMessageBuilder(4).set_content(mock_thing)

        assert builder.content == "meow nya"

    def test_attachments_property(self):
        mock_attachment = mock.Mock()
        builder = special_endpoints.InteractionMessageBuilder(4).add_attachment(mock_attachment)

        assert builder.attachments == [mock_attachment]

    def test_attachments_property_when_undefined(self):
        builder = special_endpoints.InteractionMessageBuilder(4)

        assert builder.attachments is undefined.UNDEFINED

    def test_components_property(self):
        mock_component = mock.Mock()
        builder = special_endpoints.InteractionMessageBuilder(4).add_component(mock_component)

        assert builder.components == [mock_component]

    def test_components_property_when_undefined(self):
        builder = special_endpoints.InteractionMessageBuilder(4)

        assert builder.components is undefined.UNDEFINED

    def test_embeds_property(self):
        mock_embed = mock.Mock()
        builder = special_endpoints.InteractionMessageBuilder(4).add_embed(mock_embed)

        assert builder.embeds == [mock_embed]

    def test_embeds_property_when_undefined(self):
        builder = special_endpoints.InteractionMessageBuilder(4)

        assert builder.embeds is undefined.UNDEFINED

    def test_flags_property(self):
        builder = special_endpoints.InteractionMessageBuilder(4).set_flags(95995)

        assert builder.flags == 95995

    def test_is_tts_property(self):
        builder = special_endpoints.InteractionMessageBuilder(4).set_tts(False)

        assert builder.is_tts is False

    def test_mentions_everyone_property(self):
        builder = special_endpoints.InteractionMessageBuilder(4).set_mentions_everyone(True)

        assert builder.mentions_everyone is True

    def test_role_mentions_property(self):
        builder = special_endpoints.InteractionMessageBuilder(4).set_role_mentions([999])

        assert builder.role_mentions == [999]

    def test_user_mentions_property(self):
        builder = special_endpoints.InteractionMessageBuilder(4).set_user_mentions([33333, 44444])

        assert builder.user_mentions == [33333, 44444]

    def test_build(self):
        mock_entity_factory = mock.Mock()
        mock_component = mock.Mock()
        mock_embed = mock.Mock()
        mock_serialized_embed = mock.Mock()
        mock_entity_factory.serialize_embed.return_value = (mock_serialized_embed, [])
        builder = (
            special_endpoints.InteractionMessageBuilder(base_interactions.ResponseType.MESSAGE_CREATE)
            .add_embed(mock_embed)
            .add_component(mock_component)
            .set_content("a content")
            .set_flags(2323)
            .set_tts(True)
            .set_mentions_everyone(False)
            .set_user_mentions([123])
            .set_role_mentions([54234])
        )

        result, attachments = builder.build(mock_entity_factory)

        mock_entity_factory.serialize_embed.assert_called_once_with(mock_embed)
        mock_component.build.assert_called_once_with()
        assert result == {
            "type": base_interactions.ResponseType.MESSAGE_CREATE,
            "data": {
                "content": "a content",
                "components": [mock_component.build.return_value],
                "embeds": [mock_serialized_embed],
                "flags": 2323,
                "tts": True,
                "allowed_mentions": {"parse": [], "users": ["123"], "roles": ["54234"]},
            },
        }
        assert attachments == []

    def test_build_for_partial_when_message_create(self):
        mock_entity_factory = mock.Mock()
        builder = special_endpoints.InteractionMessageBuilder(base_interactions.ResponseType.MESSAGE_CREATE)

        result, attachments = builder.build(mock_entity_factory)

        mock_entity_factory.serialize_embed.assert_not_called()
        assert result == {
            "type": base_interactions.ResponseType.MESSAGE_CREATE,
            "data": {"allowed_mentions": {"parse": []}},
        }
        assert attachments == []

    def test_build_for_partial_when_message_update(self):
        mock_entity_factory = mock.Mock()
        builder = special_endpoints.InteractionMessageBuilder(base_interactions.ResponseType.MESSAGE_UPDATE)

        result, attachments = builder.build(mock_entity_factory)

        mock_entity_factory.serialize_embed.assert_not_called()
        assert result == {"type": base_interactions.ResponseType.MESSAGE_UPDATE, "data": {}}
        assert attachments == []

    def test_build_for_partial_when_empty_lists(self):
        mock_entity_factory = mock.Mock()
        builder = special_endpoints.InteractionMessageBuilder(
            base_interactions.ResponseType.MESSAGE_UPDATE, attachments=[], components=[], embeds=[]
        )

        result, attachments = builder.build(mock_entity_factory)

        mock_entity_factory.serialize_embed.assert_not_called()
        assert result == {"type": base_interactions.ResponseType.MESSAGE_UPDATE, "data": {}}
        assert attachments == []

    def test_build_handles_attachments(self):
        mock_entity_factory = mock.Mock()
        mock_message_attachment = mock.Mock(messages.Attachment, id=123, filename="testing")
        mock_file_attachment = mock.Mock()
        mock_embed = mock.Mock()
        mock_embed_attachment = mock.Mock()
        mock_entity_factory.serialize_embed.return_value = (mock_embed, [mock_embed_attachment])
        builder = (
            special_endpoints.InteractionMessageBuilder(base_interactions.ResponseType.MESSAGE_CREATE)
            .add_attachment(mock_file_attachment)
            .add_attachment(mock_message_attachment)
            .add_embed(mock.Mock())
        )

        with mock.patch.object(files, "ensure_resource") as ensure_resource:
            result, attachments = builder.build(mock_entity_factory)

        ensure_resource.assert_called_once_with(mock_file_attachment)
        assert result == {
            "type": base_interactions.ResponseType.MESSAGE_CREATE,
            "data": {
                "attachments": [{"id": 123, "filename": "testing"}],
                "embeds": [mock_embed],
                "allowed_mentions": {"parse": []},
            },
        }

        assert attachments == [ensure_resource.return_value, mock_embed_attachment]

    def test_build_handles_cleared_attachments(self):
        mock_entity_factory = mock.Mock()
        builder = special_endpoints.InteractionMessageBuilder(
            base_interactions.ResponseType.MESSAGE_UPDATE
        ).clear_attachments()

        result, attachments = builder.build(mock_entity_factory)

        assert result == {"type": base_interactions.ResponseType.MESSAGE_UPDATE, "data": {"attachments": None}}

        assert attachments == []


class TestInteractionModalBuilder:
    def test_type_property(self):
        builder = special_endpoints.InteractionModalBuilder("title", "custom_id")
        assert builder.type == 9

    def test_title_property(self):
        builder = special_endpoints.InteractionModalBuilder("title", "custom_id").set_title("title2")
        assert builder.title == "title2"

    def test_custom_id_property(self):
        builder = special_endpoints.InteractionModalBuilder("title", "custom_id").set_custom_id("better_custom_id")
        assert builder.custom_id == "better_custom_id"

    def test_components_property(self):
        component = mock.Mock()
        builder = special_endpoints.InteractionModalBuilder("title", "custom_id").add_component(component)
        assert builder.components == [component]

    def test_build(self):
        component = mock.Mock()
        builder = special_endpoints.InteractionModalBuilder("title", "custom_id").add_component(component)

        result, attachments = builder.build(mock.Mock())
        assert result == {
            "type": 9,
            "data": {"title": "title", "custom_id": "custom_id", "components": [component.build.return_value]},
        }
        assert attachments == ()


class TestCommandBuilder:
    @pytest.fixture
    def stub_command(self) -> type[special_endpoints.CommandBuilder]:
        return hikari_test_helpers.mock_class_namespace(special_endpoints.CommandBuilder)

    def test_name_property(self, stub_command: type[special_endpoints.CommandBuilder]):
        builder = stub_command("NOOOOO").set_name("aaaaa")

        assert builder.name == "aaaaa"

    def test_id_property(self, stub_command: type[special_endpoints.CommandBuilder]):
        builder = stub_command("OKSKDKSDK").set_id(3212123)

        assert builder.id == 3212123

    def test_default_member_permissions(self, stub_command: type[special_endpoints.CommandBuilder]):
        builder = stub_command("oksksksk").set_default_member_permissions(permissions.Permissions.ADMINISTRATOR)

        assert builder.default_member_permissions == permissions.Permissions.ADMINISTRATOR

    def test_is_nsfw_property(self, stub_command: type[special_endpoints.CommandBuilder]):
        builder = stub_command("oksksksk").set_is_nsfw(True)

        assert builder.is_nsfw is True

    def test_name_localizations_property(self, stub_command: type[special_endpoints.CommandBuilder]):
        builder = stub_command("oksksksk").set_name_localizations({"aaa": "bbb", "ccc": "DDd"})

        assert builder.name_localizations == {"aaa": "bbb", "ccc": "DDd"}


class TestSlashCommandBuilder:
    def test_description_property(self):
        builder = special_endpoints.SlashCommandBuilder("ok", "NO").set_description("meow")

        assert builder.description == "meow"

    def test_options_property(self):
        builder = special_endpoints.SlashCommandBuilder("OKSKDKSDK", "inmjfdsmjiooikjsa")
        mock_option = mock.Mock()

        assert builder.options == []

        builder.add_option(mock_option)

        assert builder.options == [mock_option]

    def test_build_with_optional_data(self):
        mock_entity_factory = mock.Mock()
        mock_option = mock.Mock()
        builder = (
            special_endpoints.SlashCommandBuilder(
                "we are number",
                "one",
                name_localizations={locales.Locale.TR: "merhaba"},
                description_localizations={locales.Locale.TR: "bir"},
            )
            .add_option(mock_option)
            .set_id(3412312)
            .set_default_member_permissions(permissions.Permissions.ADMINISTRATOR)
            .set_is_nsfw(True)
            .set_integration_types([applications.ApplicationIntegrationType.GUILD_INSTALL])
            .set_context_types([applications.ApplicationContextType.GUILD])
        )

        result = builder.build(mock_entity_factory)

        mock_entity_factory.serialize_command_option.assert_called_once_with(mock_option)
        assert result == {
            "name": "we are number",
            "description": "one",
            "type": 1,
            "nsfw": True,
            "default_member_permissions": 8,
            "options": [mock_entity_factory.serialize_command_option.return_value],
            "id": "3412312",
            "name_localizations": {locales.Locale.TR: "merhaba"},
            "description_localizations": {locales.Locale.TR: "bir"},
            "contexts": [applications.ApplicationIntegrationType.GUILD_INSTALL.value],
            "integration_types": [applications.ApplicationContextType.GUILD.value],
        }

    def test_build_without_optional_data(self):
        builder = special_endpoints.SlashCommandBuilder("we are number", "oner")

        result = builder.build(mock.Mock())

        assert result == {
            "type": 1,
            "name": "we are number",
            "description": "oner",
            "options": [],
            "name_localizations": {},
            "description_localizations": {},
        }

    @pytest.mark.asyncio
    async def test_create(self):
        builder = (
            special_endpoints.SlashCommandBuilder("we are number", "one")
            .add_option(mock.Mock())
            .set_id(3412312)
            .set_name_localizations({locales.Locale.TR: "sayı"})
            .set_description_localizations({locales.Locale.TR: "bir"})
            .set_default_member_permissions(permissions.Permissions.BAN_MEMBERS)
            .set_is_nsfw(True)
        )
        mock_rest = mock.AsyncMock()

        result = await builder.create(mock_rest, 123431123)

        assert result is mock_rest.create_slash_command.return_value
        mock_rest.create_slash_command.assert_awaited_once_with(
            123431123,
            builder.name,
            builder.description,
            guild=undefined.UNDEFINED,
            options=builder.options,
            name_localizations={locales.Locale.TR: "sayı"},
            description_localizations={locales.Locale.TR: "bir"},
            default_member_permissions=permissions.Permissions.BAN_MEMBERS,
            nsfw=True,
        )

    @pytest.mark.asyncio
    async def test_create_with_guild(self):
        builder = (
            special_endpoints.SlashCommandBuilder("we are number", "one")
            .set_default_member_permissions(permissions.Permissions.BAN_MEMBERS)
            .set_is_nsfw(True)
        )
        mock_rest = mock.AsyncMock()

        builder.set_name_localizations({locales.Locale.TR: "sayı"})
        builder.set_description_localizations({locales.Locale.TR: "bir"})

        result = await builder.create(mock_rest, 54455445, guild=54123123321)

        assert result is mock_rest.create_slash_command.return_value
        mock_rest.create_slash_command.assert_awaited_once_with(
            54455445,
            builder.name,
            builder.description,
            guild=54123123321,
            options=builder.options,
            name_localizations={locales.Locale.TR: "sayı"},
            description_localizations={locales.Locale.TR: "bir"},
            default_member_permissions=permissions.Permissions.BAN_MEMBERS,
            nsfw=True,
        )


class TestContextMenuBuilder:
    def test_build_with_optional_data(self):
        builder = (
            special_endpoints.ContextMenuCommandBuilder(name="we are number", type=commands.CommandType.USER)
            .set_id(3412312)
            .set_name_localizations({locales.Locale.TR: "merhaba"})
            .set_default_member_permissions(permissions.Permissions.ADMINISTRATOR)
            .set_is_nsfw(True)
            .set_integration_types([applications.ApplicationIntegrationType.GUILD_INSTALL])
            .set_context_types([applications.ApplicationContextType.GUILD])
        )

        result = builder.build(mock.Mock())

        assert result == {
            "name": "we are number",
            "type": 2,
            "nsfw": True,
            "default_member_permissions": 8,
            "id": "3412312",
            "name_localizations": {locales.Locale.TR: "merhaba"},
            "contexts": [applications.ApplicationIntegrationType.GUILD_INSTALL.value],
            "integration_types": [applications.ApplicationContextType.GUILD.value],
        }

    def test_build_without_optional_data(self):
        builder = special_endpoints.ContextMenuCommandBuilder(name="nameeeee", type=commands.CommandType.MESSAGE)

        result = builder.build(mock.Mock())

        assert result == {"type": 3, "name": "nameeeee", "name_localizations": {}}

    @pytest.mark.asyncio
    async def test_create(self):
        builder = (
            special_endpoints.ContextMenuCommandBuilder(name="we are number", type=commands.CommandType.USER)
            .set_default_member_permissions(permissions.Permissions.BAN_MEMBERS)
            .set_name_localizations({"meow": "nyan"})
            .set_is_nsfw(True)
        )
        mock_rest = mock.AsyncMock()

        result = await builder.create(mock_rest, 123321)

        assert result is mock_rest.create_context_menu_command.return_value
        mock_rest.create_context_menu_command.assert_awaited_once_with(
            123321,
            builder.type,
            builder.name,
            guild=undefined.UNDEFINED,
            default_member_permissions=permissions.Permissions.BAN_MEMBERS,
            name_localizations={"meow": "nyan"},
            nsfw=True,
        )

    @pytest.mark.asyncio
    async def test_create_with_guild(self):
        builder = (
            special_endpoints.ContextMenuCommandBuilder(name="we are number", type=commands.CommandType.USER)
            .set_default_member_permissions(permissions.Permissions.BAN_MEMBERS)
            .set_name_localizations({"en-ghibli": "meow"})
            .set_is_nsfw(True)
        )
        mock_rest = mock.AsyncMock()

        result = await builder.create(mock_rest, 4444444, guild=765234123)

        assert result is mock_rest.create_context_menu_command.return_value
        mock_rest.create_context_menu_command.assert_awaited_once_with(
            4444444,
            builder.type,
            builder.name,
            guild=765234123,
            default_member_permissions=permissions.Permissions.BAN_MEMBERS,
            name_localizations={"en-ghibli": "meow"},
            nsfw=True,
        )


@pytest.mark.parametrize("emoji", ["UNICORN", emojis.UnicodeEmoji("UNICORN")])
def test__build_emoji_with_unicode_emoji(emoji: str | emojis.UnicodeEmoji):
    result = special_endpoints._build_emoji(emoji)

    assert result == (undefined.UNDEFINED, "UNICORN")


@pytest.mark.parametrize(
    "emoji",
    [
        snowflakes.Snowflake(54123123),
        54123123,
        emojis.CustomEmoji(id=snowflakes.Snowflake(54123123), name="", is_animated=False),
    ],
)
def test__build_emoji_with_custom_emoji(emoji: int | snowflakes.Snowflake | emojis.CustomEmoji):
    result = special_endpoints._build_emoji(emoji)

    assert result == ("54123123", undefined.UNDEFINED)


def test__build_emoji_when_undefined():
    assert special_endpoints._build_emoji(undefined.UNDEFINED) == (undefined.UNDEFINED, undefined.UNDEFINED)


class Test_ButtonBuilder:
    @pytest.fixture
    def button(self) -> special_endpoints._ButtonBuilder:
        return special_endpoints._ButtonBuilder(
            style=components.ButtonStyle.DANGER,
            custom_id="sfdasdasd",
            url="hi there",
            emoji=543123,
            label="a lebel",
            is_disabled=True,
        )

    def test_type_property(self, button: special_endpoints._ButtonBuilder):
        assert button.type is components.ComponentType.BUTTON

    def test_style_property(self, button: special_endpoints._ButtonBuilder):
        assert button.style is components.ButtonStyle.DANGER

    def test_emoji_property(self, button: special_endpoints._ButtonBuilder):
        assert button.emoji == 543123

    @pytest.mark.parametrize("emoji", ["unicode", emojis.UnicodeEmoji("unicode")])
    def test_set_emoji_with_unicode_emoji(
        self, button: special_endpoints._ButtonBuilder, emoji: str | emojis.UnicodeEmoji
    ):
        result = button.set_emoji(emoji)

        assert result is button
        assert button._emoji == emoji
        assert button._emoji_id is undefined.UNDEFINED
        assert button._emoji_name == "unicode"

    @pytest.mark.parametrize(
        "emoji", [emojis.CustomEmoji(name="ok", id=snowflakes.Snowflake(34123123), is_animated=False), 34123123]
    )
    def test_set_emoji_with_custom_emoji(
        self, button: special_endpoints._ButtonBuilder, emoji: int | emojis.CustomEmoji
    ):
        result = button.set_emoji(emoji)

        assert result is button
        assert button._emoji == emoji
        assert button._emoji_id == "34123123"
        assert button._emoji_name is undefined.UNDEFINED

    def test_set_emoji_with_undefined(self, button: special_endpoints._ButtonBuilder):
        result = button.set_emoji(undefined.UNDEFINED)

        assert result is button
        assert button._emoji_id is undefined.UNDEFINED
        assert button._emoji_name is undefined.UNDEFINED
        assert button._emoji is undefined.UNDEFINED

    def test_set_label(self, button: special_endpoints._ButtonBuilder):
        assert button.set_label("hi hi") is button
        assert button.label == "hi hi"

    def test_set_is_disabled(self, button: special_endpoints._ButtonBuilder):
        assert button.set_is_disabled(False)
        assert button.is_disabled is False

    def test_build(self):
        button = special_endpoints._ButtonBuilder(
            id=5855932,
            style=components.ButtonStyle.DANGER,
            url="https://example.com",
            label="no u",
            custom_id="ooga booga",
            emoji="emoji_name",
            is_disabled=True,
        )

        payload, attachments = button.build()

        assert payload == {
            "id": 5855932,
            "type": components.ComponentType.BUTTON,
            "style": components.ButtonStyle.DANGER,
            "url": "https://example.com",
            "emoji": {"name": "emoji_name"},
            "label": "no u",
            "custom_id": "ooga booga",
            "disabled": True,
        }

<<<<<<< HEAD
    @pytest.mark.parametrize(
        "emoji", [123321, emojis.CustomEmoji(id=snowflakes.Snowflake(123321), name="", is_animated=True)]
    )
=======
        assert attachments == []

    @pytest.mark.parametrize("emoji", [123321, emojis.CustomEmoji(id=123321, name="", is_animated=True)])
>>>>>>> 80f2bc83
    def test_build_with_custom_emoji(self, emoji: typing.Union[int, emojis.Emoji]):
        button = special_endpoints._ButtonBuilder(
            style=components.ButtonStyle.DANGER, emoji=emoji, url=undefined.UNDEFINED, custom_id=undefined.UNDEFINED
        )

        payload, attachments = button.build()

        assert payload == {
            "type": components.ComponentType.BUTTON,
            "style": components.ButtonStyle.DANGER,
            "emoji": {"id": "123321"},
            "disabled": False,
        }

        assert attachments == []

    def test_build_without_optional_fields(self):
        button = special_endpoints._ButtonBuilder(
            style=components.ButtonStyle.LINK, url=undefined.UNDEFINED, custom_id=undefined.UNDEFINED
        )

        payload, attachments = button.build()

        assert payload == {
            "type": components.ComponentType.BUTTON,
            "style": components.ButtonStyle.LINK,
            "disabled": False,
        }

        assert attachments == []


class TestLinkButtonBuilder:
    def test_url_property(self):
        button = special_endpoints.LinkButtonBuilder(url="hihihihi", label="no u", is_disabled=True)

        assert button.url == "hihihihi"


class TestInteractiveButtonBuilder:
    def test_custom_id_property(self):
        button = special_endpoints.InteractiveButtonBuilder(
            style=components.ButtonStyle.DANGER, custom_id="oogie"
        ).set_custom_id("eeeeee")

        assert button.custom_id == "eeeeee"


class TestSelectOptionBuilder:
    @pytest.fixture
    def option(self) -> special_endpoints.SelectOptionBuilder:
        return special_endpoints.SelectOptionBuilder(label="ok", value="ok2")

    def test_label_property(self, option: special_endpoints.SelectOptionBuilder):
        option.set_label("new_label")

        assert option.label == "new_label"

    def test_value_property(self, option: special_endpoints.SelectOptionBuilder):
        option.set_value("aaaaaaaaaaaa")

        assert option.value == "aaaaaaaaaaaa"

    def test_emoji_property(self, option: special_endpoints.SelectOptionBuilder):
        option._emoji = 123321
        assert option.emoji == 123321

    def test_set_description(self, option: special_endpoints.SelectOptionBuilder):
        assert option.set_description("a desk") is option
        assert option.description == "a desk"

    @pytest.mark.parametrize("emoji", ["unicode", emojis.UnicodeEmoji("unicode")])
    def test_set_emoji_with_unicode_emoji(
        self, option: special_endpoints.SelectOptionBuilder, emoji: str | emojis.UnicodeEmoji
    ):
        result = option.set_emoji(emoji)

        assert result is option
        assert option._emoji == emoji
        assert option._emoji_id is undefined.UNDEFINED
        assert option._emoji_name == "unicode"

    @pytest.mark.parametrize(
        "emoji", [emojis.CustomEmoji(name="ok", id=snowflakes.Snowflake(34123123), is_animated=False), 34123123]
    )
    def test_set_emoji_with_custom_emoji(
        self, option: special_endpoints.SelectOptionBuilder, emoji: int | emojis.CustomEmoji
    ):
        result = option.set_emoji(emoji)

        assert result is option
        assert option._emoji == emoji
        assert option._emoji_id == "34123123"
        assert option._emoji_name is undefined.UNDEFINED

    def test_set_emoji_with_undefined(self, option: special_endpoints.SelectOptionBuilder):
        result = option.set_emoji(undefined.UNDEFINED)

        assert result is option
        assert option._emoji_id is undefined.UNDEFINED
        assert option._emoji_name is undefined.UNDEFINED
        assert option._emoji is undefined.UNDEFINED

    def test_set_is_default(self, option: special_endpoints.SelectOptionBuilder):
        assert option.set_is_default(True) is option
        assert option.is_default is True

    def test_build_with_custom_emoji(self):
        option = special_endpoints.SelectOptionBuilder(
            label="ok", value="ok2", is_default=True, emoji=123312, description="very"
        )

        assert option.build() == {
            "label": "ok",
            "value": "ok2",
            "default": True,
            "emoji": {"id": "123312"},
            "description": "very",
        }

    def test_build_with_unicode_emoji(self):
        option = special_endpoints.SelectOptionBuilder(
            label="ok", value="ok2", is_default=True, emoji="hi", description="very"
        )

        assert option.build() == {
            "label": "ok",
            "value": "ok2",
            "default": True,
            "emoji": {"name": "hi"},
            "description": "very",
        }

    def test_build_partial(self):
        option = special_endpoints.SelectOptionBuilder(label="ok", value="ok2")

        assert option.build() == {"label": "ok", "value": "ok2", "default": False}


class TestSelectMenuBuilder:
    @pytest.fixture
    def menu(self):
        return special_endpoints.SelectMenuBuilder(custom_id="o2o2o2", type=5)

    def test_type_property(self):
        menu = special_endpoints.SelectMenuBuilder(type=123, custom_id="hihihi")

        assert menu.type == 123

    def test_custom_id_property(self, menu: special_endpoints.SelectMenuBuilder):
        menu.set_custom_id("ooooo")

        assert menu.custom_id == "ooooo"

    def test_set_is_disabled(self, menu: special_endpoints.SelectMenuBuilder):
        assert menu.set_is_disabled(True) is menu
        assert menu.is_disabled is True

    def test_set_placeholder(self, menu: special_endpoints.SelectMenuBuilder):
        assert menu.set_placeholder("place") is menu
        assert menu.placeholder == "place"

    def test_set_min_values(self, menu: special_endpoints.SelectMenuBuilder):
        assert menu.set_min_values(1) is menu
        assert menu.min_values == 1

    def test_set_max_values(self, menu: special_endpoints.SelectMenuBuilder):
        assert menu.set_max_values(25) is menu
        assert menu.max_values == 25

    def test_build(self):
        menu = special_endpoints.SelectMenuBuilder(
            id=5855932,
            custom_id="45234fsdf",
            type=components.ComponentType.USER_SELECT_MENU,
            placeholder="meep",
            min_values=5,
            max_values=23,
            is_disabled=True,
        )

        payload, attachments = menu.build()

        assert payload == {
            "id": 5855932,
            "type": components.ComponentType.USER_SELECT_MENU,
            "custom_id": "45234fsdf",
            "placeholder": "meep",
            "disabled": True,
            "min_values": 5,
            "max_values": 23,
        }

        assert attachments == []

    def test_build_without_optional_fields(self):
        menu = special_endpoints.SelectMenuBuilder(custom_id="o2o2o2", type=components.ComponentType.ROLE_SELECT_MENU)

        payload, attachments = menu.build()

        assert payload == {
            "type": components.ComponentType.ROLE_SELECT_MENU,
            "custom_id": "o2o2o2",
            "disabled": False,
            "min_values": 0,
            "max_values": 1,
        }

        assert attachments == []


class TestTextSelectMenuBuilder:
    @pytest.fixture
    def menu(self) -> special_endpoints.TextSelectMenuBuilder[typing.NoReturn]:
        return special_endpoints.TextSelectMenuBuilder(custom_id="o2o2o2")

    def test_parent_property(self):
        mock_parent = mock.Mock()
        menu = special_endpoints.TextSelectMenuBuilder(custom_id="o2o2o2", parent=mock_parent)

        assert menu.parent is mock_parent

    def test_parent_property_when_none(self):
        menu = special_endpoints.TextSelectMenuBuilder(custom_id="o2o2o2")

        with pytest.raises(RuntimeError, match="This menu has no parent"):
            menu.parent

    def test_type_property(self, menu: special_endpoints.TextSelectMenuBuilder[typing.NoReturn]):
        assert menu.type is components.ComponentType.TEXT_SELECT_MENU

    def test_add_option(self, menu: special_endpoints.TextSelectMenuBuilder[typing.NoReturn]):
        menu.add_option("ok", "no u", description="meow", emoji="e", is_default=True)

        assert len(menu.options) == 1
        option = menu.options[0]
        assert option.label == "ok"
        assert option.value == "no u"
        assert option.description == "meow"
        assert option.emoji == "e"
        assert option.is_default is True

    def test_add_raw_option(self, menu: special_endpoints.TextSelectMenuBuilder[typing.NoReturn]):
        mock_option = mock.Mock()

        menu.add_raw_option(mock_option)

        assert menu.options == [mock_option]

    def test_build(self):
        menu = special_endpoints.TextSelectMenuBuilder(
            id=5855932,
            custom_id="o2o2o2",
            placeholder="hi",
            min_values=22,
            max_values=53,
            is_disabled=True,
            options=[special_endpoints.SelectOptionBuilder("meow", "vault")],
        )

        payload, attachments = menu.build()

        assert payload == {
            "id": 5855932,
            "type": components.ComponentType.TEXT_SELECT_MENU,
            "custom_id": "o2o2o2",
            "placeholder": "hi",
            "min_values": 22,
            "max_values": 53,
            "disabled": True,
            "options": [{"label": "meow", "value": "vault", "default": False}],
        }

        assert attachments == []

    def test_build_without_optional_fields(self):
        menu = special_endpoints.TextSelectMenuBuilder(custom_id="fds  qw")

        payload, attachments = menu.build()

        assert payload == {
            "type": components.ComponentType.TEXT_SELECT_MENU,
            "custom_id": "fds  qw",
            "min_values": 0,
            "max_values": 1,
            "disabled": False,
            "options": [],
        }

        assert attachments == []


class TestChannelSelectMenuBuilder:
    def test_type_property(self):
        menu = special_endpoints.ChannelSelectMenuBuilder(custom_id="id")
        assert menu.type is components.ComponentType.CHANNEL_SELECT_MENU

    def test_set_channel_types(self):
        menu = special_endpoints.ChannelSelectMenuBuilder(custom_id="hi")

        menu.set_channel_types([channels.ChannelType.DM, channels.ChannelType.GUILD_FORUM])

        assert menu.channel_types == [channels.ChannelType.DM, channels.ChannelType.GUILD_FORUM]

    def test_build(self):
        menu = special_endpoints.ChannelSelectMenuBuilder(
            id=5855932,
            custom_id="o2o2o2",
            placeholder="hi",
            min_values=22,
            max_values=53,
            is_disabled=True,
            channel_types=[channels.ChannelType.GUILD_CATEGORY],
        )

        payload, attachments = menu.build()

        assert payload == {
            "id": 5855932,
            "type": components.ComponentType.CHANNEL_SELECT_MENU,
            "custom_id": "o2o2o2",
            "placeholder": "hi",
            "min_values": 22,
            "max_values": 53,
            "disabled": True,
            "channel_types": [channels.ChannelType.GUILD_CATEGORY],
        }

        assert attachments == []

    def test_build_without_optional_fields(self):
        menu = special_endpoints.ChannelSelectMenuBuilder(custom_id="42312312")

        payload, attachments = menu.build()

        assert payload == {
            "type": components.ComponentType.CHANNEL_SELECT_MENU,
            "custom_id": "42312312",
            "min_values": 0,
            "max_values": 1,
            "disabled": False,
            "channel_types": [],
        }

        assert attachments == []


class TestTextInput:
    @pytest.fixture
    def text_input(self) -> special_endpoints.TextInputBuilder:
        return special_endpoints.TextInputBuilder(custom_id="o2o2o2", label="label")

    def test_type_property(self, text_input: special_endpoints.TextInputBuilder):
        assert text_input.type is components.ComponentType.TEXT_INPUT

    def test_set_style(self, text_input: special_endpoints.TextInputBuilder):
        assert text_input.set_style(components.TextInputStyle.PARAGRAPH) is text_input
        assert text_input.style == components.TextInputStyle.PARAGRAPH

    def test_set_custom_id(self, text_input: special_endpoints.TextInputBuilder):
        assert text_input.set_custom_id("custooom") is text_input
        assert text_input.custom_id == "custooom"

    def test_set_label(self, text_input: special_endpoints.TextInputBuilder):
        assert text_input.set_label("labeeeel") is text_input
        assert text_input.label == "labeeeel"

    def test_set_placeholder(self, text_input: special_endpoints.TextInputBuilder):
        assert text_input.set_placeholder("place") is text_input
        assert text_input.placeholder == "place"

    def test_set_required(self, text_input: special_endpoints.TextInputBuilder):
        assert text_input.set_required(True) is text_input
        assert text_input.is_required is True

    def test_set_value(self, text_input: special_endpoints.TextInputBuilder):
        assert text_input.set_value("valueeeee") is text_input
        assert text_input.value == "valueeeee"

    def test_set_min_length_(self, text_input: special_endpoints.TextInputBuilder):
        assert text_input.set_min_length(10) is text_input
        assert text_input.min_length == 10

    def test_set_max_length(self, text_input: special_endpoints.TextInputBuilder):
        assert text_input.set_max_length(250) is text_input
        assert text_input.max_length == 250

    def test_build_partial(self):
        text_input = special_endpoints.TextInputBuilder(custom_id="o2o2o2", label="label")

        payload, attachments = text_input.build()

        assert payload == {
            "type": components.ComponentType.TEXT_INPUT,
            "style": 1,
            "custom_id": "o2o2o2",
            "label": "label",
            "required": True,
            "min_length": 0,
            "max_length": 4000,
        }

        assert attachments == []

    def test_build(self):
        text_input = special_endpoints.TextInputBuilder(
            id=5855932,
            custom_id="o2o2o2",
            label="label",
            placeholder="placeholder",
            value="value",
            required=False,
            min_length=10,
            max_length=250,
        )

        payload, attachments = text_input.build()

        assert payload == {
            "id": 5855932,
            "type": components.ComponentType.TEXT_INPUT,
            "style": 1,
            "custom_id": "o2o2o2",
            "label": "label",
            "placeholder": "placeholder",
            "value": "value",
            "required": False,
            "min_length": 10,
            "max_length": 250,
        }

        assert attachments == []


class TestMessageActionRowBuilder:
    def test_type_property(self):
        row = special_endpoints.MessageActionRowBuilder()

        assert row.type is components.ComponentType.ACTION_ROW

    def test_components_property(self):
        mock_component = mock.Mock()
        row = special_endpoints.MessageActionRowBuilder().add_component(mock_component)
        assert row.components == [mock_component]

    def test_add_interactive_button(self):
        row = special_endpoints.MessageActionRowBuilder()

        row.add_interactive_button(
            components.ButtonStyle.DANGER, "go home", emoji="emoji", label="libal", is_disabled=True
        )

        assert len(row.components) == 1
        button = row.components[0]
        assert isinstance(button, special_endpoints_api.InteractiveButtonBuilder)
        assert button.type is components.ComponentType.BUTTON
        assert button.style is components.ButtonStyle.DANGER
        assert button.emoji == "emoji"
        assert button.custom_id == "go home"
        assert button.label == "libal"
        assert button.is_disabled is True

    def test_add_link_button(self):
        row = special_endpoints.MessageActionRowBuilder()

        row.add_link_button("https://example.com", emoji="e", label="American made", is_disabled=True)

        assert len(row.components) == 1
        button = row.components[0]
        assert isinstance(button, special_endpoints.LinkButtonBuilder)
        assert button.type is components.ComponentType.BUTTON
        assert button.style is components.ButtonStyle.LINK
        assert button.emoji == "e"
        assert button.url == "https://example.com"
        assert button.label == "American made"
        assert button.is_disabled is True

    def test_add_select_menu(self):
        row = special_endpoints.MessageActionRowBuilder()

        row.add_select_menu(
            components.ComponentType.ROLE_SELECT_MENU,
            "two trucks",
            placeholder="holding hands",
            min_values=6,
            max_values=9,
            is_disabled=True,
        )

        assert len(row.components) == 1
        component = row.components[0]
        assert isinstance(component, special_endpoints_api.SelectMenuBuilder)

    def test_add_channel_menu(self):
        row = special_endpoints.MessageActionRowBuilder()

        row.add_channel_menu(
            "flex",
            channel_types=[channels.ChannelType.GROUP_DM],
            placeholder="The pasion",
            min_values=4,
            max_values=9,
            is_disabled=True,
        )

        assert len(row.components) == 1
        component = row.components[0]
        assert isinstance(component, special_endpoints_api.SelectMenuBuilder)

    def test_add_text_menu(self):
        row = special_endpoints.MessageActionRowBuilder()

        row.add_text_menu(
            "Two pickup trucks", placeholder="American made", min_values=5, max_values=6, is_disabled=True
        )

        assert len(row.components) == 1
        component = row.components[0]
        assert isinstance(component, special_endpoints_api.SelectMenuBuilder)
        assert component.custom_id == "Two pickup trucks"
        assert component.placeholder == "American made"
        assert component.min_values == 5
        assert component.max_values == 6
        assert component.is_disabled is True

    def test_build(self):
        mock_component_1 = mock.Mock(
            special_endpoints.InteractiveButtonBuilder,
            build=mock.Mock(return_value=(mock.Mock(type=components.ComponentType.BUTTON), ())),
        )
        mock_component_2 = mock.Mock(
            special_endpoints.InteractiveButtonBuilder,
            build=mock.Mock(return_value=(mock.Mock(type=components.ComponentType.BUTTON), ())),
        )

        row = special_endpoints.MessageActionRowBuilder(id=5855932, components=[mock_component_1, mock_component_2])

        payload, attachments = row.build()

        assert payload == {
            "type": components.ComponentType.ACTION_ROW,
            "id": 5855932,
            "components": [mock_component_1.build.return_value[0], mock_component_2.build.return_value[0]],
        }
        mock_component_1.build.assert_called_once_with()
        mock_component_2.build.assert_called_once_with()

        assert attachments == []


class TestSectionComponentBuilder:
    def test_type_property(self):
        section = special_endpoints.SectionComponentBuilder(accessory=mock.Mock())

        assert section.type is components.ComponentType.SECTION

    def test_add_component(self):
        section = special_endpoints.SectionComponentBuilder(accessory=mock.Mock())

        assert section.components == []

        text_display = special_endpoints.TextDisplayComponentBuilder(content="test content")

        section.add_component(text_display)

        assert section.components == [text_display]

    def test_add_text_display(self):
        section = special_endpoints.SectionComponentBuilder(accessory=mock.Mock())

        assert section.components == []

        section.add_text_display("test content")

        assert len(section.components) == 1

        assert section.components[0].content == "test content"

    def test_build(self):
        accessory = special_endpoints.ThumbnailComponentBuilder(
            id=2193485, media="some-test-file.png", description="a cool image", spoiler=False
        )

        section = special_endpoints.SectionComponentBuilder(id=5855932, accessory=accessory)
        section.add_text_display("A display?", id=4893723)
        section.add_text_display("Yes, a display.", id=9018345)

        payload, attachments = section.build()

        assert payload == {
            "type": components.ComponentType.SECTION,
            "id": 5855932,
            "accessory": {
                "type": components.ComponentType.THUMBNAIL,
                "id": 2193485,
                "media": {"url": "attachment://some-test-file.png"},
                "description": "a cool image",
                "spoiler": False,
            },
            "components": [
                {"type": components.ComponentType.TEXT_DISPLAY, "id": 4893723, "content": "A display?"},
                {"type": components.ComponentType.TEXT_DISPLAY, "id": 9018345, "content": "Yes, a display."},
            ],
        }
        assert attachments == [files.ensure_resource("some-test-file.png")]

    def test_build_without_optional_fields(self):
        section = special_endpoints.SectionComponentBuilder(
            accessory=special_endpoints.ThumbnailComponentBuilder(
                media="some-test-file.png", description="a cool image", spoiler=False
            )
        )

        payload, attachments = section.build()

        assert payload == {
            "type": components.ComponentType.SECTION,
            "accessory": {
                "type": components.ComponentType.THUMBNAIL,
                "media": {"url": "attachment://some-test-file.png"},
                "description": "a cool image",
                "spoiler": False,
            },
            "components": [],
        }
        assert attachments == [files.ensure_resource("some-test-file.png")]


class TestTextDisplayComponentBuilder:
    def test_type_property(self):
        text_display = special_endpoints.TextDisplayComponentBuilder(content="A display?")

        assert text_display.type is components.ComponentType.TEXT_DISPLAY

    def test_build(self):
        text_display = special_endpoints.TextDisplayComponentBuilder(id=5855932, content="A display?")

        payload, attachments = text_display.build()

        assert payload == {"type": components.ComponentType.TEXT_DISPLAY, "id": 5855932, "content": "A display?"}

        assert attachments == ()


class TestThumbnailComponentBuilder:
    def test_type_property(self):
        thumbnail = special_endpoints.ThumbnailComponentBuilder(media=mock.Mock())

        assert thumbnail.type is components.ComponentType.THUMBNAIL

    def test_build(self):
        thumbnail = special_endpoints.ThumbnailComponentBuilder(
            id=5855932, media="some-test-file.png", description="a cool image", spoiler=False
        )

        payload, attachments = thumbnail.build()

        assert payload == {
            "type": components.ComponentType.THUMBNAIL,
            "id": 5855932,
            "media": {"url": "attachment://some-test-file.png"},
            "description": "a cool image",
            "spoiler": False,
        }

        assert attachments == (files.ensure_resource("some-test-file.png"),)

    def test_build_without_optional_fields(self):
        thumbnail = special_endpoints.ThumbnailComponentBuilder(media="some-test-file.png")

        payload, attachments = thumbnail.build()

        assert payload == {
            "type": components.ComponentType.THUMBNAIL,
            "media": {"url": "attachment://some-test-file.png"},
            "spoiler": False,
        }

        assert attachments == (files.ensure_resource("some-test-file.png"),)


class TestMediaGalleryComponentBuilder:
    def test_type_property(self):
        media_gallery = special_endpoints.MediaGalleryComponentBuilder()

        assert media_gallery.type is components.ComponentType.MEDIA_GALLERY

    def test_add_item(self):
        media_gallery = special_endpoints.MediaGalleryComponentBuilder()

        assert media_gallery.items == []

        media_gallery_item = special_endpoints.MediaGalleryItemBuilder(
            media="some-test-file.png", description="Some description", spoiler=False
        )

        media_gallery.add_item(media_gallery_item)

        assert media_gallery.items == [media_gallery_item]

    def test_add_media_gallery_item(self):
        media_gallery = special_endpoints.MediaGalleryComponentBuilder()

        assert media_gallery.items == []

        media_gallery.add_media_gallery_item("some-test-file.png", description="Some description", spoiler=False)

        assert len(media_gallery.items) == 1

        assert media_gallery.items[0].media == "some-test-file.png"
        assert media_gallery.items[0].description == "Some description"
        assert media_gallery.items[0].is_spoiler is False

    def test_build(self):
        media_gallery = special_endpoints.MediaGalleryComponentBuilder(id=5855932)

        media_gallery.add_media_gallery_item("some-test-file.png", description="Some description", spoiler=False)

        media_gallery.add_media_gallery_item("some-test-file2.png", description="Some description 2", spoiler=True)

        payload, attachments = media_gallery.build()

        assert payload == {
            "type": components.ComponentType.MEDIA_GALLERY,
            "id": 5855932,
            "items": [
                {
                    "media": {"url": "attachment://some-test-file.png"},
                    "description": "Some description",
                    "spoiler": False,
                },
                {
                    "media": {"url": "attachment://some-test-file2.png"},
                    "description": "Some description 2",
                    "spoiler": True,
                },
            ],
        }

        assert attachments == [
            files.ensure_resource("some-test-file.png"),
            files.ensure_resource("some-test-file2.png"),
        ]

    def test_build_without_optional_fields(self):
        media_gallery = special_endpoints.MediaGalleryComponentBuilder()

        payload, attachments = media_gallery.build()

        assert payload == {"type": components.ComponentType.MEDIA_GALLERY, "items": []}

        assert attachments == []


class TestMediaGalleryItemBuilder:
    def test_build(self):
        media_gallery_item = special_endpoints.MediaGalleryItemBuilder(
            media="some-test-file.png", description="Some description", spoiler=False
        )

        payload, attachments = media_gallery_item.build()

        assert payload == {
            "media": {"url": "attachment://some-test-file.png"},
            "description": "Some description",
            "spoiler": False,
        }
        assert attachments == (files.ensure_resource("attachment://some-test-file.png"),)

    def test_build_without_optional_fields(self):
        media_gallery_item = special_endpoints.MediaGalleryItemBuilder(media="some-test-file.png")

        payload, attachments = media_gallery_item.build()

        assert payload == {"media": {"url": "attachment://some-test-file.png"}, "spoiler": False}
        assert attachments == (files.ensure_resource("some-test-file.png"),)


class TestSeparatorComponentBuilder:
    def test_type_property(self):
        separator = special_endpoints.SeparatorComponentBuilder()

        assert separator.type is components.ComponentType.SEPARATOR

    def test_build(self):
        separator = special_endpoints.SeparatorComponentBuilder(
            id=5855932, spacing=components.SpacingType.SMALL, divider=True
        )

        payload, attachments = separator.build()

        assert payload == {
            "type": components.ComponentType.SEPARATOR,
            "id": 5855932,
            "spacing": components.SpacingType.SMALL,
            "divider": True,
        }
        assert attachments == ()

    def test_build_without_optional_fields(self):
        separator = special_endpoints.SeparatorComponentBuilder()

        payload, attachments = separator.build()

        assert payload == {"type": components.ComponentType.SEPARATOR}
        assert attachments == ()


class TestFileComponentBuilder:
    def test_type_property(self):
        file = special_endpoints.FileComponentBuilder(file=mock.Mock())

        assert file.type is components.ComponentType.FILE

    def test_build(self):
        file = special_endpoints.FileComponentBuilder(
            id=5855932, file="https://example.com/some-test-file.png", spoiler=True
        )

        payload, attachments = file.build()

        assert payload == {
            "type": components.ComponentType.FILE,
            "id": 5855932,
            "file": {"url": "https://example.com/some-test-file.png"},
            "spoiler": True,
        }
        assert attachments == (files.ensure_resource("https://example.com/some-test-file.png"),)

    def test_build_without_optional_fields(self):
        file = special_endpoints.FileComponentBuilder(file="some-test-file.png")

        payload, attachments = file.build()

        assert payload == {
            "type": components.ComponentType.FILE,
            "file": {"url": "attachment://some-test-file.png"},
            "spoiler": False,
        }
        assert attachments == (files.ensure_resource("some-test-file.png"),)


class TestMessageContainerBuilder:
    def test_type_property(self):
        container = special_endpoints.ContainerComponentBuilder()

        assert container.type is components.ComponentType.CONTAINER

    def test_add_component(self):
        container = special_endpoints.ContainerComponentBuilder()

        assert container.components == []

        component = special_endpoints.SeparatorComponentBuilder()

        container.add_component(component)

        assert container.components == [component]

    def test_add_action_row(self):
        container = special_endpoints.ContainerComponentBuilder()

        assert container.components == []

        button = special_endpoints.InteractiveButtonBuilder(
            style=components.ButtonStyle.DANGER, custom_id="button", label="test button"
        )

        container.add_action_row([button])

        assert len(container.components) == 1

        component = container.components[0]

        assert isinstance(component, special_endpoints.MessageActionRowBuilder)

        assert component.components == [button]

    def test_add_text_display(self):
        container = special_endpoints.ContainerComponentBuilder()

        assert container.components == []

        container.add_text_display("A text display!")

        assert len(container.components) == 1

        component = container.components[0]

        assert isinstance(component, special_endpoints.TextDisplayComponentBuilder)

        assert component.content == "A text display!"

    def test_add_media_gallery(self):
        container = special_endpoints.ContainerComponentBuilder()

        assert container.components == []

        media_gallery_item = special_endpoints.MediaGalleryItemBuilder(
            media="some-test-file.png", description="Some description", spoiler=False
        )
        container.add_media_gallery([media_gallery_item])

        assert len(container.components) == 1
        component = container.components[0]
        assert isinstance(component, special_endpoints.MediaGalleryComponentBuilder)
        assert component.items == [media_gallery_item]

    def test_add_separator(self):
        container = special_endpoints.ContainerComponentBuilder()

        assert container.components == []

        container.add_separator(spacing=components.SpacingType.LARGE, divider=False)

        assert len(container.components) == 1

        component = container.components[0]

        assert isinstance(component, special_endpoints.SeparatorComponentBuilder)

        assert component.spacing == components.SpacingType.LARGE
        assert component.divider is False

    def test_add_file(self):
        container = special_endpoints.ContainerComponentBuilder()

        assert container.components == []

        container.add_file(file="some-test-file.png", spoiler=True)

        assert len(container.components) == 1
        component = container.components[0]
        assert isinstance(component, special_endpoints.FileComponentBuilder)
        assert component.file == "some-test-file.png"
        assert component.is_spoiler is True

    def test_build(self):
        accent_color = colors.Color.from_hex_code("#FFB123")
        mock_button = mock.Mock(
            special_endpoints.InteractiveButtonBuilder,
            build=mock.Mock(return_value=(mock.Mock(type=components.ComponentType.BUTTON), ())),
        )
        media_gallery_item = special_endpoints.MediaGalleryItemBuilder(
            media="some-test-file.png", description="Some description", spoiler=False
        )

        container = special_endpoints.ContainerComponentBuilder(id=5855932, accent_color=accent_color, spoiler=True)
        container.add_action_row([mock_button], id=3204958)
        container.add_text_display("A text display!", id=8944352)
        container.add_media_gallery([media_gallery_item], id=1098573)
        container.add_separator(spacing=components.SpacingType.LARGE, divider=False, id=9542323)
        container.add_file(file="file.txt", spoiler=True, id=2339534)

        payload, attachments = container.build()

        assert payload == {
            "type": components.ComponentType.CONTAINER,
            "id": 5855932,
            "accent_color": accent_color,
            "spoiler": True,
            "components": [
                {
                    "type": components.ComponentType.ACTION_ROW,
                    "id": 3204958,
                    "components": [mock_button.build.return_value[0]],
                },
                {"type": components.ComponentType.TEXT_DISPLAY, "id": 8944352, "content": "A text display!"},
                {
                    "type": components.ComponentType.MEDIA_GALLERY,
                    "id": 1098573,
                    "items": [
                        {
                            "media": {"url": "attachment://some-test-file.png"},
                            "description": "Some description",
                            "spoiler": False,
                        }
                    ],
                },
                {
                    "type": components.ComponentType.SEPARATOR,
                    "id": 9542323,
                    "spacing": components.SpacingType.LARGE,
                    "divider": False,
                },
                {
                    "type": components.ComponentType.FILE,
                    "id": 2339534,
                    "file": {"url": "attachment://file.txt"},
                    "spoiler": True,
                },
            ],
        }

        mock_button.build.assert_called_once_with()

        assert attachments == [files.ensure_resource("some-test-file.png"), files.ensure_resource("file.txt")]

    def test_build_without_optional_fields(self):
        container = special_endpoints.ContainerComponentBuilder(accent_color=None)

        payload, attachments = container.build()

        assert payload == {
            "type": components.ComponentType.CONTAINER,
            "accent_color": None,
            "spoiler": False,
            "components": [],
        }

        assert attachments == []

    def test_build_without_undefined_fields(self):
        container = special_endpoints.ContainerComponentBuilder()

        payload, attachments = container.build()

        assert payload == {"type": components.ComponentType.CONTAINER, "spoiler": False, "components": []}
        assert attachments == []


class TestModalActionRow:
    def test_type_property(self):
        row = special_endpoints.ModalActionRowBuilder()

        assert row.type is components.ComponentType.ACTION_ROW

    def test_add_text_input(self):
        row = special_endpoints.ModalActionRowBuilder()
        menu = row.add_text_input(
            "hihihi",
            "lalbell",
            style=components.TextInputStyle.PARAGRAPH,
            placeholder="meep",
            value="beep",
            required=False,
            min_length=444,
            max_length=447,
        )

        assert len(row.components) == 1
        menu = row.components[0]
        assert isinstance(menu, special_endpoints_api.TextInputBuilder)
        assert menu.custom_id == "hihihi"
        assert menu.label == "lalbell"
        assert menu.style is components.TextInputStyle.PARAGRAPH
        assert menu.placeholder == "meep"
        assert menu.value == "beep"
        assert menu.is_required is False
        assert menu.min_length == 444
        assert menu.max_length == 447

    def test_build(self):
        mock_component_1 = mock.Mock(
            special_endpoints.InteractiveButtonBuilder,
            build=mock.Mock(return_value=(mock.Mock(type=components.ComponentType.TEXT_INPUT), ())),
        )
        mock_component_2 = mock.Mock(
            special_endpoints.InteractiveButtonBuilder,
            build=mock.Mock(return_value=(mock.Mock(type=components.ComponentType.TEXT_INPUT), ())),
        )

        row = special_endpoints.ModalActionRowBuilder(id=5855932, components=[mock_component_1, mock_component_2])

        payload, attachments = row.build()

        assert payload == {
            "type": components.ComponentType.ACTION_ROW,
            "id": 5855932,
            "components": [mock_component_1.build.return_value[0], mock_component_2.build.return_value[0]],
        }

        mock_component_1.build.assert_called_once_with()
        mock_component_2.build.assert_called_once_with()

        assert attachments == []


class TestPollBuilder:
    def test_add_answer(self):
        poll_builder = special_endpoints.PollBuilder(question_text="A cool question", allow_multiselect=False)

        assert poll_builder.answers == []

        poll_builder.add_answer(text="Beanos", emoji=emojis.UnicodeEmoji("👌"))

        assert len(poll_builder.answers) == 1

        assert poll_builder.answers[0].text == "Beanos"
        assert poll_builder.answers[0].emoji == emojis.UnicodeEmoji("👌")

    def test_build(self):
        poll_builder = special_endpoints.PollBuilder(
            question_text="question_text",
            answers=[
                special_endpoints.PollAnswerBuilder(
                    text="answer_1_text",
                    emoji=emojis.CustomEmoji(id=snowflakes.Snowflake(456), name="question_emoji", is_animated=False),
                ),
                special_endpoints.PollAnswerBuilder(text="answer_2_text"),
                special_endpoints.PollAnswerBuilder(emoji=emojis.UnicodeEmoji("👀")),
            ],
            duration=9,
            allow_multiselect=True,
            layout_type=polls.PollLayoutType.DEFAULT,
        )

        assert poll_builder.build() == {
            "question": {"text": "question_text"},
            "answers": [
                {"poll_media": {"text": "answer_1_text", "emoji": {"id": "456"}}},
                {"poll_media": {"text": "answer_2_text"}},
                {"poll_media": {"emoji": {"name": "👀"}}},
            ],
            "duration": 9,
            "allow_multiselect": True,
            "layout_type": polls.PollLayoutType.DEFAULT,
        }

    def test_build_without_optional_fields(self):
        poll_builder = special_endpoints.PollBuilder(question_text="question_text", allow_multiselect=True)

        assert poll_builder.build() == {"question": {"text": "question_text"}, "answers": [], "allow_multiselect": True}


class TestPollAnswerBuilder:
    def test_build(self):
        poll_answer = special_endpoints.PollAnswerBuilder(
            text="answer_1_text",
            emoji=emojis.CustomEmoji(id=snowflakes.Snowflake(456), name="question_emoji", is_animated=False),
        )

        assert poll_answer.build() == {"poll_media": {"text": "answer_1_text", "emoji": {"id": "456"}}}<|MERGE_RESOLUTION|>--- conflicted
+++ resolved
@@ -1348,15 +1348,9 @@
             "disabled": True,
         }
 
-<<<<<<< HEAD
     @pytest.mark.parametrize(
         "emoji", [123321, emojis.CustomEmoji(id=snowflakes.Snowflake(123321), name="", is_animated=True)]
     )
-=======
-        assert attachments == []
-
-    @pytest.mark.parametrize("emoji", [123321, emojis.CustomEmoji(id=123321, name="", is_animated=True)])
->>>>>>> 80f2bc83
     def test_build_with_custom_emoji(self, emoji: typing.Union[int, emojis.Emoji]):
         button = special_endpoints._ButtonBuilder(
             style=components.ButtonStyle.DANGER, emoji=emoji, url=undefined.UNDEFINED, custom_id=undefined.UNDEFINED
