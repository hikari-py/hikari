--- conflicted
+++ resolved
@@ -1481,17 +1481,10 @@
     [
         snowflakes.Snowflake(54123123),
         54123123,
-<<<<<<< HEAD
-        emojis.CustomEmoji(id=snowflakes.Snowflake(54123123), name="", is_animated=False),
-    ],
-)
-def test__build_emoji_with_custom_emoji(emoji: int | snowflakes.Snowflake | emojis.CustomEmoji):
-=======
         emojis.CustomEmoji(id=snowflakes.Snowflake(54123123), name="test", is_animated=True),
     ],
 )
 def test__build_emoji_with_custom_emoji(emoji: int | str | emojis.CustomEmoji):
->>>>>>> f59e413c
     result = special_endpoints._build_emoji(emoji)
 
     assert result == ("54123123", undefined.UNDEFINED)
