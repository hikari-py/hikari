# Copyright (c) 2020 Nekokatt
# Copyright (c) 2021-present davfsa
#
# Permission is hereby granted, free of charge, to any person obtaining a copy
# of this software and associated documentation files (the "Software"), to deal
# in the Software without restriction, including without limitation the rights
# to use, copy, modify, merge, publish, distribute, sublicense, and/or sell
# copies of the Software, and to permit persons to whom the Software is
# furnished to do so, subject to the following conditions:
#
# The above copyright notice and this permission notice shall be included in all
# copies or substantial portions of the Software.
#
# THE SOFTWARE IS PROVIDED "AS IS", WITHOUT WARRANTY OF ANY KIND, EXPRESS OR
# IMPLIED, INCLUDING BUT NOT LIMITED TO THE WARRANTIES OF MERCHANTABILITY,
# FITNESS FOR A PARTICULAR PURPOSE AND NONINFRINGEMENT. IN NO EVENT SHALL THE
# AUTHORS OR COPYRIGHT HOLDERS BE LIABLE FOR ANY CLAIM, DAMAGES OR OTHER
# LIABILITY, WHETHER IN AN ACTION OF CONTRACT, TORT OR OTHERWISE, ARISING FROM,
# OUT OF OR IN CONNECTION WITH THE SOFTWARE OR THE USE OR OTHER DEALINGS IN THE
# SOFTWARE.
from __future__ import annotations

import asyncio
<<<<<<< HEAD
=======
import contextlib
import math

>>>>>>> f59e413c
import time
import typing

import mock
import pytest

from hikari import errors
from hikari.impl import buckets
from hikari.impl import rate_limits
from hikari.internal import routes
from hikari.internal import time as hikari_date


class TestRESTBucket:
    @pytest.fixture
    def template(self):
        return routes.Route("GET", "/foo/bar")

    @pytest.fixture
    def compiled_route(self, template: routes.Route):
        return routes.CompiledRoute("/foo/bar", template, "1a2b3c")

    @pytest.mark.asyncio
<<<<<<< HEAD
    async def test_async_context_manager(self, compiled_route: routes.CompiledRoute):
        with mock.patch.object(buckets.RESTBucket, "acquire", new=mock.AsyncMock()) as acquire:
            with mock.patch.object(buckets.RESTBucket, "release") as release:
                async with buckets.RESTBucket("spaghetti", compiled_route, mock.Mock(), float("inf")):
                    acquire.assert_awaited_once_with()
                    release.assert_not_called()

            release.assert_called_once_with()

    @pytest.mark.parametrize("name", ["spaghetti", buckets.UNKNOWN_HASH])
    def test_is_unknown(self, name: str, compiled_route: routes.CompiledRoute):
        with buckets.RESTBucket(name, compiled_route, mock.Mock(), float("inf")) as rl:
            assert rl.is_unknown is (name == buckets.UNKNOWN_HASH)

    def test_release(self, compiled_route: routes.CompiledRoute):
        with buckets.RESTBucket(__name__, compiled_route, mock.Mock(), float("inf")) as rl:
            rl._lock = mock.Mock()
=======
    async def test_usage_when_unknown(self, compiled_route):
        bucket = buckets.RESTBucket(buckets.UNKNOWN_HASH, compiled_route, mock.Mock(), float("inf"))
        bucket._is_unknown = True

        with mock.patch.object(rate_limits.WindowedBurstRateLimiter, "acquire") as mock_ratelimit_acquire:
            async with bucket:
                assert bucket._in_transit == 1
                mock_ratelimit_acquire.assert_not_called()
>>>>>>> f59e413c

        assert bucket._in_transit == 0

    @pytest.mark.asyncio
    async def test_usage_when_resolved(self, compiled_route):
        global_ratelimit = mock.Mock(acquire=mock.AsyncMock(), reset_at=None)
        bucket = buckets.RESTBucket("resolved bucket", compiled_route, global_ratelimit, float("inf"))
        bucket._is_unknown = False

        with mock.patch.object(rate_limits.WindowedBurstRateLimiter, "acquire") as mock_ratelimit_acquire:
            async with bucket:
                assert bucket._in_transit == 1
                mock_ratelimit_acquire.assert_called_once_with()
                global_ratelimit.acquire.assert_called_once_with()

        assert bucket._in_transit == 0

    def test_update_rate_limit_when_no_issues(self, compiled_route):
        bucket = buckets.RESTBucket("updating ratelimit test", compiled_route, mock.Mock(), float("inf"))
        now = time.time()

        bucket.remaining = 1
        bucket.limit = 2
        bucket.move_at = now
        bucket.reset_at = now
        bucket.period = 2

        now_update = now + 100
        bucket.update_rate_limit(0, 2, now_update, 4)

        assert bucket.remaining == 1
        assert bucket.limit == 2
        assert bucket.move_at == now
        assert bucket.reset_at == now_update
        assert bucket.period == 2

    def test_update_rate_limit_when_period_far_apart(self, compiled_route):
        bucket = buckets.RESTBucket("updating ratelimit test", compiled_route, mock.Mock(), float("inf"))
        now = 12123123

        bucket.remaining = 1
        bucket.limit = 3
        bucket.move_at = now
        bucket.reset_at = now
        bucket.period = 2
        bucket._out_of_sync = False
        bucket._is_fixed = False

        bucket.update_rate_limit(1, 3, 123123124, 4.5)

        assert bucket._is_fixed is False
        assert bucket.remaining == 1
        assert bucket.limit == 3
        assert bucket.reset_at == 123123124
        assert bucket.move_at == 123123121.75
        assert bucket.period == 2.25
        assert bucket._out_of_sync is False

<<<<<<< HEAD
    def test_update_rate_limit(self, compiled_route: routes.CompiledRoute):
        with buckets.RESTBucket(__name__, compiled_route, mock.Mock(), float("inf")) as rl:
            rl.remaining = 1
            rl.limit = 2
            rl.reset_at = 3
            rl.period = 2
=======
    @pytest.mark.asyncio
    async def test_acquire_when_too_long_ratelimit(self, compiled_route):
        bucket = buckets.RESTBucket("spaghetti", compiled_route, mock.Mock(), 60)
        bucket.move_at = time.time() + 999999999999999999999999999
        bucket._is_unknown = False
>>>>>>> f59e413c

        with (
            mock.patch.object(buckets.RESTBucket, "is_rate_limited", return_value=True),
            pytest.raises(errors.RateLimitTooLongError),
        ):
            await bucket.acquire()

        assert bucket._in_transit == 0

    @pytest.mark.asyncio
<<<<<<< HEAD
    async def test_acquire_when_unknown_bucket(self, compiled_route: routes.CompiledRoute):
        with buckets.RESTBucket(buckets.UNKNOWN_HASH, compiled_route, mock.Mock(), float("inf")) as rl:
            rl._lock = mock.AsyncMock()
            with mock.patch.object(rate_limits.WindowedBurstRateLimiter, "acquire") as super_acquire:
                assert await rl.acquire() is None

            rl._lock.acquire.assert_awaited_once_with()
            super_acquire.assert_not_called()

    @pytest.mark.asyncio
    async def test_acquire_when_too_long_ratelimit(self, compiled_route: routes.CompiledRoute):
        with (
            buckets.RESTBucket("spaghetti", compiled_route, mock.Mock(), 60) as rl,
            mock.patch.object(buckets.RESTBucket, "is_rate_limited", return_value=True),
        ):
            rl._lock = mock.Mock(acquire=mock.AsyncMock())
            rl.reset_at = time.perf_counter() + 999999999999999999999999999

            with pytest.raises(errors.RateLimitTooLongError):
                await rl.acquire()
=======
    async def test_acquire_when_too_long_global_ratelimit(self, compiled_route):
        global_ratelimit = mock.Mock(reset_at=time.time() + 999999999999999999999999999)

        bucket = buckets.RESTBucket("spaghetti", compiled_route, global_ratelimit, 1)
        bucket._is_unknown = False

        with (
            mock.patch.object(rate_limits.WindowedBurstRateLimiter, "acquire") as super_acquire,
            pytest.raises(errors.RateLimitTooLongError),
        ):
            await bucket.acquire()
>>>>>>> f59e413c

        assert bucket._in_transit == 0
        super_acquire.assert_called_once_with()
        global_ratelimit.acquire.assert_not_called()

    @pytest.mark.asyncio
<<<<<<< HEAD
    async def test_acquire_when_too_long_global_ratelimit(self, compiled_route: routes.CompiledRoute):
        global_ratelimit = mock.Mock(reset_at=time.perf_counter() + 999999999999999999999999999)
=======
    async def test_acquire_when_unknown_bucket(self, compiled_route):
        global_ratelimit = mock.Mock(acquire=mock.AsyncMock(), reset_at=None)
>>>>>>> f59e413c

        bucket = buckets.RESTBucket("UNKNOWN", compiled_route, global_ratelimit, float("inf"))
        assert bucket._in_transit == 0

        with mock.patch.object(rate_limits.WindowedBurstRateLimiter, "acquire") as super_acquire:
            await bucket.acquire()

        assert bucket._in_transit == 1
        super_acquire.assert_not_called()
        global_ratelimit.acquire.assert_not_called()

    @pytest.mark.asyncio
<<<<<<< HEAD
    async def test_acquire(self, compiled_route: routes.CompiledRoute):
=======
    async def test_acquire_when_resolved_bucket(self, compiled_route):
>>>>>>> f59e413c
        global_ratelimit = mock.Mock(acquire=mock.AsyncMock(), reset_at=None)
        bucket = buckets.RESTBucket("spaghetti", compiled_route, global_ratelimit, float("inf"))
        bucket._is_unknown = False

        with mock.patch.object(rate_limits.WindowedBurstRateLimiter, "acquire") as super_acquire:
            await bucket.acquire()

        assert bucket._in_transit == 1
        super_acquire.assert_awaited_once_with()
        global_ratelimit.acquire.assert_awaited_once_with()

<<<<<<< HEAD
    def test_resolve_when_not_unknown(self, compiled_route: routes.CompiledRoute):
        with buckets.RESTBucket("spaghetti", compiled_route, mock.Mock(), float("inf")) as rl:
            with pytest.raises(RuntimeError, match=r"Cannot resolve known bucket"):
                rl.resolve("test")
=======
    def test_resolve_when_not_unknown(self, compiled_route):
        bucket = buckets.RESTBucket("spaghetti", compiled_route, mock.Mock(), float("inf"))
        bucket._is_unknown = False

        with pytest.raises(RuntimeError, match=r"Cannot resolve known bucket"):
            bucket.resolve("test", 1, 2, 3, 4)
>>>>>>> f59e413c

        assert bucket.name == "spaghetti"

<<<<<<< HEAD
    def test_resolve(self, compiled_route: routes.CompiledRoute):
        with buckets.RESTBucket(buckets.UNKNOWN_HASH, compiled_route, mock.Mock(), float("inf")) as rl:
            rl.resolve("test")
=======
    def test_resolve(self, compiled_route):
        bucket = buckets.RESTBucket(buckets.UNKNOWN_HASH, compiled_route, mock.Mock(), float("inf"))

        bucket.resolve("test", 1, 3, 123123124, 4)
>>>>>>> f59e413c

        assert bucket.name == "test"
        assert bucket.remaining == 1
        assert bucket.limit == 3
        assert bucket.period == 2
        assert bucket.move_at == 123123122


class TestRESTBucketManager:
    @pytest.fixture
    def bucket_manager(self):
        manager = buckets.RESTBucketManager(max_rate_limit=float("inf"))
        manager._gc_task = mock.Mock()

        return manager

    def test_max_rate_limit_property(self, bucket_manager: buckets.RESTBucketManager):
        bucket_manager._max_rate_limit = mock.Mock()

        assert bucket_manager.max_rate_limit is bucket_manager._max_rate_limit

    @pytest.mark.asyncio
    async def test_close(self, bucket_manager: buckets.RESTBucketManager):
        class GcTaskMock:
            def __init__(self):
                self._awaited_count = 0
                self.cancel = mock.Mock()

            def __await__(self):
                if False:
                    yield  # Turns it into a generator

                self._awaited_count += 1

            def __call__(self):
                return self

            def assert_awaited_once(self):
                assert self._awaited_count == 1

        buckets_array = [mock.Mock() for _ in range(30)]
        bucket_manager._real_hashes_to_buckets = {f"blah{i}": b for i, b in enumerate(buckets_array)}
        bucket_manager._gc_task = gc_task = GcTaskMock()

        await bucket_manager.close()

        assert bucket_manager._real_hashes_to_buckets == {}

        for i, b in enumerate(buckets_array):
            b.close.assert_called_once(), i

        assert bucket_manager._gc_task is None
        gc_task.cancel.assert_called_once_with()
        gc_task.assert_awaited_once()

    @pytest.mark.asyncio
    async def test_start(self, bucket_manager: buckets.RESTBucketManager):
        bucket_manager._gc_task = None

        bucket_manager.start()
        assert bucket_manager._gc_task is not None

        # cancel created task
        bucket_manager._gc_task.cancel()
        try:
            await bucket_manager._gc_task
        except asyncio.CancelledError:
            pass

    @pytest.mark.asyncio
    async def test_start_when_already_started(self, bucket_manager: buckets.RESTBucketManager):
        bucket_manager._gc_task = mock.Mock()

        with pytest.raises(errors.ComponentStateConflictError):
            bucket_manager.start()

    @pytest.mark.asyncio
    async def test_gc_makes_gc_pass(self, bucket_manager: buckets.RESTBucketManager):
        class ExitError(Exception): ...

        with (
            mock.patch.object(buckets.RESTBucketManager, "_purge_stale_buckets") as purge_stale_buckets,
            mock.patch.object(asyncio, "sleep", side_effect=[None, ExitError]),
            pytest.raises(ExitError),
        ):
            await bucket_manager._gc(0.001, 33)

        purge_stale_buckets.assert_called_with(33)

    @pytest.mark.asyncio
    async def test_purge_stale_buckets_any_buckets_that_are_empty_but_still_rate_limited_are_kept_alive(
        self, bucket_manager: buckets.RESTBucketManager
    ):
        bucket = mock.Mock()
        bucket.is_empty = True
        bucket.is_unknown = False
        bucket.reset_at = time.time() + 999999999999999999999999999

        bucket_manager._real_hashes_to_buckets["foobar"] = bucket

        bucket_manager._purge_stale_buckets(0)

        assert "foobar" in bucket_manager._real_hashes_to_buckets
        bucket.close.assert_not_called()

    @pytest.mark.asyncio
    async def test_purge_stale_buckets_any_buckets_that_are_empty_but_not_rate_limited_and_not_expired_are_kept_alive(
        self, bucket_manager: buckets.RESTBucketManager
    ):
        bucket = mock.Mock()
        bucket.is_empty = True
        bucket.is_unknown = False
        bucket.reset_at = time.time()

        bucket_manager._real_hashes_to_buckets["foobar"] = bucket

        bucket_manager._purge_stale_buckets(10)

        assert "foobar" in bucket_manager._real_hashes_to_buckets
        bucket.close.assert_not_called()

    @pytest.mark.asyncio
    async def test_purge_stale_buckets_any_buckets_that_are_empty_but_not_rate_limited_and_expired_are_closed(
        self, bucket_manager: buckets.RESTBucketManager
    ):
        bucket = mock.Mock()
        bucket.is_empty = True
        bucket.is_unknown = False
        bucket.reset_at = time.time() - 999999999999999999999999999

        bucket_manager._real_hashes_to_buckets["foobar"] = bucket

        bucket_manager._purge_stale_buckets(0)

        assert "foobar" not in bucket_manager._real_hashes_to_buckets
        bucket.close.assert_called_once()

    @pytest.mark.asyncio
    async def test_purge_stale_buckets_any_buckets_that_are_not_empty_are_kept_alive(
        self, bucket_manager: buckets.RESTBucketManager
    ):
        bucket = mock.Mock()
        bucket.is_empty = False
        bucket.is_unknown = True
        bucket.reset_at = time.time()

        bucket_manager._real_hashes_to_buckets["foobar"] = bucket

        bucket_manager._purge_stale_buckets(0)

        assert "foobar" in bucket_manager._real_hashes_to_buckets
        bucket.close.assert_not_called()

    @pytest.mark.asyncio
    async def test_acquire_route_when_not_in_routes_to_real_hashes_makes_new_bucket_using_initial_hash(
        self, bucket_manager: buckets.RESTBucketManager
    ):
        route = mock.Mock()

        with mock.patch.object(buckets, "_create_authentication_hash", return_value="auth_hash"):
            with mock.patch.object(
                buckets, "_create_unknown_hash", return_value="UNKNOWN;auth_hash;bobs"
            ) as create_unknown_hash:
                bucket_manager.acquire_bucket(route, "auth")

        assert "UNKNOWN;auth_hash;bobs" in bucket_manager._real_hashes_to_buckets
        assert isinstance(bucket_manager._real_hashes_to_buckets["UNKNOWN;auth_hash;bobs"], buckets.RESTBucket)
        create_unknown_hash.assert_has_calls((mock.call(route, "auth_hash"), mock.call(route, "auth_hash")))

    @pytest.mark.asyncio
    async def test_acquire_route_when_not_in_routes_to_real_hashes_doesnt_cache_route(
        self, bucket_manager: buckets.RESTBucketManager
    ):
        route = mock.Mock()
        route.create_real_bucket_hash = mock.Mock(wraps=lambda initial_hash, auth: initial_hash + ";" + auth + ";bobs")

        bucket_manager.acquire_bucket(route, "auth")

        assert bucket_manager._route_hash_to_bucket_hash.get(hash(route.route)) is None

    @pytest.mark.asyncio
    async def test_acquire_route_when_route_cached_already_obtains_hash_from_route_and_bucket_from_hash(
        self, bucket_manager: buckets.RESTBucketManager
    ):
        mock_route_hash = 123123123
        route = mock.Mock()
        route.route = mock.Mock(__hash__=lambda _: mock_route_hash)
        route.create_real_bucket_hash = mock.Mock(return_value="eat pant;1234")
        bucket = mock.Mock(reset_at=time.time() + 999999999999999999999999999)
        bucket_manager._route_hash_to_bucket_hash[mock_route_hash] = "eat pant"
        bucket_manager._real_hashes_to_buckets["eat pant;1234"] = bucket

        assert bucket_manager.acquire_bucket(route, "auth") is bucket

    @pytest.mark.asyncio
    async def test_acquire_route_returns_context_manager(self, bucket_manager: buckets.RESTBucketManager):
        route = mock.Mock()

        bucket = mock.Mock(reset_at=time.time() + 999999999999999999999999999)
        with mock.patch.object(buckets, "RESTBucket", return_value=bucket):
            route.create_real_bucket_hash = mock.Mock(
                wraps=lambda initial_hash, auth: initial_hash + ";" + auth + ";bobs"
            )

            assert bucket_manager.acquire_bucket(route, "auth") is bucket

    @pytest.mark.asyncio
<<<<<<< HEAD
    async def test_acquire_unknown_route_returns_context_manager_for_new_bucket(
        self, bucket_manager: buckets.RESTBucketManager
    ):
=======
    async def test_acquire_unknown_route_returns_context_manager_for_new_bucket(self, bucket_manager):
        mock_route_hash = 123123123
>>>>>>> f59e413c
        route = mock.Mock()
        route.route = mock.Mock(__hash__=lambda _: mock_route_hash)
        route.create_real_bucket_hash = mock.Mock(return_value="eat pant;bobs")
        bucket = mock.Mock(reset_at=time.time() + 999999999999999999999999999)
        bucket_manager._route_hash_to_bucket_hash[mock_route_hash] = "eat pant"
        bucket_manager._real_hashes_to_buckets["eat pant;bobs"] = bucket

        assert bucket_manager.acquire_bucket(route, "auth") is bucket

    @pytest.mark.asyncio
<<<<<<< HEAD
    async def test_update_rate_limits_if_wrong_bucket_hash_reroutes_route(
        self, bucket_manager: buckets.RESTBucketManager
    ):
=======
    async def test_update_rate_limits_if_wrong_bucket_hash_reroutes_route(self, bucket_manager):
        mock_route_hash = 123123123
>>>>>>> f59e413c
        route = mock.Mock()
        route.route = mock.Mock(__hash__=lambda _: mock_route_hash)
        route.create_real_bucket_hash = mock.Mock(wraps=lambda initial_hash, auth: initial_hash + ";" + auth + ";bobs")
        bucket_manager._route_hash_to_bucket_hash[mock_route_hash] = "123"

        with (
            mock.patch.object(buckets, "_create_authentication_hash", return_value="auth_hash"),
            mock.patch.object(buckets, "RESTBucket") as bucket,
        ):
            bucket_manager.update_rate_limits(route, "auth", "blep", 22, 23, 123123.56, 3.56)

        assert bucket_manager._route_hash_to_bucket_hash[mock_route_hash] == "blep"
        assert bucket_manager._real_hashes_to_buckets["blep;auth_hash;bobs"] is bucket.return_value
        bucket.return_value.resolve.assert_called_once_with("blep;auth_hash;bobs", 22, 23, 123123.56, 3.56)

    @pytest.mark.asyncio
<<<<<<< HEAD
    async def test_update_rate_limits_if_unknown_bucket_hash_reroutes_route(
        self, bucket_manager: buckets.RESTBucketManager
    ):
=======
    async def test_update_rate_limits_if_unknown_bucket_hash_reroutes_route(self, bucket_manager):
        mock_route_hash = 123123123
>>>>>>> f59e413c
        route = mock.Mock()
        route.route = mock.Mock(__hash__=lambda _: mock_route_hash)
        route.create_real_bucket_hash = mock.Mock(wraps=lambda initial_hash, auth: initial_hash + ";" + auth + ";bobs")
        bucket_manager._route_hash_to_bucket_hash[mock_route_hash] = "123"
        bucket = mock.Mock()
        bucket_manager._real_hashes_to_buckets["UNKNOWN;auth_hash;bobs"] = bucket

        with (
<<<<<<< HEAD
            mock.patch.object(hikari_date, "monotonic", return_value=27),
=======
>>>>>>> f59e413c
            mock.patch.object(
                buckets, "_create_authentication_hash", return_value="auth_hash"
            ) as create_authentication_hash,
            mock.patch.object(
                buckets, "_create_unknown_hash", return_value="UNKNOWN;auth_hash;bobs"
            ) as create_unknown_hash,
        ):
<<<<<<< HEAD
            bucket_manager.update_rate_limits(route, "auth", "blep", 22, 23, 3.56)
=======
            bucket_manager.update_rate_limits(route, "auth", "blep", 22, 23, 123123.53, 3.56)
>>>>>>> f59e413c

        assert bucket_manager._route_hash_to_bucket_hash[mock_route_hash] == "blep"
        assert bucket_manager._real_hashes_to_buckets["blep;auth_hash;bobs"] is bucket
        bucket.resolve.assert_called_once_with("blep;auth_hash;bobs", 22, 23, 123123.53, 3.56)
        bucket.update_rate_limit.assert_not_called()
        create_unknown_hash.assert_called_once_with(route, "auth_hash")
        create_authentication_hash.assert_called_once_with("auth")

    @pytest.mark.asyncio
    async def test_update_rate_limits_if_right_bucket_hash_does_nothing_to_hash(
        self, bucket_manager: buckets.RESTBucketManager
    ):
        route = mock.Mock()
        route.create_real_bucket_hash = mock.Mock(wraps=lambda initial_hash, auth: initial_hash + ";" + auth + ";bobs")
        bucket_manager._route_hash_to_bucket_hash[route.route] = "123"
        bucket = mock.Mock(reset_at=time.time() + 999999999999999999999999999)
        bucket_manager._real_hashes_to_buckets["123;auth_hash;bobs"] = bucket

        with mock.patch.object(buckets, "_create_authentication_hash", return_value="auth_hash"):
            bucket_manager.update_rate_limits(route, "auth", "123", 22, 23, 123123.53, 7.65)

        assert bucket_manager._route_hash_to_bucket_hash[route.route] == "123"
        assert bucket_manager._real_hashes_to_buckets["123;auth_hash;bobs"] is bucket
        bucket.update_rate_limit.assert_called_once_with(22, 23, 123123.53, 7.65)

    @pytest.mark.asyncio
    async def test_update_rate_limits_updates_params(self, bucket_manager: buckets.RESTBucketManager):
        route = mock.Mock()
        route.create_real_bucket_hash = mock.Mock(wraps=lambda initial_hash, auth: initial_hash + ";" + auth + ";bobs")
        bucket_manager._route_hash_to_bucket_hash[route.route] = "123"
        bucket = mock.Mock(reset_at=time.time() + 999999999999999999999999999)
        bucket_manager._real_hashes_to_buckets["123;auth_hash;bobs"] = bucket

        with mock.patch.object(buckets, "_create_authentication_hash", return_value="auth_hash"):
            bucket_manager.update_rate_limits(route, "auth", "123", 22, 23, 123123123.53, 5.32)

        bucket.update_rate_limit.assert_called_once_with(22, 23, 123123123.53, 5.32)

    @pytest.mark.parametrize(("gc_task", "is_alive"), [(None, False), ("some", True)])
    def test_is_alive(self, bucket_manager: buckets.RESTBucketManager, gc_task: typing.Optional[str], is_alive: bool):
        bucket_manager._gc_task = gc_task
        assert bucket_manager.is_alive is is_alive<|MERGE_RESOLUTION|>--- conflicted
+++ resolved
@@ -21,12 +21,7 @@
 from __future__ import annotations
 
 import asyncio
-<<<<<<< HEAD
-=======
-import contextlib
-import math
-
->>>>>>> f59e413c
+
 import time
 import typing
 
@@ -37,7 +32,6 @@
 from hikari.impl import buckets
 from hikari.impl import rate_limits
 from hikari.internal import routes
-from hikari.internal import time as hikari_date
 
 
 class TestRESTBucket:
@@ -50,26 +44,7 @@
         return routes.CompiledRoute("/foo/bar", template, "1a2b3c")
 
     @pytest.mark.asyncio
-<<<<<<< HEAD
-    async def test_async_context_manager(self, compiled_route: routes.CompiledRoute):
-        with mock.patch.object(buckets.RESTBucket, "acquire", new=mock.AsyncMock()) as acquire:
-            with mock.patch.object(buckets.RESTBucket, "release") as release:
-                async with buckets.RESTBucket("spaghetti", compiled_route, mock.Mock(), float("inf")):
-                    acquire.assert_awaited_once_with()
-                    release.assert_not_called()
-
-            release.assert_called_once_with()
-
-    @pytest.mark.parametrize("name", ["spaghetti", buckets.UNKNOWN_HASH])
-    def test_is_unknown(self, name: str, compiled_route: routes.CompiledRoute):
-        with buckets.RESTBucket(name, compiled_route, mock.Mock(), float("inf")) as rl:
-            assert rl.is_unknown is (name == buckets.UNKNOWN_HASH)
-
-    def test_release(self, compiled_route: routes.CompiledRoute):
-        with buckets.RESTBucket(__name__, compiled_route, mock.Mock(), float("inf")) as rl:
-            rl._lock = mock.Mock()
-=======
-    async def test_usage_when_unknown(self, compiled_route):
+    async def test_usage_when_unknown(self, compiled_route: routes.CompiledRoute):
         bucket = buckets.RESTBucket(buckets.UNKNOWN_HASH, compiled_route, mock.Mock(), float("inf"))
         bucket._is_unknown = True
 
@@ -77,12 +52,11 @@
             async with bucket:
                 assert bucket._in_transit == 1
                 mock_ratelimit_acquire.assert_not_called()
->>>>>>> f59e413c
 
         assert bucket._in_transit == 0
 
     @pytest.mark.asyncio
-    async def test_usage_when_resolved(self, compiled_route):
+    async def test_usage_when_resolved(self, compiled_route: routes.CompiledRoute):
         global_ratelimit = mock.Mock(acquire=mock.AsyncMock(), reset_at=None)
         bucket = buckets.RESTBucket("resolved bucket", compiled_route, global_ratelimit, float("inf"))
         bucket._is_unknown = False
@@ -95,7 +69,7 @@
 
         assert bucket._in_transit == 0
 
-    def test_update_rate_limit_when_no_issues(self, compiled_route):
+    def test_update_rate_limit_when_no_issues(self, compiled_route: routes.CompiledRoute):
         bucket = buckets.RESTBucket("updating ratelimit test", compiled_route, mock.Mock(), float("inf"))
         now = time.time()
 
@@ -114,7 +88,7 @@
         assert bucket.reset_at == now_update
         assert bucket.period == 2
 
-    def test_update_rate_limit_when_period_far_apart(self, compiled_route):
+    def test_update_rate_limit_when_period_far_apart(self, compiled_route: routes.CompiledRoute):
         bucket = buckets.RESTBucket("updating ratelimit test", compiled_route, mock.Mock(), float("inf"))
         now = 12123123
 
@@ -136,20 +110,11 @@
         assert bucket.period == 2.25
         assert bucket._out_of_sync is False
 
-<<<<<<< HEAD
-    def test_update_rate_limit(self, compiled_route: routes.CompiledRoute):
-        with buckets.RESTBucket(__name__, compiled_route, mock.Mock(), float("inf")) as rl:
-            rl.remaining = 1
-            rl.limit = 2
-            rl.reset_at = 3
-            rl.period = 2
-=======
-    @pytest.mark.asyncio
-    async def test_acquire_when_too_long_ratelimit(self, compiled_route):
+    @pytest.mark.asyncio
+    async def test_acquire_when_too_long_ratelimit(self, compiled_route: routes.CompiledRoute):
         bucket = buckets.RESTBucket("spaghetti", compiled_route, mock.Mock(), 60)
         bucket.move_at = time.time() + 999999999999999999999999999
         bucket._is_unknown = False
->>>>>>> f59e413c
 
         with (
             mock.patch.object(buckets.RESTBucket, "is_rate_limited", return_value=True),
@@ -160,29 +125,7 @@
         assert bucket._in_transit == 0
 
     @pytest.mark.asyncio
-<<<<<<< HEAD
-    async def test_acquire_when_unknown_bucket(self, compiled_route: routes.CompiledRoute):
-        with buckets.RESTBucket(buckets.UNKNOWN_HASH, compiled_route, mock.Mock(), float("inf")) as rl:
-            rl._lock = mock.AsyncMock()
-            with mock.patch.object(rate_limits.WindowedBurstRateLimiter, "acquire") as super_acquire:
-                assert await rl.acquire() is None
-
-            rl._lock.acquire.assert_awaited_once_with()
-            super_acquire.assert_not_called()
-
-    @pytest.mark.asyncio
-    async def test_acquire_when_too_long_ratelimit(self, compiled_route: routes.CompiledRoute):
-        with (
-            buckets.RESTBucket("spaghetti", compiled_route, mock.Mock(), 60) as rl,
-            mock.patch.object(buckets.RESTBucket, "is_rate_limited", return_value=True),
-        ):
-            rl._lock = mock.Mock(acquire=mock.AsyncMock())
-            rl.reset_at = time.perf_counter() + 999999999999999999999999999
-
-            with pytest.raises(errors.RateLimitTooLongError):
-                await rl.acquire()
-=======
-    async def test_acquire_when_too_long_global_ratelimit(self, compiled_route):
+    async def test_acquire_when_too_long_global_ratelimit(self, compiled_route: routes.CompiledRoute):
         global_ratelimit = mock.Mock(reset_at=time.time() + 999999999999999999999999999)
 
         bucket = buckets.RESTBucket("spaghetti", compiled_route, global_ratelimit, 1)
@@ -193,20 +136,14 @@
             pytest.raises(errors.RateLimitTooLongError),
         ):
             await bucket.acquire()
->>>>>>> f59e413c
 
         assert bucket._in_transit == 0
         super_acquire.assert_called_once_with()
         global_ratelimit.acquire.assert_not_called()
 
     @pytest.mark.asyncio
-<<<<<<< HEAD
-    async def test_acquire_when_too_long_global_ratelimit(self, compiled_route: routes.CompiledRoute):
-        global_ratelimit = mock.Mock(reset_at=time.perf_counter() + 999999999999999999999999999)
-=======
-    async def test_acquire_when_unknown_bucket(self, compiled_route):
+    async def test_acquire_when_unknown_bucket(self, compiled_route: routes.CompiledRoute):
         global_ratelimit = mock.Mock(acquire=mock.AsyncMock(), reset_at=None)
->>>>>>> f59e413c
 
         bucket = buckets.RESTBucket("UNKNOWN", compiled_route, global_ratelimit, float("inf"))
         assert bucket._in_transit == 0
@@ -219,11 +156,7 @@
         global_ratelimit.acquire.assert_not_called()
 
     @pytest.mark.asyncio
-<<<<<<< HEAD
-    async def test_acquire(self, compiled_route: routes.CompiledRoute):
-=======
-    async def test_acquire_when_resolved_bucket(self, compiled_route):
->>>>>>> f59e413c
+    async def test_acquire_when_resolved_bucket(self, compiled_route: routes.CompiledRoute):
         global_ratelimit = mock.Mock(acquire=mock.AsyncMock(), reset_at=None)
         bucket = buckets.RESTBucket("spaghetti", compiled_route, global_ratelimit, float("inf"))
         bucket._is_unknown = False
@@ -235,32 +168,19 @@
         super_acquire.assert_awaited_once_with()
         global_ratelimit.acquire.assert_awaited_once_with()
 
-<<<<<<< HEAD
     def test_resolve_when_not_unknown(self, compiled_route: routes.CompiledRoute):
-        with buckets.RESTBucket("spaghetti", compiled_route, mock.Mock(), float("inf")) as rl:
-            with pytest.raises(RuntimeError, match=r"Cannot resolve known bucket"):
-                rl.resolve("test")
-=======
-    def test_resolve_when_not_unknown(self, compiled_route):
         bucket = buckets.RESTBucket("spaghetti", compiled_route, mock.Mock(), float("inf"))
         bucket._is_unknown = False
 
         with pytest.raises(RuntimeError, match=r"Cannot resolve known bucket"):
             bucket.resolve("test", 1, 2, 3, 4)
->>>>>>> f59e413c
 
         assert bucket.name == "spaghetti"
 
-<<<<<<< HEAD
     def test_resolve(self, compiled_route: routes.CompiledRoute):
-        with buckets.RESTBucket(buckets.UNKNOWN_HASH, compiled_route, mock.Mock(), float("inf")) as rl:
-            rl.resolve("test")
-=======
-    def test_resolve(self, compiled_route):
         bucket = buckets.RESTBucket(buckets.UNKNOWN_HASH, compiled_route, mock.Mock(), float("inf"))
 
         bucket.resolve("test", 1, 3, 123123124, 4)
->>>>>>> f59e413c
 
         assert bucket.name == "test"
         assert bucket.remaining == 1
@@ -468,14 +388,10 @@
             assert bucket_manager.acquire_bucket(route, "auth") is bucket
 
     @pytest.mark.asyncio
-<<<<<<< HEAD
     async def test_acquire_unknown_route_returns_context_manager_for_new_bucket(
         self, bucket_manager: buckets.RESTBucketManager
     ):
-=======
-    async def test_acquire_unknown_route_returns_context_manager_for_new_bucket(self, bucket_manager):
         mock_route_hash = 123123123
->>>>>>> f59e413c
         route = mock.Mock()
         route.route = mock.Mock(__hash__=lambda _: mock_route_hash)
         route.create_real_bucket_hash = mock.Mock(return_value="eat pant;bobs")
@@ -486,14 +402,10 @@
         assert bucket_manager.acquire_bucket(route, "auth") is bucket
 
     @pytest.mark.asyncio
-<<<<<<< HEAD
     async def test_update_rate_limits_if_wrong_bucket_hash_reroutes_route(
         self, bucket_manager: buckets.RESTBucketManager
     ):
-=======
-    async def test_update_rate_limits_if_wrong_bucket_hash_reroutes_route(self, bucket_manager):
         mock_route_hash = 123123123
->>>>>>> f59e413c
         route = mock.Mock()
         route.route = mock.Mock(__hash__=lambda _: mock_route_hash)
         route.create_real_bucket_hash = mock.Mock(wraps=lambda initial_hash, auth: initial_hash + ";" + auth + ";bobs")
@@ -510,14 +422,10 @@
         bucket.return_value.resolve.assert_called_once_with("blep;auth_hash;bobs", 22, 23, 123123.56, 3.56)
 
     @pytest.mark.asyncio
-<<<<<<< HEAD
     async def test_update_rate_limits_if_unknown_bucket_hash_reroutes_route(
         self, bucket_manager: buckets.RESTBucketManager
     ):
-=======
-    async def test_update_rate_limits_if_unknown_bucket_hash_reroutes_route(self, bucket_manager):
         mock_route_hash = 123123123
->>>>>>> f59e413c
         route = mock.Mock()
         route.route = mock.Mock(__hash__=lambda _: mock_route_hash)
         route.create_real_bucket_hash = mock.Mock(wraps=lambda initial_hash, auth: initial_hash + ";" + auth + ";bobs")
@@ -526,10 +434,6 @@
         bucket_manager._real_hashes_to_buckets["UNKNOWN;auth_hash;bobs"] = bucket
 
         with (
-<<<<<<< HEAD
-            mock.patch.object(hikari_date, "monotonic", return_value=27),
-=======
->>>>>>> f59e413c
             mock.patch.object(
                 buckets, "_create_authentication_hash", return_value="auth_hash"
             ) as create_authentication_hash,
@@ -537,11 +441,7 @@
                 buckets, "_create_unknown_hash", return_value="UNKNOWN;auth_hash;bobs"
             ) as create_unknown_hash,
         ):
-<<<<<<< HEAD
-            bucket_manager.update_rate_limits(route, "auth", "blep", 22, 23, 3.56)
-=======
             bucket_manager.update_rate_limits(route, "auth", "blep", 22, 23, 123123.53, 3.56)
->>>>>>> f59e413c
 
         assert bucket_manager._route_hash_to_bucket_hash[mock_route_hash] == "blep"
         assert bucket_manager._real_hashes_to_buckets["blep;auth_hash;bobs"] is bucket
