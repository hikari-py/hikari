--- conflicted
+++ resolved
@@ -22,16 +22,11 @@
 
 import typing
 
+from hikari.internal import routes
 import mock
 import pytest
 
-<<<<<<< HEAD
-from hikari import channels
-from hikari import snowflakes
-from hikari import traits
-=======
-from hikari import channels, urls
->>>>>>> 5a9913d8
+from hikari import channels, snowflakes, traits, urls
 from hikari import undefined
 from hikari import webhooks
 
@@ -274,12 +269,9 @@
     def test_mention_property(self, webhook: webhooks.PartialWebhook):
         assert webhook.mention == "<@987654321>"
 
-<<<<<<< HEAD
-    def test_avatar_url_property(self, webhook: webhooks.PartialWebhook):
-=======
-    def test_make_avatar_url_format_set_to_deprecated_ext_argument_if_provided(self, webhook):
-        with mock.patch.object(
-            channels.routes, "CDN_USER_AVATAR", new=mock.Mock(compile_to_file=mock.Mock(return_value="file"))
+    def test_make_avatar_url_format_set_to_deprecated_ext_argument_if_provided(self, webhook: webhooks.PartialWebhook):
+        with mock.patch.object(
+            routes, "CDN_USER_AVATAR", new=mock.Mock(compile_to_file=mock.Mock(return_value="file"))
         ) as route:
             assert webhook.make_avatar_url(ext="JPEG") == "file"
 
@@ -287,8 +279,7 @@
             urls.CDN_URL, user_id=987654321, hash="hook", size=4096, file_format="JPEG", lossless=True
         )
 
-    def test_avatar_url_property(self, webhook):
->>>>>>> 5a9913d8
+    def test_avatar_url_property(self, webhook: webhooks.PartialWebhook):
         assert webhook.avatar_url == webhook.make_avatar_url()
 
     def test_default_avatar_url(self, webhook: webhooks.PartialWebhook):
