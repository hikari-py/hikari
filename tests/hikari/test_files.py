--- conflicted
+++ resolved
@@ -21,11 +21,6 @@
 # SOFTWARE.
 
 import asyncio
-<<<<<<< HEAD
-import base64
-import concurrent.futures
-=======
->>>>>>> f3403108
 import pathlib
 
 import aiohttp
@@ -98,10 +93,8 @@
                 loop.run_in_executor.assert_called_once_with(executor, files._open_path, path)
                 loop.run_in_executor.reset_mock()
 
-<<<<<<< HEAD
-            with pytest.raises(IsADirectoryError):  # noqa:  PT012 - raises block should contain a single statement
-                async with context_manager:
-                    ...
+        loop.run_in_executor.assert_called_once_with(executor, mock_file.close)
+        assert context_manager.file is None
 
 
 # class TestResource:
@@ -234,8 +227,4 @@
                 mock.call(executor, path.write, "you"),
                 mock.call(executor, path.write, "up"),
             ]
-        )
-=======
-        loop.run_in_executor.assert_called_once_with(executor, mock_file.close)
-        assert context_manager.file is None
->>>>>>> f3403108
+        )