--- conflicted
+++ resolved
@@ -49,12 +49,7 @@
     def reader(self) -> typing.Type[files.AsyncReaderContextManager[files.AsyncReader]]:
         return hikari_test_helpers.mock_class_namespace(files.AsyncReaderContextManager)
 
-<<<<<<< HEAD
     def test___enter__(self, reader: files.AsyncReaderContextManager[files.AsyncReader]):
-        # flake8 gets annoyed if we use "with" here so here's a hacky alternative
-=======
-    def test___enter__(self, reader):
->>>>>>> 9fb83ab4
         with pytest.raises(TypeError, match=" is async-only, did you mean 'async with'?"):
             reader().__enter__()
 
