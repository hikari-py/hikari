--- conflicted
+++ resolved
@@ -27,50 +27,28 @@
 
 class TestActionRowComponent:
     def test_getitem_operator_with_index(self):
-<<<<<<< HEAD
         mock_component = mock.Mock()
-        row = components.ActionRowComponent(type=1, components=[mock.Mock(), mock_component, mock.Mock()])
-=======
-        mock_component = object()
-        row = components.ActionRowComponent(type=1, id=5855932, components=[object(), mock_component, object()])
->>>>>>> 80f2bc83
+        row = components.ActionRowComponent(type=1, id=5855932, components=[mock.Mock(), mock_component, mock.Mock()])
 
         assert row[1] is mock_component
 
     def test_getitem_operator_with_slice(self):
-<<<<<<< HEAD
         mock_component_1 = mock.Mock()
         mock_component_2 = mock.Mock()
         row = components.ActionRowComponent(
-            type=1, components=[mock.Mock(), mock_component_1, mock.Mock(), mock_component_2]
-=======
-        mock_component_1 = object()
-        mock_component_2 = object()
-        row = components.ActionRowComponent(
-            type=1, id=5855932, components=[object(), mock_component_1, object(), mock_component_2]
->>>>>>> 80f2bc83
+            type=1, id=5855932, components=[mock.Mock(), mock_component_1, mock.Mock(), mock_component_2]
         )
 
         assert row[1:4:2] == [mock_component_1, mock_component_2]
 
     def test_iter_operator(self):
-<<<<<<< HEAD
         mock_component_1 = mock.Mock()
         mock_component_2 = mock.Mock()
-        row = components.ActionRowComponent(type=1, components=[mock_component_1, mock_component_2])
-=======
-        mock_component_1 = object()
-        mock_component_2 = object()
         row = components.ActionRowComponent(type=1, id=5855932, components=[mock_component_1, mock_component_2])
->>>>>>> 80f2bc83
 
         assert list(row) == [mock_component_1, mock_component_2]
 
     def test_len_operator(self):
-<<<<<<< HEAD
-        row = components.ActionRowComponent(type=1, components=[mock.Mock(), mock.Mock()])
-=======
-        row = components.ActionRowComponent(type=1, id=5855932, components=[object(), object()])
->>>>>>> 80f2bc83
+        row = components.ActionRowComponent(type=1, id=5855932, components=[mock.Mock(), mock.Mock()])
 
         assert len(row) == 2