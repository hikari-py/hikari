# Copyright (c) 2020 Nekokatt
# Copyright (c) 2021-present davfsa
#
# Permission is hereby granted, free of charge, to any person obtaining a copy
# of this software and associated documentation files (the "Software"), to deal
# in the Software without restriction, including without limitation the rights
# to use, copy, modify, merge, publish, distribute, sublicense, and/or sell
# copies of the Software, and to permit persons to whom the Software is
# furnished to do so, subject to the following conditions:
#
# The above copyright notice and this permission notice shall be included in all
# copies or substantial portions of the Software.
#
# THE SOFTWARE IS PROVIDED "AS IS", WITHOUT WARRANTY OF ANY KIND, EXPRESS OR
# IMPLIED, INCLUDING BUT NOT LIMITED TO THE WARRANTIES OF MERCHANTABILITY,
# FITNESS FOR A PARTICULAR PURPOSE AND NONINFRINGEMENT. IN NO EVENT SHALL THE
# AUTHORS OR COPYRIGHT HOLDERS BE LIABLE FOR ANY CLAIM, DAMAGES OR OTHER
# LIABILITY, WHETHER IN AN ACTION OF CONTRACT, TORT OR OTHERWISE, ARISING FROM,
# OUT OF OR IN CONNECTION WITH THE SOFTWARE OR THE USE OR OTHER DEALINGS IN THE
# SOFTWARE.
from __future__ import annotations

import datetime

import mock
import pytest

from hikari import applications
from hikari import snowflakes
from hikari import traits
from hikari import urls
from hikari import users
from hikari.internal import routes


class TestTeamMember:
    @pytest.fixture
<<<<<<< HEAD
    def model(self) -> applications.TeamMember:
        return applications.TeamMember(
            membership_state=4, permissions=["*"], team_id=snowflakes.Snowflake(34123), user=mock.Mock(users.User)
        )
=======
    def model(self):
        user = mock.Mock(users.User)
        user.avatar_hash = "a_test"
        user.banner_hash = "a_test2"
        return applications.TeamMember(membership_state=4, permissions=["*"], team_id=34123, user=user)
>>>>>>> 5a9913d8

    def test_app_property(self, model: applications.TeamMember):
        assert model.app is model.user.app

    def test_avatar_decoration_property(self, model: applications.TeamMember):
        assert model.avatar_decoration is model.user.avatar_decoration

    def test_avatar_hash_property(self, model: applications.TeamMember):
        assert model.avatar_hash is model.user.avatar_hash

<<<<<<< HEAD
    def test_avatar_url_property(self, model: applications.TeamMember):
        assert model.avatar_url is model.user.avatar_url
=======
    def test_avatar_url_property(self, model):
        assert model.avatar_url is model.user.make_avatar_url()
>>>>>>> 5a9913d8

    def test_banner_hash_property(self, model: applications.TeamMember):
        assert model.banner_hash is model.user.banner_hash

<<<<<<< HEAD
    def test_banner_url_propert(self, model: applications.TeamMember):
        assert model.banner_url is model.user.banner_url

    def test_accent_color_propert(self, model: applications.TeamMember):
=======
    def test_banner_url_property(self, model):
        assert model.banner_url is model.user.make_banner_url()

    def test_make_avatar_url(self, model):
        assert model.make_avatar_url() is model.user.make_avatar_url()

    def test_make_banner_url(self, model):
        assert model.make_banner_url() is model.user.make_banner_url()

    def test_accent_color_property(self, model):
>>>>>>> 5a9913d8
        assert model.accent_color is model.user.accent_color

    def test_default_avatar_url_property(self, model: applications.TeamMember):
        assert model.default_avatar_url is model.user.default_avatar_url

    def test_discriminator_property(self, model: applications.TeamMember):
        assert model.discriminator is model.user.discriminator

    def test_flags_property(self, model: applications.TeamMember):
        assert model.flags is model.user.flags

    def test_id_property(self, model: applications.TeamMember):
        assert model.id is model.user.id

    def test_is_bot_property(self, model: applications.TeamMember):
        assert model.is_bot is model.user.is_bot

    def test_is_system_property(self, model: applications.TeamMember):
        assert model.is_system is model.user.is_system

    def test_mention_property(self, model: applications.TeamMember):
        assert model.mention is model.user.mention

    def test_username_property(self, model: applications.TeamMember):
        assert model.username is model.user.username

    def test_str_operator(self):
        mock_team_member = mock.Mock(
            applications.TeamMember, user=mock.Mock(users.User, __str__=mock.Mock(return_value="mario#1234"))
        )
        assert applications.TeamMember.__str__(mock_team_member) == "mario#1234"


class TestTeam:
    @pytest.fixture
    def team(self) -> applications.Team:
        return applications.Team(
            app=mock.Mock(traits.RESTAware),
            id=snowflakes.Snowflake(123),
            name="beanos",
            icon_hash="icon_hash",
            members={},
            owner_id=snowflakes.Snowflake(456),
        )

<<<<<<< HEAD
    def test_str_operator(self, team: applications.Team):
        assert str(team) == "Team beanos (123)"
=======
    def test_make_icon_url_format_set_to_deprecated_ext_argument_if_provided(self, model):
        with mock.patch.object(
            routes, "CDN_TEAM_ICON", new=mock.Mock(compile_to_file=mock.Mock(return_value="file"))
        ) as route:
            assert model.make_icon_url(ext="JPEG") == "file"

        route.compile_to_file.assert_called_once_with(
            urls.CDN_URL, team_id=123, hash="ahashicon", size=4096, file_format="JPEG", lossless=True
        )

    def test_icon_url_property(self, model):
        model.make_icon_url = mock.Mock(return_value="url")
>>>>>>> 5a9913d8

    def test_icon_url_property(self, team: applications.Team):
        with mock.patch.object(
            applications.Team, "make_icon_url", mock.Mock(return_value="url")
        ) as patched_make_icon_url:
            assert team.icon_url == "url"

            patched_make_icon_url.assert_called_once_with()

    def test_make_icon_url_when_hash_is_None(self, team: applications.Team):
        team.icon_hash = None

        with mock.patch.object(
            routes, "CDN_TEAM_ICON", new=mock.Mock(compile_to_file=mock.Mock(return_value="file"))
        ) as route:
<<<<<<< HEAD
            assert team.make_icon_url(ext="jpeg", size=1) is None
=======
            assert model.make_icon_url(file_format="JPEG", size=1) is None
>>>>>>> 5a9913d8

        route.compile_to_file.assert_not_called()

    def test_make_icon_url_when_hash_is_not_None(self, team: applications.Team):
        with mock.patch.object(
            routes, "CDN_TEAM_ICON", new=mock.Mock(compile_to_file=mock.Mock(return_value="file"))
        ) as route:
<<<<<<< HEAD
            assert team.make_icon_url(ext="jpeg", size=1) == "file"

        route.compile_to_file.assert_called_once_with(
            urls.CDN_URL, team_id=123, hash="icon_hash", size=1, file_format="jpeg"
=======
            assert model.make_icon_url(file_format="JPEG", size=1) == "file"

        route.compile_to_file.assert_called_once_with(
            urls.CDN_URL, team_id=123, hash="ahashicon", size=1, file_format="JPEG", lossless=True
>>>>>>> 5a9913d8
        )


class TestApplication:
    @pytest.fixture
<<<<<<< HEAD
    def application(self) -> applications.Application:
        return applications.Application(
            id=snowflakes.Snowflake(123),
            name="application",
            description="application_description",
            icon_hash="icon_hash",
            app=mock.Mock(traits.RESTAware),
            is_bot_public=True,
            is_bot_code_grant_required=False,
            owner=mock.Mock(),
            rpc_origins=[],
            flags=applications.ApplicationFlags.EMBEDDED,
            public_key=b"application",
            team=mock.Mock(),
            cover_image_hash="cover_image_hash",
            terms_of_service_url="terms_of_service_url",
            privacy_policy_url="privacy_policy_url",
            role_connections_verification_url="role_connections_verification_url",
            custom_install_url="custom_install_url",
            tags=[],
            install_parameters=mock.Mock(),
            approximate_guild_count=1,
            approximate_user_install_count=1,
            integration_types_config={},
=======
    def model(self):
        return hikari_test_helpers.mock_class_namespace(
            applications.Application,
            init_=False,
            slots_=False,
            id=123,
            icon_hash="ahashicon",
            cover_image_hash="ahashcover",
        )()

    def test_make_icon_url_format_set_to_deprecated_ext_argument_if_provided(self, model):
        with mock.patch.object(
            routes, "CDN_APPLICATION_COVER", new=mock.Mock(compile_to_file=mock.Mock(return_value="file"))
        ) as route:
            assert model.make_cover_image_url(ext="JPEG") == "file"

        route.compile_to_file.assert_called_once_with(
            urls.CDN_URL, application_id=123, hash="ahashcover", size=4096, file_format="JPEG", lossless=True
        )

    def test_cover_image_url_property(self, model):
        model.make_cover_image_url = mock.Mock(return_value="url")

        assert model.cover_image_url == "url"

        model.make_cover_image_url.assert_called_once_with()

    def test_make_cover_image_url_when_hash_is_None(self, model):
        model.cover_image_hash = None

        with mock.patch.object(
            routes, "CDN_APPLICATION_COVER", new=mock.Mock(compile_to_file=mock.Mock(return_value="file"))
        ) as route:
            assert model.make_cover_image_url(file_format="JPEG", size=1) is None

        route.compile_to_file.assert_not_called()

    def test_make_cover_image_url_when_hash_is_not_None(self, model):
        with mock.patch.object(
            routes, "CDN_APPLICATION_COVER", new=mock.Mock(compile_to_file=mock.Mock(return_value="file"))
        ) as route:
            assert model.make_cover_image_url(file_format="JPEG", size=1) == "file"

        route.compile_to_file.assert_called_once_with(
            urls.CDN_URL, application_id=123, hash="ahashcover", size=1, file_format="JPEG", lossless=True
>>>>>>> 5a9913d8
        )

    def test_cover_image_url_property(self, application: applications.Application):
        with mock.patch.object(
            applications.Application, "make_cover_image_url", mock.Mock(return_value="url")
        ) as patched_make_cover_image_url:
            assert application.cover_image_url == "url"

            patched_make_cover_image_url.assert_called_once_with()

    def test_make_cover_image_url_when_hash_is_None(self, application: applications.Application):
        application.cover_image_hash = None

        with (
            mock.patch.object(routes, "CDN_APPLICATION_COVER") as patched_route,
            mock.patch.object(
                patched_route, "compile_to_file", mock.Mock(return_value="file")
            ) as patched_compile_to_file,
        ):
            assert application.make_cover_image_url(ext="jpeg", size=1) is None

        patched_compile_to_file.assert_not_called()

    def test_make_cover_image_url_when_hash_is_not_None(self, application: applications.Application):
        with (
            mock.patch.object(routes, "CDN_APPLICATION_COVER") as patched_route,
            mock.patch.object(
                patched_route, "compile_to_file", mock.Mock(return_value="file")
            ) as patched_compile_to_file,
        ):
            assert application.make_cover_image_url(ext="jpeg", size=1) == "file"

        patched_compile_to_file.assert_called_once_with(
            urls.CDN_URL, application_id=123, hash="cover_image_hash", size=1, file_format="jpeg"
        )


class TestPartialOAuth2Token:
    def test__str__(self):
        token = applications.PartialOAuth2Token(
            access_token="54123123123",
            token_type=applications.TokenType.BEARER,
            expires_in=datetime.timedelta(300),
            scopes=[applications.OAuth2Scope.APPLICATIONS_COMMANDS],
        )

        assert str(token) == "54123123123"


def test_get_token_id_extracts_id():
    assert applications.get_token_id("MTE1NTkwMDk3MTAwODY1NTQx.x.y") == 115590097100865541


def test_get_token_id_adds_padding():
    assert applications.get_token_id("NDMxMjMxMjMxMjM.blam.bop") == 43123123123


@pytest.mark.parametrize("token", ["______.222222.dessddssd", "", "b2tva29r.b2tva29r.b2tva29r"])
def test_get_token_id_handles_invalid_token(token: str):
    with pytest.raises(ValueError, match="Unexpected token format"):
        applications.get_token_id(token)<|MERGE_RESOLUTION|>--- conflicted
+++ resolved
@@ -35,18 +35,13 @@
 
 class TestTeamMember:
     @pytest.fixture
-<<<<<<< HEAD
-    def model(self) -> applications.TeamMember:
-        return applications.TeamMember(
-            membership_state=4, permissions=["*"], team_id=snowflakes.Snowflake(34123), user=mock.Mock(users.User)
-        )
-=======
     def model(self):
         user = mock.Mock(users.User)
         user.avatar_hash = "a_test"
         user.banner_hash = "a_test2"
-        return applications.TeamMember(membership_state=4, permissions=["*"], team_id=34123, user=user)
->>>>>>> 5a9913d8
+        return applications.TeamMember(
+            membership_state=4, permissions=["*"], team_id=snowflakes.Snowflake(34123), user=user
+        )
 
     def test_app_property(self, model: applications.TeamMember):
         assert model.app is model.user.app
@@ -57,34 +52,22 @@
     def test_avatar_hash_property(self, model: applications.TeamMember):
         assert model.avatar_hash is model.user.avatar_hash
 
-<<<<<<< HEAD
     def test_avatar_url_property(self, model: applications.TeamMember):
-        assert model.avatar_url is model.user.avatar_url
-=======
-    def test_avatar_url_property(self, model):
         assert model.avatar_url is model.user.make_avatar_url()
->>>>>>> 5a9913d8
 
     def test_banner_hash_property(self, model: applications.TeamMember):
         assert model.banner_hash is model.user.banner_hash
 
-<<<<<<< HEAD
-    def test_banner_url_propert(self, model: applications.TeamMember):
-        assert model.banner_url is model.user.banner_url
-
-    def test_accent_color_propert(self, model: applications.TeamMember):
-=======
-    def test_banner_url_property(self, model):
+    def test_banner_url_property(self, model: applications.TeamMember):
         assert model.banner_url is model.user.make_banner_url()
 
-    def test_make_avatar_url(self, model):
+    def test_make_avatar_url(self, model: applications.TeamMember):
         assert model.make_avatar_url() is model.user.make_avatar_url()
 
-    def test_make_banner_url(self, model):
+    def test_make_banner_url(self, model: applications.TeamMember):
         assert model.make_banner_url() is model.user.make_banner_url()
 
-    def test_accent_color_property(self, model):
->>>>>>> 5a9913d8
+    def test_accent_color_property(self, model: applications.TeamMember):
         assert model.accent_color is model.user.accent_color
 
     def test_default_avatar_url_property(self, model: applications.TeamMember):
@@ -130,172 +113,108 @@
             owner_id=snowflakes.Snowflake(456),
         )
 
-<<<<<<< HEAD
     def test_str_operator(self, team: applications.Team):
         assert str(team) == "Team beanos (123)"
-=======
-    def test_make_icon_url_format_set_to_deprecated_ext_argument_if_provided(self, model):
+
+    def test_make_icon_url_format_set_to_deprecated_ext_argument_if_provided(self, team: applications.Team):
         with mock.patch.object(
             routes, "CDN_TEAM_ICON", new=mock.Mock(compile_to_file=mock.Mock(return_value="file"))
         ) as route:
-            assert model.make_icon_url(ext="JPEG") == "file"
+            assert team.make_icon_url(ext="JPEG") == "file"
 
         route.compile_to_file.assert_called_once_with(
-            urls.CDN_URL, team_id=123, hash="ahashicon", size=4096, file_format="JPEG", lossless=True
-        )
-
-    def test_icon_url_property(self, model):
-        model.make_icon_url = mock.Mock(return_value="url")
->>>>>>> 5a9913d8
+            urls.CDN_URL, team_id=123, hash="icon_hash", size=4096, file_format="JPEG", lossless=True
+        )
 
     def test_icon_url_property(self, team: applications.Team):
-        with mock.patch.object(
-            applications.Team, "make_icon_url", mock.Mock(return_value="url")
-        ) as patched_make_icon_url:
+        with mock.patch.object(applications.Team, "make_icon_url", return_value="url"):
             assert team.icon_url == "url"
 
-            patched_make_icon_url.assert_called_once_with()
-
     def test_make_icon_url_when_hash_is_None(self, team: applications.Team):
-        team.icon_hash = None
-
+        with (
+            mock.patch.object(team, "icon_hash", None),
+            mock.patch.object(
+                routes, "CDN_TEAM_ICON", new=mock.Mock(compile_to_file=mock.Mock(return_value="file"))
+            ) as patched_cdn_team_icon_route,
+        ):
+            assert team.make_icon_url(file_format="JPEG", size=1) is None
+
+        patched_cdn_team_icon_route.compile_to_file.assert_not_called()
+
+    def test_make_icon_url_when_hash_is_not_None(self, team: applications.Team):
         with mock.patch.object(
             routes, "CDN_TEAM_ICON", new=mock.Mock(compile_to_file=mock.Mock(return_value="file"))
         ) as route:
-<<<<<<< HEAD
-            assert team.make_icon_url(ext="jpeg", size=1) is None
-=======
-            assert model.make_icon_url(file_format="JPEG", size=1) is None
->>>>>>> 5a9913d8
-
-        route.compile_to_file.assert_not_called()
-
-    def test_make_icon_url_when_hash_is_not_None(self, team: applications.Team):
-        with mock.patch.object(
-            routes, "CDN_TEAM_ICON", new=mock.Mock(compile_to_file=mock.Mock(return_value="file"))
-        ) as route:
-<<<<<<< HEAD
-            assert team.make_icon_url(ext="jpeg", size=1) == "file"
+            assert team.make_icon_url(file_format="JPEG", size=1) == "file"
 
         route.compile_to_file.assert_called_once_with(
-            urls.CDN_URL, team_id=123, hash="icon_hash", size=1, file_format="jpeg"
-=======
-            assert model.make_icon_url(file_format="JPEG", size=1) == "file"
-
-        route.compile_to_file.assert_called_once_with(
-            urls.CDN_URL, team_id=123, hash="ahashicon", size=1, file_format="JPEG", lossless=True
->>>>>>> 5a9913d8
+            urls.CDN_URL, team_id=123, hash="icon_hash", size=1, file_format="JPEG", lossless=True
         )
 
 
 class TestApplication:
     @pytest.fixture
-<<<<<<< HEAD
     def application(self) -> applications.Application:
         return applications.Application(
             id=snowflakes.Snowflake(123),
-            name="application",
-            description="application_description",
+            name="name",
+            description="description",
             icon_hash="icon_hash",
-            app=mock.Mock(traits.RESTAware),
-            is_bot_public=True,
+            app=mock.Mock(),
+            is_bot_public=False,
             is_bot_code_grant_required=False,
             owner=mock.Mock(),
-            rpc_origins=[],
+            rpc_origins=None,
             flags=applications.ApplicationFlags.EMBEDDED,
-            public_key=b"application",
-            team=mock.Mock(),
+            public_key=b"public_key",
+            team=None,
             cover_image_hash="cover_image_hash",
-            terms_of_service_url="terms_of_service_url",
-            privacy_policy_url="privacy_policy_url",
-            role_connections_verification_url="role_connections_verification_url",
-            custom_install_url="custom_install_url",
+            terms_of_service_url=None,
+            privacy_policy_url=None,
+            role_connections_verification_url=None,
+            custom_install_url=None,
             tags=[],
-            install_parameters=mock.Mock(),
-            approximate_guild_count=1,
-            approximate_user_install_count=1,
+            install_parameters=None,
+            approximate_guild_count=0,
+            approximate_user_install_count=0,
             integration_types_config={},
-=======
-    def model(self):
-        return hikari_test_helpers.mock_class_namespace(
-            applications.Application,
-            init_=False,
-            slots_=False,
-            id=123,
-            icon_hash="ahashicon",
-            cover_image_hash="ahashcover",
-        )()
-
-    def test_make_icon_url_format_set_to_deprecated_ext_argument_if_provided(self, model):
+        )
+
+    def test_make_icon_url_format_set_to_deprecated_ext_argument_if_provided(
+        self, application: applications.Application
+    ):
         with mock.patch.object(
             routes, "CDN_APPLICATION_COVER", new=mock.Mock(compile_to_file=mock.Mock(return_value="file"))
         ) as route:
-            assert model.make_cover_image_url(ext="JPEG") == "file"
+            assert application.make_cover_image_url(ext="JPEG") == "file"
 
         route.compile_to_file.assert_called_once_with(
-            urls.CDN_URL, application_id=123, hash="ahashcover", size=4096, file_format="JPEG", lossless=True
-        )
-
-    def test_cover_image_url_property(self, model):
-        model.make_cover_image_url = mock.Mock(return_value="url")
-
-        assert model.cover_image_url == "url"
-
-        model.make_cover_image_url.assert_called_once_with()
-
-    def test_make_cover_image_url_when_hash_is_None(self, model):
-        model.cover_image_hash = None
-
+            urls.CDN_URL, application_id=123, hash="cover_image_hash", size=4096, file_format="JPEG", lossless=True
+        )
+
+    def test_cover_image_url_property(self, application: applications.Application):
         with mock.patch.object(
             routes, "CDN_APPLICATION_COVER", new=mock.Mock(compile_to_file=mock.Mock(return_value="file"))
-        ) as route:
-            assert model.make_cover_image_url(file_format="JPEG", size=1) is None
-
-        route.compile_to_file.assert_not_called()
-
-    def test_make_cover_image_url_when_hash_is_not_None(self, model):
+        ) as patched_cdn_application_cover:
+            assert application.make_cover_image_url(file_format="JPEG", size=1) == "file"
+
+        patched_cdn_application_cover.compile_to_file.assert_called_once_with(
+            "https://cdn.discordapp.com",
+            application_id=123,
+            hash="cover_image_hash",
+            size=1,
+            file_format="JPEG",
+            lossless=True,
+        )
+
+    def test_make_cover_image_url_when_hash_is_not_None(self, application: applications.Application):
         with mock.patch.object(
             routes, "CDN_APPLICATION_COVER", new=mock.Mock(compile_to_file=mock.Mock(return_value="file"))
-        ) as route:
-            assert model.make_cover_image_url(file_format="JPEG", size=1) == "file"
-
-        route.compile_to_file.assert_called_once_with(
-            urls.CDN_URL, application_id=123, hash="ahashcover", size=1, file_format="JPEG", lossless=True
->>>>>>> 5a9913d8
-        )
-
-    def test_cover_image_url_property(self, application: applications.Application):
-        with mock.patch.object(
-            applications.Application, "make_cover_image_url", mock.Mock(return_value="url")
-        ) as patched_make_cover_image_url:
-            assert application.cover_image_url == "url"
-
-            patched_make_cover_image_url.assert_called_once_with()
-
-    def test_make_cover_image_url_when_hash_is_None(self, application: applications.Application):
-        application.cover_image_hash = None
-
-        with (
-            mock.patch.object(routes, "CDN_APPLICATION_COVER") as patched_route,
-            mock.patch.object(
-                patched_route, "compile_to_file", mock.Mock(return_value="file")
-            ) as patched_compile_to_file,
-        ):
-            assert application.make_cover_image_url(ext="jpeg", size=1) is None
-
-        patched_compile_to_file.assert_not_called()
-
-    def test_make_cover_image_url_when_hash_is_not_None(self, application: applications.Application):
-        with (
-            mock.patch.object(routes, "CDN_APPLICATION_COVER") as patched_route,
-            mock.patch.object(
-                patched_route, "compile_to_file", mock.Mock(return_value="file")
-            ) as patched_compile_to_file,
-        ):
-            assert application.make_cover_image_url(ext="jpeg", size=1) == "file"
-
-        patched_compile_to_file.assert_called_once_with(
-            urls.CDN_URL, application_id=123, hash="cover_image_hash", size=1, file_format="jpeg"
+        ) as patched_cdn_application_cover:
+            assert application.make_cover_image_url(file_format="JPEG", size=1) == "file"
+
+        patched_cdn_application_cover.compile_to_file.assert_called_once_with(
+            urls.CDN_URL, application_id=123, hash="cover_image_hash", size=1, file_format="JPEG", lossless=True
         )
 
 
