# Copyright (c) 2020 Nekokatt
# Copyright (c) 2021-present davfsa
#
# Permission is hereby granted, free of charge, to any person obtaining a copy
# of this software and associated documentation files (the "Software"), to deal
# in the Software without restriction, including without limitation the rights
# to use, copy, modify, merge, publish, distribute, sublicense, and/or sell
# copies of the Software, and to permit persons to whom the Software is
# furnished to do so, subject to the following conditions:
#
# The above copyright notice and this permission notice shall be included in all
# copies or substantial portions of the Software.
#
# THE SOFTWARE IS PROVIDED "AS IS", WITHOUT WARRANTY OF ANY KIND, EXPRESS OR
# IMPLIED, INCLUDING BUT NOT LIMITED TO THE WARRANTIES OF MERCHANTABILITY,
# FITNESS FOR A PARTICULAR PURPOSE AND NONINFRINGEMENT. IN NO EVENT SHALL THE
# AUTHORS OR COPYRIGHT HOLDERS BE LIABLE FOR ANY CLAIM, DAMAGES OR OTHER
# LIABILITY, WHETHER IN AN ACTION OF CONTRACT, TORT OR OTHERWISE, ARISING FROM,
# OUT OF OR IN CONNECTION WITH THE SOFTWARE OR THE USE OR OTHER DEALINGS IN THE
# SOFTWARE.
from __future__ import annotations

import datetime

import mock
import pytest

from hikari import channels as channels_
from hikari import colors
from hikari import guilds
from hikari import permissions
from hikari import snowflakes
from hikari import traits
from hikari import undefined
from hikari import urls
from hikari import users
from hikari.impl import gateway_bot
from hikari.internal import routes
from hikari.internal import time
from tests.hikari import hikari_test_helpers


@pytest.fixture
def mock_app() -> traits.RESTAware:
    return mock.Mock(spec_set=gateway_bot.GatewayBot)


class TestPartialRole:
    @pytest.fixture
    def model(self, mock_app: traits.RESTAware) -> guilds.PartialRole:
        return guilds.PartialRole(app=mock_app, id=snowflakes.Snowflake(1106913972), name="The Big Cool")

    def test_str_operator(self, model: guilds.PartialRole):
        assert str(model) == "The Big Cool"

    def test_mention_property(self, model: guilds.PartialRole):
        assert model.mention == "<@&1106913972>"


def test_PartialApplication_str_operator():
    mock_application = mock.Mock(guilds.PartialApplication)
    mock_application.name = "beans"
    assert guilds.PartialApplication.__str__(mock_application) == "beans"


class TestPartialApplication:
    @pytest.fixture
<<<<<<< HEAD
    def partial_application(self) -> guilds.PartialApplication:
        return guilds.PartialApplication(
            id=snowflakes.Snowflake(123),
            name="partial_application",
            description="partial_application_description",
            icon_hash="icon_hash",
        )
=======
    def model(self):
        return hikari_test_helpers.mock_class_namespace(
            guilds.PartialApplication, init_=False, slots_=False, id=123, icon_hash="ahashicon"
        )()

    def test_make_icon_url_format_set_to_deprecated_ext_argument_if_provided(self, model):
        with mock.patch.object(
            routes, "CDN_APPLICATION_ICON", new=mock.Mock(compile_to_file=mock.Mock(return_value="file"))
        ) as route:
            assert model.make_icon_url(ext="JPEG") == "file"

        route.compile_to_file.assert_called_once_with(
            urls.CDN_URL, application_id=123, hash="ahashicon", size=4096, file_format="JPEG", lossless=True
        )

    def test_icon_url_property(self, model):
        model.make_icon_url = mock.Mock(return_value="url")

        assert model.icon_url == "url"

        model.make_icon_url.assert_called_once_with()

    def test_make_icon_url_when_hash_is_None(self, model):
        model.icon_hash = None

        with mock.patch.object(
            routes, "CDN_APPLICATION_ICON", new=mock.Mock(compile_to_file=mock.Mock(return_value="file"))
        ) as route:
            assert model.make_icon_url(file_format="JPEG", size=1) is None

        route.compile_to_file.assert_not_called()
>>>>>>> 5a9913d8

    def test_icon_url_property(self, partial_application: guilds.PartialApplication):
        with mock.patch.object(
<<<<<<< HEAD
            guilds.PartialApplication, "make_icon_url", mock.Mock(return_value="url")
        ) as patched_make_icon_url:
            assert partial_application.icon_url == "url"

            patched_make_icon_url.assert_called_once_with()

    def test_make_icon_url_when_hash_is_None(self, partial_application: guilds.PartialApplication):
        partial_application.icon_hash = None

        with (
            mock.patch.object(routes, "CDN_APPLICATION_ICON") as patched_route,
            mock.patch.object(
                patched_route, "compile_to_file", mock.Mock(return_value="file")
            ) as patched_compile_to_file,
        ):
            assert partial_application.make_icon_url(ext="jpeg", size=1) is None

        patched_compile_to_file.assert_not_called()

    def test_make_icon_url_when_hash_is_not_None(self, partial_application: guilds.PartialApplication):
        with (
            mock.patch.object(routes, "CDN_APPLICATION_ICON") as patched_route,
            mock.patch.object(
                patched_route, "compile_to_file", mock.Mock(return_value="file")
            ) as patched_compile_to_file,
        ):
            assert partial_application.make_icon_url(ext="jpeg", size=1) == "file"

        patched_compile_to_file.assert_called_once_with(
            urls.CDN_URL, application_id=123, hash="icon_hash", size=1, file_format="jpeg"
=======
            routes, "CDN_APPLICATION_ICON", new=mock.Mock(compile_to_file=mock.Mock(return_value="file"))
        ) as route:
            assert model.make_icon_url(file_format="JPEG", size=1) == "file"

        route.compile_to_file.assert_called_once_with(
            urls.CDN_URL, application_id=123, hash="ahashicon", size=1, file_format="JPEG", lossless=True
>>>>>>> 5a9913d8
        )


class TestIntegrationAccount:
    @pytest.fixture
    def integration_account(self) -> guilds.IntegrationAccount:
        return guilds.IntegrationAccount(id="foo", name="bar")

    def test_str_operator(self, integration_account: guilds.IntegrationAccount):
        assert str(integration_account) == "bar"


class TestPartialIntegration:
    @pytest.fixture
    def model(self) -> guilds.PartialIntegration:
        return guilds.PartialIntegration(
            account=mock.Mock(return_value=guilds.IntegrationAccount),
            id=snowflakes.Snowflake(69420),
            name="nice",
            type="illegal",
        )

    def test_str_operator(self, model: guilds.PartialIntegration):
        assert str(model) == "nice"


class TestRole:
    @pytest.fixture
    def model(self, mock_app: traits.RESTAware) -> guilds.Role:
        return guilds.Role(
            app=mock_app,
            id=snowflakes.Snowflake(979899100),
            name="@everyone",
            color=colors.Color(0x1A2B3C),
            guild_id=snowflakes.Snowflake(112233),
            is_hoisted=False,
            icon_hash="icon_hash",
            unicode_emoji=None,
            is_managed=False,
            is_mentionable=True,
            permissions=permissions.Permissions.CONNECT,
            position=12,
            bot_id=None,
            integration_id=None,
            is_premium_subscriber_role=False,
            is_guild_linked_role=True,
            subscription_listing_id=snowflakes.Snowflake(10),
            is_available_for_purchase=True,
        )

    def test_colour_property(self, model: guilds.Role):
        assert model.colour == colors.Color(0x1A2B3C)

<<<<<<< HEAD
    def test_icon_url_property(self, model: guilds.Role):
        with mock.patch.object(guilds.Role, "make_icon_url") as patched_make_icon_url:
            assert model.icon_url == patched_make_icon_url.return_value
=======
    def test_make_icon_url_format_set_to_deprecated_ext_argument_if_provided(self, model):
        with mock.patch.object(
            routes, "CDN_ROLE_ICON", new=mock.Mock(compile_to_file=mock.Mock(return_value="file"))
        ) as route:
            assert model.make_icon_url(ext="JPEG") == "file"

        route.compile_to_file.assert_called_once_with(
            urls.CDN_URL, role_id=979899100, hash="icon_hash", size=4096, file_format="JPEG", lossless=True
        )

    def test_icon_url_property(self, model):
        with mock.patch.object(guilds.Role, "make_icon_url") as make_icon_url:
            assert model.icon_url == make_icon_url.return_value
>>>>>>> 5a9913d8

            patched_make_icon_url.assert_called_once_with()

    def test_mention_property(self, model: guilds.Role):
        assert model.mention == "<@&979899100>"

    def test_mention_property_when_is_everyone_role(self, model: guilds.Role):
        model.id = model.guild_id
        assert model.mention == "@everyone"

    def test_make_icon_url_when_hash_is_None(self, model: guilds.Role):
        model.icon_hash = None

        with mock.patch.object(
            routes, "CDN_ROLE_ICON", new=mock.Mock(compile_to_file=mock.Mock(return_value="file"))
        ) as route:
            assert model.make_icon_url(file_format="JPEG", size=1) is None

        route.compile_to_file.assert_not_called()

    def test_make_icon_url_when_hash_is_not_None(self, model: guilds.Role):
        with mock.patch.object(
            routes, "CDN_ROLE_ICON", new=mock.Mock(compile_to_file=mock.Mock(return_value="file"))
        ) as route:
            assert model.make_icon_url(file_format="JPEG", size=1) == "file"

        route.compile_to_file.assert_called_once_with(
            urls.CDN_URL, role_id=979899100, hash="icon_hash", size=1, file_format="JPEG", lossless=True
        )


class TestGuildWidget:
    @pytest.fixture
    def guild_widget(self, mock_app: traits.RESTAware) -> guilds.GuildWidget:
        return guilds.GuildWidget(app=mock_app, channel_id=snowflakes.Snowflake(420), is_enabled=True)

    def test_app_property(self, guild_widget: guilds.GuildWidget, mock_app: traits.RESTAware):
        assert guild_widget.app is mock_app

    def test_channel_property(self, guild_widget: guilds.GuildWidget):
        assert guild_widget.channel_id == snowflakes.Snowflake(420)

    def test_is_enabled_property(self, guild_widget: guilds.GuildWidget):
        assert guild_widget.is_enabled is True

    @pytest.mark.asyncio
    async def test_fetch_channel(self, guild_widget: guilds.GuildWidget):
        mock_channel = mock.Mock(channels_.GuildChannel)
        guild_widget.app.rest.fetch_channel = mock.AsyncMock(return_value=mock_channel)

        assert await guild_widget.fetch_channel() is guild_widget.app.rest.fetch_channel.return_value
        guild_widget.app.rest.fetch_channel.assert_awaited_once_with(420)

    @pytest.mark.asyncio
    async def test_fetch_channel_when_None(self, guild_widget: guilds.GuildWidget):
        guild_widget.app.rest.fetch_channel = mock.AsyncMock()
        guild_widget.channel_id = None

        assert await guild_widget.fetch_channel() is None


class TestMember:
    @pytest.fixture
    def mock_user(self) -> users.User:
        return mock.Mock(id=snowflakes.Snowflake(123))

    @pytest.fixture
    def member(self, mock_user: users.User) -> guilds.Member:
        return guilds.Member(
            guild_id=snowflakes.Snowflake(456),
            is_deaf=True,
            is_mute=True,
            is_pending=False,
            joined_at=datetime.datetime.now().astimezone(),
            nickname="davb",
            guild_avatar_decoration=users.AvatarDecoration(
                asset_hash="dimmadab",
                sku_id=snowflakes.Snowflake(123456789),
                expires_at=datetime.datetime(2025, 4, 4, 1, 1, 1),
            ),
            guild_avatar_hash="dab",
            guild_banner_hash="dimma",
            premium_since=None,
            role_ids=[snowflakes.Snowflake(456), snowflakes.Snowflake(1234)],
            user=mock_user,
            raw_communication_disabled_until=None,
            guild_flags=guilds.GuildMemberFlags.NONE,
        )

    def test_str_operator(self, member: guilds.Member, mock_user: users.User):
        assert str(member) == str(mock_user)

<<<<<<< HEAD
    def test_app_property(self, member: guilds.Member, mock_user: users.User):
        assert member.app is mock_user.app

    def test_id_property(self, member: guilds.Member, mock_user: users.User):
        assert member.id is mock_user.id

    def test_username_property(self, member: guilds.Member, mock_user: users.User):
        assert member.username is mock_user.username

    def test_discriminator_property(self, member: guilds.Member, mock_user: users.User):
        assert member.discriminator is mock_user.discriminator

    def test_avatar_hash_property(self, member: guilds.Member, mock_user: users.User):
        assert member.avatar_hash is mock_user.avatar_hash

    def test_is_bot_property(self, member: guilds.Member, mock_user: users.User):
        assert member.is_bot is mock_user.is_bot

    def test_is_system_property(self, member: guilds.Member, mock_user: users.User):
        assert member.is_system is mock_user.is_system

    def test_flags_property(self, member: guilds.Member, mock_user: users.User):
        assert member.flags is mock_user.flags

    def test_display_avatar_decoration_property_when_guild_avatar_decoration_is_set(
        self, member: guilds.Member, mock_user: users.User
    ):
        assert member.display_avatar_decoration is member.guild_avatar_decoration

    def test_display_avatar_decoration_property_when_guild_avatar_decoration_is_None(
        self, member: guilds.Member, mock_user: users.User
    ):
        member.guild_avatar_decoration = None
        assert member.display_avatar_decoration is mock_user.avatar_decoration

    def test_avatar_url_property(self, member: guilds.Member, mock_user: users.User):
        assert member.avatar_url is mock_user.avatar_url

    def test_display_avatar_url_when_guild_hash_is_None(self, member: guilds.Member, mock_user: users.User):
=======
    def test_app_property(self, model):
        assert model.app is model.user.app

    def test_id_property(self, model):
        assert model.id is model.user.id

    def test_username_property(self, model):
        assert model.username is model.user.username

    def test_discriminator_property(self, model):
        assert model.discriminator is model.user.discriminator

    def test_avatar_hash_property(self, model):
        assert model.avatar_hash is model.user.avatar_hash

    def test_is_bot_property(self, model):
        assert model.is_bot is model.user.is_bot

    def test_is_system_property(self, model):
        assert model.is_system is model.user.is_system

    def test_flags_property(self, model):
        assert model.flags is model.user.flags

    def test_display_avatar_decoration_property_when_guild_avatar_decoration_is_set(self, model):
        assert model.display_avatar_decoration is model.guild_avatar_decoration

    def test_display_avatar_decoration_property_when_guild_avatar_decoration_is_None(self, model):
        model.guild_avatar_decoration = None
        assert model.display_avatar_decoration is model.user.display_avatar_decoration

    def test_avatar_url_property(self, model):
        assert model.avatar_url is model.user.make_avatar_url()

    def test_display_avatar_url_when_guild_hash_is_None(self, model):
>>>>>>> 5a9913d8
        with mock.patch.object(guilds.Member, "make_guild_avatar_url") as mock_make_guild_avatar_url:
            assert member.display_avatar_url is mock_make_guild_avatar_url.return_value

<<<<<<< HEAD
    def test_display_guild_avatar_url_when_guild_hash_is_not_None(self, member: guilds.Member, mock_user: users.User):
        with mock.patch.object(guilds.Member, "make_guild_avatar_url", return_value=None):
            with mock.patch.object(users.User, "display_avatar_url") as mock_display_avatar_url:
                assert member.display_avatar_url is mock_display_avatar_url

    def test_display_banner_url_when_guild_hash_is_None(self, member: guilds.Member, mock_user: users.User):
=======
    def test_display_guild_avatar_url_when_guild_hash_is_not_None(self, model):
        with mock.patch.object(guilds.Member, "make_guild_avatar_url", return_value=None):
            assert model.display_avatar_url is model.user.display_avatar_url

    def test_display_banner_url_when_guild_hash_is_None(self, model):
>>>>>>> 5a9913d8
        with mock.patch.object(guilds.Member, "make_guild_banner_url") as mock_make_guild_banner_url:
            assert member.display_banner_url is mock_make_guild_banner_url.return_value

<<<<<<< HEAD
    def test_display_banner_url_when_guild_hash_is_not_None(self, member: guilds.Member, mock_user: users.User):
        with mock.patch.object(guilds.Member, "make_guild_banner_url", return_value=None):
            with mock.patch.object(users.User, "display_banner_url") as mock_display_banner_url:
                assert member.display_banner_url is mock_display_banner_url

    def test_banner_hash_property(self, member: guilds.Member, mock_user: users.User):
        assert member.banner_hash is mock_user.banner_hash

    def test_banner_url_property(self, member: guilds.Member, mock_user: users.User):
        assert member.banner_url is mock_user.banner_url

    def test_accent_color_property(self, member: guilds.Member, mock_user: users.User):
        assert member.accent_color is mock_user.accent_color
=======
    def test_display_banner_url_when_guild_hash_is_not_None(self, model):
        with mock.patch.object(guilds.Member, "make_guild_banner_url", return_value=None):
            assert model.display_banner_url is model.user.display_banner_url

    def test_banner_hash_property(self, model):
        assert model.banner_hash is model.user.banner_hash

    def test_banner_url_property(self, model):
        assert model.banner_url is model.user.make_banner_url()

    def test_accent_color_property(self, model):
        assert model.accent_color is model.user.accent_color
>>>>>>> 5a9913d8

    def test_guild_avatar_url_property(self, member: guilds.Member):
        with mock.patch.object(guilds.Member, "make_guild_avatar_url") as make_guild_avatar_url:
            assert member.guild_avatar_url is make_guild_avatar_url.return_value

    def test_guild_banner_url_property(self, member: guilds.Member):
        with mock.patch.object(guilds.Member, "make_guild_banner_url") as make_guild_banner_url:
            assert member.guild_banner_url is make_guild_banner_url.return_value

    def test_communication_disabled_until(self, member: guilds.Member):
        member.raw_communication_disabled_until = datetime.datetime(2021, 11, 22)

        with mock.patch.object(time, "utc_datetime", return_value=datetime.datetime(2021, 10, 18)):
            assert member.communication_disabled_until() == datetime.datetime(2021, 11, 22)

    def test_communication_disabled_until_when_raw_communication_disabled_until_is_None(self, member: guilds.Member):
        member.raw_communication_disabled_until = None

        with mock.patch.object(time, "utc_datetime", return_value=datetime.datetime(2021, 10, 18)):
            assert member.communication_disabled_until() is None

    def test_communication_disabled_until_when_raw_communication_disabled_until_is_in_the_past(
        self, member: guilds.Member
    ):
        member.raw_communication_disabled_until = datetime.datetime(2021, 10, 18)

        with mock.patch.object(time, "utc_datetime", return_value=datetime.datetime(2021, 11, 22)):
            assert member.communication_disabled_until() is None

<<<<<<< HEAD
    def test_make_avatar_url(self, member: guilds.Member, mock_user: users.User):
        with mock.patch.object(mock_user, "make_avatar_url") as patched_make_avatar_url:
            result = member.make_avatar_url(ext="png", size=4096)
            patched_make_avatar_url.assert_called_once_with(ext="png", size=4096)
            assert result is patched_make_avatar_url.return_value

    def test_make_guild_avatar_url_when_no_hash(self, member: guilds.Member):
        member.guild_avatar_hash = None
        assert member.make_guild_avatar_url(ext="png", size=1024) is None

    def test_make_guild_avatar_url_when_format_is_None_and_avatar_hash_is_for_gif(self, member: guilds.Member):
        member.guild_avatar_hash = "a_18dnf8dfbakfdh"
=======
    def test_make_avatar_url_format_set_to_deprecated_ext_argument_if_provided(self, model):
        with mock.patch.object(
            routes, "CDN_MEMBER_AVATAR", new=mock.Mock(compile_to_file=mock.Mock(return_value="file"))
        ) as route:
            assert model.make_guild_avatar_url(ext="JPEG") == "file"

        route.compile_to_file.assert_called_once_with(
            urls.CDN_URL, guild_id=456, user_id=123, hash="dab", size=4096, file_format="JPEG", lossless=True
        )

    def test_make_avatar_url(self, model):
        result = model.make_avatar_url(file_format="PNG", size=4096)

        model.user.make_avatar_url.assert_called_once_with(
            file_format="PNG", size=4096, lossless=True, ext=undefined.UNDEFINED
        )
        assert result is model.user.make_avatar_url.return_value

    def test_make_guild_avatar_url_when_no_hash(self, model):
        model.guild_avatar_hash = None
        assert model.make_guild_avatar_url(file_format="PNG", size=1024) is None

    def test_make_guild_avatar_url_when_format_is_None_and_avatar_hash_is_for_animated(self, model):
        model.guild_avatar_hash = "a_18dnf8dfbakfdh"
>>>>>>> 5a9913d8

        with mock.patch.object(
            routes, "CDN_MEMBER_AVATAR", new=mock.Mock(compile_to_file=mock.Mock(return_value="file"))
        ) as route:
<<<<<<< HEAD
            assert member.make_guild_avatar_url(ext=None, size=4096) == "file"

        route.compile_to_file.assert_called_once_with(
            urls.CDN_URL,
            user_id=member.id,
            guild_id=member.guild_id,
            hash=member.guild_avatar_hash,
=======
            assert model.make_guild_avatar_url(file_format=None, size=4096) == "file"

        route.compile_to_file.assert_called_once_with(
            urls.CDN_URL,
            guild_id=model.guild_id,
            user_id=model.id,
            hash=model.guild_avatar_hash,
>>>>>>> 5a9913d8
            size=4096,
            file_format="GIF",
            lossless=True,
        )

<<<<<<< HEAD
    def test_make_guild_avatar_url_when_format_is_None_and_avatar_hash_is_not_for_gif(self, member: guilds.Member):
        member.guild_avatar_hash = "18dnf8dfbakfdh"
=======
    def test_make_guild_avatar_url_when_format_is_None_and_avatar_hash_is_not_for_animated(self, model):
        model.guild_avatar_hash = "18dnf8dfbakfdh"
>>>>>>> 5a9913d8

        with mock.patch.object(
            routes, "CDN_MEMBER_AVATAR", new=mock.Mock(compile_to_file=mock.Mock(return_value="file"))
        ) as route:
<<<<<<< HEAD
            assert member.make_guild_avatar_url(ext=None, size=4096) == "file"

        route.compile_to_file.assert_called_once_with(
            urls.CDN_URL,
            user_id=member.id,
            guild_id=member.guild_id,
            hash=member.guild_avatar_hash,
=======
            assert model.make_guild_avatar_url(file_format=None, size=4096) == "file"

        route.compile_to_file.assert_called_once_with(
            urls.CDN_URL,
            guild_id=model.guild_id,
            user_id=model.id,
            hash=model.guild_avatar_hash,
>>>>>>> 5a9913d8
            size=4096,
            file_format="PNG",
            lossless=True,
        )

    def test_make_guild_avatar_url_with_all_args(self, member: guilds.Member):
        member.guild_avatar_hash = "18dnf8dfbakfdh"

        with mock.patch.object(
            routes, "CDN_MEMBER_AVATAR", new=mock.Mock(compile_to_file=mock.Mock(return_value="file"))
        ) as route:
<<<<<<< HEAD
            assert member.make_guild_avatar_url(ext="url", size=4096) == "file"
=======
            assert model.make_guild_avatar_url(file_format="URL", size=4096) == "file"
>>>>>>> 5a9913d8

        route.compile_to_file.assert_called_once_with(
            urls.CDN_URL,
            guild_id=member.guild_id,
            user_id=member.id,
            hash=member.guild_avatar_hash,
            size=4096,
            file_format="URL",
            lossless=True,
        )

<<<<<<< HEAD
    def test_make_banner_url(self, member: guilds.Member, mock_user: users.User):
        with mock.patch.object(mock_user, "make_banner_url") as patched_make_banner_url:
            result = member.make_banner_url(ext="png", size=4096)
            patched_make_banner_url.assert_called_once_with(ext="png", size=4096)
            assert result is patched_make_banner_url.return_value

    def test_make_guild_banner_url_when_no_hash(self, member: guilds.Member):
        member.guild_banner_hash = None
        assert member.make_guild_banner_url(ext="png", size=1024) is None

    def test_make_guild_banner_url_when_format_is_None_and_banner_hash_is_for_gif(self, member: guilds.Member):
        member.guild_banner_hash = "a_18dnf8dfbakfdh"
=======
    def test_make_banner_url_format_set_to_deprecated_ext_argument_if_provided(self, model):
        with mock.patch.object(
            routes, "CDN_MEMBER_BANNER", new=mock.Mock(compile_to_file=mock.Mock(return_value="file"))
        ) as route:
            assert model.make_guild_banner_url(ext="JPEG") == "file"

        route.compile_to_file.assert_called_once_with(
            urls.CDN_URL,
            user_id=model.id,
            guild_id=model.guild_id,
            hash=model.guild_banner_hash,
            size=4096,
            file_format="JPEG",
            lossless=True,
        )

    def test_make_banner_url(self, model):
        result = model.make_banner_url(file_format="PNG", size=4096)

        model.user.make_banner_url.assert_called_once_with(
            file_format="PNG", size=4096, lossless=True, ext=undefined.UNDEFINED
        )
        assert result is model.user.make_banner_url.return_value

    def test_make_guild_banner_url_when_no_hash(self, model):
        model.guild_banner_hash = None
        assert model.make_guild_banner_url(file_format="PNG", size=1024) is None

    def test_make_guild_banner_url_when_format_is_None_and_banner_hash_is_for_animated(self, model):
        model.guild_banner_hash = "a_18dnf8dfbakfdh"
>>>>>>> 5a9913d8

        with mock.patch.object(
            routes, "CDN_MEMBER_BANNER", new=mock.Mock(compile_to_file=mock.Mock(return_value="file"))
        ) as route:
<<<<<<< HEAD
            assert member.make_guild_banner_url(ext=None, size=4096) == "file"
=======
            assert model.make_guild_banner_url(file_format=None, size=4096) == "file"
>>>>>>> 5a9913d8

        route.compile_to_file.assert_called_once_with(
            urls.CDN_URL,
            user_id=member.id,
            guild_id=member.guild_id,
            hash=member.guild_banner_hash,
            size=4096,
            file_format="GIF",
            lossless=True,
        )

<<<<<<< HEAD
    def test_make_guild_banner_url_when_format_is_None_and_banner_hash_is_not_for_gif(self, member: guilds.Member):
        member.guild_banner_hash = "18dnf8dfbakfdh"
=======
    def test_make_guild_banner_url_when_format_is_None_and_banner_hash_is_not_for_animated(self, model):
        model.guild_banner_hash = "18dnf8dfbakfdh"
>>>>>>> 5a9913d8

        with mock.patch.object(
            routes, "CDN_MEMBER_BANNER", new=mock.Mock(compile_to_file=mock.Mock(return_value="file"))
        ) as route:
<<<<<<< HEAD
            assert member.make_guild_banner_url(ext=None, size=4096) == "file"
=======
            assert model.make_guild_banner_url(file_format=None, size=4096) == "file"
>>>>>>> 5a9913d8

        route.compile_to_file.assert_called_once_with(
            urls.CDN_URL,
            user_id=member.id,
            guild_id=member.guild_id,
            hash=member.guild_banner_hash,
            size=4096,
            file_format="PNG",
            lossless=True,
        )

    def test_make_guild_banner_url_with_all_args(self, member: guilds.Member):
        member.guild_banner_hash = "18dnf8dfbakfdh"

        with mock.patch.object(
            routes, "CDN_MEMBER_BANNER", new=mock.Mock(compile_to_file=mock.Mock(return_value="file"))
        ) as route:
<<<<<<< HEAD
            assert member.make_guild_banner_url(ext="url", size=4096) == "file"
=======
            assert model.make_guild_banner_url(file_format="URL", size=4096) == "file"
>>>>>>> 5a9913d8

        route.compile_to_file.assert_called_once_with(
            urls.CDN_URL,
            guild_id=member.guild_id,
            user_id=member.id,
            hash=member.guild_banner_hash,
            size=4096,
            file_format="URL",
            lossless=True,
        )

    @pytest.mark.asyncio
    async def test_fetch_dm_channel(self, member: guilds.Member):
        member.user.fetch_dm_channel = mock.AsyncMock()

        assert await member.fetch_dm_channel() is member.user.fetch_dm_channel.return_value

        member.user.fetch_dm_channel.assert_awaited_once_with()

    @pytest.mark.asyncio
    async def test_fetch_self(self, member: guilds.Member):
        member.user.app.rest.fetch_member = mock.AsyncMock()

        assert await member.fetch_self() is member.user.app.rest.fetch_member.return_value

        member.user.app.rest.fetch_member.assert_awaited_once_with(456, 123)

    @pytest.mark.asyncio
    async def test_fetch_roles(self, member: guilds.Member):
        member.user.app.rest.fetch_roles = mock.AsyncMock()
        await member.fetch_roles()
        member.user.app.rest.fetch_roles.assert_awaited_once_with(456)

    @pytest.mark.asyncio
    async def test_ban(self, member: guilds.Member):
        member.app.rest.ban_user = mock.AsyncMock()

        await member.ban(delete_message_seconds=600, reason="bored")

        member.app.rest.ban_user.assert_awaited_once_with(456, 123, delete_message_seconds=600, reason="bored")

    @pytest.mark.asyncio
    async def test_unban(self, member: guilds.Member):
        member.app.rest.unban_user = mock.AsyncMock()

        await member.unban(reason="Unbored")

        member.app.rest.unban_user.assert_awaited_once_with(456, 123, reason="Unbored")

    @pytest.mark.asyncio
    async def test_kick(self, member: guilds.Member):
        member.app.rest.kick_user = mock.AsyncMock()

        await member.kick(reason="bored")

        member.app.rest.kick_user.assert_awaited_once_with(456, 123, reason="bored")

    @pytest.mark.asyncio
    async def test_add_role(self, member: guilds.Member):
        member.app.rest.add_role_to_member = mock.AsyncMock()

        await member.add_role(563412, reason="Promoted")

        member.app.rest.add_role_to_member.assert_awaited_once_with(456, 123, 563412, reason="Promoted")

    @pytest.mark.asyncio
    async def test_remove_role(self, member: guilds.Member):
        member.app.rest.remove_role_from_member = mock.AsyncMock()

        await member.remove_role(563412, reason="Demoted")

        member.app.rest.remove_role_from_member.assert_awaited_once_with(456, 123, 563412, reason="Demoted")

    @pytest.mark.asyncio
    async def test_edit(self, member: guilds.Member):
        member.app.rest.edit_member = mock.AsyncMock()
        disabled_until = datetime.datetime(2021, 11, 17)
        edit = await member.edit(
            nickname="Imposter",
            roles=[123, 432, 345],
            mute=False,
            deaf=True,
            voice_channel=4321245,
            communication_disabled_until=disabled_until,
            reason="I'm God",
        )

        member.app.rest.edit_member.assert_awaited_once_with(
            456,
            123,
            nickname="Imposter",
            roles=[123, 432, 345],
            mute=False,
            deaf=True,
            voice_channel=4321245,
            communication_disabled_until=disabled_until,
            reason="I'm God",
        )

        assert edit == member.app.rest.edit_member.return_value

<<<<<<< HEAD
    def test_default_avatar_url_property(self, member: guilds.Member, mock_user: users.User):
        assert member.default_avatar_url is mock_user.default_avatar_url
=======
    def test_default_avatar_url_property(self, model):
        assert model.default_avatar_url is model.user.default_avatar_url
>>>>>>> 5a9913d8

    def test_display_name_property_when_nickname(self, member: guilds.Member):
        assert member.display_name == "davb"

<<<<<<< HEAD
    def test_display_name_property_when_no_nickname(self, member: guilds.Member, mock_user: users.User):
        member.nickname = None
        assert member.display_name is mock_user.global_name

    def test_mention_property(self, member: guilds.Member, mock_user: users.User):
        assert member.mention == mock_user.mention
=======
    def test_display_name_property_when_no_nickname(self, model):
        model.nickname = None
        assert model.display_name is model.user.global_name

    def test_mention_property(self, model):
        assert model.mention == model.user.mention
>>>>>>> 5a9913d8

    def test_get_guild(self, member: guilds.Member):
        guild = mock.Mock(id=456)

        with (
            mock.patch.object(member.user.app, "cache") as patched_cache,
            mock.patch.object(patched_cache, "get_guild", side_effect=[guild]) as patched_get_guild,
        ):
            assert member.get_guild() == guild

            patched_get_guild.assert_has_calls([mock.call(456)])

    def test_get_guild_when_guild_not_in_cache(self, member: guilds.Member):
        with (
            mock.patch.object(member.user.app, "cache") as patched_cache,
            mock.patch.object(patched_cache, "get_guild", side_effect=[None]) as patched_get_guild,
        ):
            assert member.get_guild() is None

            patched_get_guild.assert_has_calls([mock.call(456)])

    def test_get_guild_when_no_cache_trait(self, member: guilds.Member):
        with (
            mock.patch.object(member.user.app, "cache", mock.Mock()) as mocked_cache,
            mock.patch.object(mocked_cache, "get_guild", mock.Mock(return_value=None)),
        ):
            assert member.get_guild() is None

    def test_get_roles(self, member: guilds.Member):
        role1 = mock.Mock(id=321, position=2)
        role2 = mock.Mock(id=654, position=1)
        with (
            mock.patch.object(member.user.app, "cache") as patched_cache,
            mock.patch.object(patched_cache, "get_role", side_effect=[role1, role2]) as patched_get_role,
        ):
            member.role_ids = [snowflakes.Snowflake(321), snowflakes.Snowflake(654)]

            assert member.get_roles() == [role1, role2]

            patched_get_role.assert_has_calls([mock.call(321), mock.call(654)])

    def test_get_roles_when_role_ids_not_in_cache(self, member: guilds.Member):
        role = mock.Mock(id=456, position=1)
        with (
            mock.patch.object(member.user.app, "cache") as patched_cache,
            mock.patch.object(patched_cache, "get_role", side_effect=[None, role]) as patched_get_role,
        ):
            member.role_ids = [snowflakes.Snowflake(321), snowflakes.Snowflake(456)]

            assert member.get_roles() == [role]

            patched_get_role.assert_has_calls([mock.call(321), mock.call(456)])

    def test_get_roles_when_empty_cache(self, member: guilds.Member):
        member.role_ids = [snowflakes.Snowflake(132), snowflakes.Snowflake(432)]
        with (
            mock.patch.object(member.user.app, "cache") as patched_cache,
            mock.patch.object(patched_cache, "get_role", side_effect=[None, None]) as patched_get_role,
        ):
            assert member.get_roles() == []

            patched_get_role.assert_has_calls([mock.call(132), mock.call(432)])

    def test_get_roles_when_no_cache_trait(self, member: guilds.Member):
        with mock.patch.object(member.user, "app", mock.Mock(traits.RESTAware)):
            assert member.get_roles() == []

    def test_get_top_role(self, member: guilds.Member):
        role1 = mock.Mock(id=321, position=2)
        role2 = mock.Mock(id=654, position=1)

        with mock.patch.object(guilds.Member, "get_roles", return_value=[role1, role2]):
            assert member.get_top_role() is role1

    def test_get_top_role_when_roles_is_empty(self, member: guilds.Member):
        with mock.patch.object(guilds.Member, "get_roles", return_value=[]):
            assert member.get_top_role() is None

    def test_get_presence(self, member: guilds.Member):
        with (
            mock.patch.object(member.user.app, "cache") as patched_cache,
            mock.patch.object(patched_cache, "get_presence") as patched_get_presence,
        ):
            assert member.get_presence() is patched_get_presence.return_value
            patched_get_presence.assert_called_once_with(456, 123)

    def test_get_presence_when_no_cache_trait(self, member: guilds.Member):
        with mock.patch.object(member.user, "app", mock.Mock(traits.RESTAware)):
            assert member.get_presence() is None


class TestPartialGuild:
    @pytest.fixture
    def partial_guild(self, mock_app: traits.RESTAware) -> guilds.PartialGuild:
        return guilds.PartialGuild(app=mock_app, id=snowflakes.Snowflake(90210), icon_hash="yeet", name="hikari")

    def test_str_operator(self, partial_guild: guilds.PartialGuild):
        assert str(partial_guild) == "hikari"

    def test_shard_id_property(self, partial_guild: guilds.PartialGuild):
        with mock.patch.object(partial_guild.app, "shard_count", 4):
            assert partial_guild.shard_id == 0

    def test_shard_id_when_not_shard_aware(self, partial_guild: guilds.PartialGuild):
        partial_guild.app = mock.Mock(traits.RESTAware)

        assert partial_guild.shard_id is None

<<<<<<< HEAD
    def test_icon_url(self, partial_guild: guilds.PartialGuild):
        icon = mock.Mock()
=======
    def test_make_icon_url_format_set_to_deprecated_ext_argument_if_provided(self, model):
        with mock.patch.object(
            routes, "CDN_GUILD_ICON", new=mock.Mock(compile_to_file=mock.Mock(return_value="file"))
        ) as route:
            assert model.make_icon_url(ext="JPEG") == "file"

        route.compile_to_file.assert_called_once_with(
            urls.CDN_URL, guild_id=90210, hash="yeet", size=4096, file_format="JPEG", lossless=True
        )

    def test_icon_url(self, model):
        icon = object()
>>>>>>> 5a9913d8

        with mock.patch.object(guilds.PartialGuild, "make_icon_url", return_value=icon):
            assert partial_guild.icon_url is icon

    def test_make_icon_url_when_no_hash(self, partial_guild: guilds.PartialGuild):
        partial_guild.icon_hash = None

<<<<<<< HEAD
        assert partial_guild.make_icon_url(ext="png", size=2048) is None

    def test_make_icon_url_when_format_is_None_and_avatar_hash_is_for_gif(self, partial_guild: guilds.PartialGuild):
        partial_guild.icon_hash = "a_yeet"
=======
        assert model.make_icon_url(file_format="PNG", size=2048) is None

    def test_make_icon_url_when_format_is_None_and_avatar_hash_is_for_animated(self, model):
        model.icon_hash = "a_yeet"
>>>>>>> 5a9913d8

        with mock.patch.object(
            routes, "CDN_GUILD_ICON", new=mock.Mock(compile_to_file=mock.Mock(return_value="file"))
        ) as route:
<<<<<<< HEAD
            assert partial_guild.make_icon_url(ext=None, size=1024) == "file"
=======
            assert model.make_icon_url(file_format=None, size=1024) == "file"
>>>>>>> 5a9913d8

        route.compile_to_file.assert_called_once_with(
            urls.CDN_URL, guild_id=90210, hash="a_yeet", size=1024, file_format="GIF", lossless=True
        )

<<<<<<< HEAD
    def test_make_icon_url_when_format_is_None_and_avatar_hash_is_not_for_gif(self, partial_guild: guilds.PartialGuild):
        with mock.patch.object(
            routes, "CDN_GUILD_ICON", new=mock.Mock(compile_to_file=mock.Mock(return_value="file"))
        ) as route:
            assert partial_guild.make_icon_url(ext=None, size=4096) == "file"
=======
    def test_make_icon_url_when_format_is_None_and_avatar_hash_is_not_for_animated(self, model):
        with mock.patch.object(
            routes, "CDN_GUILD_ICON", new=mock.Mock(compile_to_file=mock.Mock(return_value="file"))
        ) as route:
            assert model.make_icon_url(file_format=None, size=4096) == "file"
>>>>>>> 5a9913d8

        route.compile_to_file.assert_called_once_with(
            urls.CDN_URL, guild_id=90210, hash="yeet", size=4096, file_format="PNG", lossless=True
        )

    def test_make_icon_url_with_all_args(self, partial_guild: guilds.PartialGuild):
        with mock.patch.object(
            routes, "CDN_GUILD_ICON", new=mock.Mock(compile_to_file=mock.Mock(return_value="file"))
        ) as route:
<<<<<<< HEAD
            assert partial_guild.make_icon_url(ext="url", size=2048) == "file"
=======
            assert model.make_icon_url(file_format="URL", size=2048) == "file"
>>>>>>> 5a9913d8

        route.compile_to_file.assert_called_once_with(
            urls.CDN_URL, guild_id=90210, hash="yeet", size=2048, file_format="URL", lossless=True
        )

    @pytest.mark.asyncio
    async def test_kick(self, partial_guild: guilds.PartialGuild):
        partial_guild.app.rest.kick_user = mock.AsyncMock()
        await partial_guild.kick(4321, reason="Go away!")

        partial_guild.app.rest.kick_user.assert_awaited_once_with(90210, 4321, reason="Go away!")

    @pytest.mark.asyncio
    async def test_ban(self, partial_guild: guilds.PartialGuild):
        partial_guild.app.rest.ban_user = mock.AsyncMock()

        await partial_guild.ban(4321, delete_message_seconds=864000, reason="Go away!")

        partial_guild.app.rest.ban_user.assert_awaited_once_with(
            90210, 4321, delete_message_seconds=864000, reason="Go away!"
        )

    @pytest.mark.asyncio
    async def test_unban(self, partial_guild: guilds.PartialGuild):
        partial_guild.app.rest.unban_user = mock.AsyncMock()
        await partial_guild.unban(4321, reason="Comeback!!")

        partial_guild.app.rest.unban_user.assert_awaited_once_with(90210, 4321, reason="Comeback!!")

    @pytest.mark.asyncio
    async def test_edit(self, partial_guild: guilds.PartialGuild):
        partial_guild.app.rest.edit_guild = mock.AsyncMock()
        edited_guild = await partial_guild.edit(
            name="chad server",
            verification_level=guilds.GuildVerificationLevel.LOW,
            default_message_notifications=guilds.GuildMessageNotificationsLevel.ALL_MESSAGES,
            explicit_content_filter_level=guilds.GuildExplicitContentFilterLevel.DISABLED,
            owner=6996,
            afk_timeout=400,
            preferred_locale="us-en",
            features=[guilds.GuildFeature.COMMUNITY, guilds.GuildFeature.RAID_ALERTS_DISABLED],
            reason="beep boop",
        )

        partial_guild.app.rest.edit_guild.assert_awaited_once_with(
            90210,
            name="chad server",
            verification_level=guilds.GuildVerificationLevel.LOW,
            default_message_notifications=guilds.GuildMessageNotificationsLevel.ALL_MESSAGES,
            explicit_content_filter_level=guilds.GuildExplicitContentFilterLevel.DISABLED,
            afk_channel=undefined.UNDEFINED,
            afk_timeout=400,
            icon=undefined.UNDEFINED,
            owner=6996,
            splash=undefined.UNDEFINED,
            banner=undefined.UNDEFINED,
            system_channel=undefined.UNDEFINED,
            rules_channel=undefined.UNDEFINED,
            public_updates_channel=undefined.UNDEFINED,
            preferred_locale="us-en",
            features=[guilds.GuildFeature.COMMUNITY, guilds.GuildFeature.RAID_ALERTS_DISABLED],
            reason="beep boop",
        )

        assert edited_guild is partial_guild.app.rest.edit_guild.return_value

    @pytest.mark.asyncio
    async def test_set_incident_actions(self, partial_guild: guilds.PartialGuild):
        partial_guild.app.rest.set_guild_incident_actions = mock.AsyncMock()

        updated_incident_data = await partial_guild.set_incident_actions(
            invites_disabled_until=datetime.datetime(2021, 11, 17), dms_disabled_until=datetime.datetime(2021, 11, 18)
        )

        assert updated_incident_data is partial_guild.app.rest.set_guild_incident_actions.return_value
        partial_guild.app.rest.set_guild_incident_actions.assert_awaited_once_with(
            90210,
            invites_disabled_until=datetime.datetime(2021, 11, 17),
            dms_disabled_until=datetime.datetime(2021, 11, 18),
        )

    @pytest.mark.asyncio
    async def test_fetch_emojis(self, partial_guild: guilds.PartialGuild):
        partial_guild.app.rest.fetch_guild_emojis = mock.AsyncMock()

        emojis = await partial_guild.fetch_emojis()

        partial_guild.app.rest.fetch_guild_emojis.assert_awaited_once_with(partial_guild.id)
        assert emojis is partial_guild.app.rest.fetch_guild_emojis.return_value

    @pytest.mark.asyncio
    async def test_fetch_emoji(self, partial_guild: guilds.PartialGuild):
        partial_guild.app.rest.fetch_emoji = mock.AsyncMock()

        emoji = await partial_guild.fetch_emoji(349)

        partial_guild.app.rest.fetch_emoji.assert_awaited_once_with(partial_guild.id, 349)
        assert emoji is partial_guild.app.rest.fetch_emoji.return_value

    @pytest.mark.asyncio
    async def test_fetch_stickers(self, partial_guild: guilds.PartialGuild):
        partial_guild.app.rest.fetch_guild_stickers = mock.AsyncMock()

        stickers = await partial_guild.fetch_stickers()

        partial_guild.app.rest.fetch_guild_stickers.assert_awaited_once_with(partial_guild.id)
        assert stickers is partial_guild.app.rest.fetch_guild_stickers.return_value

    @pytest.mark.asyncio
    async def test_fetch_sticker(self, partial_guild: guilds.PartialGuild):
        partial_guild.app.rest.fetch_guild_sticker = mock.AsyncMock()

        sticker = await partial_guild.fetch_sticker(6969)

        partial_guild.app.rest.fetch_guild_sticker.assert_awaited_once_with(partial_guild.id, 6969)
        assert sticker is partial_guild.app.rest.fetch_guild_sticker.return_value

    @pytest.mark.asyncio
    async def test_create_sticker(self, partial_guild: guilds.PartialGuild):
        partial_guild.app.rest.create_sticker = mock.AsyncMock()
        file = mock.Mock()

        sticker = await partial_guild.create_sticker(
            "NewSticker", "funny", file, description="A sticker", reason="blah blah blah"
        )
        assert sticker is partial_guild.app.rest.create_sticker.return_value

        partial_guild.app.rest.create_sticker.assert_awaited_once_with(
            90210, "NewSticker", "funny", file, description="A sticker", reason="blah blah blah"
        )

    @pytest.mark.asyncio
    async def test_edit_sticker(self, partial_guild: guilds.PartialGuild):
        partial_guild.app.rest.edit_sticker = mock.AsyncMock()

        sticker = await partial_guild.edit_sticker(4567, name="Brilliant", tag="parmesan", description="amazing")

        partial_guild.app.rest.edit_sticker.assert_awaited_once_with(
            90210, 4567, name="Brilliant", tag="parmesan", description="amazing", reason=undefined.UNDEFINED
        )

        assert sticker is partial_guild.app.rest.edit_sticker.return_value

    @pytest.mark.asyncio
    async def test_delete_sticker(self, partial_guild: guilds.PartialGuild):
        partial_guild.app.rest.delete_sticker = mock.AsyncMock()

        sticker = await partial_guild.delete_sticker(951)

        partial_guild.app.rest.delete_sticker.assert_awaited_once_with(90210, 951, reason=undefined.UNDEFINED)

        assert sticker is partial_guild.app.rest.delete_sticker.return_value

    @pytest.mark.asyncio
    async def test_create_category(self, partial_guild: guilds.PartialGuild):
        partial_guild.app.rest.create_guild_category = mock.AsyncMock()

        category = await partial_guild.create_category("very cool category", position=2)

        partial_guild.app.rest.create_guild_category.assert_awaited_once_with(
            90210,
            "very cool category",
            position=2,
            permission_overwrites=undefined.UNDEFINED,
            reason=undefined.UNDEFINED,
        )

        assert category is partial_guild.app.rest.create_guild_category.return_value

    @pytest.mark.asyncio
    async def test_create_text_channel(self, partial_guild: guilds.PartialGuild):
        partial_guild.app.rest.create_guild_text_channel = mock.AsyncMock()

        text_channel = await partial_guild.create_text_channel(
            "cool text channel", position=3, nsfw=False, rate_limit_per_user=30
        )

        partial_guild.app.rest.create_guild_text_channel.assert_awaited_once_with(
            90210,
            "cool text channel",
            position=3,
            topic=undefined.UNDEFINED,
            nsfw=False,
            rate_limit_per_user=30,
            permission_overwrites=undefined.UNDEFINED,
            category=undefined.UNDEFINED,
            reason=undefined.UNDEFINED,
        )

        assert text_channel is partial_guild.app.rest.create_guild_text_channel.return_value

    @pytest.mark.asyncio
    async def test_create_news_channel(self, partial_guild: guilds.PartialGuild):
        partial_guild.app.rest.create_guild_news_channel = mock.AsyncMock()

        news_channel = await partial_guild.create_news_channel(
            "cool news channel", position=1, nsfw=False, rate_limit_per_user=420
        )

        partial_guild.app.rest.create_guild_news_channel.assert_awaited_once_with(
            90210,
            "cool news channel",
            position=1,
            topic=undefined.UNDEFINED,
            nsfw=False,
            rate_limit_per_user=420,
            permission_overwrites=undefined.UNDEFINED,
            category=undefined.UNDEFINED,
            reason=undefined.UNDEFINED,
        )

        assert news_channel is partial_guild.app.rest.create_guild_news_channel.return_value

    @pytest.mark.asyncio
    async def test_create_forum_channel(self, partial_guild: guilds.PartialGuild):
        partial_guild.app.rest.create_guild_forum_channel = mock.AsyncMock()

        forum_channel = await partial_guild.create_forum_channel(
            "cool forum channel", position=1, nsfw=False, rate_limit_per_user=420
        )

        partial_guild.app.rest.create_guild_forum_channel.assert_awaited_once_with(
            90210,
            "cool forum channel",
            position=1,
            topic=undefined.UNDEFINED,
            nsfw=False,
            rate_limit_per_user=420,
            permission_overwrites=undefined.UNDEFINED,
            category=undefined.UNDEFINED,
            reason=undefined.UNDEFINED,
            default_auto_archive_duration=undefined.UNDEFINED,
            default_thread_rate_limit_per_user=undefined.UNDEFINED,
            default_forum_layout=undefined.UNDEFINED,
            default_sort_order=undefined.UNDEFINED,
            available_tags=undefined.UNDEFINED,
            default_reaction_emoji=undefined.UNDEFINED,
        )

        assert forum_channel is partial_guild.app.rest.create_guild_forum_channel.return_value

    @pytest.mark.asyncio
    async def test_create_voice_channel(self, partial_guild: guilds.PartialGuild):
        partial_guild.app.rest.create_guild_voice_channel = mock.AsyncMock()

        voice_channel = await partial_guild.create_voice_channel(
            "cool voice channel", position=1, bitrate=3200, video_quality_mode=2
        )

        partial_guild.app.rest.create_guild_voice_channel.assert_awaited_once_with(
            90210,
            "cool voice channel",
            position=1,
            user_limit=undefined.UNDEFINED,
            bitrate=3200,
            video_quality_mode=2,
            permission_overwrites=undefined.UNDEFINED,
            region=undefined.UNDEFINED,
            category=undefined.UNDEFINED,
            reason=undefined.UNDEFINED,
        )

        assert voice_channel is partial_guild.app.rest.create_guild_voice_channel.return_value

    @pytest.mark.asyncio
    async def test_create_stage_channel(self, partial_guild: guilds.PartialGuild):
        partial_guild.app.rest.create_guild_stage_channel = mock.AsyncMock()

        stage_channel = await partial_guild.create_stage_channel(
            "cool stage channel", position=1, bitrate=3200, user_limit=100
        )

        partial_guild.app.rest.create_guild_stage_channel.assert_awaited_once_with(
            90210,
            "cool stage channel",
            position=1,
            user_limit=100,
            bitrate=3200,
            permission_overwrites=undefined.UNDEFINED,
            region=undefined.UNDEFINED,
            category=undefined.UNDEFINED,
            reason=undefined.UNDEFINED,
        )

        assert stage_channel is partial_guild.app.rest.create_guild_stage_channel.return_value

    @pytest.mark.asyncio
    async def test_delete_channel(self, partial_guild: guilds.PartialGuild):
        mock_channel = mock.Mock(channels_.GuildChannel)
        partial_guild.app.rest.delete_channel = mock.AsyncMock(return_value=mock_channel)

        deleted_channel = await partial_guild.delete_channel(1288820)

        partial_guild.app.rest.delete_channel.assert_awaited_once_with(1288820)
        assert deleted_channel is partial_guild.app.rest.delete_channel.return_value

    @pytest.mark.asyncio
    async def test_fetch_guild(self, partial_guild: guilds.PartialGuild):
        partial_guild.app.rest.fetch_guild = mock.AsyncMock(return_value=partial_guild)

        assert await partial_guild.fetch_self() is partial_guild.app.rest.fetch_guild.return_value
        partial_guild.app.rest.fetch_guild.assert_awaited_once_with(partial_guild.id)

    @pytest.mark.asyncio
    async def test_fetch_roles(self, partial_guild: guilds.PartialGuild):
        partial_guild.app.rest.fetch_roles = mock.AsyncMock()

        roles = await partial_guild.fetch_roles()

        partial_guild.app.rest.fetch_roles.assert_awaited_once_with(90210)
        assert roles is partial_guild.app.rest.fetch_roles.return_value


class TestGuildPreview:
    @pytest.fixture
    def model(self, mock_app: traits.RESTAware) -> guilds.GuildPreview:
        return guilds.GuildPreview(
            app=mock_app,
            features=["huge super secret nsfw channel"],
            id=snowflakes.Snowflake(123),
            icon_hash="dis is mah icon hash",
            name="DAPI",
            splash_hash="dis is also mah splash hash",
            discovery_splash_hash=None,
            emojis={},
            approximate_active_member_count=12,
            approximate_member_count=999_283_252_124_633,
            description="the place for quality shitposting!",
        )

<<<<<<< HEAD
    def test_splash_url(self, model: guilds.GuildPreview):
        splash = mock.Mock()
=======
    def test_make_splash_url_format_set_to_deprecated_ext_argument_if_provided(self, model):
        with mock.patch.object(
            routes, "CDN_GUILD_SPLASH", new=mock.Mock(compile_to_file=mock.Mock(return_value="file"))
        ) as route:
            assert model.make_splash_url(ext="JPEG") == "file"

        route.compile_to_file.assert_called_once_with(
            urls.CDN_URL, guild_id=123, hash="dis is also mah splash hash", size=4096, file_format="JPEG", lossless=True
        )

    def test_make_discovery_splash_url_format_set_to_deprecated_ext_argument_if_provided(self, model):
        model.discovery_splash_hash = "18dnf8dfbakfdh"

        with mock.patch.object(
            routes, "CDN_GUILD_DISCOVERY_SPLASH", new=mock.Mock(compile_to_file=mock.Mock(return_value="file"))
        ) as route:
            assert model.make_discovery_splash_url(ext="JPEG") == "file"

        route.compile_to_file.assert_called_once_with(
            urls.CDN_URL, guild_id=123, hash="18dnf8dfbakfdh", size=4096, file_format="JPEG", lossless=True
        )

    def test_splash_url(self, model):
        splash = object()
>>>>>>> 5a9913d8

        with mock.patch.object(guilds.GuildPreview, "make_splash_url", return_value=splash):
            assert model.splash_url is splash

    def test_make_splash_url_when_hash(self, model: guilds.GuildPreview):
        model.splash_hash = "18dnf8dfbakfdh"

        with mock.patch.object(
            routes, "CDN_GUILD_SPLASH", new=mock.Mock(compile_to_file=mock.Mock(return_value="file"))
        ) as route:
            assert model.make_splash_url(file_format="URL", size=1024) == "file"

        route.compile_to_file.assert_called_once_with(
            urls.CDN_URL, guild_id=123, hash="18dnf8dfbakfdh", size=1024, file_format="URL", lossless=True
        )

    def test_make_splash_url_when_no_hash(self, model: guilds.GuildPreview):
        model.splash_hash = None
        assert model.make_splash_url(ext="png", size=512) is None

    def test_discovery_splash_url(self, model: guilds.GuildPreview):
        discovery_splash = mock.Mock()

        with mock.patch.object(guilds.GuildPreview, "make_discovery_splash_url", return_value=discovery_splash):
            assert model.discovery_splash_url is discovery_splash

    def test_make_discovery_splash_url_when_hash(self, model: guilds.GuildPreview):
        model.discovery_splash_hash = "18dnf8dfbakfdh"

        with mock.patch.object(
            routes, "CDN_GUILD_DISCOVERY_SPLASH", new=mock.Mock(compile_to_file=mock.Mock(return_value="file"))
        ) as route:
            assert model.make_discovery_splash_url(file_format="URL", size=2048) == "file"

        route.compile_to_file.assert_called_once_with(
            urls.CDN_URL, guild_id=123, hash="18dnf8dfbakfdh", size=2048, file_format="URL", lossless=True
        )

    def test_make_discovery_splash_url_when_no_hash(self, model: guilds.GuildPreview):
        model.discovery_splash_hash = None
        assert model.make_discovery_splash_url(file_format="PNG", size=4096) is None


class TestGuild:
    @pytest.fixture
    def guild(self, mock_app: traits.RESTAware) -> guilds.Guild:
        return hikari_test_helpers.mock_class_namespace(guilds.Guild)(
            app=mock_app,
            id=snowflakes.Snowflake(123),
            splash_hash="splash_hash",
            discovery_splash_hash="discovery_splash_hash",
            banner_hash="banner_hash",
            icon_hash="icon_hash",
            features=[guilds.GuildFeature.ANIMATED_ICON],
            incidents=guilds.GuildIncidents(
                invites_disabled_until=None,
                dms_disabled_until=None,
                dm_spam_detected_at=datetime.datetime(2015, 5, 13, 1, 1, 1, 1, tzinfo=datetime.timezone.utc),
                raid_detected_at=None,
            ),
            name="some guild",
            application_id=snowflakes.Snowflake(9876),
            afk_channel_id=snowflakes.Snowflake(1234),
            afk_timeout=datetime.timedelta(seconds=60),
            default_message_notifications=guilds.GuildMessageNotificationsLevel.ONLY_MENTIONS,
            description=None,
            explicit_content_filter=guilds.GuildExplicitContentFilterLevel.ALL_MEMBERS,
            is_widget_enabled=False,
            max_video_channel_users=10,
            mfa_level=guilds.GuildMFALevel.NONE,
            nsfw_level=guilds.GuildNSFWLevel.AGE_RESTRICTED,
            owner_id=snowflakes.Snowflake(1111),
            preferred_locale="en-GB",
            premium_subscription_count=12,
            premium_tier=guilds.GuildPremiumTier.TIER_3,
            public_updates_channel_id=snowflakes.Snowflake(99699),
            rules_channel_id=snowflakes.Snowflake(123445),
            system_channel_id=snowflakes.Snowflake(123888),
            vanity_url_code="yeet",
            verification_level=guilds.GuildVerificationLevel.VERY_HIGH,
            widget_channel_id=snowflakes.Snowflake(192729),
            system_channel_flags=guilds.GuildSystemChannelFlag.SUPPRESS_PREMIUM_SUBSCRIPTION,
        )

    def test_get_channels(self, guild: guilds.Guild):
        with (
            mock.patch.object(guild.app, "cache") as patched_cache,
            mock.patch.object(
                patched_cache, "get_guild_channels_view_for_guild"
            ) as patched_get_guild_channels_view_for_guild,
        ):
            assert guild.get_channels() is patched_get_guild_channels_view_for_guild.return_value
            patched_get_guild_channels_view_for_guild.assert_called_once_with(123)

    def test_get_channels_when_no_cache_trait(self, guild: guilds.Guild):
        guild.app = mock.Mock(traits.RESTAware)
        assert guild.get_channels() == {}

    def test_get_members(self, guild: guilds.Guild):
        with (
            mock.patch.object(guild.app, "cache") as patched_cache,
            mock.patch.object(patched_cache, "get_members_view_for_guild") as patched_get_members_view_for_guild,
        ):
            assert guild.get_members() is patched_get_members_view_for_guild.return_value
            patched_get_members_view_for_guild.assert_called_once_with(123)

    def test_get_members_when_no_cache_trait(self, guild: guilds.Guild):
        guild.app = mock.Mock(traits.RESTAware)
        assert guild.get_members() == {}

    def test_get_presences(self, guild: guilds.Guild):
        with (
            mock.patch.object(guild.app, "cache") as patched_cache,
            mock.patch.object(patched_cache, "get_presences_view_for_guild") as patched_get_presences_view_for_guild,
        ):
            assert guild.get_presences() is patched_get_presences_view_for_guild.return_value
            patched_get_presences_view_for_guild.assert_called_once_with(123)

    def test_get_presences_when_no_cache_trait(self, guild: guilds.Guild):
        guild.app = mock.Mock(traits.RESTAware)
        assert guild.get_presences() == {}

    def test_get_voice_states(self, guild: guilds.Guild):
        with (
            mock.patch.object(guild.app, "cache") as patched_cache,
            mock.patch.object(
                patched_cache, "get_voice_states_view_for_guild"
            ) as patched_get_voice_states_view_for_guild,
        ):
            assert guild.get_voice_states() is patched_get_voice_states_view_for_guild.return_value
            patched_get_voice_states_view_for_guild.assert_called_once_with(123)

    def test_get_voice_states_when_no_cache_trait(self, guild: guilds.Guild):
        guild.app = mock.Mock(traits.RESTAware)
        assert guild.get_voice_states() == {}

    def test_get_emojis(self, guild: guilds.Guild):
        with (
            mock.patch.object(guild.app, "cache") as patched_cache,
            mock.patch.object(patched_cache, "get_emojis_view_for_guild") as patched_get_emojis_view_for_guild,
        ):
            assert guild.get_emojis() is patched_get_emojis_view_for_guild.return_value
            patched_get_emojis_view_for_guild.assert_called_once_with(123)

    def test_emojis_when_no_cache_trait(self, guild: guilds.Guild):
        guild.app = mock.Mock(traits.RESTAware)
        assert guild.get_emojis() == {}

    def test_get_sticker(self, guild: guilds.Guild):
        with (
            mock.patch.object(guild.app, "cache") as patched_cache,
            mock.patch.object(
                patched_cache, "get_sticker", mock.Mock(return_value=mock.Mock(guild_id=guild.id))
            ) as patched_get_sticker,
        ):
            assert guild.get_sticker(456) is patched_get_sticker.return_value
            patched_get_sticker.assert_called_once_with(456)

    def test_get_sticker_when_not_from_guild(self, guild: guilds.Guild):
        with (
            mock.patch.object(guild.app, "cache") as patched_cache,
            mock.patch.object(
                patched_cache, "get_sticker", mock.Mock(return_value=mock.Mock(guild_id=546123123433))
            ) as patched_get_sticker,
        ):
            assert guild.get_sticker(456) is None

            patched_get_sticker.assert_called_once_with(456)

    def test_get_sticker_when_no_cache_trait(self, guild: guilds.Guild):
        guild.app = mock.Mock()
        assert guild.get_sticker(1234) is None

    def test_get_stickers(self, guild: guilds.Guild):
        with (
            mock.patch.object(guild.app, "cache") as patched_cache,
            mock.patch.object(patched_cache, "get_stickers_view_for_guild") as patched_get_stickers_view_for_guild,
        ):
            assert guild.get_stickers() is patched_get_stickers_view_for_guild.return_value
            patched_get_stickers_view_for_guild.assert_called_once_with(123)

    def test_get_stickers_when_no_cache_trait(self, guild: guilds.Guild):
        guild.app = mock.Mock(traits.RESTAware)
        assert guild.get_stickers() == {}

    def test_roles(self, guild: guilds.Guild):
        with (
            mock.patch.object(guild.app, "cache") as patched_cache,
            mock.patch.object(patched_cache, "get_roles_view_for_guild") as patched_get_roles_view_for_guild,
        ):
            assert guild.get_roles() is patched_get_roles_view_for_guild.return_value
            patched_get_roles_view_for_guild.assert_called_once_with(123)

    def test_get_roles_when_no_cache_trait(self, guild: guilds.Guild):
        guild.app = mock.Mock(traits.RESTAware)
        assert guild.get_roles() == {}

    def test_get_emoji(self, guild: guilds.Guild):
        with (
            mock.patch.object(guild.app, "cache") as patched_cache,
            mock.patch.object(
                patched_cache, "get_emoji", mock.Mock(return_value=mock.Mock(guild_id=guild.id))
            ) as patched_get_emoji,
        ):
            assert guild.get_emoji(456) is patched_get_emoji.return_value
            patched_get_emoji.assert_called_once_with(456)

    def test_get_emoji_when_not_from_guild(self, guild: guilds.Guild):
        with (
            mock.patch.object(guild.app, "cache") as patched_cache,
            mock.patch.object(
                patched_cache, "get_emoji", mock.Mock(return_value=mock.Mock(guild_id=1233212))
            ) as patched_get_emoji,
        ):
            assert guild.get_emoji(456) is None

            patched_get_emoji.assert_called_once_with(456)

    def test_get_emoji_when_no_cache_trait(self, guild: guilds.Guild):
        guild.app = mock.Mock()
        assert guild.get_emoji(456) is None

    def test_get_role(self, guild: guilds.Guild):
        with (
            mock.patch.object(guild.app, "cache") as patched_cache,
            mock.patch.object(
                patched_cache, "get_role", mock.Mock(return_value=mock.Mock(guild_id=guild.id))
            ) as patched_get_role,
        ):
            assert guild.get_role(456) is patched_get_role.return_value
            patched_get_role.assert_called_once_with(456)

    def test_get_role_when_not_from_guild(self, guild: guilds.Guild):
        with (
            mock.patch.object(guild.app, "cache") as patched_cache,
            mock.patch.object(
                patched_cache, "get_role", mock.Mock(return_value=mock.Mock(guild_id=7623123321123))
            ) as patched_get_role,
        ):
            assert guild.get_role(456) is None
            patched_get_role.assert_called_once_with(456)

    def test_get_role_when_no_cache_trait(self, guild: guilds.Guild):
        guild.app = mock.Mock()
        assert guild.get_role(456) is None

    @pytest.mark.asyncio
    async def test_invites_disabled_default(self, guild: guilds.Guild):
        assert guild.invites_disabled is False

    @pytest.mark.asyncio
    async def test_invites_disabled_via_incidents(self, guild: guilds.Guild):
        guild.incidents = guilds.GuildIncidents(
            invites_disabled_until=datetime.datetime(2021, 11, 17),
            dms_disabled_until=None,
            dm_spam_detected_at=None,
            raid_detected_at=None,
        )
        assert guild.invites_disabled is True

    @pytest.mark.asyncio
    async def test_invites_disabled_via_feature(self, guild: guilds.Guild):
        guild.features.append(guilds.GuildFeature.INVITES_DISABLED)
        assert guild.invites_disabled is True

<<<<<<< HEAD
    def test_splash_url(self, guild: guilds.Guild):
        splash = mock.Mock()
=======
    def test_make_banner_url_format_set_to_deprecated_ext_argument_if_provided(self, model):
        with mock.patch.object(
            routes, "CDN_GUILD_BANNER", new=mock.Mock(compile_to_file=mock.Mock(return_value="file"))
        ) as route:
            assert model.make_banner_url(ext="JPEG") == "file"

        route.compile_to_file.assert_called_once_with(
            urls.CDN_URL, guild_id=123, hash="banner_hash", size=4096, file_format="JPEG", lossless=True
        )

    def test_make_discovery_splash_url_format_set_to_deprecated_ext_argument_if_provided(self, model):
        with mock.patch.object(
            routes, "CDN_GUILD_DISCOVERY_SPLASH", new=mock.Mock(compile_to_file=mock.Mock(return_value="file"))
        ) as route:
            assert model.make_discovery_splash_url(ext="JPEG") == "file"

        route.compile_to_file.assert_called_once_with(
            urls.CDN_URL, guild_id=123, hash="discovery_splash_hash", size=4096, file_format="JPEG", lossless=True
        )

    def test_make_splash_url_format_set_to_deprecated_ext_argument_if_provided(self, model):
        with mock.patch.object(
            routes, "CDN_GUILD_SPLASH", new=mock.Mock(compile_to_file=mock.Mock(return_value="file"))
        ) as route:
            assert model.make_splash_url(ext="JPEG") == "file"

        route.compile_to_file.assert_called_once_with(
            urls.CDN_URL, guild_id=123, hash="splash_hash", size=4096, file_format="JPEG", lossless=True
        )

    def test_splash_url(self, model):
        splash = object()
>>>>>>> 5a9913d8

        with mock.patch.object(guilds.Guild, "make_splash_url", return_value=splash):
            assert guild.splash_url is splash

    def test_make_splash_url_when_hash(self, guild: guilds.Guild):
        guild.splash_hash = "18dnf8dfbakfdh"

        with mock.patch.object(
            routes, "CDN_GUILD_SPLASH", new=mock.Mock(compile_to_file=mock.Mock(return_value="file"))
        ) as route:
<<<<<<< HEAD
            assert guild.make_splash_url(ext="url", size=2) == "file"
=======
            assert model.make_splash_url(file_format="URL", size=2) == "file"
>>>>>>> 5a9913d8

        route.compile_to_file.assert_called_once_with(
            urls.CDN_URL, guild_id=123, hash="18dnf8dfbakfdh", size=2, file_format="URL", lossless=True
        )

    def test_make_splash_url_when_no_hash(self, guild: guilds.Guild):
        guild.splash_hash = None
        assert guild.make_splash_url(ext="png", size=1024) is None

    def test_discovery_splash_url(self, guild: guilds.Guild):
        discovery_splash = mock.Mock()

        with mock.patch.object(guilds.Guild, "make_discovery_splash_url", return_value=discovery_splash):
            assert guild.discovery_splash_url is discovery_splash

    def test_make_discovery_splash_url_when_hash(self, guild: guilds.Guild):
        guild.discovery_splash_hash = "18dnf8dfbakfdh"

        with mock.patch.object(
            routes, "CDN_GUILD_DISCOVERY_SPLASH", new=mock.Mock(compile_to_file=mock.Mock(return_value="file"))
        ) as route:
<<<<<<< HEAD
            assert guild.make_discovery_splash_url(ext="url", size=1024) == "file"
=======
            assert model.make_discovery_splash_url(file_format="URL", size=1024) == "file"
>>>>>>> 5a9913d8

        route.compile_to_file.assert_called_once_with(
            urls.CDN_URL, guild_id=123, hash="18dnf8dfbakfdh", size=1024, file_format="URL", lossless=True
        )

    def test_make_discovery_splash_url_when_no_hash(self, guild: guilds.Guild):
        guild.discovery_splash_hash = None
        assert guild.make_discovery_splash_url(ext="png", size=2048) is None

    def test_banner_url(self, guild: guilds.Guild):
        banner = mock.Mock()

        with mock.patch.object(guilds.Guild, "make_banner_url", return_value=banner):
            assert guild.banner_url is banner

    def test_make_banner_url_when_hash(self, guild: guilds.Guild):
        with mock.patch.object(
            routes, "CDN_GUILD_BANNER", new=mock.Mock(compile_to_file=mock.Mock(return_value="file"))
        ) as route:
<<<<<<< HEAD
            assert guild.make_banner_url(ext="url", size=512) == "file"
=======
            assert model.make_banner_url(file_format="URL", size=512) == "file"
>>>>>>> 5a9913d8

        route.compile_to_file.assert_called_once_with(
            urls.CDN_URL, guild_id=123, hash="banner_hash", size=512, file_format="URL", lossless=True
        )

<<<<<<< HEAD
    def test_make_banner_url_when_format_is_None_and_banner_hash_is_for_gif(self, guild: guilds.Guild):
        guild.banner_hash = "a_18dnf8dfbakfdh"
=======
    def test_make_banner_url_when_format_is_None_and_banner_hash_is_for_animated(self, model):
        model.banner_hash = "a_18dnf8dfbakfdh"
>>>>>>> 5a9913d8

        with mock.patch.object(
            routes, "CDN_GUILD_BANNER", new=mock.Mock(compile_to_file=mock.Mock(return_value="file"))
        ) as route:
<<<<<<< HEAD
            assert guild.make_banner_url(ext=None, size=4096) == "file"

        route.compile_to_file.assert_called_once_with(
            urls.CDN_URL, guild_id=guild.id, hash="a_18dnf8dfbakfdh", size=4096, file_format="gif"
        )

    def test_make_banner_url_when_format_is_None_and_banner_hash_is_not_for_gif(self, guild: guilds.Guild):
        guild.banner_hash = "18dnf8dfbakfdh"
=======
            assert model.make_banner_url(file_format=None, size=4096) == "file"

        route.compile_to_file.assert_called_once_with(
            urls.CDN_URL, guild_id=model.id, hash="a_18dnf8dfbakfdh", size=4096, file_format="GIF", lossless=True
        )

    def test_make_banner_url_when_format_is_None_and_banner_hash_is_not_for_animated(self, model):
        model.banner_hash = "18dnf8dfbakfdh"
>>>>>>> 5a9913d8

        with mock.patch.object(
            routes, "CDN_GUILD_BANNER", new=mock.Mock(compile_to_file=mock.Mock(return_value="file"))
        ) as route:
<<<<<<< HEAD
            assert guild.make_banner_url(ext=None, size=4096) == "file"

        route.compile_to_file.assert_called_once_with(
            urls.CDN_URL, guild_id=guild.id, hash=guild.banner_hash, size=4096, file_format="png"
        )

    def test_make_banner_url_when_no_hash(self, guild: guilds.Guild):
        guild.banner_hash = None
        assert guild.make_banner_url(ext="png", size=2048) is None
=======
            assert model.make_banner_url(file_format=None, size=4096) == "file"

        route.compile_to_file.assert_called_once_with(
            urls.CDN_URL, guild_id=model.id, hash=model.banner_hash, size=4096, file_format="PNG", lossless=True
        )

    def test_make_banner_url_when_no_hash(self, model):
        model.banner_hash = None
        assert model.make_banner_url(file_format="PNG", size=2048) is None
>>>>>>> 5a9913d8

    @pytest.mark.asyncio
    async def test_fetch_owner(self, guild: guilds.Guild):
        guild.app.rest.fetch_member = mock.AsyncMock()

        assert await guild.fetch_owner() is guild.app.rest.fetch_member.return_value
        guild.app.rest.fetch_member.assert_awaited_once_with(123, 1111)

    @pytest.mark.asyncio
    async def test_fetch_widget_channel(self, guild: guilds.Guild):
        mock_channel = mock.Mock(channels_.GuildChannel)
        guild.app.rest.fetch_channel = mock.AsyncMock(return_value=mock_channel)

        assert await guild.fetch_widget_channel() is guild.app.rest.fetch_channel.return_value
        guild.app.rest.fetch_channel.assert_awaited_once_with(192729)

    @pytest.mark.asyncio
    async def test_fetch_widget_channel_when_None(self, guild: guilds.Guild):
        guild.widget_channel_id = None

        assert await guild.fetch_widget_channel() is None

    @pytest.mark.asyncio
    async def test_fetch_rules_channel(self, guild: guilds.Guild):
        mock_channel = mock.Mock(channels_.GuildTextChannel)
        guild.app.rest.fetch_channel = mock.AsyncMock(return_value=mock_channel)

        assert await guild.fetch_rules_channel() is guild.app.rest.fetch_channel.return_value
        guild.app.rest.fetch_channel.assert_awaited_once_with(123445)

    @pytest.mark.asyncio
    async def test_fetch_rules_channel_when_None(self, guild: guilds.Guild):
        guild.rules_channel_id = None

        assert await guild.fetch_rules_channel() is None

    @pytest.mark.asyncio
    async def test_fetch_system_channel(self, guild: guilds.Guild):
        mock_channel = mock.Mock(channels_.GuildTextChannel)
        guild.app.rest.fetch_channel = mock.AsyncMock(return_value=mock_channel)

        assert await guild.fetch_system_channel() is guild.app.rest.fetch_channel.return_value
        guild.app.rest.fetch_channel.assert_awaited_once_with(123888)

    @pytest.mark.asyncio
    async def test_fetch_system_channel_when_None(self, guild: guilds.Guild):
        guild.system_channel_id = None

        assert await guild.fetch_system_channel() is None

    @pytest.mark.asyncio
    async def test_fetch_public_updates_channel(self, guild: guilds.Guild):
        mock_channel = mock.Mock(channels_.GuildTextChannel)
        guild.app.rest.fetch_channel = mock.AsyncMock(return_value=mock_channel)

        assert await guild.fetch_public_updates_channel() is guild.app.rest.fetch_channel.return_value
        guild.app.rest.fetch_channel.assert_awaited_once_with(99699)

    @pytest.mark.asyncio
    async def test_fetch_public_updates_channel_when_None(self, guild: guilds.Guild):
        guild.public_updates_channel_id = None

        assert await guild.fetch_public_updates_channel() is None

    @pytest.mark.asyncio
    async def test_fetch_afk_channel(self, guild: guilds.Guild):
        mock_channel = mock.Mock(channels_.GuildVoiceChannel)
        guild.app.rest.fetch_channel = mock.AsyncMock(return_value=mock_channel)

        assert await guild.fetch_afk_channel() is guild.app.rest.fetch_channel.return_value
        guild.app.rest.fetch_channel.assert_awaited_once_with(1234)

    @pytest.mark.asyncio
    async def test_fetch_afk_channel_when_None(self, guild: guilds.Guild):
        guild.afk_channel_id = None

        assert await guild.fetch_afk_channel() is None

    def test_get_channel(self, guild: guilds.Guild):
        with (
            mock.patch.object(guild.app, "cache") as patched_cache,
            mock.patch.object(
                patched_cache, "get_guild_channel", mock.Mock(return_value=mock.Mock(guild_id=guild.id))
            ) as patched_get_guild_channel,
        ):
            assert guild.get_channel(456) is patched_get_guild_channel.return_value
            patched_get_guild_channel.assert_called_once_with(456)

    def test_get_channel_when_not_from_guild(self, guild: guilds.Guild):
        with (
            mock.patch.object(guild.app, "cache") as patched_cache,
            mock.patch.object(
                patched_cache, "get_guild_channel", mock.Mock(return_value=mock.Mock(guild_id=654523123))
            ) as patched_get_guild_channel,
        ):
            assert guild.get_channel(456) is None
            patched_get_guild_channel.assert_called_once_with(456)

    def test_get_channel_when_no_cache_trait(self, guild: guilds.Guild):
        guild.app = mock.Mock()
        assert guild.get_channel(456) is None

    def test_get_member(self, guild: guilds.Guild):
        with (
            mock.patch.object(guild.app, "cache") as patched_cache,
            mock.patch.object(patched_cache, "get_member") as patched_get_member,
        ):
            assert guild.get_member(456) is patched_get_member.return_value
            patched_get_member.assert_called_once_with(123, 456)

    def test_get_member_when_no_cache_trait(self, guild: guilds.Guild):
        guild.app = mock.Mock(traits.RESTAware)
        assert guild.get_member(456) is None

    def test_get_presence(self, guild: guilds.Guild):
        with (
            mock.patch.object(guild.app, "cache") as patched_cache,
            mock.patch.object(patched_cache, "get_presence") as patched_get_presence,
        ):
            assert guild.get_presence(456) is patched_get_presence.return_value
            patched_get_presence.assert_called_once_with(123, 456)

    def test_get_presence_when_no_cache_trait(self, guild: guilds.Guild):
        guild.app = mock.Mock(traits.RESTAware)
        assert guild.get_presence(456) is None

    def test_get_voice_state(self, guild: guilds.Guild):
        with (
            mock.patch.object(guild.app, "cache") as patched_cache,
            mock.patch.object(patched_cache, "get_voice_state") as patched_get_voice_state,
        ):
            assert guild.get_voice_state(456) is patched_get_voice_state.return_value
            patched_get_voice_state.assert_called_once_with(123, 456)

    def test_get_voice_state_when_no_cache_trait(self, guild: guilds.Guild):
        guild.app = mock.Mock(traits.RESTAware)
        assert guild.get_voice_state(456) is None

    def test_get_my_member_when_not_shardaware(self, guild: guilds.Guild):
        guild.app = mock.Mock(traits.RESTAware)
        assert guild.get_my_member() is None

    def test_get_my_member_when_no_me(self, guild: guilds.Guild):
        with mock.patch.object(guild.app, "get_me", mock.Mock(return_value=None)) as patched_get_me:
            assert guild.get_my_member() is None
            patched_get_me.assert_called_once_with()

    def test_get_my_member(self, guild: guilds.Guild):
        with (
            mock.patch.object(guild.app, "get_me", mock.Mock(return_value=mock.Mock(id=123))) as patched_get_me,
            mock.patch.object(guilds.Guild, "get_member") as patched_get_member,
        ):
            assert guild.get_my_member() is patched_get_member.return_value

        patched_get_member.assert_called_once_with(123)
        patched_get_me.assert_called_once_with()


class TestRestGuild:
    @pytest.fixture
    def rest_guild(self, mock_app: traits.RESTAware) -> guilds.RESTGuild:
        return guilds.RESTGuild(
            app=mock_app,
            id=snowflakes.Snowflake(123),
            splash_hash="splash_hash",
            discovery_splash_hash="discovery_splash_hash",
            banner_hash="banner_hash",
            icon_hash="icon_hash",
            features=[guilds.GuildFeature.ANIMATED_ICON],
            incidents=guilds.GuildIncidents(
                invites_disabled_until=None,
                dms_disabled_until=None,
                dm_spam_detected_at=datetime.datetime(2015, 5, 13, 1, 1, 1, 1, tzinfo=datetime.timezone.utc),
                raid_detected_at=None,
            ),
            name="some guild",
            application_id=snowflakes.Snowflake(9876),
            afk_channel_id=snowflakes.Snowflake(1234),
            afk_timeout=datetime.timedelta(seconds=60),
            default_message_notifications=guilds.GuildMessageNotificationsLevel.ONLY_MENTIONS,
            description=None,
            explicit_content_filter=guilds.GuildExplicitContentFilterLevel.ALL_MEMBERS,
            is_widget_enabled=False,
            max_video_channel_users=10,
            mfa_level=guilds.GuildMFALevel.NONE,
            owner_id=snowflakes.Snowflake(1111),
            preferred_locale="en-GB",
            premium_subscription_count=12,
            premium_tier=guilds.GuildPremiumTier.TIER_3,
            public_updates_channel_id=None,
            rules_channel_id=None,
            system_channel_id=None,
            vanity_url_code="yeet",
            verification_level=guilds.GuildVerificationLevel.VERY_HIGH,
            widget_channel_id=None,
            system_channel_flags=guilds.GuildSystemChannelFlag.SUPPRESS_PREMIUM_SUBSCRIPTION,
            emojis={},
            stickers={},
            roles={},
            approximate_active_member_count=1000,
            approximate_member_count=100,
            max_presences=100,
            max_members=100,
            nsfw_level=guilds.GuildNSFWLevel.AGE_RESTRICTED,
        )<|MERGE_RESOLUTION|>--- conflicted
+++ resolved
@@ -65,7 +65,6 @@
 
 class TestPartialApplication:
     @pytest.fixture
-<<<<<<< HEAD
     def partial_application(self) -> guilds.PartialApplication:
         return guilds.PartialApplication(
             id=snowflakes.Snowflake(123),
@@ -73,48 +72,22 @@
             description="partial_application_description",
             icon_hash="icon_hash",
         )
-=======
-    def model(self):
-        return hikari_test_helpers.mock_class_namespace(
-            guilds.PartialApplication, init_=False, slots_=False, id=123, icon_hash="ahashicon"
-        )()
-
-    def test_make_icon_url_format_set_to_deprecated_ext_argument_if_provided(self, model):
+
+    def test_make_icon_url_format_set_to_deprecated_ext_argument_if_provided(
+        self, partial_application: guilds.PartialApplication
+    ):
         with mock.patch.object(
             routes, "CDN_APPLICATION_ICON", new=mock.Mock(compile_to_file=mock.Mock(return_value="file"))
         ) as route:
-            assert model.make_icon_url(ext="JPEG") == "file"
-
-        route.compile_to_file.assert_called_once_with(
-            urls.CDN_URL, application_id=123, hash="ahashicon", size=4096, file_format="JPEG", lossless=True
-        )
-
-    def test_icon_url_property(self, model):
-        model.make_icon_url = mock.Mock(return_value="url")
-
-        assert model.icon_url == "url"
-
-        model.make_icon_url.assert_called_once_with()
-
-    def test_make_icon_url_when_hash_is_None(self, model):
-        model.icon_hash = None
-
-        with mock.patch.object(
-            routes, "CDN_APPLICATION_ICON", new=mock.Mock(compile_to_file=mock.Mock(return_value="file"))
-        ) as route:
-            assert model.make_icon_url(file_format="JPEG", size=1) is None
-
-        route.compile_to_file.assert_not_called()
->>>>>>> 5a9913d8
+            assert partial_application.make_icon_url(ext="JPEG") == "file"
+
+        route.compile_to_file.assert_called_once_with(
+            urls.CDN_URL, application_id=123, hash="icon_hash", size=4096, file_format="JPEG", lossless=True
+        )
 
     def test_icon_url_property(self, partial_application: guilds.PartialApplication):
-        with mock.patch.object(
-<<<<<<< HEAD
-            guilds.PartialApplication, "make_icon_url", mock.Mock(return_value="url")
-        ) as patched_make_icon_url:
+        with mock.patch.object(guilds.PartialApplication, "make_icon_url", return_value="url"):
             assert partial_application.icon_url == "url"
-
-            patched_make_icon_url.assert_called_once_with()
 
     def test_make_icon_url_when_hash_is_None(self, partial_application: guilds.PartialApplication):
         partial_application.icon_hash = None
@@ -130,24 +103,13 @@
         patched_compile_to_file.assert_not_called()
 
     def test_make_icon_url_when_hash_is_not_None(self, partial_application: guilds.PartialApplication):
-        with (
-            mock.patch.object(routes, "CDN_APPLICATION_ICON") as patched_route,
-            mock.patch.object(
-                patched_route, "compile_to_file", mock.Mock(return_value="file")
-            ) as patched_compile_to_file,
-        ):
-            assert partial_application.make_icon_url(ext="jpeg", size=1) == "file"
-
-        patched_compile_to_file.assert_called_once_with(
-            urls.CDN_URL, application_id=123, hash="icon_hash", size=1, file_format="jpeg"
-=======
+        with mock.patch.object(
             routes, "CDN_APPLICATION_ICON", new=mock.Mock(compile_to_file=mock.Mock(return_value="file"))
         ) as route:
-            assert model.make_icon_url(file_format="JPEG", size=1) == "file"
-
-        route.compile_to_file.assert_called_once_with(
-            urls.CDN_URL, application_id=123, hash="ahashicon", size=1, file_format="JPEG", lossless=True
->>>>>>> 5a9913d8
+            assert partial_application.make_icon_url(file_format="JPEG", size=1) == "file"
+
+        route.compile_to_file.assert_called_once_with(
+            urls.CDN_URL, application_id=123, hash="icon_hash", size=1, file_format="JPEG", lossless=True
         )
 
 
@@ -176,7 +138,7 @@
 
 class TestRole:
     @pytest.fixture
-    def model(self, mock_app: traits.RESTAware) -> guilds.Role:
+    def role(self, mock_app: traits.RESTAware) -> guilds.Role:
         return guilds.Role(
             app=mock_app,
             id=snowflakes.Snowflake(979899100),
@@ -198,53 +160,47 @@
             is_available_for_purchase=True,
         )
 
-    def test_colour_property(self, model: guilds.Role):
-        assert model.colour == colors.Color(0x1A2B3C)
-
-<<<<<<< HEAD
-    def test_icon_url_property(self, model: guilds.Role):
+    def test_colour_property(self, role: guilds.Role):
+        assert role.colour == colors.Color(0x1A2B3C)
+
+    def test_make_icon_url_format_set_to_deprecated_ext_argument_if_provided(self, role: guilds.Role):
+        with mock.patch.object(
+            routes, "CDN_ROLE_ICON", new=mock.Mock(compile_to_file=mock.Mock(return_value="file"))
+        ) as route:
+            assert role.make_icon_url(ext="JPEG") == "file"
+
+        route.compile_to_file.assert_called_once_with(
+            urls.CDN_URL, role_id=979899100, hash="icon_hash", size=4096, file_format="JPEG", lossless=True
+        )
+
+    def test_icon_url_property(self, role: guilds.Role):
         with mock.patch.object(guilds.Role, "make_icon_url") as patched_make_icon_url:
-            assert model.icon_url == patched_make_icon_url.return_value
-=======
-    def test_make_icon_url_format_set_to_deprecated_ext_argument_if_provided(self, model):
+            assert role.icon_url == patched_make_icon_url.return_value
+
+            patched_make_icon_url.assert_called_once_with()
+
+    def test_mention_property(self, role: guilds.Role):
+        assert role.mention == "<@&979899100>"
+
+    def test_mention_property_when_is_everyone_role(self, role: guilds.Role):
+        role.id = role.guild_id
+        assert role.mention == "@everyone"
+
+    def test_make_icon_url_when_hash_is_None(self, role: guilds.Role):
+        role.icon_hash = None
+
         with mock.patch.object(
             routes, "CDN_ROLE_ICON", new=mock.Mock(compile_to_file=mock.Mock(return_value="file"))
         ) as route:
-            assert model.make_icon_url(ext="JPEG") == "file"
-
-        route.compile_to_file.assert_called_once_with(
-            urls.CDN_URL, role_id=979899100, hash="icon_hash", size=4096, file_format="JPEG", lossless=True
-        )
-
-    def test_icon_url_property(self, model):
-        with mock.patch.object(guilds.Role, "make_icon_url") as make_icon_url:
-            assert model.icon_url == make_icon_url.return_value
->>>>>>> 5a9913d8
-
-            patched_make_icon_url.assert_called_once_with()
-
-    def test_mention_property(self, model: guilds.Role):
-        assert model.mention == "<@&979899100>"
-
-    def test_mention_property_when_is_everyone_role(self, model: guilds.Role):
-        model.id = model.guild_id
-        assert model.mention == "@everyone"
-
-    def test_make_icon_url_when_hash_is_None(self, model: guilds.Role):
-        model.icon_hash = None
-
+            assert role.make_icon_url(file_format="JPEG", size=1) is None
+
+        route.compile_to_file.assert_not_called()
+
+    def test_make_icon_url_when_hash_is_not_None(self, role: guilds.Role):
         with mock.patch.object(
             routes, "CDN_ROLE_ICON", new=mock.Mock(compile_to_file=mock.Mock(return_value="file"))
         ) as route:
-            assert model.make_icon_url(file_format="JPEG", size=1) is None
-
-        route.compile_to_file.assert_not_called()
-
-    def test_make_icon_url_when_hash_is_not_None(self, model: guilds.Role):
-        with mock.patch.object(
-            routes, "CDN_ROLE_ICON", new=mock.Mock(compile_to_file=mock.Mock(return_value="file"))
-        ) as route:
-            assert model.make_icon_url(file_format="JPEG", size=1) == "file"
+            assert role.make_icon_url(file_format="JPEG", size=1) == "file"
 
         route.compile_to_file.assert_called_once_with(
             urls.CDN_URL, role_id=979899100, hash="icon_hash", size=1, file_format="JPEG", lossless=True
@@ -268,10 +224,13 @@
     @pytest.mark.asyncio
     async def test_fetch_channel(self, guild_widget: guilds.GuildWidget):
         mock_channel = mock.Mock(channels_.GuildChannel)
-        guild_widget.app.rest.fetch_channel = mock.AsyncMock(return_value=mock_channel)
-
-        assert await guild_widget.fetch_channel() is guild_widget.app.rest.fetch_channel.return_value
-        guild_widget.app.rest.fetch_channel.assert_awaited_once_with(420)
+
+        with mock.patch.object(
+            guild_widget.app.rest, "fetch_channel", new_callable=mock.AsyncMock, return_value=mock_channel
+        ) as patched_fetch_channel:
+            assert await guild_widget.fetch_channel() is patched_fetch_channel.return_value
+
+        patched_fetch_channel.assert_awaited_once_with(420)
 
     @pytest.mark.asyncio
     async def test_fetch_channel_when_None(self, guild_widget: guilds.GuildWidget):
@@ -312,131 +271,64 @@
     def test_str_operator(self, member: guilds.Member, mock_user: users.User):
         assert str(member) == str(mock_user)
 
-<<<<<<< HEAD
-    def test_app_property(self, member: guilds.Member, mock_user: users.User):
-        assert member.app is mock_user.app
-
-    def test_id_property(self, member: guilds.Member, mock_user: users.User):
-        assert member.id is mock_user.id
-
-    def test_username_property(self, member: guilds.Member, mock_user: users.User):
-        assert member.username is mock_user.username
-
-    def test_discriminator_property(self, member: guilds.Member, mock_user: users.User):
-        assert member.discriminator is mock_user.discriminator
-
-    def test_avatar_hash_property(self, member: guilds.Member, mock_user: users.User):
-        assert member.avatar_hash is mock_user.avatar_hash
-
-    def test_is_bot_property(self, member: guilds.Member, mock_user: users.User):
-        assert member.is_bot is mock_user.is_bot
-
-    def test_is_system_property(self, member: guilds.Member, mock_user: users.User):
-        assert member.is_system is mock_user.is_system
-
-    def test_flags_property(self, member: guilds.Member, mock_user: users.User):
-        assert member.flags is mock_user.flags
-
-    def test_display_avatar_decoration_property_when_guild_avatar_decoration_is_set(
-        self, member: guilds.Member, mock_user: users.User
-    ):
+    def test_app_property(self, member: guilds.Member):
+        assert member.app is member.user.app
+
+    def test_id_property(self, member: guilds.Member):
+        assert member.id is member.user.id
+
+    def test_username_property(self, member: guilds.Member):
+        assert member.username is member.user.username
+
+    def test_discriminator_property(self, member: guilds.Member):
+        assert member.discriminator is member.user.discriminator
+
+    def test_avatar_hash_property(self, member: guilds.Member):
+        assert member.avatar_hash is member.user.avatar_hash
+
+    def test_is_bot_property(self, member: guilds.Member):
+        assert member.is_bot is member.user.is_bot
+
+    def test_is_system_property(self, member: guilds.Member):
+        assert member.is_system is member.user.is_system
+
+    def test_flags_property(self, member: guilds.Member):
+        assert member.flags is member.user.flags
+
+    def test_display_avatar_decoration_property_when_guild_avatar_decoration_is_set(self, member: guilds.Member):
         assert member.display_avatar_decoration is member.guild_avatar_decoration
 
-    def test_display_avatar_decoration_property_when_guild_avatar_decoration_is_None(
-        self, member: guilds.Member, mock_user: users.User
-    ):
+    def test_display_avatar_decoration_property_when_guild_avatar_decoration_is_None(self, member: guilds.Member):
         member.guild_avatar_decoration = None
-        assert member.display_avatar_decoration is mock_user.avatar_decoration
-
-    def test_avatar_url_property(self, member: guilds.Member, mock_user: users.User):
-        assert member.avatar_url is mock_user.avatar_url
-
-    def test_display_avatar_url_when_guild_hash_is_None(self, member: guilds.Member, mock_user: users.User):
-=======
-    def test_app_property(self, model):
-        assert model.app is model.user.app
-
-    def test_id_property(self, model):
-        assert model.id is model.user.id
-
-    def test_username_property(self, model):
-        assert model.username is model.user.username
-
-    def test_discriminator_property(self, model):
-        assert model.discriminator is model.user.discriminator
-
-    def test_avatar_hash_property(self, model):
-        assert model.avatar_hash is model.user.avatar_hash
-
-    def test_is_bot_property(self, model):
-        assert model.is_bot is model.user.is_bot
-
-    def test_is_system_property(self, model):
-        assert model.is_system is model.user.is_system
-
-    def test_flags_property(self, model):
-        assert model.flags is model.user.flags
-
-    def test_display_avatar_decoration_property_when_guild_avatar_decoration_is_set(self, model):
-        assert model.display_avatar_decoration is model.guild_avatar_decoration
-
-    def test_display_avatar_decoration_property_when_guild_avatar_decoration_is_None(self, model):
-        model.guild_avatar_decoration = None
-        assert model.display_avatar_decoration is model.user.display_avatar_decoration
-
-    def test_avatar_url_property(self, model):
-        assert model.avatar_url is model.user.make_avatar_url()
-
-    def test_display_avatar_url_when_guild_hash_is_None(self, model):
->>>>>>> 5a9913d8
+        assert member.display_avatar_decoration is member.user.display_avatar_decoration
+
+    def test_avatar_url_property(self, member: guilds.Member):
+        assert member.avatar_url is member.user.make_avatar_url()
+
+    def test_display_avatar_url_when_guild_hash_is_None(self, member: guilds.Member):
         with mock.patch.object(guilds.Member, "make_guild_avatar_url") as mock_make_guild_avatar_url:
             assert member.display_avatar_url is mock_make_guild_avatar_url.return_value
 
-<<<<<<< HEAD
-    def test_display_guild_avatar_url_when_guild_hash_is_not_None(self, member: guilds.Member, mock_user: users.User):
+    def test_display_guild_avatar_url_when_guild_hash_is_not_None(self, member: guilds.Member):
         with mock.patch.object(guilds.Member, "make_guild_avatar_url", return_value=None):
-            with mock.patch.object(users.User, "display_avatar_url") as mock_display_avatar_url:
-                assert member.display_avatar_url is mock_display_avatar_url
-
-    def test_display_banner_url_when_guild_hash_is_None(self, member: guilds.Member, mock_user: users.User):
-=======
-    def test_display_guild_avatar_url_when_guild_hash_is_not_None(self, model):
-        with mock.patch.object(guilds.Member, "make_guild_avatar_url", return_value=None):
-            assert model.display_avatar_url is model.user.display_avatar_url
-
-    def test_display_banner_url_when_guild_hash_is_None(self, model):
->>>>>>> 5a9913d8
+            assert member.display_avatar_url is member.user.display_avatar_url
+
+    def test_display_banner_url_when_guild_hash_is_None(self, member: guilds.Member):
         with mock.patch.object(guilds.Member, "make_guild_banner_url") as mock_make_guild_banner_url:
             assert member.display_banner_url is mock_make_guild_banner_url.return_value
 
-<<<<<<< HEAD
-    def test_display_banner_url_when_guild_hash_is_not_None(self, member: guilds.Member, mock_user: users.User):
+    def test_display_banner_url_when_guild_hash_is_not_None(self, member: guilds.Member):
         with mock.patch.object(guilds.Member, "make_guild_banner_url", return_value=None):
-            with mock.patch.object(users.User, "display_banner_url") as mock_display_banner_url:
-                assert member.display_banner_url is mock_display_banner_url
-
-    def test_banner_hash_property(self, member: guilds.Member, mock_user: users.User):
-        assert member.banner_hash is mock_user.banner_hash
-
-    def test_banner_url_property(self, member: guilds.Member, mock_user: users.User):
-        assert member.banner_url is mock_user.banner_url
-
-    def test_accent_color_property(self, member: guilds.Member, mock_user: users.User):
-        assert member.accent_color is mock_user.accent_color
-=======
-    def test_display_banner_url_when_guild_hash_is_not_None(self, model):
-        with mock.patch.object(guilds.Member, "make_guild_banner_url", return_value=None):
-            assert model.display_banner_url is model.user.display_banner_url
-
-    def test_banner_hash_property(self, model):
-        assert model.banner_hash is model.user.banner_hash
-
-    def test_banner_url_property(self, model):
-        assert model.banner_url is model.user.make_banner_url()
-
-    def test_accent_color_property(self, model):
-        assert model.accent_color is model.user.accent_color
->>>>>>> 5a9913d8
+            assert member.display_banner_url is member.user.display_banner_url
+
+    def test_banner_hash_property(self, member: guilds.Member):
+        assert member.banner_hash is member.user.banner_hash
+
+    def test_banner_url_property(self, member: guilds.Member):
+        assert member.banner_url is member.user.make_banner_url()
+
+    def test_accent_color_property(self, member: guilds.Member):
+        assert member.accent_color is member.user.accent_color
 
     def test_guild_avatar_url_property(self, member: guilds.Member):
         with mock.patch.object(guilds.Member, "make_guild_avatar_url") as make_guild_avatar_url:
@@ -466,115 +358,36 @@
         with mock.patch.object(time, "utc_datetime", return_value=datetime.datetime(2021, 11, 22)):
             assert member.communication_disabled_until() is None
 
-<<<<<<< HEAD
-    def test_make_avatar_url(self, member: guilds.Member, mock_user: users.User):
-        with mock.patch.object(mock_user, "make_avatar_url") as patched_make_avatar_url:
-            result = member.make_avatar_url(ext="png", size=4096)
-            patched_make_avatar_url.assert_called_once_with(ext="png", size=4096)
-            assert result is patched_make_avatar_url.return_value
+    def test_make_avatar_url_format_set_to_deprecated_ext_argument_if_provided(self, member: guilds.Member):
+        with mock.patch.object(
+            routes, "CDN_MEMBER_AVATAR", new=mock.Mock(compile_to_file=mock.Mock(return_value="file"))
+        ) as route:
+            assert member.make_guild_avatar_url(ext="JPEG") == "file"
+
+        route.compile_to_file.assert_called_once_with(
+            urls.CDN_URL, guild_id=456, user_id=123, hash="dab", size=4096, file_format="JPEG", lossless=True
+        )
+
+    def test_make_avatar_url(self, member: guilds.Member):
+        with mock.patch.object(member.user, "make_avatar_url") as patched_make_avatar_url:
+            result = member.make_avatar_url(file_format="PNG", size=4096)
+
+        patched_make_avatar_url.assert_called_once_with(
+            file_format="PNG", size=4096, lossless=True, ext=undefined.UNDEFINED
+        )
+        assert result is patched_make_avatar_url.return_value
 
     def test_make_guild_avatar_url_when_no_hash(self, member: guilds.Member):
         member.guild_avatar_hash = None
-        assert member.make_guild_avatar_url(ext="png", size=1024) is None
-
-    def test_make_guild_avatar_url_when_format_is_None_and_avatar_hash_is_for_gif(self, member: guilds.Member):
+        assert member.make_guild_avatar_url(file_format="PNG", size=1024) is None
+
+    def test_make_guild_avatar_url_when_format_is_None_and_avatar_hash_is_for_animated(self, member: guilds.Member):
         member.guild_avatar_hash = "a_18dnf8dfbakfdh"
-=======
-    def test_make_avatar_url_format_set_to_deprecated_ext_argument_if_provided(self, model):
+
         with mock.patch.object(
             routes, "CDN_MEMBER_AVATAR", new=mock.Mock(compile_to_file=mock.Mock(return_value="file"))
         ) as route:
-            assert model.make_guild_avatar_url(ext="JPEG") == "file"
-
-        route.compile_to_file.assert_called_once_with(
-            urls.CDN_URL, guild_id=456, user_id=123, hash="dab", size=4096, file_format="JPEG", lossless=True
-        )
-
-    def test_make_avatar_url(self, model):
-        result = model.make_avatar_url(file_format="PNG", size=4096)
-
-        model.user.make_avatar_url.assert_called_once_with(
-            file_format="PNG", size=4096, lossless=True, ext=undefined.UNDEFINED
-        )
-        assert result is model.user.make_avatar_url.return_value
-
-    def test_make_guild_avatar_url_when_no_hash(self, model):
-        model.guild_avatar_hash = None
-        assert model.make_guild_avatar_url(file_format="PNG", size=1024) is None
-
-    def test_make_guild_avatar_url_when_format_is_None_and_avatar_hash_is_for_animated(self, model):
-        model.guild_avatar_hash = "a_18dnf8dfbakfdh"
->>>>>>> 5a9913d8
-
-        with mock.patch.object(
-            routes, "CDN_MEMBER_AVATAR", new=mock.Mock(compile_to_file=mock.Mock(return_value="file"))
-        ) as route:
-<<<<<<< HEAD
-            assert member.make_guild_avatar_url(ext=None, size=4096) == "file"
-
-        route.compile_to_file.assert_called_once_with(
-            urls.CDN_URL,
-            user_id=member.id,
-            guild_id=member.guild_id,
-            hash=member.guild_avatar_hash,
-=======
-            assert model.make_guild_avatar_url(file_format=None, size=4096) == "file"
-
-        route.compile_to_file.assert_called_once_with(
-            urls.CDN_URL,
-            guild_id=model.guild_id,
-            user_id=model.id,
-            hash=model.guild_avatar_hash,
->>>>>>> 5a9913d8
-            size=4096,
-            file_format="GIF",
-            lossless=True,
-        )
-
-<<<<<<< HEAD
-    def test_make_guild_avatar_url_when_format_is_None_and_avatar_hash_is_not_for_gif(self, member: guilds.Member):
-        member.guild_avatar_hash = "18dnf8dfbakfdh"
-=======
-    def test_make_guild_avatar_url_when_format_is_None_and_avatar_hash_is_not_for_animated(self, model):
-        model.guild_avatar_hash = "18dnf8dfbakfdh"
->>>>>>> 5a9913d8
-
-        with mock.patch.object(
-            routes, "CDN_MEMBER_AVATAR", new=mock.Mock(compile_to_file=mock.Mock(return_value="file"))
-        ) as route:
-<<<<<<< HEAD
-            assert member.make_guild_avatar_url(ext=None, size=4096) == "file"
-
-        route.compile_to_file.assert_called_once_with(
-            urls.CDN_URL,
-            user_id=member.id,
-            guild_id=member.guild_id,
-            hash=member.guild_avatar_hash,
-=======
-            assert model.make_guild_avatar_url(file_format=None, size=4096) == "file"
-
-        route.compile_to_file.assert_called_once_with(
-            urls.CDN_URL,
-            guild_id=model.guild_id,
-            user_id=model.id,
-            hash=model.guild_avatar_hash,
->>>>>>> 5a9913d8
-            size=4096,
-            file_format="PNG",
-            lossless=True,
-        )
-
-    def test_make_guild_avatar_url_with_all_args(self, member: guilds.Member):
-        member.guild_avatar_hash = "18dnf8dfbakfdh"
-
-        with mock.patch.object(
-            routes, "CDN_MEMBER_AVATAR", new=mock.Mock(compile_to_file=mock.Mock(return_value="file"))
-        ) as route:
-<<<<<<< HEAD
-            assert member.make_guild_avatar_url(ext="url", size=4096) == "file"
-=======
-            assert model.make_guild_avatar_url(file_format="URL", size=4096) == "file"
->>>>>>> 5a9913d8
+            assert member.make_guild_avatar_url(file_format="PNG", size=4096) == "file"
 
         route.compile_to_file.assert_called_once_with(
             urls.CDN_URL,
@@ -582,64 +395,82 @@
             user_id=member.id,
             hash=member.guild_avatar_hash,
             size=4096,
-            file_format="URL",
+            file_format="PNG",
             lossless=True,
         )
 
-<<<<<<< HEAD
-    def test_make_banner_url(self, member: guilds.Member, mock_user: users.User):
-        with mock.patch.object(mock_user, "make_banner_url") as patched_make_banner_url:
-            result = member.make_banner_url(ext="png", size=4096)
-            patched_make_banner_url.assert_called_once_with(ext="png", size=4096)
-            assert result is patched_make_banner_url.return_value
-
-    def test_make_guild_banner_url_when_no_hash(self, member: guilds.Member):
-        member.guild_banner_hash = None
-        assert member.make_guild_banner_url(ext="png", size=1024) is None
-
-    def test_make_guild_banner_url_when_format_is_None_and_banner_hash_is_for_gif(self, member: guilds.Member):
-        member.guild_banner_hash = "a_18dnf8dfbakfdh"
-=======
-    def test_make_banner_url_format_set_to_deprecated_ext_argument_if_provided(self, model):
+    def test_make_guild_avatar_url_when_format_is_None_and_avatar_hash_is_not_for_animated(self, member: guilds.Member):
+        member.guild_avatar_hash = "18dnf8dfbakfdh"
+
+        with mock.patch.object(
+            routes, "CDN_MEMBER_AVATAR", new=mock.Mock(compile_to_file=mock.Mock(return_value="file"))
+        ) as route:
+            assert member.make_guild_avatar_url(file_format="PNG", size=4096) == "file"
+
+        route.compile_to_file.assert_called_once_with(
+            urls.CDN_URL,
+            guild_id=member.guild_id,
+            user_id=member.id,
+            hash=member.guild_avatar_hash,
+            size=4096,
+            file_format="PNG",
+            lossless=True,
+        )
+
+    def test_make_guild_avatar_url_with_all_args(self, member: guilds.Member):
+        member.guild_avatar_hash = "18dnf8dfbakfdh"
+
+        with mock.patch.object(
+            routes, "CDN_MEMBER_AVATAR", new=mock.Mock(compile_to_file=mock.Mock(return_value="file"))
+        ) as route:
+            assert member.make_guild_avatar_url(file_format="PNG", size=4096) == "file"
+
+        route.compile_to_file.assert_called_once_with(
+            urls.CDN_URL,
+            guild_id=member.guild_id,
+            user_id=member.id,
+            hash=member.guild_avatar_hash,
+            size=4096,
+            file_format="PNG",
+            lossless=True,
+        )
+
+    def test_make_banner_url_format_set_to_deprecated_ext_argument_if_provided(self, member: guilds.Member):
         with mock.patch.object(
             routes, "CDN_MEMBER_BANNER", new=mock.Mock(compile_to_file=mock.Mock(return_value="file"))
         ) as route:
-            assert model.make_guild_banner_url(ext="JPEG") == "file"
+            assert member.make_guild_banner_url(ext="JPEG") == "file"
 
         route.compile_to_file.assert_called_once_with(
             urls.CDN_URL,
-            user_id=model.id,
-            guild_id=model.guild_id,
-            hash=model.guild_banner_hash,
+            user_id=member.id,
+            guild_id=member.guild_id,
+            hash=member.guild_banner_hash,
             size=4096,
             file_format="JPEG",
             lossless=True,
         )
 
-    def test_make_banner_url(self, model):
-        result = model.make_banner_url(file_format="PNG", size=4096)
-
-        model.user.make_banner_url.assert_called_once_with(
+    def test_make_banner_url(self, member: guilds.Member):
+        with mock.patch.object(member.user, "make_banner_url") as patched_make_banner_url:
+            result = member.make_banner_url(file_format="PNG", size=4096)
+
+        patched_make_banner_url.assert_called_once_with(
             file_format="PNG", size=4096, lossless=True, ext=undefined.UNDEFINED
         )
-        assert result is model.user.make_banner_url.return_value
-
-    def test_make_guild_banner_url_when_no_hash(self, model):
-        model.guild_banner_hash = None
-        assert model.make_guild_banner_url(file_format="PNG", size=1024) is None
-
-    def test_make_guild_banner_url_when_format_is_None_and_banner_hash_is_for_animated(self, model):
-        model.guild_banner_hash = "a_18dnf8dfbakfdh"
->>>>>>> 5a9913d8
+        assert result is patched_make_banner_url.return_value
+
+    def test_make_guild_banner_url_when_no_hash(self, member: guilds.Member):
+        member.guild_banner_hash = None
+        assert member.make_guild_banner_url(file_format="PNG", size=1024) is None
+
+    def test_make_guild_banner_url_when_format_is_None_and_banner_hash_is_for_animated(self, member: guilds.Member):
+        member.guild_banner_hash = "a_18dnf8dfbakfdh"
 
         with mock.patch.object(
             routes, "CDN_MEMBER_BANNER", new=mock.Mock(compile_to_file=mock.Mock(return_value="file"))
         ) as route:
-<<<<<<< HEAD
-            assert member.make_guild_banner_url(ext=None, size=4096) == "file"
-=======
-            assert model.make_guild_banner_url(file_format=None, size=4096) == "file"
->>>>>>> 5a9913d8
+            assert member.make_guild_banner_url(file_format="GIF", size=4096) == "file"
 
         route.compile_to_file.assert_called_once_with(
             urls.CDN_URL,
@@ -651,22 +482,13 @@
             lossless=True,
         )
 
-<<<<<<< HEAD
-    def test_make_guild_banner_url_when_format_is_None_and_banner_hash_is_not_for_gif(self, member: guilds.Member):
+    def test_make_guild_banner_url_when_format_is_None_and_banner_hash_is_not_for_animated(self, member: guilds.Member):
         member.guild_banner_hash = "18dnf8dfbakfdh"
-=======
-    def test_make_guild_banner_url_when_format_is_None_and_banner_hash_is_not_for_animated(self, model):
-        model.guild_banner_hash = "18dnf8dfbakfdh"
->>>>>>> 5a9913d8
 
         with mock.patch.object(
             routes, "CDN_MEMBER_BANNER", new=mock.Mock(compile_to_file=mock.Mock(return_value="file"))
         ) as route:
-<<<<<<< HEAD
-            assert member.make_guild_banner_url(ext=None, size=4096) == "file"
-=======
-            assert model.make_guild_banner_url(file_format=None, size=4096) == "file"
->>>>>>> 5a9913d8
+            assert member.make_guild_banner_url(file_format="PNG", size=4096) == "file"
 
         route.compile_to_file.assert_called_once_with(
             urls.CDN_URL,
@@ -684,11 +506,7 @@
         with mock.patch.object(
             routes, "CDN_MEMBER_BANNER", new=mock.Mock(compile_to_file=mock.Mock(return_value="file"))
         ) as route:
-<<<<<<< HEAD
-            assert member.make_guild_banner_url(ext="url", size=4096) == "file"
-=======
-            assert model.make_guild_banner_url(file_format="URL", size=4096) == "file"
->>>>>>> 5a9913d8
+            assert member.make_guild_banner_url(file_format="PNG", size=4096) == "file"
 
         route.compile_to_file.assert_called_once_with(
             urls.CDN_URL,
@@ -696,7 +514,7 @@
             user_id=member.id,
             hash=member.guild_banner_hash,
             size=4096,
-            file_format="URL",
+            file_format="PNG",
             lossless=True,
         )
 
@@ -790,32 +608,18 @@
 
         assert edit == member.app.rest.edit_member.return_value
 
-<<<<<<< HEAD
-    def test_default_avatar_url_property(self, member: guilds.Member, mock_user: users.User):
-        assert member.default_avatar_url is mock_user.default_avatar_url
-=======
-    def test_default_avatar_url_property(self, model):
-        assert model.default_avatar_url is model.user.default_avatar_url
->>>>>>> 5a9913d8
+    def test_default_avatar_url_property(self, member: guilds.Member):
+        assert member.default_avatar_url is member.user.default_avatar_url
 
     def test_display_name_property_when_nickname(self, member: guilds.Member):
         assert member.display_name == "davb"
 
-<<<<<<< HEAD
-    def test_display_name_property_when_no_nickname(self, member: guilds.Member, mock_user: users.User):
+    def test_display_name_property_when_no_nickname(self, member: guilds.Member):
         member.nickname = None
-        assert member.display_name is mock_user.global_name
-
-    def test_mention_property(self, member: guilds.Member, mock_user: users.User):
-        assert member.mention == mock_user.mention
-=======
-    def test_display_name_property_when_no_nickname(self, model):
-        model.nickname = None
-        assert model.display_name is model.user.global_name
-
-    def test_mention_property(self, model):
-        assert model.mention == model.user.mention
->>>>>>> 5a9913d8
+        assert member.display_name is member.user.global_name
+
+    def test_mention_property(self, member: guilds.Member):
+        assert member.mention == member.user.mention
 
     def test_get_guild(self, member: guilds.Member):
         guild = mock.Mock(id=456)
@@ -924,23 +728,18 @@
 
         assert partial_guild.shard_id is None
 
-<<<<<<< HEAD
+    def test_make_icon_url_format_set_to_deprecated_ext_argument_if_provided(self, partial_guild: guilds.PartialGuild):
+        with mock.patch.object(
+            routes, "CDN_GUILD_ICON", new=mock.Mock(compile_to_file=mock.Mock(return_value="file"))
+        ) as route:
+            assert partial_guild.make_icon_url(ext="JPEG") == "file"
+
+        route.compile_to_file.assert_called_once_with(
+            urls.CDN_URL, guild_id=90210, hash="yeet", size=4096, file_format="JPEG", lossless=True
+        )
+
     def test_icon_url(self, partial_guild: guilds.PartialGuild):
-        icon = mock.Mock()
-=======
-    def test_make_icon_url_format_set_to_deprecated_ext_argument_if_provided(self, model):
-        with mock.patch.object(
-            routes, "CDN_GUILD_ICON", new=mock.Mock(compile_to_file=mock.Mock(return_value="file"))
-        ) as route:
-            assert model.make_icon_url(ext="JPEG") == "file"
-
-        route.compile_to_file.assert_called_once_with(
-            urls.CDN_URL, guild_id=90210, hash="yeet", size=4096, file_format="JPEG", lossless=True
-        )
-
-    def test_icon_url(self, model):
         icon = object()
->>>>>>> 5a9913d8
 
         with mock.patch.object(guilds.PartialGuild, "make_icon_url", return_value=icon):
             assert partial_guild.icon_url is icon
@@ -948,61 +747,42 @@
     def test_make_icon_url_when_no_hash(self, partial_guild: guilds.PartialGuild):
         partial_guild.icon_hash = None
 
-<<<<<<< HEAD
-        assert partial_guild.make_icon_url(ext="png", size=2048) is None
-
-    def test_make_icon_url_when_format_is_None_and_avatar_hash_is_for_gif(self, partial_guild: guilds.PartialGuild):
+        assert partial_guild.make_icon_url(file_format="PNG", size=2048) is None
+
+    def test_make_icon_url_when_format_is_None_and_avatar_hash_is_for_animated(
+        self, partial_guild: guilds.PartialGuild
+    ):
         partial_guild.icon_hash = "a_yeet"
-=======
-        assert model.make_icon_url(file_format="PNG", size=2048) is None
-
-    def test_make_icon_url_when_format_is_None_and_avatar_hash_is_for_animated(self, model):
-        model.icon_hash = "a_yeet"
->>>>>>> 5a9913d8
 
         with mock.patch.object(
             routes, "CDN_GUILD_ICON", new=mock.Mock(compile_to_file=mock.Mock(return_value="file"))
         ) as route:
-<<<<<<< HEAD
-            assert partial_guild.make_icon_url(ext=None, size=1024) == "file"
-=======
-            assert model.make_icon_url(file_format=None, size=1024) == "file"
->>>>>>> 5a9913d8
+            assert partial_guild.make_icon_url(file_format="GIF", size=1024) == "file"
 
         route.compile_to_file.assert_called_once_with(
             urls.CDN_URL, guild_id=90210, hash="a_yeet", size=1024, file_format="GIF", lossless=True
         )
 
-<<<<<<< HEAD
-    def test_make_icon_url_when_format_is_None_and_avatar_hash_is_not_for_gif(self, partial_guild: guilds.PartialGuild):
+    def test_make_icon_url_when_format_is_None_and_avatar_hash_is_not_for_animated(
+        self, partial_guild: guilds.PartialGuild
+    ):
         with mock.patch.object(
             routes, "CDN_GUILD_ICON", new=mock.Mock(compile_to_file=mock.Mock(return_value="file"))
         ) as route:
-            assert partial_guild.make_icon_url(ext=None, size=4096) == "file"
-=======
-    def test_make_icon_url_when_format_is_None_and_avatar_hash_is_not_for_animated(self, model):
+            assert partial_guild.make_icon_url(file_format="PNG", size=4096) == "file"
+
+        route.compile_to_file.assert_called_once_with(
+            urls.CDN_URL, guild_id=90210, hash="yeet", size=4096, file_format="PNG", lossless=True
+        )
+
+    def test_make_icon_url_with_all_args(self, partial_guild: guilds.PartialGuild):
         with mock.patch.object(
             routes, "CDN_GUILD_ICON", new=mock.Mock(compile_to_file=mock.Mock(return_value="file"))
         ) as route:
-            assert model.make_icon_url(file_format=None, size=4096) == "file"
->>>>>>> 5a9913d8
-
-        route.compile_to_file.assert_called_once_with(
-            urls.CDN_URL, guild_id=90210, hash="yeet", size=4096, file_format="PNG", lossless=True
-        )
-
-    def test_make_icon_url_with_all_args(self, partial_guild: guilds.PartialGuild):
-        with mock.patch.object(
-            routes, "CDN_GUILD_ICON", new=mock.Mock(compile_to_file=mock.Mock(return_value="file"))
-        ) as route:
-<<<<<<< HEAD
-            assert partial_guild.make_icon_url(ext="url", size=2048) == "file"
-=======
-            assert model.make_icon_url(file_format="URL", size=2048) == "file"
->>>>>>> 5a9913d8
-
-        route.compile_to_file.assert_called_once_with(
-            urls.CDN_URL, guild_id=90210, hash="yeet", size=2048, file_format="URL", lossless=True
+            assert partial_guild.make_icon_url(file_format="PNG", size=2048) == "file"
+
+        route.compile_to_file.assert_called_once_with(
+            urls.CDN_URL, guild_id=90210, hash="yeet", size=2048, file_format="PNG", lossless=True
         )
 
     @pytest.mark.asyncio
@@ -1315,7 +1095,7 @@
 
 class TestGuildPreview:
     @pytest.fixture
-    def model(self, mock_app: traits.RESTAware) -> guilds.GuildPreview:
+    def guild_preview(self, mock_app: traits.RESTAware) -> guilds.GuildPreview:
         return guilds.GuildPreview(
             app=mock_app,
             features=["huge super secret nsfw channel"],
@@ -1330,76 +1110,75 @@
             description="the place for quality shitposting!",
         )
 
-<<<<<<< HEAD
-    def test_splash_url(self, model: guilds.GuildPreview):
-        splash = mock.Mock()
-=======
-    def test_make_splash_url_format_set_to_deprecated_ext_argument_if_provided(self, model):
+    def test_make_splash_url_format_set_to_deprecated_ext_argument_if_provided(
+        self, guild_preview: guilds.GuildPreview
+    ):
         with mock.patch.object(
             routes, "CDN_GUILD_SPLASH", new=mock.Mock(compile_to_file=mock.Mock(return_value="file"))
         ) as route:
-            assert model.make_splash_url(ext="JPEG") == "file"
+            assert guild_preview.make_splash_url(ext="JPEG") == "file"
 
         route.compile_to_file.assert_called_once_with(
             urls.CDN_URL, guild_id=123, hash="dis is also mah splash hash", size=4096, file_format="JPEG", lossless=True
         )
 
-    def test_make_discovery_splash_url_format_set_to_deprecated_ext_argument_if_provided(self, model):
-        model.discovery_splash_hash = "18dnf8dfbakfdh"
+    def test_make_discovery_splash_url_format_set_to_deprecated_ext_argument_if_provided(
+        self, guild_preview: guilds.GuildPreview
+    ):
+        guild_preview.discovery_splash_hash = "18dnf8dfbakfdh"
 
         with mock.patch.object(
             routes, "CDN_GUILD_DISCOVERY_SPLASH", new=mock.Mock(compile_to_file=mock.Mock(return_value="file"))
         ) as route:
-            assert model.make_discovery_splash_url(ext="JPEG") == "file"
+            assert guild_preview.make_discovery_splash_url(ext="JPEG") == "file"
 
         route.compile_to_file.assert_called_once_with(
             urls.CDN_URL, guild_id=123, hash="18dnf8dfbakfdh", size=4096, file_format="JPEG", lossless=True
         )
 
-    def test_splash_url(self, model):
+    def test_splash_url(self, guild_preview: guilds.GuildPreview):
         splash = object()
->>>>>>> 5a9913d8
 
         with mock.patch.object(guilds.GuildPreview, "make_splash_url", return_value=splash):
-            assert model.splash_url is splash
-
-    def test_make_splash_url_when_hash(self, model: guilds.GuildPreview):
-        model.splash_hash = "18dnf8dfbakfdh"
+            assert guild_preview.splash_url is splash
+
+    def test_make_splash_url_when_hash(self, guild_preview: guilds.GuildPreview):
+        guild_preview.splash_hash = "18dnf8dfbakfdh"
 
         with mock.patch.object(
             routes, "CDN_GUILD_SPLASH", new=mock.Mock(compile_to_file=mock.Mock(return_value="file"))
         ) as route:
-            assert model.make_splash_url(file_format="URL", size=1024) == "file"
-
-        route.compile_to_file.assert_called_once_with(
-            urls.CDN_URL, guild_id=123, hash="18dnf8dfbakfdh", size=1024, file_format="URL", lossless=True
-        )
-
-    def test_make_splash_url_when_no_hash(self, model: guilds.GuildPreview):
-        model.splash_hash = None
-        assert model.make_splash_url(ext="png", size=512) is None
-
-    def test_discovery_splash_url(self, model: guilds.GuildPreview):
+            assert guild_preview.make_splash_url(file_format="PNG", size=1024) == "file"
+
+        route.compile_to_file.assert_called_once_with(
+            urls.CDN_URL, guild_id=123, hash="18dnf8dfbakfdh", size=1024, file_format="PNG", lossless=True
+        )
+
+    def test_make_splash_url_when_no_hash(self, guild_preview: guilds.GuildPreview):
+        guild_preview.splash_hash = None
+        assert guild_preview.make_splash_url(ext="png", size=512) is None
+
+    def test_discovery_splash_url(self, guild_preview: guilds.GuildPreview):
         discovery_splash = mock.Mock()
 
         with mock.patch.object(guilds.GuildPreview, "make_discovery_splash_url", return_value=discovery_splash):
-            assert model.discovery_splash_url is discovery_splash
-
-    def test_make_discovery_splash_url_when_hash(self, model: guilds.GuildPreview):
-        model.discovery_splash_hash = "18dnf8dfbakfdh"
+            assert guild_preview.discovery_splash_url is discovery_splash
+
+    def test_make_discovery_splash_url_when_hash(self, guild_preview: guilds.GuildPreview):
+        guild_preview.discovery_splash_hash = "18dnf8dfbakfdh"
 
         with mock.patch.object(
             routes, "CDN_GUILD_DISCOVERY_SPLASH", new=mock.Mock(compile_to_file=mock.Mock(return_value="file"))
         ) as route:
-            assert model.make_discovery_splash_url(file_format="URL", size=2048) == "file"
-
-        route.compile_to_file.assert_called_once_with(
-            urls.CDN_URL, guild_id=123, hash="18dnf8dfbakfdh", size=2048, file_format="URL", lossless=True
-        )
-
-    def test_make_discovery_splash_url_when_no_hash(self, model: guilds.GuildPreview):
-        model.discovery_splash_hash = None
-        assert model.make_discovery_splash_url(file_format="PNG", size=4096) is None
+            assert guild_preview.make_discovery_splash_url(file_format="PNG", size=2048) == "file"
+
+        route.compile_to_file.assert_called_once_with(
+            urls.CDN_URL, guild_id=123, hash="18dnf8dfbakfdh", size=2048, file_format="PNG", lossless=True
+        )
+
+    def test_make_discovery_splash_url_when_no_hash(self, guild_preview: guilds.GuildPreview):
+        guild_preview.discovery_splash_hash = None
+        assert guild_preview.make_discovery_splash_url(file_format="PNG", size=4096) is None
 
 
 class TestGuild:
@@ -1624,43 +1403,38 @@
         guild.features.append(guilds.GuildFeature.INVITES_DISABLED)
         assert guild.invites_disabled is True
 
-<<<<<<< HEAD
+    def test_make_banner_url_format_set_to_deprecated_ext_argument_if_provided(self, guild: guilds.Guild):
+        with mock.patch.object(
+            routes, "CDN_GUILD_BANNER", new=mock.Mock(compile_to_file=mock.Mock(return_value="file"))
+        ) as route:
+            assert guild.make_banner_url(ext="JPEG") == "file"
+
+        route.compile_to_file.assert_called_once_with(
+            urls.CDN_URL, guild_id=123, hash="banner_hash", size=4096, file_format="JPEG", lossless=True
+        )
+
+    def test_make_discovery_splash_url_format_set_to_deprecated_ext_argument_if_provided(self, guild: guilds.Guild):
+        with mock.patch.object(
+            routes, "CDN_GUILD_DISCOVERY_SPLASH", new=mock.Mock(compile_to_file=mock.Mock(return_value="file"))
+        ) as route:
+            assert guild.make_discovery_splash_url(ext="JPEG") == "file"
+
+        route.compile_to_file.assert_called_once_with(
+            urls.CDN_URL, guild_id=123, hash="discovery_splash_hash", size=4096, file_format="JPEG", lossless=True
+        )
+
+    def test_make_splash_url_format_set_to_deprecated_ext_argument_if_provided(self, guild: guilds.Guild):
+        with mock.patch.object(
+            routes, "CDN_GUILD_SPLASH", new=mock.Mock(compile_to_file=mock.Mock(return_value="file"))
+        ) as route:
+            assert guild.make_splash_url(ext="JPEG") == "file"
+
+        route.compile_to_file.assert_called_once_with(
+            urls.CDN_URL, guild_id=123, hash="splash_hash", size=4096, file_format="JPEG", lossless=True
+        )
+
     def test_splash_url(self, guild: guilds.Guild):
-        splash = mock.Mock()
-=======
-    def test_make_banner_url_format_set_to_deprecated_ext_argument_if_provided(self, model):
-        with mock.patch.object(
-            routes, "CDN_GUILD_BANNER", new=mock.Mock(compile_to_file=mock.Mock(return_value="file"))
-        ) as route:
-            assert model.make_banner_url(ext="JPEG") == "file"
-
-        route.compile_to_file.assert_called_once_with(
-            urls.CDN_URL, guild_id=123, hash="banner_hash", size=4096, file_format="JPEG", lossless=True
-        )
-
-    def test_make_discovery_splash_url_format_set_to_deprecated_ext_argument_if_provided(self, model):
-        with mock.patch.object(
-            routes, "CDN_GUILD_DISCOVERY_SPLASH", new=mock.Mock(compile_to_file=mock.Mock(return_value="file"))
-        ) as route:
-            assert model.make_discovery_splash_url(ext="JPEG") == "file"
-
-        route.compile_to_file.assert_called_once_with(
-            urls.CDN_URL, guild_id=123, hash="discovery_splash_hash", size=4096, file_format="JPEG", lossless=True
-        )
-
-    def test_make_splash_url_format_set_to_deprecated_ext_argument_if_provided(self, model):
-        with mock.patch.object(
-            routes, "CDN_GUILD_SPLASH", new=mock.Mock(compile_to_file=mock.Mock(return_value="file"))
-        ) as route:
-            assert model.make_splash_url(ext="JPEG") == "file"
-
-        route.compile_to_file.assert_called_once_with(
-            urls.CDN_URL, guild_id=123, hash="splash_hash", size=4096, file_format="JPEG", lossless=True
-        )
-
-    def test_splash_url(self, model):
         splash = object()
->>>>>>> 5a9913d8
 
         with mock.patch.object(guilds.Guild, "make_splash_url", return_value=splash):
             assert guild.splash_url is splash
@@ -1671,14 +1445,10 @@
         with mock.patch.object(
             routes, "CDN_GUILD_SPLASH", new=mock.Mock(compile_to_file=mock.Mock(return_value="file"))
         ) as route:
-<<<<<<< HEAD
-            assert guild.make_splash_url(ext="url", size=2) == "file"
-=======
-            assert model.make_splash_url(file_format="URL", size=2) == "file"
->>>>>>> 5a9913d8
-
-        route.compile_to_file.assert_called_once_with(
-            urls.CDN_URL, guild_id=123, hash="18dnf8dfbakfdh", size=2, file_format="URL", lossless=True
+            assert guild.make_splash_url(file_format="PNG", size=2) == "file"
+
+        route.compile_to_file.assert_called_once_with(
+            urls.CDN_URL, guild_id=123, hash="18dnf8dfbakfdh", size=2, file_format="PNG", lossless=True
         )
 
     def test_make_splash_url_when_no_hash(self, guild: guilds.Guild):
@@ -1697,14 +1467,10 @@
         with mock.patch.object(
             routes, "CDN_GUILD_DISCOVERY_SPLASH", new=mock.Mock(compile_to_file=mock.Mock(return_value="file"))
         ) as route:
-<<<<<<< HEAD
-            assert guild.make_discovery_splash_url(ext="url", size=1024) == "file"
-=======
-            assert model.make_discovery_splash_url(file_format="URL", size=1024) == "file"
->>>>>>> 5a9913d8
-
-        route.compile_to_file.assert_called_once_with(
-            urls.CDN_URL, guild_id=123, hash="18dnf8dfbakfdh", size=1024, file_format="URL", lossless=True
+            assert guild.make_discovery_splash_url(file_format="PNG", size=1024) == "file"
+
+        route.compile_to_file.assert_called_once_with(
+            urls.CDN_URL, guild_id=123, hash="18dnf8dfbakfdh", size=1024, file_format="PNG", lossless=True
         )
 
     def test_make_discovery_splash_url_when_no_hash(self, guild: guilds.Guild):
@@ -1721,71 +1487,39 @@
         with mock.patch.object(
             routes, "CDN_GUILD_BANNER", new=mock.Mock(compile_to_file=mock.Mock(return_value="file"))
         ) as route:
-<<<<<<< HEAD
-            assert guild.make_banner_url(ext="url", size=512) == "file"
-=======
-            assert model.make_banner_url(file_format="URL", size=512) == "file"
->>>>>>> 5a9913d8
-
-        route.compile_to_file.assert_called_once_with(
-            urls.CDN_URL, guild_id=123, hash="banner_hash", size=512, file_format="URL", lossless=True
-        )
-
-<<<<<<< HEAD
-    def test_make_banner_url_when_format_is_None_and_banner_hash_is_for_gif(self, guild: guilds.Guild):
+            assert guild.make_banner_url(file_format="PNG", size=512) == "file"
+
+        route.compile_to_file.assert_called_once_with(
+            urls.CDN_URL, guild_id=123, hash="banner_hash", size=512, file_format="PNG", lossless=True
+        )
+
+    def test_make_banner_url_when_format_is_None_and_banner_hash_is_for_animated(self, guild: guilds.Guild):
         guild.banner_hash = "a_18dnf8dfbakfdh"
-=======
-    def test_make_banner_url_when_format_is_None_and_banner_hash_is_for_animated(self, model):
-        model.banner_hash = "a_18dnf8dfbakfdh"
->>>>>>> 5a9913d8
 
         with mock.patch.object(
             routes, "CDN_GUILD_BANNER", new=mock.Mock(compile_to_file=mock.Mock(return_value="file"))
         ) as route:
-<<<<<<< HEAD
-            assert guild.make_banner_url(ext=None, size=4096) == "file"
-
-        route.compile_to_file.assert_called_once_with(
-            urls.CDN_URL, guild_id=guild.id, hash="a_18dnf8dfbakfdh", size=4096, file_format="gif"
-        )
-
-    def test_make_banner_url_when_format_is_None_and_banner_hash_is_not_for_gif(self, guild: guilds.Guild):
+            assert guild.make_banner_url(file_format="GIF", size=4096) == "file"
+
+        route.compile_to_file.assert_called_once_with(
+            urls.CDN_URL, guild_id=guild.id, hash="a_18dnf8dfbakfdh", size=4096, file_format="GIF", lossless=True
+        )
+
+    def test_make_banner_url_when_format_is_None_and_banner_hash_is_not_for_animated(self, guild: guilds.Guild):
         guild.banner_hash = "18dnf8dfbakfdh"
-=======
-            assert model.make_banner_url(file_format=None, size=4096) == "file"
-
-        route.compile_to_file.assert_called_once_with(
-            urls.CDN_URL, guild_id=model.id, hash="a_18dnf8dfbakfdh", size=4096, file_format="GIF", lossless=True
-        )
-
-    def test_make_banner_url_when_format_is_None_and_banner_hash_is_not_for_animated(self, model):
-        model.banner_hash = "18dnf8dfbakfdh"
->>>>>>> 5a9913d8
 
         with mock.patch.object(
             routes, "CDN_GUILD_BANNER", new=mock.Mock(compile_to_file=mock.Mock(return_value="file"))
         ) as route:
-<<<<<<< HEAD
-            assert guild.make_banner_url(ext=None, size=4096) == "file"
-
-        route.compile_to_file.assert_called_once_with(
-            urls.CDN_URL, guild_id=guild.id, hash=guild.banner_hash, size=4096, file_format="png"
+            assert guild.make_banner_url(file_format="PNG", size=4096) == "file"
+
+        route.compile_to_file.assert_called_once_with(
+            urls.CDN_URL, guild_id=guild.id, hash=guild.banner_hash, size=4096, file_format="PNG", lossless=True
         )
 
     def test_make_banner_url_when_no_hash(self, guild: guilds.Guild):
         guild.banner_hash = None
-        assert guild.make_banner_url(ext="png", size=2048) is None
-=======
-            assert model.make_banner_url(file_format=None, size=4096) == "file"
-
-        route.compile_to_file.assert_called_once_with(
-            urls.CDN_URL, guild_id=model.id, hash=model.banner_hash, size=4096, file_format="PNG", lossless=True
-        )
-
-    def test_make_banner_url_when_no_hash(self, model):
-        model.banner_hash = None
-        assert model.make_banner_url(file_format="PNG", size=2048) is None
->>>>>>> 5a9913d8
+        assert guild.make_banner_url(file_format="PNG", size=2048) is None
 
     @pytest.mark.asyncio
     async def test_fetch_owner(self, guild: guilds.Guild):
