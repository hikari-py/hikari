--- conflicted
+++ resolved
@@ -452,8 +452,6 @@
 
         assert edit == model.app.rest.edit_member.return_value
 
-<<<<<<< HEAD
-=======
     @pytest.mark.asyncio()
     async def test_edit_when_deprecated_nick_field(self, model):
         model.app.rest.edit_member = mock.AsyncMock()
@@ -473,7 +471,6 @@
         )
         assert edit == model.app.rest.edit_member.return_value
 
->>>>>>> d87f16af
     def test_default_avatar_url_property(self, model, mock_user):
         assert model.default_avatar_url is mock_user.default_avatar_url
 
