# Copyright (c) 2020 Nekokatt
# Copyright (c) 2021-present davfsa
#
# Permission is hereby granted, free of charge, to any person obtaining a copy
# of this software and associated documentation files (the "Software"), to deal
# in the Software without restriction, including without limitation the rights
# to use, copy, modify, merge, publish, distribute, sublicense, and/or sell
# copies of the Software, and to permit persons to whom the Software is
# furnished to do so, subject to the following conditions:
#
# The above copyright notice and this permission notice shall be included in all
# copies or substantial portions of the Software.
#
# THE SOFTWARE IS PROVIDED "AS IS", WITHOUT WARRANTY OF ANY KIND, EXPRESS OR
# IMPLIED, INCLUDING BUT NOT LIMITED TO THE WARRANTIES OF MERCHANTABILITY,
# FITNESS FOR A PARTICULAR PURPOSE AND NONINFRINGEMENT. IN NO EVENT SHALL THE
# AUTHORS OR COPYRIGHT HOLDERS BE LIABLE FOR ANY CLAIM, DAMAGES OR OTHER
# LIABILITY, WHETHER IN AN ACTION OF CONTRACT, TORT OR OTHERWISE, ARISING FROM,
# OUT OF OR IN CONNECTION WITH THE SOFTWARE OR THE USE OR OTHER DEALINGS IN THE
# SOFTWARE.
from __future__ import annotations

import datetime

import mock
import pytest

from hikari import channels as channels_
from hikari import colors
from hikari import guilds
from hikari import permissions
from hikari import snowflakes
from hikari import traits
from hikari import undefined
from hikari import urls
from hikari import users
from hikari.impl import gateway_bot
from hikari.internal import routes
from hikari.internal import time
from tests.hikari import hikari_test_helpers


@pytest.fixture
def mock_app() -> traits.RESTAware:
    return mock.Mock(spec_set=gateway_bot.GatewayBot)


class TestPartialRole:
    @pytest.fixture
    def model(self, mock_app: traits.RESTAware) -> guilds.PartialRole:
        return guilds.PartialRole(app=mock_app, id=snowflakes.Snowflake(1106913972), name="The Big Cool")

    def test_str_operator(self, model: guilds.PartialRole):
        assert str(model) == "The Big Cool"

    def test_mention_property(self, model: guilds.PartialRole):
        assert model.mention == "<@&1106913972>"


def test_PartialApplication_str_operator():
    mock_application = mock.Mock(guilds.PartialApplication)
    mock_application.name = "beans"
    assert guilds.PartialApplication.__str__(mock_application) == "beans"


class TestPartialApplication:
    @pytest.fixture
    def partial_application(self) -> guilds.PartialApplication:
        return guilds.PartialApplication(
            id=snowflakes.Snowflake(123),
            name="partial_application",
            description="partial_application_description",
            icon_hash="icon_hash",
        )

    def test_icon_url_property(self, partial_application: guilds.PartialApplication):
        with mock.patch.object(
            guilds.PartialApplication, "make_icon_url", mock.Mock(return_value="url")
        ) as patched_make_icon_url:
            assert partial_application.icon_url == "url"

            patched_make_icon_url.assert_called_once_with()

    def test_make_icon_url_when_hash_is_None(self, partial_application: guilds.PartialApplication):
        partial_application.icon_hash = None

        with (
            mock.patch.object(routes, "CDN_APPLICATION_ICON") as patched_route,
            mock.patch.object(
                patched_route, "compile_to_file", mock.Mock(return_value="file")
            ) as patched_compile_to_file,
        ):
            assert partial_application.make_icon_url(ext="jpeg", size=1) is None

        patched_compile_to_file.assert_not_called()

    def test_make_icon_url_when_hash_is_not_None(self, partial_application: guilds.PartialApplication):
        with (
            mock.patch.object(routes, "CDN_APPLICATION_ICON") as patched_route,
            mock.patch.object(
                patched_route, "compile_to_file", mock.Mock(return_value="file")
            ) as patched_compile_to_file,
        ):
            assert partial_application.make_icon_url(ext="jpeg", size=1) == "file"

        patched_compile_to_file.assert_called_once_with(
            urls.CDN_URL, application_id=123, hash="icon_hash", size=1, file_format="jpeg"
        )


class TestIntegrationAccount:
    @pytest.fixture
    def integration_account(self) -> guilds.IntegrationAccount:
        return guilds.IntegrationAccount(id="foo", name="bar")

    def test_str_operator(self, integration_account: guilds.IntegrationAccount):
        assert str(integration_account) == "bar"


class TestPartialIntegration:
    @pytest.fixture
    def model(self) -> guilds.PartialIntegration:
        return guilds.PartialIntegration(
            account=mock.Mock(return_value=guilds.IntegrationAccount),
            id=snowflakes.Snowflake(69420),
            name="nice",
            type="illegal",
        )

    def test_str_operator(self, model: guilds.PartialIntegration):
        assert str(model) == "nice"


class TestRole:
    @pytest.fixture
    def model(self, mock_app: traits.RESTAware) -> guilds.Role:
        return guilds.Role(
            app=mock_app,
            id=snowflakes.Snowflake(979899100),
            name="@everyone",
            color=colors.Color(0x1A2B3C),
            guild_id=snowflakes.Snowflake(112233),
            is_hoisted=False,
            icon_hash="icon_hash",
            unicode_emoji=None,
            is_managed=False,
            is_mentionable=True,
            permissions=permissions.Permissions.CONNECT,
            position=12,
            bot_id=None,
            integration_id=None,
            is_premium_subscriber_role=False,
            is_guild_linked_role=True,
            subscription_listing_id=snowflakes.Snowflake(10),
            is_available_for_purchase=True,
        )

    def test_colour_property(self, model: guilds.Role):
        assert model.colour == colors.Color(0x1A2B3C)

    def test_icon_url_property(self, model: guilds.Role):
        with mock.patch.object(guilds.Role, "make_icon_url") as patched_make_icon_url:
            assert model.icon_url == patched_make_icon_url.return_value

            patched_make_icon_url.assert_called_once_with()

    def test_mention_property(self, model: guilds.Role):
        assert model.mention == "<@&979899100>"

    def test_mention_property_when_is_everyone_role(self, model: guilds.Role):
        model.id = model.guild_id
        assert model.mention == "@everyone"

    def test_make_icon_url_when_hash_is_None(self, model: guilds.Role):
        model.icon_hash = None

        with mock.patch.object(
            routes, "CDN_ROLE_ICON", new=mock.Mock(compile_to_file=mock.Mock(return_value="file"))
        ) as route:
            assert model.make_icon_url(ext="jpeg", size=1) is None

        route.compile_to_file.assert_not_called()

    def test_make_icon_url_when_hash_is_not_None(self, model: guilds.Role):
        with mock.patch.object(
            routes, "CDN_ROLE_ICON", new=mock.Mock(compile_to_file=mock.Mock(return_value="file"))
        ) as route:
            assert model.make_icon_url(ext="jpeg", size=1) == "file"

        route.compile_to_file.assert_called_once_with(
            urls.CDN_URL, role_id=979899100, hash="icon_hash", size=1, file_format="jpeg"
        )


class TestGuildWidget:
    @pytest.fixture
    def guild_widget(self, mock_app: traits.RESTAware) -> guilds.GuildWidget:
        return guilds.GuildWidget(app=mock_app, channel_id=snowflakes.Snowflake(420), is_enabled=True)

    def test_app_property(self, guild_widget: guilds.GuildWidget, mock_app: traits.RESTAware):
        assert guild_widget.app is mock_app

    def test_channel_property(self, guild_widget: guilds.GuildWidget):
        assert guild_widget.channel_id == snowflakes.Snowflake(420)

    def test_is_enabled_property(self, guild_widget: guilds.GuildWidget):
        assert guild_widget.is_enabled is True

    @pytest.mark.asyncio
    async def test_fetch_channel(self, guild_widget: guilds.GuildWidget):
        mock_channel = mock.Mock(channels_.GuildChannel)
        guild_widget.app.rest.fetch_channel = mock.AsyncMock(return_value=mock_channel)

        assert await guild_widget.fetch_channel() is guild_widget.app.rest.fetch_channel.return_value
        guild_widget.app.rest.fetch_channel.assert_awaited_once_with(420)

    @pytest.mark.asyncio
    async def test_fetch_channel_when_None(self, guild_widget: guilds.GuildWidget):
        guild_widget.app.rest.fetch_channel = mock.AsyncMock()
        guild_widget.channel_id = None

        assert await guild_widget.fetch_channel() is None


class TestMember:
    @pytest.fixture
    def mock_user(self) -> users.User:
        return mock.Mock(id=snowflakes.Snowflake(123))

    @pytest.fixture
    def member(self, mock_user: users.User) -> guilds.Member:
        return guilds.Member(
            guild_id=snowflakes.Snowflake(456),
            is_deaf=True,
            is_mute=True,
            is_pending=False,
            joined_at=datetime.datetime.now().astimezone(),
            nickname="davb",
            guild_avatar_decoration=users.AvatarDecoration(
                asset_hash="dimmadab",
                sku_id=snowflakes.Snowflake(123456789),
                expires_at=datetime.datetime(2025, 4, 4, 1, 1, 1),
            ),
            guild_avatar_hash="dab",
            guild_banner_hash="dimma",
            premium_since=None,
            role_ids=[snowflakes.Snowflake(456), snowflakes.Snowflake(1234)],
            user=mock_user,
            raw_communication_disabled_until=None,
            guild_flags=guilds.GuildMemberFlags.NONE,
        )

    def test_str_operator(self, member: guilds.Member, mock_user: users.User):
        assert str(member) == str(mock_user)

    def test_app_property(self, member: guilds.Member, mock_user: users.User):
        assert member.app is mock_user.app

    def test_id_property(self, member: guilds.Member, mock_user: users.User):
        assert member.id is mock_user.id

    def test_username_property(self, member: guilds.Member, mock_user: users.User):
        assert member.username is mock_user.username

    def test_discriminator_property(self, member: guilds.Member, mock_user: users.User):
        assert member.discriminator is mock_user.discriminator

    def test_avatar_hash_property(self, member: guilds.Member, mock_user: users.User):
        assert member.avatar_hash is mock_user.avatar_hash

    def test_is_bot_property(self, member: guilds.Member, mock_user: users.User):
        assert member.is_bot is mock_user.is_bot

    def test_is_system_property(self, member: guilds.Member, mock_user: users.User):
        assert member.is_system is mock_user.is_system

    def test_flags_property(self, member: guilds.Member, mock_user: users.User):
        assert member.flags is mock_user.flags

<<<<<<< HEAD
    def test_avatar_url_property(self, member: guilds.Member, mock_user: users.User):
        assert member.avatar_url is mock_user.avatar_url
=======
    def test_display_avatar_decoration_property_when_guild_avatar_decoration_is_set(self, model, mock_user):
        assert model.display_avatar_decoration is model.guild_avatar_decoration

    def test_display_avatar_decoration_property_when_guild_avatar_decoration_is_None(self, model, mock_user):
        model.guild_avatar_decoration = None
        assert model.display_avatar_decoration is mock_user.avatar_decoration

    def test_avatar_url_property(self, model, mock_user):
        assert model.avatar_url is mock_user.avatar_url
>>>>>>> 9fb83ab4

    def test_display_avatar_url_when_guild_hash_is_None(self, member: guilds.Member, mock_user: users.User):
        with mock.patch.object(guilds.Member, "make_guild_avatar_url") as mock_make_guild_avatar_url:
            assert member.display_avatar_url is mock_make_guild_avatar_url.return_value

    def test_display_guild_avatar_url_when_guild_hash_is_not_None(self, member: guilds.Member, mock_user: users.User):
        with mock.patch.object(guilds.Member, "make_guild_avatar_url", return_value=None):
            with mock.patch.object(users.User, "display_avatar_url") as mock_display_avatar_url:
                assert member.display_avatar_url is mock_display_avatar_url

<<<<<<< HEAD
    def test_banner_hash_property(self, member: guilds.Member, mock_user: users.User):
        assert member.banner_hash is mock_user.banner_hash
=======
    def test_display_banner_url_when_guild_hash_is_None(self, model, mock_user):
        with mock.patch.object(guilds.Member, "make_guild_banner_url") as mock_make_guild_banner_url:
            assert model.display_banner_url is mock_make_guild_banner_url.return_value

    def test_display_banner_url_when_guild_hash_is_not_None(self, model, mock_user):
        with mock.patch.object(guilds.Member, "make_guild_banner_url", return_value=None):
            with mock.patch.object(users.User, "display_banner_url") as mock_display_banner_url:
                assert model.display_banner_url is mock_display_banner_url

    def test_banner_hash_property(self, model, mock_user):
        assert model.banner_hash is mock_user.banner_hash
>>>>>>> 9fb83ab4

    def test_banner_url_property(self, member: guilds.Member, mock_user: users.User):
        assert member.banner_url is mock_user.banner_url

    def test_accent_color_property(self, member: guilds.Member, mock_user: users.User):
        assert member.accent_color is mock_user.accent_color

    def test_guild_avatar_url_property(self, member: guilds.Member):
        with mock.patch.object(guilds.Member, "make_guild_avatar_url") as make_guild_avatar_url:
            assert member.guild_avatar_url is make_guild_avatar_url.return_value

<<<<<<< HEAD
    def test_communication_disabled_until(self, member: guilds.Member):
        member.raw_communication_disabled_until = datetime.datetime(2021, 11, 22)
=======
    def test_guild_banner_url_property(self, model):
        with mock.patch.object(guilds.Member, "make_guild_banner_url") as make_guild_banner_url:
            assert model.guild_banner_url is make_guild_banner_url.return_value

    def test_communication_disabled_until(self, model):
        model.raw_communication_disabled_until = datetime.datetime(2021, 11, 22)
>>>>>>> 9fb83ab4

        with mock.patch.object(time, "utc_datetime", return_value=datetime.datetime(2021, 10, 18)):
            assert member.communication_disabled_until() == datetime.datetime(2021, 11, 22)

    def test_communication_disabled_until_when_raw_communication_disabled_until_is_None(self, member: guilds.Member):
        member.raw_communication_disabled_until = None

        with mock.patch.object(time, "utc_datetime", return_value=datetime.datetime(2021, 10, 18)):
            assert member.communication_disabled_until() is None

    def test_communication_disabled_until_when_raw_communication_disabled_until_is_in_the_past(
        self, member: guilds.Member
    ):
        member.raw_communication_disabled_until = datetime.datetime(2021, 10, 18)

        with mock.patch.object(time, "utc_datetime", return_value=datetime.datetime(2021, 11, 22)):
            assert member.communication_disabled_until() is None

    def test_make_avatar_url(self, member: guilds.Member, mock_user: users.User):
        with mock.patch.object(mock_user, "make_avatar_url") as patched_make_avatar_url:
            result = member.make_avatar_url(ext="png", size=4096)
            patched_make_avatar_url.assert_called_once_with(ext="png", size=4096)
            assert result is patched_make_avatar_url.return_value

    def test_make_guild_avatar_url_when_no_hash(self, member: guilds.Member):
        member.guild_avatar_hash = None
        assert member.make_guild_avatar_url(ext="png", size=1024) is None

    def test_make_guild_avatar_url_when_format_is_None_and_avatar_hash_is_for_gif(self, member: guilds.Member):
        member.guild_avatar_hash = "a_18dnf8dfbakfdh"

        with mock.patch.object(
            routes, "CDN_MEMBER_AVATAR", new=mock.Mock(compile_to_file=mock.Mock(return_value="file"))
        ) as route:
            assert member.make_guild_avatar_url(ext=None, size=4096) == "file"

        route.compile_to_file.assert_called_once_with(
            urls.CDN_URL,
            user_id=member.id,
            guild_id=member.guild_id,
            hash=member.guild_avatar_hash,
            size=4096,
            file_format="gif",
        )

    def test_make_guild_avatar_url_when_format_is_None_and_avatar_hash_is_not_for_gif(self, member: guilds.Member):
        member.guild_avatar_hash = "18dnf8dfbakfdh"

        with mock.patch.object(
            routes, "CDN_MEMBER_AVATAR", new=mock.Mock(compile_to_file=mock.Mock(return_value="file"))
        ) as route:
            assert member.make_guild_avatar_url(ext=None, size=4096) == "file"

        route.compile_to_file.assert_called_once_with(
            urls.CDN_URL,
            user_id=member.id,
            guild_id=member.guild_id,
            hash=member.guild_avatar_hash,
            size=4096,
            file_format="png",
        )

    def test_make_guild_avatar_url_with_all_args(self, member: guilds.Member):
        member.guild_avatar_hash = "18dnf8dfbakfdh"

        with mock.patch.object(
            routes, "CDN_MEMBER_AVATAR", new=mock.Mock(compile_to_file=mock.Mock(return_value="file"))
        ) as route:
            assert member.make_guild_avatar_url(ext="url", size=4096) == "file"

        route.compile_to_file.assert_called_once_with(
            urls.CDN_URL,
            guild_id=member.guild_id,
            user_id=member.id,
            hash=member.guild_avatar_hash,
            size=4096,
            file_format="url",
        )

    def test_make_banner_url(self, model, mock_user):
        result = model.make_banner_url(ext="png", size=4096)
        mock_user.make_banner_url.assert_called_once_with(ext="png", size=4096)
        assert result is mock_user.make_banner_url.return_value

    def test_make_guild_banner_url_when_no_hash(self, model):
        model.guild_banner_hash = None
        assert model.make_guild_banner_url(ext="png", size=1024) is None

    def test_make_guild_banner_url_when_format_is_None_and_banner_hash_is_for_gif(self, model):
        model.guild_banner_hash = "a_18dnf8dfbakfdh"

        with mock.patch.object(
            routes, "CDN_MEMBER_BANNER", new=mock.Mock(compile_to_file=mock.Mock(return_value="file"))
        ) as route:
            assert model.make_guild_banner_url(ext=None, size=4096) == "file"

        route.compile_to_file.assert_called_once_with(
            urls.CDN_URL,
            user_id=model.id,
            guild_id=model.guild_id,
            hash=model.guild_banner_hash,
            size=4096,
            file_format="gif",
        )

    def test_make_guild_banner_url_when_format_is_None_and_banner_hash_is_not_for_gif(self, model):
        model.guild_banner_hash = "18dnf8dfbakfdh"

        with mock.patch.object(
            routes, "CDN_MEMBER_BANNER", new=mock.Mock(compile_to_file=mock.Mock(return_value="file"))
        ) as route:
            assert model.make_guild_banner_url(ext=None, size=4096) == "file"

        route.compile_to_file.assert_called_once_with(
            urls.CDN_URL,
            user_id=model.id,
            guild_id=model.guild_id,
            hash=model.guild_banner_hash,
            size=4096,
            file_format="png",
        )

    def test_make_guild_banner_url_with_all_args(self, model):
        model.guild_banner_hash = "18dnf8dfbakfdh"

        with mock.patch.object(
            routes, "CDN_MEMBER_BANNER", new=mock.Mock(compile_to_file=mock.Mock(return_value="file"))
        ) as route:
            assert model.make_guild_banner_url(ext="url", size=4096) == "file"

        route.compile_to_file.assert_called_once_with(
            urls.CDN_URL,
            guild_id=model.guild_id,
            user_id=model.id,
            hash=model.guild_banner_hash,
            size=4096,
            file_format="url",
        )

    @pytest.mark.asyncio
    async def test_fetch_dm_channel(self, member: guilds.Member):
        member.user.fetch_dm_channel = mock.AsyncMock()

        assert await member.fetch_dm_channel() is member.user.fetch_dm_channel.return_value

        member.user.fetch_dm_channel.assert_awaited_once_with()

    @pytest.mark.asyncio
    async def test_fetch_self(self, member: guilds.Member):
        member.user.app.rest.fetch_member = mock.AsyncMock()

        assert await member.fetch_self() is member.user.app.rest.fetch_member.return_value

        member.user.app.rest.fetch_member.assert_awaited_once_with(456, 123)

    @pytest.mark.asyncio
    async def test_fetch_roles(self, member: guilds.Member):
        member.user.app.rest.fetch_roles = mock.AsyncMock()
        await member.fetch_roles()
        member.user.app.rest.fetch_roles.assert_awaited_once_with(456)

    @pytest.mark.asyncio
    async def test_ban(self, member: guilds.Member):
        member.app.rest.ban_user = mock.AsyncMock()

        await member.ban(delete_message_seconds=600, reason="bored")

        member.app.rest.ban_user.assert_awaited_once_with(456, 123, delete_message_seconds=600, reason="bored")

    @pytest.mark.asyncio
    async def test_unban(self, member: guilds.Member):
        member.app.rest.unban_user = mock.AsyncMock()

        await member.unban(reason="Unbored")

        member.app.rest.unban_user.assert_awaited_once_with(456, 123, reason="Unbored")

    @pytest.mark.asyncio
    async def test_kick(self, member: guilds.Member):
        member.app.rest.kick_user = mock.AsyncMock()

        await member.kick(reason="bored")

        member.app.rest.kick_user.assert_awaited_once_with(456, 123, reason="bored")

    @pytest.mark.asyncio
    async def test_add_role(self, member: guilds.Member):
        member.app.rest.add_role_to_member = mock.AsyncMock()

        await member.add_role(563412, reason="Promoted")

        member.app.rest.add_role_to_member.assert_awaited_once_with(456, 123, 563412, reason="Promoted")

    @pytest.mark.asyncio
    async def test_remove_role(self, member: guilds.Member):
        member.app.rest.remove_role_from_member = mock.AsyncMock()

        await member.remove_role(563412, reason="Demoted")

        member.app.rest.remove_role_from_member.assert_awaited_once_with(456, 123, 563412, reason="Demoted")

    @pytest.mark.asyncio
    async def test_edit(self, member: guilds.Member):
        member.app.rest.edit_member = mock.AsyncMock()
        disabled_until = datetime.datetime(2021, 11, 17)
        edit = await member.edit(
            nickname="Imposter",
            roles=[123, 432, 345],
            mute=False,
            deaf=True,
            voice_channel=4321245,
            communication_disabled_until=disabled_until,
            reason="I'm God",
        )

        member.app.rest.edit_member.assert_awaited_once_with(
            456,
            123,
            nickname="Imposter",
            roles=[123, 432, 345],
            mute=False,
            deaf=True,
            voice_channel=4321245,
            communication_disabled_until=disabled_until,
            reason="I'm God",
        )

        assert edit == member.app.rest.edit_member.return_value

    def test_default_avatar_url_property(self, member: guilds.Member, mock_user: users.User):
        assert member.default_avatar_url is mock_user.default_avatar_url

    def test_display_name_property_when_nickname(self, member: guilds.Member):
        assert member.display_name == "davb"

    def test_display_name_property_when_no_nickname(self, member: guilds.Member, mock_user: users.User):
        member.nickname = None
        assert member.display_name is mock_user.global_name

    def test_mention_property(self, member: guilds.Member, mock_user: users.User):
        assert member.mention == mock_user.mention

    def test_get_guild(self, member: guilds.Member):
        guild = mock.Mock(id=456)

        with (
            mock.patch.object(member.user.app, "cache") as patched_cache,
            mock.patch.object(patched_cache, "get_guild", side_effect=[guild]) as patched_get_guild,
        ):
            assert member.get_guild() == guild

            patched_get_guild.assert_has_calls([mock.call(456)])

    def test_get_guild_when_guild_not_in_cache(self, member: guilds.Member):
        with (
            mock.patch.object(member.user.app, "cache") as patched_cache,
            mock.patch.object(patched_cache, "get_guild", side_effect=[None]) as patched_get_guild,
        ):
            assert member.get_guild() is None

            patched_get_guild.assert_has_calls([mock.call(456)])

    def test_get_guild_when_no_cache_trait(self, member: guilds.Member):
        with (
            mock.patch.object(member.user.app, "cache", mock.Mock()) as mocked_cache,
            mock.patch.object(mocked_cache, "get_guild", mock.Mock(return_value=None)),
        ):
            assert member.get_guild() is None

    def test_get_roles(self, member: guilds.Member):
        role1 = mock.Mock(id=321, position=2)
        role2 = mock.Mock(id=654, position=1)
        with (
            mock.patch.object(member.user.app, "cache") as patched_cache,
            mock.patch.object(patched_cache, "get_role", side_effect=[role1, role2]) as patched_get_role,
        ):
            member.role_ids = [snowflakes.Snowflake(321), snowflakes.Snowflake(654)]

            assert member.get_roles() == [role1, role2]

            patched_get_role.assert_has_calls([mock.call(321), mock.call(654)])

    def test_get_roles_when_role_ids_not_in_cache(self, member: guilds.Member):
        role = mock.Mock(id=456, position=1)
        with (
            mock.patch.object(member.user.app, "cache") as patched_cache,
            mock.patch.object(patched_cache, "get_role", side_effect=[None, role]) as patched_get_role,
        ):
            member.role_ids = [snowflakes.Snowflake(321), snowflakes.Snowflake(456)]

            assert member.get_roles() == [role]

            patched_get_role.assert_has_calls([mock.call(321), mock.call(456)])

    def test_get_roles_when_empty_cache(self, member: guilds.Member):
        member.role_ids = [snowflakes.Snowflake(132), snowflakes.Snowflake(432)]
        with (
            mock.patch.object(member.user.app, "cache") as patched_cache,
            mock.patch.object(patched_cache, "get_role", side_effect=[None, None]) as patched_get_role,
        ):
            assert member.get_roles() == []

            patched_get_role.assert_has_calls([mock.call(132), mock.call(432)])

    def test_get_roles_when_no_cache_trait(self, member: guilds.Member):
        with mock.patch.object(member.user, "app", mock.Mock(traits.RESTAware)):
            assert member.get_roles() == []

    def test_get_top_role(self, member: guilds.Member):
        role1 = mock.Mock(id=321, position=2)
        role2 = mock.Mock(id=654, position=1)

        with mock.patch.object(guilds.Member, "get_roles", return_value=[role1, role2]):
            assert member.get_top_role() is role1

    def test_get_top_role_when_roles_is_empty(self, member: guilds.Member):
        with mock.patch.object(guilds.Member, "get_roles", return_value=[]):
            assert member.get_top_role() is None

    def test_get_presence(self, member: guilds.Member):
        with (
            mock.patch.object(member.user.app, "cache") as patched_cache,
            mock.patch.object(patched_cache, "get_presence") as patched_get_presence,
        ):
            assert member.get_presence() is patched_get_presence.return_value
            patched_get_presence.assert_called_once_with(456, 123)

    def test_get_presence_when_no_cache_trait(self, member: guilds.Member):
        with mock.patch.object(member.user, "app", mock.Mock(traits.RESTAware)):
            assert member.get_presence() is None


class TestPartialGuild:
    @pytest.fixture
    def partial_guild(self, mock_app: traits.RESTAware) -> guilds.PartialGuild:
        return guilds.PartialGuild(app=mock_app, id=snowflakes.Snowflake(90210), icon_hash="yeet", name="hikari")

    def test_str_operator(self, partial_guild: guilds.PartialGuild):
        assert str(partial_guild) == "hikari"

    def test_shard_id_property(self, partial_guild: guilds.PartialGuild):
        with mock.patch.object(partial_guild.app, "shard_count", 4):
            assert partial_guild.shard_id == 0

    def test_shard_id_when_not_shard_aware(self, partial_guild: guilds.PartialGuild):
        partial_guild.app = mock.Mock(traits.RESTAware)

        assert partial_guild.shard_id is None

    def test_icon_url(self, partial_guild: guilds.PartialGuild):
        icon = mock.Mock()

        with mock.patch.object(guilds.PartialGuild, "make_icon_url", return_value=icon):
            assert partial_guild.icon_url is icon

    def test_make_icon_url_when_no_hash(self, partial_guild: guilds.PartialGuild):
        partial_guild.icon_hash = None

        assert partial_guild.make_icon_url(ext="png", size=2048) is None

    def test_make_icon_url_when_format_is_None_and_avatar_hash_is_for_gif(self, partial_guild: guilds.PartialGuild):
        partial_guild.icon_hash = "a_yeet"

        with mock.patch.object(
            routes, "CDN_GUILD_ICON", new=mock.Mock(compile_to_file=mock.Mock(return_value="file"))
        ) as route:
            assert partial_guild.make_icon_url(ext=None, size=1024) == "file"

        route.compile_to_file.assert_called_once_with(
            urls.CDN_URL, guild_id=90210, hash="a_yeet", size=1024, file_format="gif"
        )

    def test_make_icon_url_when_format_is_None_and_avatar_hash_is_not_for_gif(self, partial_guild: guilds.PartialGuild):
        with mock.patch.object(
            routes, "CDN_GUILD_ICON", new=mock.Mock(compile_to_file=mock.Mock(return_value="file"))
        ) as route:
            assert partial_guild.make_icon_url(ext=None, size=4096) == "file"

        route.compile_to_file.assert_called_once_with(
            urls.CDN_URL, guild_id=90210, hash="yeet", size=4096, file_format="png"
        )

    def test_make_icon_url_with_all_args(self, partial_guild: guilds.PartialGuild):
        with mock.patch.object(
            routes, "CDN_GUILD_ICON", new=mock.Mock(compile_to_file=mock.Mock(return_value="file"))
        ) as route:
            assert partial_guild.make_icon_url(ext="url", size=2048) == "file"

        route.compile_to_file.assert_called_once_with(
            urls.CDN_URL, guild_id=90210, hash="yeet", size=2048, file_format="url"
        )

    @pytest.mark.asyncio
    async def test_kick(self, partial_guild: guilds.PartialGuild):
        partial_guild.app.rest.kick_user = mock.AsyncMock()
        await partial_guild.kick(4321, reason="Go away!")

        partial_guild.app.rest.kick_user.assert_awaited_once_with(90210, 4321, reason="Go away!")

    @pytest.mark.asyncio
    async def test_ban(self, partial_guild: guilds.PartialGuild):
        partial_guild.app.rest.ban_user = mock.AsyncMock()

        await partial_guild.ban(4321, delete_message_seconds=864000, reason="Go away!")

        partial_guild.app.rest.ban_user.assert_awaited_once_with(
            90210, 4321, delete_message_seconds=864000, reason="Go away!"
        )

    @pytest.mark.asyncio
    async def test_unban(self, partial_guild: guilds.PartialGuild):
        partial_guild.app.rest.unban_user = mock.AsyncMock()
        await partial_guild.unban(4321, reason="Comeback!!")

        partial_guild.app.rest.unban_user.assert_awaited_once_with(90210, 4321, reason="Comeback!!")

    @pytest.mark.asyncio
    async def test_edit(self, partial_guild: guilds.PartialGuild):
        partial_guild.app.rest.edit_guild = mock.AsyncMock()
        edited_guild = await partial_guild.edit(
            name="chad server",
            verification_level=guilds.GuildVerificationLevel.LOW,
            default_message_notifications=guilds.GuildMessageNotificationsLevel.ALL_MESSAGES,
            explicit_content_filter_level=guilds.GuildExplicitContentFilterLevel.DISABLED,
            owner=6996,
            afk_timeout=400,
            preferred_locale="us-en",
            features=[guilds.GuildFeature.COMMUNITY, guilds.GuildFeature.RAID_ALERTS_DISABLED],
            reason="beep boop",
        )

        partial_guild.app.rest.edit_guild.assert_awaited_once_with(
            90210,
            name="chad server",
            verification_level=guilds.GuildVerificationLevel.LOW,
            default_message_notifications=guilds.GuildMessageNotificationsLevel.ALL_MESSAGES,
            explicit_content_filter_level=guilds.GuildExplicitContentFilterLevel.DISABLED,
            afk_channel=undefined.UNDEFINED,
            afk_timeout=400,
            icon=undefined.UNDEFINED,
            owner=6996,
            splash=undefined.UNDEFINED,
            banner=undefined.UNDEFINED,
            system_channel=undefined.UNDEFINED,
            rules_channel=undefined.UNDEFINED,
            public_updates_channel=undefined.UNDEFINED,
            preferred_locale="us-en",
            features=[guilds.GuildFeature.COMMUNITY, guilds.GuildFeature.RAID_ALERTS_DISABLED],
            reason="beep boop",
        )

        assert edited_guild is partial_guild.app.rest.edit_guild.return_value

    @pytest.mark.asyncio
<<<<<<< HEAD
    async def test_fetch_emojis(self, partial_guild: guilds.PartialGuild):
        partial_guild.app.rest.fetch_guild_emojis = mock.AsyncMock()
=======
    async def test_set_incident_actions(self, model: guilds.PartialGuild):
        model.app.rest.set_guild_incident_actions = mock.AsyncMock()

        updated_incident_data = await model.set_incident_actions(
            invites_disabled_until=datetime.datetime(2021, 11, 17), dms_disabled_until=datetime.datetime(2021, 11, 18)
        )

        assert updated_incident_data is model.app.rest.set_guild_incident_actions.return_value
        model.app.rest.set_guild_incident_actions.assert_awaited_once_with(
            90210,
            invites_disabled_until=datetime.datetime(2021, 11, 17),
            dms_disabled_until=datetime.datetime(2021, 11, 18),
        )

    @pytest.mark.asyncio
    async def test_fetch_emojis(self, model):
        model.app.rest.fetch_guild_emojis = mock.AsyncMock()
>>>>>>> 9fb83ab4

        emojis = await partial_guild.fetch_emojis()

        partial_guild.app.rest.fetch_guild_emojis.assert_awaited_once_with(partial_guild.id)
        assert emojis is partial_guild.app.rest.fetch_guild_emojis.return_value

    @pytest.mark.asyncio
    async def test_fetch_emoji(self, partial_guild: guilds.PartialGuild):
        partial_guild.app.rest.fetch_emoji = mock.AsyncMock()

        emoji = await partial_guild.fetch_emoji(349)

        partial_guild.app.rest.fetch_emoji.assert_awaited_once_with(partial_guild.id, 349)
        assert emoji is partial_guild.app.rest.fetch_emoji.return_value

    @pytest.mark.asyncio
    async def test_fetch_stickers(self, partial_guild: guilds.PartialGuild):
        partial_guild.app.rest.fetch_guild_stickers = mock.AsyncMock()

        stickers = await partial_guild.fetch_stickers()

        partial_guild.app.rest.fetch_guild_stickers.assert_awaited_once_with(partial_guild.id)
        assert stickers is partial_guild.app.rest.fetch_guild_stickers.return_value

    @pytest.mark.asyncio
    async def test_fetch_sticker(self, partial_guild: guilds.PartialGuild):
        partial_guild.app.rest.fetch_guild_sticker = mock.AsyncMock()

        sticker = await partial_guild.fetch_sticker(6969)

        partial_guild.app.rest.fetch_guild_sticker.assert_awaited_once_with(partial_guild.id, 6969)
        assert sticker is partial_guild.app.rest.fetch_guild_sticker.return_value

    @pytest.mark.asyncio
    async def test_create_sticker(self, partial_guild: guilds.PartialGuild):
        partial_guild.app.rest.create_sticker = mock.AsyncMock()
        file = mock.Mock()

        sticker = await partial_guild.create_sticker(
            "NewSticker", "funny", file, description="A sticker", reason="blah blah blah"
        )
        assert sticker is partial_guild.app.rest.create_sticker.return_value

        partial_guild.app.rest.create_sticker.assert_awaited_once_with(
            90210, "NewSticker", "funny", file, description="A sticker", reason="blah blah blah"
        )

    @pytest.mark.asyncio
    async def test_edit_sticker(self, partial_guild: guilds.PartialGuild):
        partial_guild.app.rest.edit_sticker = mock.AsyncMock()

        sticker = await partial_guild.edit_sticker(4567, name="Brilliant", tag="parmesan", description="amazing")

        partial_guild.app.rest.edit_sticker.assert_awaited_once_with(
            90210, 4567, name="Brilliant", tag="parmesan", description="amazing", reason=undefined.UNDEFINED
        )

        assert sticker is partial_guild.app.rest.edit_sticker.return_value

    @pytest.mark.asyncio
    async def test_delete_sticker(self, partial_guild: guilds.PartialGuild):
        partial_guild.app.rest.delete_sticker = mock.AsyncMock()

        sticker = await partial_guild.delete_sticker(951)

        partial_guild.app.rest.delete_sticker.assert_awaited_once_with(90210, 951, reason=undefined.UNDEFINED)

        assert sticker is partial_guild.app.rest.delete_sticker.return_value

    @pytest.mark.asyncio
    async def test_create_category(self, partial_guild: guilds.PartialGuild):
        partial_guild.app.rest.create_guild_category = mock.AsyncMock()

        category = await partial_guild.create_category("very cool category", position=2)

        partial_guild.app.rest.create_guild_category.assert_awaited_once_with(
            90210,
            "very cool category",
            position=2,
            permission_overwrites=undefined.UNDEFINED,
            reason=undefined.UNDEFINED,
        )

        assert category is partial_guild.app.rest.create_guild_category.return_value

    @pytest.mark.asyncio
    async def test_create_text_channel(self, partial_guild: guilds.PartialGuild):
        partial_guild.app.rest.create_guild_text_channel = mock.AsyncMock()

        text_channel = await partial_guild.create_text_channel(
            "cool text channel", position=3, nsfw=False, rate_limit_per_user=30
        )

        partial_guild.app.rest.create_guild_text_channel.assert_awaited_once_with(
            90210,
            "cool text channel",
            position=3,
            topic=undefined.UNDEFINED,
            nsfw=False,
            rate_limit_per_user=30,
            permission_overwrites=undefined.UNDEFINED,
            category=undefined.UNDEFINED,
            reason=undefined.UNDEFINED,
        )

        assert text_channel is partial_guild.app.rest.create_guild_text_channel.return_value

    @pytest.mark.asyncio
    async def test_create_news_channel(self, partial_guild: guilds.PartialGuild):
        partial_guild.app.rest.create_guild_news_channel = mock.AsyncMock()

        news_channel = await partial_guild.create_news_channel(
            "cool news channel", position=1, nsfw=False, rate_limit_per_user=420
        )

        partial_guild.app.rest.create_guild_news_channel.assert_awaited_once_with(
            90210,
            "cool news channel",
            position=1,
            topic=undefined.UNDEFINED,
            nsfw=False,
            rate_limit_per_user=420,
            permission_overwrites=undefined.UNDEFINED,
            category=undefined.UNDEFINED,
            reason=undefined.UNDEFINED,
        )

        assert news_channel is partial_guild.app.rest.create_guild_news_channel.return_value

    @pytest.mark.asyncio
    async def test_create_forum_channel(self, partial_guild: guilds.PartialGuild):
        partial_guild.app.rest.create_guild_forum_channel = mock.AsyncMock()

        forum_channel = await partial_guild.create_forum_channel(
            "cool forum channel", position=1, nsfw=False, rate_limit_per_user=420
        )

        partial_guild.app.rest.create_guild_forum_channel.assert_awaited_once_with(
            90210,
            "cool forum channel",
            position=1,
            topic=undefined.UNDEFINED,
            nsfw=False,
            rate_limit_per_user=420,
            permission_overwrites=undefined.UNDEFINED,
            category=undefined.UNDEFINED,
            reason=undefined.UNDEFINED,
            default_auto_archive_duration=undefined.UNDEFINED,
            default_thread_rate_limit_per_user=undefined.UNDEFINED,
            default_forum_layout=undefined.UNDEFINED,
            default_sort_order=undefined.UNDEFINED,
            available_tags=undefined.UNDEFINED,
            default_reaction_emoji=undefined.UNDEFINED,
        )

        assert forum_channel is partial_guild.app.rest.create_guild_forum_channel.return_value

    @pytest.mark.asyncio
    async def test_create_voice_channel(self, partial_guild: guilds.PartialGuild):
        partial_guild.app.rest.create_guild_voice_channel = mock.AsyncMock()

        voice_channel = await partial_guild.create_voice_channel(
            "cool voice channel", position=1, bitrate=3200, video_quality_mode=2
        )

        partial_guild.app.rest.create_guild_voice_channel.assert_awaited_once_with(
            90210,
            "cool voice channel",
            position=1,
            user_limit=undefined.UNDEFINED,
            bitrate=3200,
            video_quality_mode=2,
            permission_overwrites=undefined.UNDEFINED,
            region=undefined.UNDEFINED,
            category=undefined.UNDEFINED,
            reason=undefined.UNDEFINED,
        )

        assert voice_channel is partial_guild.app.rest.create_guild_voice_channel.return_value

    @pytest.mark.asyncio
    async def test_create_stage_channel(self, partial_guild: guilds.PartialGuild):
        partial_guild.app.rest.create_guild_stage_channel = mock.AsyncMock()

        stage_channel = await partial_guild.create_stage_channel(
            "cool stage channel", position=1, bitrate=3200, user_limit=100
        )

        partial_guild.app.rest.create_guild_stage_channel.assert_awaited_once_with(
            90210,
            "cool stage channel",
            position=1,
            user_limit=100,
            bitrate=3200,
            permission_overwrites=undefined.UNDEFINED,
            region=undefined.UNDEFINED,
            category=undefined.UNDEFINED,
            reason=undefined.UNDEFINED,
        )

        assert stage_channel is partial_guild.app.rest.create_guild_stage_channel.return_value

    @pytest.mark.asyncio
    async def test_delete_channel(self, partial_guild: guilds.PartialGuild):
        mock_channel = mock.Mock(channels_.GuildChannel)
        partial_guild.app.rest.delete_channel = mock.AsyncMock(return_value=mock_channel)

        deleted_channel = await partial_guild.delete_channel(1288820)

        partial_guild.app.rest.delete_channel.assert_awaited_once_with(1288820)
        assert deleted_channel is partial_guild.app.rest.delete_channel.return_value

    @pytest.mark.asyncio
    async def test_fetch_guild(self, partial_guild: guilds.PartialGuild):
        partial_guild.app.rest.fetch_guild = mock.AsyncMock(return_value=partial_guild)

        assert await partial_guild.fetch_self() is partial_guild.app.rest.fetch_guild.return_value
        partial_guild.app.rest.fetch_guild.assert_awaited_once_with(partial_guild.id)

    @pytest.mark.asyncio
    async def test_fetch_roles(self, partial_guild: guilds.PartialGuild):
        partial_guild.app.rest.fetch_roles = mock.AsyncMock()

        roles = await partial_guild.fetch_roles()

        partial_guild.app.rest.fetch_roles.assert_awaited_once_with(90210)
        assert roles is partial_guild.app.rest.fetch_roles.return_value


class TestGuildPreview:
    @pytest.fixture
    def model(self, mock_app: traits.RESTAware) -> guilds.GuildPreview:
        return guilds.GuildPreview(
            app=mock_app,
            features=["huge super secret nsfw channel"],
            id=snowflakes.Snowflake(123),
            icon_hash="dis is mah icon hash",
            name="DAPI",
            splash_hash="dis is also mah splash hash",
            discovery_splash_hash=None,
            emojis={},
            approximate_active_member_count=12,
            approximate_member_count=999_283_252_124_633,
            description="the place for quality shitposting!",
        )

    def test_splash_url(self, model: guilds.GuildPreview):
        splash = mock.Mock()

        with mock.patch.object(guilds.GuildPreview, "make_splash_url", return_value=splash):
            assert model.splash_url is splash

    def test_make_splash_url_when_hash(self, model: guilds.GuildPreview):
        model.splash_hash = "18dnf8dfbakfdh"

        with mock.patch.object(
            routes, "CDN_GUILD_SPLASH", new=mock.Mock(compile_to_file=mock.Mock(return_value="file"))
        ) as route:
            assert model.make_splash_url(ext="url", size=1024) == "file"

        route.compile_to_file.assert_called_once_with(
            urls.CDN_URL, guild_id=123, hash="18dnf8dfbakfdh", size=1024, file_format="url"
        )

    def test_make_splash_url_when_no_hash(self, model: guilds.GuildPreview):
        model.splash_hash = None
        assert model.make_splash_url(ext="png", size=512) is None

    def test_discovery_splash_url(self, model: guilds.GuildPreview):
        discovery_splash = mock.Mock()

        with mock.patch.object(guilds.GuildPreview, "make_discovery_splash_url", return_value=discovery_splash):
            assert model.discovery_splash_url is discovery_splash

    def test_make_discovery_splash_url_when_hash(self, model: guilds.GuildPreview):
        model.discovery_splash_hash = "18dnf8dfbakfdh"

        with mock.patch.object(
            routes, "CDN_GUILD_DISCOVERY_SPLASH", new=mock.Mock(compile_to_file=mock.Mock(return_value="file"))
        ) as route:
            assert model.make_discovery_splash_url(ext="url", size=2048) == "file"

        route.compile_to_file.assert_called_once_with(
            urls.CDN_URL, guild_id=123, hash="18dnf8dfbakfdh", size=2048, file_format="url"
        )

    def test_make_discovery_splash_url_when_no_hash(self, model: guilds.GuildPreview):
        model.discovery_splash_hash = None
        assert model.make_discovery_splash_url(ext="png", size=4096) is None


class TestGuild:
    @pytest.fixture
    def guild(self, mock_app: traits.RESTAware) -> guilds.Guild:
        return hikari_test_helpers.mock_class_namespace(guilds.Guild)(
            app=mock_app,
            id=snowflakes.Snowflake(123),
            splash_hash="splash_hash",
            discovery_splash_hash="discovery_splash_hash",
            banner_hash="banner_hash",
            icon_hash="icon_hash",
            features=[guilds.GuildFeature.ANIMATED_ICON],
            incidents=guilds.GuildIncidents(
                invites_disabled_until=None,
                dms_disabled_until=None,
                dm_spam_detected_at=datetime.datetime(2015, 5, 13, 1, 1, 1, 1, tzinfo=datetime.timezone.utc),
                raid_detected_at=None,
            ),
            name="some guild",
            application_id=snowflakes.Snowflake(9876),
            afk_channel_id=snowflakes.Snowflake(1234),
            afk_timeout=datetime.timedelta(seconds=60),
            default_message_notifications=guilds.GuildMessageNotificationsLevel.ONLY_MENTIONS,
            description=None,
            explicit_content_filter=guilds.GuildExplicitContentFilterLevel.ALL_MEMBERS,
            is_widget_enabled=False,
            max_video_channel_users=10,
            mfa_level=guilds.GuildMFALevel.NONE,
            nsfw_level=guilds.GuildNSFWLevel.AGE_RESTRICTED,
            owner_id=snowflakes.Snowflake(1111),
            preferred_locale="en-GB",
            premium_subscription_count=12,
            premium_tier=guilds.GuildPremiumTier.TIER_3,
            public_updates_channel_id=snowflakes.Snowflake(99699),
            rules_channel_id=snowflakes.Snowflake(123445),
            system_channel_id=snowflakes.Snowflake(123888),
            vanity_url_code="yeet",
            verification_level=guilds.GuildVerificationLevel.VERY_HIGH,
            widget_channel_id=snowflakes.Snowflake(192729),
            system_channel_flags=guilds.GuildSystemChannelFlag.SUPPRESS_PREMIUM_SUBSCRIPTION,
        )

<<<<<<< HEAD
    def test_get_channels(self, guild: guilds.Guild):
        with (
            mock.patch.object(guild.app, "cache") as patched_cache,
            mock.patch.object(
                patched_cache, "get_guild_channels_view_for_guild"
            ) as patched_get_guild_channels_view_for_guild,
        ):
            assert guild.get_channels() is patched_get_guild_channels_view_for_guild.return_value
            patched_get_guild_channels_view_for_guild.assert_called_once_with(123)

    def test_get_channels_when_no_cache_trait(self, guild: guilds.Guild):
        guild.app = mock.Mock(traits.RESTAware)
        assert guild.get_channels() == {}

    def test_get_members(self, guild: guilds.Guild):
        with (
            mock.patch.object(guild.app, "cache") as patched_cache,
            mock.patch.object(patched_cache, "get_members_view_for_guild") as patched_get_members_view_for_guild,
        ):
            assert guild.get_members() is patched_get_members_view_for_guild.return_value
            patched_get_members_view_for_guild.assert_called_once_with(123)

    def test_get_members_when_no_cache_trait(self, guild: guilds.Guild):
        guild.app = mock.Mock(traits.RESTAware)
        assert guild.get_members() == {}

    def test_get_presences(self, guild: guilds.Guild):
        with (
            mock.patch.object(guild.app, "cache") as patched_cache,
            mock.patch.object(patched_cache, "get_presences_view_for_guild") as patched_get_presences_view_for_guild,
        ):
            assert guild.get_presences() is patched_get_presences_view_for_guild.return_value
            patched_get_presences_view_for_guild.assert_called_once_with(123)

    def test_get_presences_when_no_cache_trait(self, guild: guilds.Guild):
        guild.app = mock.Mock(traits.RESTAware)
        assert guild.get_presences() == {}

    def test_get_voice_states(self, guild: guilds.Guild):
        with (
            mock.patch.object(guild.app, "cache") as patched_cache,
            mock.patch.object(
                patched_cache, "get_voice_states_view_for_guild"
            ) as patched_get_voice_states_view_for_guild,
        ):
            assert guild.get_voice_states() is patched_get_voice_states_view_for_guild.return_value
            patched_get_voice_states_view_for_guild.assert_called_once_with(123)

    def test_get_voice_states_when_no_cache_trait(self, guild: guilds.Guild):
        guild.app = mock.Mock(traits.RESTAware)
        assert guild.get_voice_states() == {}

    def test_get_emojis(self, guild: guilds.Guild):
        with (
            mock.patch.object(guild.app, "cache") as patched_cache,
            mock.patch.object(patched_cache, "get_emojis_view_for_guild") as patched_get_emojis_view_for_guild,
        ):
            assert guild.get_emojis() is patched_get_emojis_view_for_guild.return_value
            patched_get_emojis_view_for_guild.assert_called_once_with(123)

    def test_emojis_when_no_cache_trait(self, guild: guilds.Guild):
        guild.app = mock.Mock(traits.RESTAware)
        assert guild.get_emojis() == {}

    def test_get_sticker(self, guild: guilds.Guild):
        with (
            mock.patch.object(guild.app, "cache") as patched_cache,
            mock.patch.object(
                patched_cache, "get_sticker", mock.Mock(return_value=mock.Mock(guild_id=guild.id))
            ) as patched_get_sticker,
        ):
            assert guild.get_sticker(456) is patched_get_sticker.return_value
            patched_get_sticker.assert_called_once_with(456)

    def test_get_sticker_when_not_from_guild(self, guild: guilds.Guild):
        with (
            mock.patch.object(guild.app, "cache") as patched_cache,
            mock.patch.object(
                patched_cache, "get_sticker", mock.Mock(return_value=mock.Mock(guild_id=546123123433))
            ) as patched_get_sticker,
        ):
            assert guild.get_sticker(456) is None

            patched_get_sticker.assert_called_once_with(456)

    def test_get_sticker_when_no_cache_trait(self, guild: guilds.Guild):
        guild.app = mock.Mock()
        assert guild.get_sticker(1234) is None

    def test_get_stickers(self, guild: guilds.Guild):
        with (
            mock.patch.object(guild.app, "cache") as patched_cache,
            mock.patch.object(patched_cache, "get_stickers_view_for_guild") as patched_get_stickers_view_for_guild,
        ):
            assert guild.get_stickers() is patched_get_stickers_view_for_guild.return_value
            patched_get_stickers_view_for_guild.assert_called_once_with(123)

    def test_get_stickers_when_no_cache_trait(self, guild: guilds.Guild):
        guild.app = mock.Mock(traits.RESTAware)
        assert guild.get_stickers() == {}

    def test_roles(self, guild: guilds.Guild):
        with (
            mock.patch.object(guild.app, "cache") as patched_cache,
            mock.patch.object(patched_cache, "get_roles_view_for_guild") as patched_get_roles_view_for_guild,
        ):
            assert guild.get_roles() is patched_get_roles_view_for_guild.return_value
            patched_get_roles_view_for_guild.assert_called_once_with(123)

    def test_get_roles_when_no_cache_trait(self, guild: guilds.Guild):
        guild.app = mock.Mock(traits.RESTAware)
        assert guild.get_roles() == {}

    def test_get_emoji(self, guild: guilds.Guild):
        with (
            mock.patch.object(guild.app, "cache") as patched_cache,
            mock.patch.object(
                patched_cache, "get_emoji", mock.Mock(return_value=mock.Mock(guild_id=guild.id))
            ) as patched_get_emoji,
        ):
            assert guild.get_emoji(456) is patched_get_emoji.return_value
            patched_get_emoji.assert_called_once_with(456)

    def test_get_emoji_when_not_from_guild(self, guild: guilds.Guild):
        with (
            mock.patch.object(guild.app, "cache") as patched_cache,
            mock.patch.object(
                patched_cache, "get_emoji", mock.Mock(return_value=mock.Mock(guild_id=1233212))
            ) as patched_get_emoji,
        ):
            assert guild.get_emoji(456) is None

            patched_get_emoji.assert_called_once_with(456)

    def test_get_emoji_when_no_cache_trait(self, guild: guilds.Guild):
        guild.app = mock.Mock()
        assert guild.get_emoji(456) is None

    def test_get_role(self, guild: guilds.Guild):
        with (
            mock.patch.object(guild.app, "cache") as patched_cache,
            mock.patch.object(
                patched_cache, "get_role", mock.Mock(return_value=mock.Mock(guild_id=guild.id))
            ) as patched_get_role,
        ):
            assert guild.get_role(456) is patched_get_role.return_value
            patched_get_role.assert_called_once_with(456)

    def test_get_role_when_not_from_guild(self, guild: guilds.Guild):
        with (
            mock.patch.object(guild.app, "cache") as patched_cache,
            mock.patch.object(
                patched_cache, "get_role", mock.Mock(return_value=mock.Mock(guild_id=7623123321123))
            ) as patched_get_role,
        ):
            assert guild.get_role(456) is None
            patched_get_role.assert_called_once_with(456)

    def test_get_role_when_no_cache_trait(self, guild: guilds.Guild):
        guild.app = mock.Mock()
        assert guild.get_role(456) is None

    def test_splash_url(self, guild: guilds.Guild):
        splash = mock.Mock()
=======
    def test_get_channels(self, model):
        assert model.get_channels() is model.app.cache.get_guild_channels_view_for_guild.return_value
        model.app.cache.get_guild_channels_view_for_guild.assert_called_once_with(123)

    def test_get_channels_when_no_cache_trait(self, model):
        model.app = object()
        assert model.get_channels() == {}

    def test_get_members(self, model):
        assert model.get_members() is model.app.cache.get_members_view_for_guild.return_value
        model.app.cache.get_members_view_for_guild.assert_called_once_with(123)

    def test_get_members_when_no_cache_trait(self, model):
        model.app = object()
        assert model.get_members() == {}

    def test_get_presences(self, model):
        assert model.get_presences() is model.app.cache.get_presences_view_for_guild.return_value
        model.app.cache.get_presences_view_for_guild.assert_called_once_with(123)

    def test_get_presences_when_no_cache_trait(self, model):
        model.app = object()
        assert model.get_presences() == {}

    def test_get_voice_states(self, model):
        assert model.get_voice_states() is model.app.cache.get_voice_states_view_for_guild.return_value
        model.app.cache.get_voice_states_view_for_guild.assert_called_once_with(123)

    def test_get_voice_states_when_no_cache_trait(self, model):
        model.app = object()
        assert model.get_voice_states() == {}

    def test_get_emojis(self, model):
        assert model.get_emojis() is model.app.cache.get_emojis_view_for_guild.return_value
        model.app.cache.get_emojis_view_for_guild.assert_called_once_with(123)

    def test_emojis_when_no_cache_trait(self, model):
        model.app = object()
        assert model.get_emojis() == {}

    def test_get_sticker(self, model):
        model.app.cache.get_sticker.return_value.guild_id = model.id
        assert model.get_sticker(456) is model.app.cache.get_sticker.return_value
        model.app.cache.get_sticker.assert_called_once_with(456)

    def test_get_sticker_when_not_from_guild(self, model):
        model.app.cache.get_sticker.return_value.guild_id = 546123123433

        assert model.get_sticker(456) is None

        model.app.cache.get_sticker.assert_called_once_with(456)

    def test_get_sticker_when_no_cache_trait(self, model):
        model.app = object()
        assert model.get_sticker(1234) is None

    def test_get_stickers(self, model):
        assert model.get_stickers() is model.app.cache.get_stickers_view_for_guild.return_value
        model.app.cache.get_stickers_view_for_guild.assert_called_once_with(123)

    def test_get_stickers_when_no_cache_trait(self, model):
        model.app = object()
        assert model.get_stickers() == {}

    def test_roles(self, model):
        assert model.get_roles() is model.app.cache.get_roles_view_for_guild.return_value
        model.app.cache.get_roles_view_for_guild.assert_called_once_with(123)

    def test_get_roles_when_no_cache_trait(self, model):
        model.app = object()
        assert model.get_roles() == {}

    def test_get_emoji(self, model):
        model.app.cache.get_emoji.return_value.guild_id = model.id
        assert model.get_emoji(456) is model.app.cache.get_emoji.return_value
        model.app.cache.get_emoji.assert_called_once_with(456)

    def test_get_emoji_when_not_from_guild(self, model):
        model.app.cache.get_emoji.return_value.guild_id = 1233212

        assert model.get_emoji(456) is None

        model.app.cache.get_emoji.assert_called_once_with(456)

    def test_get_emoji_when_no_cache_trait(self, model):
        model.app = object()
        assert model.get_emoji(456) is None

    def test_get_role(self, model):
        model.app.cache.get_role.return_value.guild_id = model.id
        assert model.get_role(456) is model.app.cache.get_role.return_value
        model.app.cache.get_role.assert_called_once_with(456)

    def test_get_role_when_not_from_guild(self, model):
        model.app.cache.get_role.return_value.guild_id = 7623123321123

        assert model.get_role(456) is None

        model.app.cache.get_role.assert_called_once_with(456)

    def test_get_role_when_no_cache_trait(self, model):
        model.app = object()
        assert model.get_role(456) is None

    @pytest.mark.asyncio
    async def test_invites_disabled_default(self, model):
        assert model.invites_disabled is False

    @pytest.mark.asyncio
    async def test_invites_disabled_via_incidents(self, model):
        model.incidents = guilds.GuildIncidents(
            invites_disabled_until=datetime.datetime(2021, 11, 17),
            dms_disabled_until=None,
            dm_spam_detected_at=None,
            raid_detected_at=None,
        )
        assert model.invites_disabled is True

    @pytest.mark.asyncio
    async def test_invites_disabled_via_feature(self, model):
        model.features.append(guilds.GuildFeature.INVITES_DISABLED)
        assert model.invites_disabled is True

    def test_splash_url(self, model):
        splash = object()
>>>>>>> 9fb83ab4

        with mock.patch.object(guilds.Guild, "make_splash_url", return_value=splash):
            assert guild.splash_url is splash

    def test_make_splash_url_when_hash(self, guild: guilds.Guild):
        guild.splash_hash = "18dnf8dfbakfdh"

        with mock.patch.object(
            routes, "CDN_GUILD_SPLASH", new=mock.Mock(compile_to_file=mock.Mock(return_value="file"))
        ) as route:
            assert guild.make_splash_url(ext="url", size=2) == "file"

        route.compile_to_file.assert_called_once_with(
            urls.CDN_URL, guild_id=123, hash="18dnf8dfbakfdh", size=2, file_format="url"
        )

    def test_make_splash_url_when_no_hash(self, guild: guilds.Guild):
        guild.splash_hash = None
        assert guild.make_splash_url(ext="png", size=1024) is None

    def test_discovery_splash_url(self, guild: guilds.Guild):
        discovery_splash = mock.Mock()

        with mock.patch.object(guilds.Guild, "make_discovery_splash_url", return_value=discovery_splash):
            assert guild.discovery_splash_url is discovery_splash

    def test_make_discovery_splash_url_when_hash(self, guild: guilds.Guild):
        guild.discovery_splash_hash = "18dnf8dfbakfdh"

        with mock.patch.object(
            routes, "CDN_GUILD_DISCOVERY_SPLASH", new=mock.Mock(compile_to_file=mock.Mock(return_value="file"))
        ) as route:
            assert guild.make_discovery_splash_url(ext="url", size=1024) == "file"

        route.compile_to_file.assert_called_once_with(
            urls.CDN_URL, guild_id=123, hash="18dnf8dfbakfdh", size=1024, file_format="url"
        )

    def test_make_discovery_splash_url_when_no_hash(self, guild: guilds.Guild):
        guild.discovery_splash_hash = None
        assert guild.make_discovery_splash_url(ext="png", size=2048) is None

    def test_banner_url(self, guild: guilds.Guild):
        banner = mock.Mock()

        with mock.patch.object(guilds.Guild, "make_banner_url", return_value=banner):
            assert guild.banner_url is banner

    def test_make_banner_url_when_hash(self, guild: guilds.Guild):
        with mock.patch.object(
            routes, "CDN_GUILD_BANNER", new=mock.Mock(compile_to_file=mock.Mock(return_value="file"))
        ) as route:
            assert guild.make_banner_url(ext="url", size=512) == "file"

        route.compile_to_file.assert_called_once_with(
            urls.CDN_URL, guild_id=123, hash="banner_hash", size=512, file_format="url"
        )

    def test_make_banner_url_when_format_is_None_and_banner_hash_is_for_gif(self, guild: guilds.Guild):
        guild.banner_hash = "a_18dnf8dfbakfdh"

        with mock.patch.object(
            routes, "CDN_GUILD_BANNER", new=mock.Mock(compile_to_file=mock.Mock(return_value="file"))
        ) as route:
            assert guild.make_banner_url(ext=None, size=4096) == "file"

        route.compile_to_file.assert_called_once_with(
            urls.CDN_URL, guild_id=guild.id, hash="a_18dnf8dfbakfdh", size=4096, file_format="gif"
        )

    def test_make_banner_url_when_format_is_None_and_banner_hash_is_not_for_gif(self, guild: guilds.Guild):
        guild.banner_hash = "18dnf8dfbakfdh"

        with mock.patch.object(
            routes, "CDN_GUILD_BANNER", new=mock.Mock(compile_to_file=mock.Mock(return_value="file"))
        ) as route:
            assert guild.make_banner_url(ext=None, size=4096) == "file"

        route.compile_to_file.assert_called_once_with(
            urls.CDN_URL, guild_id=guild.id, hash=guild.banner_hash, size=4096, file_format="png"
        )

    def test_make_banner_url_when_no_hash(self, guild: guilds.Guild):
        guild.banner_hash = None
        assert guild.make_banner_url(ext="png", size=2048) is None

    @pytest.mark.asyncio
    async def test_fetch_owner(self, guild: guilds.Guild):
        guild.app.rest.fetch_member = mock.AsyncMock()

        assert await guild.fetch_owner() is guild.app.rest.fetch_member.return_value
        guild.app.rest.fetch_member.assert_awaited_once_with(123, 1111)

    @pytest.mark.asyncio
    async def test_fetch_widget_channel(self, guild: guilds.Guild):
        mock_channel = mock.Mock(channels_.GuildChannel)
        guild.app.rest.fetch_channel = mock.AsyncMock(return_value=mock_channel)

        assert await guild.fetch_widget_channel() is guild.app.rest.fetch_channel.return_value
        guild.app.rest.fetch_channel.assert_awaited_once_with(192729)

    @pytest.mark.asyncio
    async def test_fetch_widget_channel_when_None(self, guild: guilds.Guild):
        guild.widget_channel_id = None

        assert await guild.fetch_widget_channel() is None

    @pytest.mark.asyncio
    async def test_fetch_rules_channel(self, guild: guilds.Guild):
        mock_channel = mock.Mock(channels_.GuildTextChannel)
        guild.app.rest.fetch_channel = mock.AsyncMock(return_value=mock_channel)

        assert await guild.fetch_rules_channel() is guild.app.rest.fetch_channel.return_value
        guild.app.rest.fetch_channel.assert_awaited_once_with(123445)

    @pytest.mark.asyncio
    async def test_fetch_rules_channel_when_None(self, guild: guilds.Guild):
        guild.rules_channel_id = None

        assert await guild.fetch_rules_channel() is None

    @pytest.mark.asyncio
    async def test_fetch_system_channel(self, guild: guilds.Guild):
        mock_channel = mock.Mock(channels_.GuildTextChannel)
        guild.app.rest.fetch_channel = mock.AsyncMock(return_value=mock_channel)

        assert await guild.fetch_system_channel() is guild.app.rest.fetch_channel.return_value
        guild.app.rest.fetch_channel.assert_awaited_once_with(123888)

    @pytest.mark.asyncio
    async def test_fetch_system_channel_when_None(self, guild: guilds.Guild):
        guild.system_channel_id = None

        assert await guild.fetch_system_channel() is None

    @pytest.mark.asyncio
    async def test_fetch_public_updates_channel(self, guild: guilds.Guild):
        mock_channel = mock.Mock(channels_.GuildTextChannel)
        guild.app.rest.fetch_channel = mock.AsyncMock(return_value=mock_channel)

        assert await guild.fetch_public_updates_channel() is guild.app.rest.fetch_channel.return_value
        guild.app.rest.fetch_channel.assert_awaited_once_with(99699)

    @pytest.mark.asyncio
    async def test_fetch_public_updates_channel_when_None(self, guild: guilds.Guild):
        guild.public_updates_channel_id = None

        assert await guild.fetch_public_updates_channel() is None

    @pytest.mark.asyncio
    async def test_fetch_afk_channel(self, guild: guilds.Guild):
        mock_channel = mock.Mock(channels_.GuildVoiceChannel)
        guild.app.rest.fetch_channel = mock.AsyncMock(return_value=mock_channel)

        assert await guild.fetch_afk_channel() is guild.app.rest.fetch_channel.return_value
        guild.app.rest.fetch_channel.assert_awaited_once_with(1234)

    @pytest.mark.asyncio
    async def test_fetch_afk_channel_when_None(self, guild: guilds.Guild):
        guild.afk_channel_id = None

        assert await guild.fetch_afk_channel() is None

    def test_get_channel(self, guild: guilds.Guild):
        with (
            mock.patch.object(guild.app, "cache") as patched_cache,
            mock.patch.object(
                patched_cache, "get_guild_channel", mock.Mock(return_value=mock.Mock(guild_id=guild.id))
            ) as patched_get_guild_channel,
        ):
            assert guild.get_channel(456) is patched_get_guild_channel.return_value
            patched_get_guild_channel.assert_called_once_with(456)

    def test_get_channel_when_not_from_guild(self, guild: guilds.Guild):
        with (
            mock.patch.object(guild.app, "cache") as patched_cache,
            mock.patch.object(
                patched_cache, "get_guild_channel", mock.Mock(return_value=mock.Mock(guild_id=654523123))
            ) as patched_get_guild_channel,
        ):
            assert guild.get_channel(456) is None
            patched_get_guild_channel.assert_called_once_with(456)

    def test_get_channel_when_no_cache_trait(self, guild: guilds.Guild):
        guild.app = mock.Mock()
        assert guild.get_channel(456) is None

    def test_get_member(self, guild: guilds.Guild):
        with (
            mock.patch.object(guild.app, "cache") as patched_cache,
            mock.patch.object(patched_cache, "get_member") as patched_get_member,
        ):
            assert guild.get_member(456) is patched_get_member.return_value
            patched_get_member.assert_called_once_with(123, 456)

    def test_get_member_when_no_cache_trait(self, guild: guilds.Guild):
        guild.app = mock.Mock(traits.RESTAware)
        assert guild.get_member(456) is None

    def test_get_presence(self, guild: guilds.Guild):
        with (
            mock.patch.object(guild.app, "cache") as patched_cache,
            mock.patch.object(patched_cache, "get_presence") as patched_get_presence,
        ):
            assert guild.get_presence(456) is patched_get_presence.return_value
            patched_get_presence.assert_called_once_with(123, 456)

    def test_get_presence_when_no_cache_trait(self, guild: guilds.Guild):
        guild.app = mock.Mock(traits.RESTAware)
        assert guild.get_presence(456) is None

    def test_get_voice_state(self, guild: guilds.Guild):
        with (
            mock.patch.object(guild.app, "cache") as patched_cache,
            mock.patch.object(patched_cache, "get_voice_state") as patched_get_voice_state,
        ):
            assert guild.get_voice_state(456) is patched_get_voice_state.return_value
            patched_get_voice_state.assert_called_once_with(123, 456)

    def test_get_voice_state_when_no_cache_trait(self, guild: guilds.Guild):
        guild.app = mock.Mock(traits.RESTAware)
        assert guild.get_voice_state(456) is None

    def test_get_my_member_when_not_shardaware(self, guild: guilds.Guild):
        guild.app = mock.Mock(traits.RESTAware)
        assert guild.get_my_member() is None

    def test_get_my_member_when_no_me(self, guild: guilds.Guild):
        with mock.patch.object(guild.app, "get_me", mock.Mock(return_value=None)) as patched_get_me:
            assert guild.get_my_member() is None
            patched_get_me.assert_called_once_with()

    def test_get_my_member(self, guild: guilds.Guild):
        with (
            mock.patch.object(guild.app, "get_me", mock.Mock(return_value=mock.Mock(id=123))) as patched_get_me,
            mock.patch.object(guilds.Guild, "get_member") as patched_get_member,
        ):
            assert guild.get_my_member() is patched_get_member.return_value

        patched_get_member.assert_called_once_with(123)
        patched_get_me.assert_called_once_with()


class TestRestGuild:
    @pytest.fixture
    def rest_guild(self, mock_app: traits.RESTAware) -> guilds.RESTGuild:
        return guilds.RESTGuild(
            app=mock_app,
            id=snowflakes.Snowflake(123),
            splash_hash="splash_hash",
            discovery_splash_hash="discovery_splash_hash",
            banner_hash="banner_hash",
            icon_hash="icon_hash",
            features=[guilds.GuildFeature.ANIMATED_ICON],
            incidents=guilds.GuildIncidents(
                invites_disabled_until=None,
                dms_disabled_until=None,
                dm_spam_detected_at=datetime.datetime(2015, 5, 13, 1, 1, 1, 1, tzinfo=datetime.timezone.utc),
                raid_detected_at=None,
            ),
            name="some guild",
            application_id=snowflakes.Snowflake(9876),
            afk_channel_id=snowflakes.Snowflake(1234),
            afk_timeout=datetime.timedelta(seconds=60),
            default_message_notifications=guilds.GuildMessageNotificationsLevel.ONLY_MENTIONS,
            description=None,
            explicit_content_filter=guilds.GuildExplicitContentFilterLevel.ALL_MEMBERS,
            is_widget_enabled=False,
            max_video_channel_users=10,
            mfa_level=guilds.GuildMFALevel.NONE,
            owner_id=snowflakes.Snowflake(1111),
            preferred_locale="en-GB",
            premium_subscription_count=12,
            premium_tier=guilds.GuildPremiumTier.TIER_3,
            public_updates_channel_id=None,
            rules_channel_id=None,
            system_channel_id=None,
            vanity_url_code="yeet",
            verification_level=guilds.GuildVerificationLevel.VERY_HIGH,
            widget_channel_id=None,
            system_channel_flags=guilds.GuildSystemChannelFlag.SUPPRESS_PREMIUM_SUBSCRIPTION,
            emojis={},
            stickers={},
            roles={},
            approximate_active_member_count=1000,
            approximate_member_count=100,
            max_presences=100,
            max_members=100,
            nsfw_level=guilds.GuildNSFWLevel.AGE_RESTRICTED,
        )<|MERGE_RESOLUTION|>--- conflicted
+++ resolved
@@ -277,20 +277,19 @@
     def test_flags_property(self, member: guilds.Member, mock_user: users.User):
         assert member.flags is mock_user.flags
 
-<<<<<<< HEAD
+    def test_display_avatar_decoration_property_when_guild_avatar_decoration_is_set(
+        self, member: guilds.Member, mock_user: users.User
+    ):
+        assert member.display_avatar_decoration is member.guild_avatar_decoration
+
+    def test_display_avatar_decoration_property_when_guild_avatar_decoration_is_None(
+        self, member: guilds.Member, mock_user: users.User
+    ):
+        member.guild_avatar_decoration = None
+        assert member.display_avatar_decoration is mock_user.avatar_decoration
+
     def test_avatar_url_property(self, member: guilds.Member, mock_user: users.User):
         assert member.avatar_url is mock_user.avatar_url
-=======
-    def test_display_avatar_decoration_property_when_guild_avatar_decoration_is_set(self, model, mock_user):
-        assert model.display_avatar_decoration is model.guild_avatar_decoration
-
-    def test_display_avatar_decoration_property_when_guild_avatar_decoration_is_None(self, model, mock_user):
-        model.guild_avatar_decoration = None
-        assert model.display_avatar_decoration is mock_user.avatar_decoration
-
-    def test_avatar_url_property(self, model, mock_user):
-        assert model.avatar_url is mock_user.avatar_url
->>>>>>> 9fb83ab4
 
     def test_display_avatar_url_when_guild_hash_is_None(self, member: guilds.Member, mock_user: users.User):
         with mock.patch.object(guilds.Member, "make_guild_avatar_url") as mock_make_guild_avatar_url:
@@ -301,22 +300,17 @@
             with mock.patch.object(users.User, "display_avatar_url") as mock_display_avatar_url:
                 assert member.display_avatar_url is mock_display_avatar_url
 
-<<<<<<< HEAD
+    def test_display_banner_url_when_guild_hash_is_None(self, member: guilds.Member, mock_user: users.User):
+        with mock.patch.object(guilds.Member, "make_guild_banner_url") as mock_make_guild_banner_url:
+            assert member.display_banner_url is mock_make_guild_banner_url.return_value
+
+    def test_display_banner_url_when_guild_hash_is_not_None(self, member: guilds.Member, mock_user: users.User):
+        with mock.patch.object(guilds.Member, "make_guild_banner_url", return_value=None):
+            with mock.patch.object(users.User, "display_banner_url") as mock_display_banner_url:
+                assert member.display_banner_url is mock_display_banner_url
+
     def test_banner_hash_property(self, member: guilds.Member, mock_user: users.User):
         assert member.banner_hash is mock_user.banner_hash
-=======
-    def test_display_banner_url_when_guild_hash_is_None(self, model, mock_user):
-        with mock.patch.object(guilds.Member, "make_guild_banner_url") as mock_make_guild_banner_url:
-            assert model.display_banner_url is mock_make_guild_banner_url.return_value
-
-    def test_display_banner_url_when_guild_hash_is_not_None(self, model, mock_user):
-        with mock.patch.object(guilds.Member, "make_guild_banner_url", return_value=None):
-            with mock.patch.object(users.User, "display_banner_url") as mock_display_banner_url:
-                assert model.display_banner_url is mock_display_banner_url
-
-    def test_banner_hash_property(self, model, mock_user):
-        assert model.banner_hash is mock_user.banner_hash
->>>>>>> 9fb83ab4
 
     def test_banner_url_property(self, member: guilds.Member, mock_user: users.User):
         assert member.banner_url is mock_user.banner_url
@@ -328,17 +322,12 @@
         with mock.patch.object(guilds.Member, "make_guild_avatar_url") as make_guild_avatar_url:
             assert member.guild_avatar_url is make_guild_avatar_url.return_value
 
-<<<<<<< HEAD
-    def test_communication_disabled_until(self, member: guilds.Member):
+    def test_guild_banner_url_property(self, member: guilds.member):
+        with mock.patch.object(guilds.Member, "make_guild_banner_url") as make_guild_banner_url:
+            assert member.guild_banner_url is make_guild_banner_url.return_value
+
+    def test_communication_disabled_until(self, member: guilds.member):
         member.raw_communication_disabled_until = datetime.datetime(2021, 11, 22)
-=======
-    def test_guild_banner_url_property(self, model):
-        with mock.patch.object(guilds.Member, "make_guild_banner_url") as make_guild_banner_url:
-            assert model.guild_banner_url is make_guild_banner_url.return_value
-
-    def test_communication_disabled_until(self, model):
-        model.raw_communication_disabled_until = datetime.datetime(2021, 11, 22)
->>>>>>> 9fb83ab4
 
         with mock.patch.object(time, "utc_datetime", return_value=datetime.datetime(2021, 10, 18)):
             assert member.communication_disabled_until() == datetime.datetime(2021, 11, 22)
@@ -793,28 +782,23 @@
         assert edited_guild is partial_guild.app.rest.edit_guild.return_value
 
     @pytest.mark.asyncio
-<<<<<<< HEAD
-    async def test_fetch_emojis(self, partial_guild: guilds.PartialGuild):
-        partial_guild.app.rest.fetch_guild_emojis = mock.AsyncMock()
-=======
-    async def test_set_incident_actions(self, model: guilds.PartialGuild):
-        model.app.rest.set_guild_incident_actions = mock.AsyncMock()
-
-        updated_incident_data = await model.set_incident_actions(
+    async def test_set_incident_actions(self, partial_guild: guilds.PartialGuild):
+        partial_guild.app.rest.set_guild_incident_actions = mock.AsyncMock()
+
+        updated_incident_data = await partial_guild.set_incident_actions(
             invites_disabled_until=datetime.datetime(2021, 11, 17), dms_disabled_until=datetime.datetime(2021, 11, 18)
         )
 
-        assert updated_incident_data is model.app.rest.set_guild_incident_actions.return_value
-        model.app.rest.set_guild_incident_actions.assert_awaited_once_with(
+        assert updated_incident_data is partial_guild.app.rest.set_guild_incident_actions.return_value
+        partial_guild.app.rest.set_guild_incident_actions.assert_awaited_once_with(
             90210,
             invites_disabled_until=datetime.datetime(2021, 11, 17),
             dms_disabled_until=datetime.datetime(2021, 11, 18),
         )
 
     @pytest.mark.asyncio
-    async def test_fetch_emojis(self, model):
-        model.app.rest.fetch_guild_emojis = mock.AsyncMock()
->>>>>>> 9fb83ab4
+    async def test_fetch_emojis(self, partial_guild: guilds.PartialGuild):
+        partial_guild.app.rest.fetch_guild_emojis = mock.AsyncMock()
 
         emojis = await partial_guild.fetch_emojis()
 
@@ -1147,7 +1131,6 @@
             system_channel_flags=guilds.GuildSystemChannelFlag.SUPPRESS_PREMIUM_SUBSCRIPTION,
         )
 
-<<<<<<< HEAD
     def test_get_channels(self, guild: guilds.Guild):
         with (
             mock.patch.object(guild.app, "cache") as patched_cache,
@@ -1310,116 +1293,9 @@
         guild.app = mock.Mock()
         assert guild.get_role(456) is None
 
-    def test_splash_url(self, guild: guilds.Guild):
-        splash = mock.Mock()
-=======
-    def test_get_channels(self, model):
-        assert model.get_channels() is model.app.cache.get_guild_channels_view_for_guild.return_value
-        model.app.cache.get_guild_channels_view_for_guild.assert_called_once_with(123)
-
-    def test_get_channels_when_no_cache_trait(self, model):
-        model.app = object()
-        assert model.get_channels() == {}
-
-    def test_get_members(self, model):
-        assert model.get_members() is model.app.cache.get_members_view_for_guild.return_value
-        model.app.cache.get_members_view_for_guild.assert_called_once_with(123)
-
-    def test_get_members_when_no_cache_trait(self, model):
-        model.app = object()
-        assert model.get_members() == {}
-
-    def test_get_presences(self, model):
-        assert model.get_presences() is model.app.cache.get_presences_view_for_guild.return_value
-        model.app.cache.get_presences_view_for_guild.assert_called_once_with(123)
-
-    def test_get_presences_when_no_cache_trait(self, model):
-        model.app = object()
-        assert model.get_presences() == {}
-
-    def test_get_voice_states(self, model):
-        assert model.get_voice_states() is model.app.cache.get_voice_states_view_for_guild.return_value
-        model.app.cache.get_voice_states_view_for_guild.assert_called_once_with(123)
-
-    def test_get_voice_states_when_no_cache_trait(self, model):
-        model.app = object()
-        assert model.get_voice_states() == {}
-
-    def test_get_emojis(self, model):
-        assert model.get_emojis() is model.app.cache.get_emojis_view_for_guild.return_value
-        model.app.cache.get_emojis_view_for_guild.assert_called_once_with(123)
-
-    def test_emojis_when_no_cache_trait(self, model):
-        model.app = object()
-        assert model.get_emojis() == {}
-
-    def test_get_sticker(self, model):
-        model.app.cache.get_sticker.return_value.guild_id = model.id
-        assert model.get_sticker(456) is model.app.cache.get_sticker.return_value
-        model.app.cache.get_sticker.assert_called_once_with(456)
-
-    def test_get_sticker_when_not_from_guild(self, model):
-        model.app.cache.get_sticker.return_value.guild_id = 546123123433
-
-        assert model.get_sticker(456) is None
-
-        model.app.cache.get_sticker.assert_called_once_with(456)
-
-    def test_get_sticker_when_no_cache_trait(self, model):
-        model.app = object()
-        assert model.get_sticker(1234) is None
-
-    def test_get_stickers(self, model):
-        assert model.get_stickers() is model.app.cache.get_stickers_view_for_guild.return_value
-        model.app.cache.get_stickers_view_for_guild.assert_called_once_with(123)
-
-    def test_get_stickers_when_no_cache_trait(self, model):
-        model.app = object()
-        assert model.get_stickers() == {}
-
-    def test_roles(self, model):
-        assert model.get_roles() is model.app.cache.get_roles_view_for_guild.return_value
-        model.app.cache.get_roles_view_for_guild.assert_called_once_with(123)
-
-    def test_get_roles_when_no_cache_trait(self, model):
-        model.app = object()
-        assert model.get_roles() == {}
-
-    def test_get_emoji(self, model):
-        model.app.cache.get_emoji.return_value.guild_id = model.id
-        assert model.get_emoji(456) is model.app.cache.get_emoji.return_value
-        model.app.cache.get_emoji.assert_called_once_with(456)
-
-    def test_get_emoji_when_not_from_guild(self, model):
-        model.app.cache.get_emoji.return_value.guild_id = 1233212
-
-        assert model.get_emoji(456) is None
-
-        model.app.cache.get_emoji.assert_called_once_with(456)
-
-    def test_get_emoji_when_no_cache_trait(self, model):
-        model.app = object()
-        assert model.get_emoji(456) is None
-
-    def test_get_role(self, model):
-        model.app.cache.get_role.return_value.guild_id = model.id
-        assert model.get_role(456) is model.app.cache.get_role.return_value
-        model.app.cache.get_role.assert_called_once_with(456)
-
-    def test_get_role_when_not_from_guild(self, model):
-        model.app.cache.get_role.return_value.guild_id = 7623123321123
-
-        assert model.get_role(456) is None
-
-        model.app.cache.get_role.assert_called_once_with(456)
-
-    def test_get_role_when_no_cache_trait(self, model):
-        model.app = object()
-        assert model.get_role(456) is None
-
-    @pytest.mark.asyncio
-    async def test_invites_disabled_default(self, model):
-        assert model.invites_disabled is False
+    @pytest.mark.asyncio
+    async def test_invites_disabled_default(self, guild: guilds.Guild):
+        assert guild.invites_disabled is False
 
     @pytest.mark.asyncio
     async def test_invites_disabled_via_incidents(self, model):
@@ -1432,13 +1308,12 @@
         assert model.invites_disabled is True
 
     @pytest.mark.asyncio
-    async def test_invites_disabled_via_feature(self, model):
-        model.features.append(guilds.GuildFeature.INVITES_DISABLED)
-        assert model.invites_disabled is True
-
-    def test_splash_url(self, model):
-        splash = object()
->>>>>>> 9fb83ab4
+    async def test_invites_disabled_via_feature(self, guild: guilds.Guild):
+        guild.features.append(guilds.GuildFeature.INVITES_DISABLED)
+        assert guild.invites_disabled is True
+
+    def test_splash_url(self, guild: guilds.Guild):
+        splash = mock.Mock()
 
         with mock.patch.object(guilds.Guild, "make_splash_url", return_value=splash):
             assert guild.splash_url is splash
