--- conflicted
+++ resolved
@@ -21,10 +21,6 @@
 
 import pytest
 
-<<<<<<< HEAD
-from hikari.orm.models import service_status as status_model
-=======
->>>>>>> 58647109
 from hikari.net import service_status
 from hikari.orm.models import service_status as status_model
 from tests.hikari import _helpers
