--- conflicted
+++ resolved
@@ -42,23 +42,18 @@
             banner_asset_id=snowflakes.Snowflake(541231),
         )
 
-<<<<<<< HEAD
+    def test_make_banner_url_format_set_to_deprecated_ext_argument_if_provided(self, model: stickers.StickerPack):
+        with mock.patch.object(
+            routes, "CDN_STICKER_PACK_BANNER", new=mock.Mock(compile_to_file=mock.Mock(return_value="file"))
+        ) as route:
+            assert model.make_banner_url(ext="JPEG") == "file"
+
+        route.compile_to_file.assert_called_once_with(
+            urls.CDN_URL, hash=541231, size=4096, file_format="JPEG", lossless=True
+        )
+
     def test_banner_url(self, model: stickers.StickerPack):
-        banner = mock.Mock()
-=======
-    def test_make_banner_url_format_set_to_deprecated_ext_argument_if_provided(self, model):
-        with mock.patch.object(
-            routes, "CDN_STICKER_PACK_BANNER", new=mock.Mock(compile_to_file=mock.Mock(return_value="file"))
-        ) as route:
-            assert model.make_banner_url(ext="JPEG") == "file"
-
-        route.compile_to_file.assert_called_once_with(
-            urls.CDN_URL, hash=541231, size=4096, file_format="JPEG", lossless=True
-        )
-
-    def test_banner_url(self, model):
         banner = object()
->>>>>>> 5a9913d8
 
         with mock.patch.object(stickers.StickerPack, "make_banner_url", return_value=banner):
             assert model.banner_url is banner
@@ -67,16 +62,16 @@
         with mock.patch.object(
             routes, "CDN_STICKER_PACK_BANNER", new=mock.Mock(compile_to_file=mock.Mock(return_value="file"))
         ) as route:
-            assert model.make_banner_url(file_format="URL", size=512) == "file"
-
-        route.compile_to_file.assert_called_once_with(
-            urls.CDN_URL, hash=541231, size=512, file_format="URL", lossless=True
+            assert model.make_banner_url(file_format="PNG", size=512) == "file"
+
+        route.compile_to_file.assert_called_once_with(
+            urls.CDN_URL, hash=541231, size=512, file_format="PNG", lossless=True
         )
 
     def test_make_banner_url_when_no_banner_asset(self, model: stickers.StickerPack):
         model.banner_asset_id = None
 
-        assert model.make_banner_url(file_format="URL", size=512) is None
+        assert model.make_banner_url(file_format="PNG", size=512) is None
 
 
 class TestPartialSticker:
@@ -86,11 +81,7 @@
             id=snowflakes.Snowflake(123), name="testing", format_type=stickers.StickerFormatType.PNG
         )
 
-<<<<<<< HEAD
-    def test_image_url(self, model: stickers.PartialSticker):
-        model.format_type = stickers.StickerFormatType.PNG
-=======
-    def test_make_url_uses_CDN_when_LOTTIE(self, model):
+    def test_make_url_uses_CDN_when_LOTTIE(self, model: stickers.PartialSticker):
         model.format_type = stickers.StickerFormatType.LOTTIE
 
         with mock.patch.object(
@@ -102,9 +93,8 @@
             urls.CDN_URL, sticker_id=123, file_format="LOTTIE", size=4096, lossless=True
         )
 
-    def test_make_url_uses_MEDIA_PROXY_when_not_LOTTIE(self, model):
+    def test_make_url_uses_MEDIA_PROXY_when_not_LOTTIE(self, model: stickers.PartialSticker):
         model.format_type = stickers.StickerFormatType.GIF
->>>>>>> 5a9913d8
 
         with mock.patch.object(
             routes, "CDN_STICKER", new=mock.Mock(compile_to_file=mock.Mock(return_value="file"))
@@ -115,25 +105,26 @@
             urls.MEDIA_PROXY_URL, sticker_id=123, file_format="GIF", size=4096, lossless=True
         )
 
-    def test_make_url_raises_TypeError_when_GIF_sticker_requested_as_APNG(self, model):
+    def test_make_url_raises_TypeError_when_GIF_sticker_requested_as_APNG(self, model: stickers.PartialSticker):
         model.format_type = stickers.StickerFormatType.GIF
 
         with pytest.raises(TypeError):
             model.make_url(file_format="APNG")
 
-    def test_make_url_raises_TypeError_when_APNG_sticker_requested_as_AWEBP_or_GIF(self, model):
+    def test_make_url_raises_TypeError_when_APNG_sticker_requested_as_AWEBP_or_GIF(
+        self, model: stickers.PartialSticker
+    ):
         model.format_type = stickers.StickerFormatType.APNG
 
         with pytest.raises(TypeError):
             model.make_url(file_format="AWEBP")
 
-<<<<<<< HEAD
-    def test_image_url_when_LOTTIE(self, model: stickers.PartialSticker):
-=======
         with pytest.raises(TypeError):
             model.make_url(file_format="GIF")
 
-    def test_make_url_raises_TypeError_when_PNG_sticker_requested_as_animated_format(self, model):
+    def test_make_url_raises_TypeError_when_PNG_sticker_requested_as_animated_format(
+        self, model: stickers.PartialSticker
+    ):
         model.format_type = stickers.StickerFormatType.PNG
 
         with pytest.raises(TypeError):
@@ -145,20 +136,23 @@
         with pytest.raises(TypeError):
             model.make_url(file_format="GIF")
 
-    def test_make_url_raises_TypeError_when_LOTTIE_sticker_requested_as_non_LOTTIE_format(self, model):
->>>>>>> 5a9913d8
+    def test_make_url_raises_TypeError_when_LOTTIE_sticker_requested_as_non_LOTTIE_format(
+        self, model: stickers.PartialSticker
+    ):
         model.format_type = stickers.StickerFormatType.LOTTIE
 
         with pytest.raises(TypeError):
             model.make_url(file_format="PNG")
 
-    def test_make_url_raises_TypeError_when_non_LOTTIE_sticker_requested_as_LOTTIE(self, model):
+    def test_make_url_raises_TypeError_when_non_LOTTIE_sticker_requested_as_LOTTIE(
+        self, model: stickers.PartialSticker
+    ):
         model.format_type = stickers.StickerFormatType.PNG
 
         with pytest.raises(TypeError):
             model.make_url(file_format="LOTTIE")
 
-    def test_make_url_applies_correct_settings_for_APNG(self, model):
+    def test_make_url_applies_correct_settings_for_APNG(self, model: stickers.PartialSticker):
         model.format_type = stickers.StickerFormatType.APNG
 
         with mock.patch.object(
@@ -170,11 +164,7 @@
             urls.MEDIA_PROXY_URL, sticker_id=123, file_format="PNG", size=4096, lossless=True
         )
 
-<<<<<<< HEAD
-    def test_image_url_when_GIF_uses_media_proxy(self, model: stickers.PartialSticker):
-=======
-    def test_make_url_applies_correct_settings_for_AWEBP(self, model):
->>>>>>> 5a9913d8
+    def test_make_url_applies_correct_settings_for_AWEBP(self, model: stickers.PartialSticker):
         model.format_type = stickers.StickerFormatType.GIF
 
         with mock.patch.object(
@@ -186,7 +176,7 @@
             urls.MEDIA_PROXY_URL, sticker_id=123, file_format="AWEBP", size=4096, lossless=True
         )
 
-    def test_make_url_applies_correct_settings_for_WEBP_lossless(self, model):
+    def test_make_url_applies_correct_settings_for_WEBP_lossless(self, model: stickers.PartialSticker):
         model.format_type = stickers.StickerFormatType.PNG
 
         with mock.patch.object(
@@ -198,7 +188,7 @@
             urls.MEDIA_PROXY_URL, sticker_id=123, file_format="WEBP", size=4096, lossless=True
         )
 
-    def test_make_url_applies_correct_settings_for_WEBP_lossy(self, model):
+    def test_make_url_applies_correct_settings_for_WEBP_lossy(self, model: stickers.PartialSticker):
         model.format_type = stickers.StickerFormatType.PNG
 
         with mock.patch.object(
@@ -210,7 +200,7 @@
             urls.MEDIA_PROXY_URL, sticker_id=123, file_format="WEBP", size=4096, lossless=False
         )
 
-    def test_make_url_applies_no_extra_settings_for_non_special_formats(self, model):
+    def test_make_url_applies_no_extra_settings_for_non_special_formats(self, model: stickers.PartialSticker):
         model.format_type = stickers.StickerFormatType.PNG
 
         with mock.patch.object(
