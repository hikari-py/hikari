# Copyright (c) 2020 Nekokatt
# Copyright (c) 2021-present davfsa
#
# Permission is hereby granted, free of charge, to any person obtaining a copy
# of this software and associated documentation files (the "Software"), to deal
# in the Software without restriction, including without limitation the rights
# to use, copy, modify, merge, publish, distribute, sublicense, and/or sell
# copies of the Software, and to permit persons to whom the Software is
# furnished to do so, subject to the following conditions:
#
# The above copyright notice and this permission notice shall be included in all
# copies or substantial portions of the Software.
#
# THE SOFTWARE IS PROVIDED "AS IS", WITHOUT WARRANTY OF ANY KIND, EXPRESS OR
# IMPLIED, INCLUDING BUT NOT LIMITED TO THE WARRANTIES OF MERCHANTABILITY,
# FITNESS FOR A PARTICULAR PURPOSE AND NONINFRINGEMENT. IN NO EVENT SHALL THE
# AUTHORS OR COPYRIGHT HOLDERS BE LIABLE FOR ANY CLAIM, DAMAGES OR OTHER
# LIABILITY, WHETHER IN AN ACTION OF CONTRACT, TORT OR OTHERWISE, ARISING FROM,
# OUT OF OR IN CONNECTION WITH THE SOFTWARE OR THE USE OR OTHER DEALINGS IN THE
# SOFTWARE.
from __future__ import annotations

import mock
import pytest

from hikari import colors
from hikari import snowflakes
from hikari import traits
from hikari import undefined
from hikari import urls
from hikari import users
from hikari.internal import routes


class TestPartialUser:
    class MockedPartialUser(users.PartialUser):
        def __init__(self, app: traits.RESTAware):
            self._app = app
            self._id = snowflakes.Snowflake(12)
            self._avatar_hash = "avatar_hash"
            self._banner_hash = "banner_hash"
            self._accent_color = colors.Color.from_hex_code("FFB123")
            self._discriminator = "discriminator"
            self._username = "username"
            self._global_name = "global_name"
            self._display_name = "display_name"
            self._is_bot = False
            self._is_system = False
            self._flags = users.UserFlag.NONE
            self._mention = "mention"

        @property
        def app(self) -> traits.RESTAware:
            return self._app

        @property
        def id(self) -> snowflakes.Snowflake:
            return self._id

        @property
        def avatar_hash(self) -> undefined.UndefinedNoneOr[str]:
            return self._avatar_hash

        @property
        def banner_hash(self) -> undefined.UndefinedNoneOr[str]:
            return self._banner_hash

        @property
        def accent_color(self) -> undefined.UndefinedNoneOr[colors.Color]:
            return self._accent_color

        @property
        def discriminator(self) -> undefined.UndefinedOr[str]:
            return self._discriminator

        @property
        def username(self) -> undefined.UndefinedOr[str]:
            return self._username

        @property
        def global_name(self) -> undefined.UndefinedNoneOr[str]:
            return self._global_name

        @property
        def display_name(self) -> undefined.UndefinedNoneOr[str]:
            return self._display_name

        @property
        def is_bot(self) -> undefined.UndefinedOr[bool]:
            return self._is_bot

        @property
        def is_system(self) -> undefined.UndefinedOr[bool]:
            return self._is_system

        @property
        def flags(self) -> undefined.UndefinedOr[users.UserFlag]:
            return self._flags

        @property
        def mention(self) -> str:
            return self._mention

    @pytest.fixture
    def partial_user(self, hikari_app: traits.RESTAware) -> users.PartialUser:
        # ABC, so must be stubbed.
        return TestPartialUser.MockedPartialUser(hikari_app)

    def test_accent_colour_alias_property(self, partial_user: users.PartialUser):
        with mock.patch.object(partial_user, "_accent_color", mock.Mock):
            assert partial_user.accent_colour is partial_user.accent_color

    @pytest.mark.asyncio
    async def test_fetch_self(self, partial_user: users.PartialUser):
        with (
            mock.patch.object(partial_user, "_id", snowflakes.Snowflake(123)),
            mock.patch.object(partial_user.app.rest, "fetch_user", new_callable=mock.AsyncMock) as patched_fetch_user,
        ):
            assert await partial_user.fetch_self() is patched_fetch_user.return_value
            patched_fetch_user.assert_awaited_once_with(user=123)

    @pytest.mark.asyncio
    async def test_send_uses_cached_id(self, partial_user: users.PartialUser):
        embed = mock.Mock()
        embeds = [mock.Mock()]
        attachment = mock.Mock()
        attachments = [mock.Mock(), mock.Mock()]
        component = mock.Mock()
        components = [mock.Mock(), mock.Mock()]
        user_mentions = [mock.Mock(), mock.Mock()]
        role_mentions = [mock.Mock(), mock.Mock()]
        reply = mock.Mock()
        mentions_reply = mock.Mock()

        # partial_user.fetch_dm_channel = mock.AsyncMock()

        with (
            mock.patch.object(partial_user, "fetch_dm_channel", new=mock.AsyncMock()) as patched_fetch_dm_channel,
            mock.patch.object(
                partial_user, "_app", mock.Mock(spec=traits.CacheAware, rest=mock.AsyncMock())
            ) as patched_app,
            mock.patch.object(patched_app.cache, "get_dm_channel_id") as patched_get_dm_channel_id,
            mock.patch.object(patched_app.rest, "create_message") as patched_create_message,
        ):
            returned = await partial_user.send(
                content="test",
                embed=embed,
                embeds=embeds,
                attachment=attachment,
                attachments=attachments,
                component=component,
                components=components,
                tts=True,
                reply=reply,
                reply_must_exist=False,
                mentions_everyone=False,
                user_mentions=user_mentions,
                role_mentions=role_mentions,
                mentions_reply=mentions_reply,
                flags=34123342,
            )

            assert returned is patched_create_message.return_value

            patched_get_dm_channel_id.assert_called_once_with(12)
            patched_fetch_dm_channel.assert_not_called()
            patched_create_message.assert_awaited_once_with(
                channel=patched_get_dm_channel_id.return_value,
                content="test",
                embed=embed,
                embeds=embeds,
                attachment=attachment,
                attachments=attachments,
                component=component,
                components=components,
                tts=True,
                mentions_everyone=False,
                reply_must_exist=False,
                reply=reply,
                user_mentions=user_mentions,
                role_mentions=role_mentions,
                mentions_reply=mentions_reply,
                flags=34123342,
            )

    @pytest.mark.asyncio
    async def test_send_when_not_cached(self, partial_user: users.PartialUser):
        with (
            mock.patch.object(
                partial_user, "_app", mock.Mock(spec=traits.CacheAware, rest=mock.AsyncMock())
            ) as patched_app,
            mock.patch.object(
                patched_app.cache, "get_dm_channel_id", new=mock.Mock(return_value=None)
            ) as patched_get_dm_channel_id,
            mock.patch.object(patched_app.rest, "create_message") as patched_create_message,
            mock.patch.object(partial_user, "fetch_dm_channel", new=mock.AsyncMock()) as patched_fetch_dm_channel,
        ):
            returned = await partial_user.send()

            assert returned is patched_create_message.return_value

            patched_get_dm_channel_id.assert_called_once_with(12)
            patched_fetch_dm_channel.assert_awaited_once()
            patched_create_message.assert_awaited_once_with(
                channel=patched_fetch_dm_channel.return_value.id,
                content=undefined.UNDEFINED,
                embed=undefined.UNDEFINED,
                embeds=undefined.UNDEFINED,
                attachment=undefined.UNDEFINED,
                attachments=undefined.UNDEFINED,
                component=undefined.UNDEFINED,
                components=undefined.UNDEFINED,
                tts=undefined.UNDEFINED,
                mentions_everyone=undefined.UNDEFINED,
                reply=undefined.UNDEFINED,
                reply_must_exist=undefined.UNDEFINED,
                user_mentions=undefined.UNDEFINED,
                role_mentions=undefined.UNDEFINED,
                mentions_reply=undefined.UNDEFINED,
                flags=undefined.UNDEFINED,
            )

    @pytest.mark.asyncio
    async def test_send_when_not_cache_aware(self, partial_user: users.PartialUser):
        with (
            mock.patch.object(partial_user, "_id", snowflakes.Snowflake(522234)),
            mock.patch.object(
                partial_user, "fetch_dm_channel", new_callable=mock.AsyncMock
            ) as patched_fetch_dm_channel,
            mock.patch.object(
                partial_user.app.rest, "create_message", new_callable=mock.AsyncMock
            ) as patched_create_message,
        ):
            returned = await partial_user.send()

            assert returned is patched_create_message.return_value

            patched_fetch_dm_channel.assert_awaited_once()
            patched_create_message.assert_awaited_once_with(
                channel=patched_fetch_dm_channel.return_value.id,
                content=undefined.UNDEFINED,
                embed=undefined.UNDEFINED,
                embeds=undefined.UNDEFINED,
                attachment=undefined.UNDEFINED,
                attachments=undefined.UNDEFINED,
                component=undefined.UNDEFINED,
                components=undefined.UNDEFINED,
                tts=undefined.UNDEFINED,
                mentions_everyone=undefined.UNDEFINED,
                reply=undefined.UNDEFINED,
                reply_must_exist=undefined.UNDEFINED,
                user_mentions=undefined.UNDEFINED,
                role_mentions=undefined.UNDEFINED,
                mentions_reply=undefined.UNDEFINED,
                flags=undefined.UNDEFINED,
            )

    @pytest.mark.asyncio
    async def test_fetch_dm_channel(self, partial_user: users.PartialUser):
        with (
            mock.patch.object(partial_user, "_id", snowflakes.Snowflake(123)),
            mock.patch.object(
                partial_user.app.rest, "create_dm_channel", new_callable=mock.AsyncMock
            ) as patched_create_dm_channel,
        ):
            assert await partial_user.fetch_dm_channel() == patched_create_dm_channel.return_value

            patched_create_dm_channel.assert_awaited_once_with(123)


class TestUser:
    class MockedUser(users.User):
        def __init__(self, app: traits.RESTAware):
            self._app = app
            self._id = snowflakes.Snowflake(12)
            self._avatar_hash = "avatar_hash"
            self._banner_hash = "banner_hash"
            self._accent_color = colors.Color.from_hex_code("FFB123")
            self._discriminator = "discriminator"
            self._username = "username"
            self._global_name = "global_name"
            self._display_name = "display_name"
            self._is_bot = False
            self._is_system = False
            self._flags = users.UserFlag.NONE
            self._mention = "mention"

        @property
        def app(self) -> traits.RESTAware:
            return self._app

        @property
        def id(self) -> snowflakes.Snowflake:
            return self._id

        @property
        def avatar_hash(self) -> undefined.UndefinedNoneOr[str]:
            return self._avatar_hash

        @property
        def banner_hash(self) -> undefined.UndefinedNoneOr[str]:
            return self._banner_hash

        @property
        def accent_color(self) -> undefined.UndefinedNoneOr[colors.Color]:
            return self._accent_color

        @property
        def discriminator(self) -> undefined.UndefinedOr[str]:
            return self._discriminator

        @property
        def username(self) -> undefined.UndefinedOr[str]:
            return self._username

        @property
        def global_name(self) -> undefined.UndefinedNoneOr[str]:
            return self._global_name

        @property
        def display_name(self) -> undefined.UndefinedNoneOr[str]:
            return self._display_name

        @property
        def is_bot(self) -> undefined.UndefinedOr[bool]:
            return self._is_bot

        @property
        def is_system(self) -> undefined.UndefinedOr[bool]:
            return self._is_system

        @property
        def flags(self) -> undefined.UndefinedOr[users.UserFlag]:
            return self._flags

        @property
        def mention(self) -> str:
            return self._mention

    @pytest.fixture
    def user(self, hikari_app: traits.RESTAware) -> users.User:
        # ABC, so must be stubbed.
        return TestUser.MockedUser(hikari_app)

    def test_accent_colour_alias_property(self, user: users.User):
        assert user.accent_colour is user.accent_color

<<<<<<< HEAD
    def test_avatar_url_property(self, user: users.User):
=======
    def test_avatar_decoration_property(self, obj):
        obj.avatar_decoration = users.AvatarDecoration(
            asset_hash="18dnf8dfbakfdh", sku_id=snowflakes.Snowflake(123), expires_at=None
        )

        with mock.patch.object(users.AvatarDecoration, "make_url") as make_url:
            assert obj.avatar_decoration.url is make_url.return_value

    def test_avatar_decoration_make_url_with_all_args(self, obj):
        obj.avatar_decoration = users.AvatarDecoration(
            asset_hash="18dnf8dfbakfdh", sku_id=snowflakes.Snowflake(123), expires_at=None
        )

        with mock.patch.object(
            routes, "CDN_AVATAR_DECORATION", new=mock.Mock(compile_to_file=mock.Mock(return_value="file"))
        ) as route:
            assert obj.avatar_decoration.make_url(size=4096) == "file"

        route.compile_to_file.assert_called_once_with(
            urls.CDN_URL, hash=obj.avatar_decoration.asset_hash, size=4096, file_format="png"
        )

    def test_avatar_url_property(self, obj):
>>>>>>> 9fb83ab4
        with mock.patch.object(users.User, "make_avatar_url") as make_avatar_url:
            assert user.avatar_url is make_avatar_url.return_value

    def test_make_avatar_url_when_no_hash(self, user: users.User):
        with mock.patch.object(user, "_avatar_hash", None):
            assert user.make_avatar_url(ext="png", size=1024) is None

    def test_make_avatar_url_when_format_is_None_and_avatar_hash_is_for_gif(self, user: users.User):
        with (
            mock.patch.object(user, "_avatar_hash", "a_avatar_hash"),
            mock.patch.object(routes, "CDN_USER_AVATAR") as patched_route,
            mock.patch.object(
                patched_route, "compile_to_file", new=mock.Mock(return_value="file")
            ) as patched_compile_to_file,
        ):
            assert user.make_avatar_url(ext=None, size=4096) == "file"

        patched_compile_to_file.assert_called_once_with(
            urls.CDN_URL, user_id=user.id, hash="a_avatar_hash", size=4096, file_format="gif"
        )

    def test_make_avatar_url_when_format_is_None_and_avatar_hash_is_not_for_gif(self, user: users.User):
        with (
            mock.patch.object(routes, "CDN_USER_AVATAR") as patched_route,
            mock.patch.object(
                patched_route, "compile_to_file", new=mock.Mock(return_value="file")
            ) as patched_compile_to_file,
        ):
            assert user.make_avatar_url(ext=None, size=4096) == "file"

        patched_compile_to_file.assert_called_once_with(
            urls.CDN_URL, user_id=user.id, hash=user.avatar_hash, size=4096, file_format="png"
        )

    def test_make_avatar_url_with_all_args(self, user: users.User):
        with (
            mock.patch.object(user, "_discriminator", "1234"),
            mock.patch.object(routes, "CDN_USER_AVATAR") as patched_route,
            mock.patch.object(
                patched_route, "compile_to_file", new=mock.Mock(return_value="file")
            ) as patched_compile_to_file,
        ):
            assert user.make_avatar_url(ext="url", size=4096) == "file"

        patched_compile_to_file.assert_called_once_with(
            urls.CDN_URL, user_id=user.id, hash=user.avatar_hash, size=4096, file_format="url"
        )

    def test_display_avatar_url_when_avatar_url(self, user: users.User):
        with mock.patch.object(users.User, "make_avatar_url") as mock_make_avatar_url:
<<<<<<< HEAD
            assert user.display_avatar_url is mock_make_avatar_url.return_value

    def test_display_avatar_url_when_no_avatar_url(self, user: users.User):
        with (
            mock.patch.object(users.User, "make_avatar_url", return_value=None),
            mock.patch.object(users.User, "default_avatar_url") as mock_default_avatar_url,
        ):
            assert user.display_avatar_url is mock_default_avatar_url

    def test_default_avatar(self, user: users.User):
        with (
            mock.patch.object(user, "_id", 377812572784820226),
            mock.patch.object(user, "_discriminator", "1234"),
            mock.patch.object(routes, "CDN_DEFAULT_USER_AVATAR") as patched_route,
            mock.patch.object(
                patched_route, "compile_to_file", new=mock.Mock(return_value="file")
            ) as patched_compile_to_file,
        ):
            assert user.default_avatar_url == "file"

        patched_compile_to_file.assert_called_once_with(urls.CDN_URL, style=4, file_format="png")

    def test_default_avatar_for_migrated_users(self, user: users.User):
        with (
            mock.patch.object(user, "_id", 377812572784820226),
            mock.patch.object(user, "_discriminator", "0"),
            mock.patch.object(routes, "CDN_DEFAULT_USER_AVATAR") as patched_route,
            mock.patch.object(
                patched_route, "compile_to_file", new=mock.Mock(return_value="file")
            ) as patched_compile_to_file,
        ):
            assert user.default_avatar_url == "file"

        patched_compile_to_file.assert_called_once_with(urls.CDN_URL, style=0, file_format="png")

    def test_banner_url_property(self, user: users.User):
=======
            assert obj.display_avatar_url is mock_make_avatar_url.return_value

    def test_display_avatar_url_when_no_avatar_url(self, obj):
        with mock.patch.object(users.User, "make_avatar_url", return_value=None):
            with mock.patch.object(users.User, "default_avatar_url") as mock_default_avatar_url:
                assert obj.display_avatar_url is mock_default_avatar_url

    def test_display_banner_url_when_banner_url(self, obj):
        with mock.patch.object(users.User, "make_banner_url") as mock_make_banner_url:
            assert obj.display_banner_url is mock_make_banner_url.return_value

    def test_display_banner_url_when_no_banner_url(self, obj):
        with mock.patch.object(users.User, "make_banner_url", return_value=None):
            assert obj.display_banner_url is None

    def test_default_avatar(self, obj):
        obj.avatar_hash = "18dnf8dfbakfdh"
        obj.discriminator = "1234"

        with mock.patch.object(
            routes, "CDN_DEFAULT_USER_AVATAR", new=mock.Mock(compile_to_file=mock.Mock(return_value="file"))
        ) as route:
            assert obj.default_avatar_url == "file"

        route.compile_to_file.assert_called_once_with(urls.CDN_URL, style=4, file_format="png")

    def test_default_avatar_for_migrated_users(self, obj):
        obj.id = 377812572784820226
        obj.avatar_hash = "18dnf8dfbakfdh"
        obj.discriminator = "0"

        with mock.patch.object(
            routes, "CDN_DEFAULT_USER_AVATAR", new=mock.Mock(compile_to_file=mock.Mock(return_value="file"))
        ) as route:
            assert obj.default_avatar_url == "file"

        route.compile_to_file.assert_called_once_with(urls.CDN_URL, style=0, file_format="png")

    def test_banner_url_property(self, obj):
>>>>>>> 9fb83ab4
        with mock.patch.object(users.User, "make_banner_url") as make_banner_url:
            assert user.banner_url is make_banner_url.return_value

    def test_make_banner_url_when_no_hash(self, user: users.User):
        with (
            mock.patch.object(user, "_banner_hash", None),
            mock.patch.object(routes, "CDN_USER_BANNER") as patched_route,
            mock.patch.object(
                patched_route, "compile_to_file", new=mock.Mock(return_value="file")
            ) as patched_compile_to_file,
        ):
            assert user.make_banner_url(ext=None, size=4096) is None

        patched_compile_to_file.assert_not_called()

    def test_make_banner_url_when_format_is_None_and_banner_hash_is_for_gif(self, user: users.User):
        with (
            mock.patch.object(user, "_banner_hash", "a_banner_hash"),
            mock.patch.object(routes, "CDN_USER_BANNER") as patched_route,
            mock.patch.object(
                patched_route, "compile_to_file", new=mock.Mock(return_value="file")
            ) as patched_compile_to_file,
        ):
            assert user.make_banner_url(ext=None, size=4096) == "file"

        patched_compile_to_file.assert_called_once_with(
            urls.CDN_URL, user_id=user.id, hash="a_banner_hash", size=4096, file_format="gif"
        )

    def test_make_banner_url_when_format_is_None_and_banner_hash_is_not_for_gif(self, user: users.User):
        with (
            mock.patch.object(routes, "CDN_USER_BANNER") as patched_route,
            mock.patch.object(
                patched_route, "compile_to_file", new=mock.Mock(return_value="file")
            ) as patched_compile_to_file,
        ):
            assert user.make_banner_url(ext=None, size=4096) == "file"

        patched_compile_to_file.assert_called_once_with(
            urls.CDN_URL, user_id=user.id, hash=user.banner_hash, size=4096, file_format="png"
        )

    def test_make_banner_url_with_all_args(self, user: users.User):
        with (
            mock.patch.object(routes, "CDN_USER_BANNER") as patched_route,
            mock.patch.object(
                patched_route, "compile_to_file", new=mock.Mock(return_value="file")
            ) as patched_compile_to_file,
        ):
            assert user.make_banner_url(ext="url", size=4096) == "file"

        patched_compile_to_file.assert_called_once_with(
            urls.CDN_URL, user_id=user.id, hash=user.banner_hash, size=4096, file_format="url"
        )


class TestPartialUserImpl:
    @pytest.fixture
    def obj(self) -> users.PartialUserImpl:
        return users.PartialUserImpl(
            id=snowflakes.Snowflake(123),
            app=mock.Mock(),
            discriminator="8637",
            username="thomm.o",
            global_name=None,
            avatar_decoration=None,
            avatar_hash=None,
            banner_hash=None,
            accent_color=None,
            is_bot=False,
            is_system=False,
            flags=users.UserFlag.DISCORD_EMPLOYEE,
        )

    def test_str_operator(self, obj: users.PartialUserImpl):
        assert str(obj) == "thomm.o#8637"

    def test_str_operator_when_partial(self, obj: users.PartialUserImpl):
        obj.username = undefined.UNDEFINED
        assert str(obj) == "Partial user ID 123"

    def test_mention_property(self, obj: users.PartialUserImpl):
        assert obj.mention == "<@123>"

    def test_display_name_property_when_global_name(self, obj: users.PartialUserImpl):
        obj.global_name = "Thommo"
        assert obj.display_name == obj.global_name

    def test_display_name_property_when_no_global_name(self, obj: users.PartialUserImpl):
        obj.global_name = None
        assert obj.display_name == obj.username

    @pytest.mark.asyncio
    async def test_fetch_self(self, obj: users.PartialUserImpl):
        user = mock.Mock()
        obj.app.rest.fetch_user = mock.AsyncMock(return_value=user)
        assert await obj.fetch_self() is user
        obj.app.rest.fetch_user.assert_awaited_once_with(user=123)


@pytest.mark.asyncio
class TestOwnUser:
    @pytest.fixture
    def obj(self) -> users.OwnUser:
        return users.OwnUser(
            id=snowflakes.Snowflake(12345),
            app=mock.Mock(),
            discriminator="1234",
            username="foobar",
            global_name=None,
            avatar_decoration=None,
            avatar_hash="69420",
            banner_hash="42069",
            accent_color=colors.Color(123456),
            is_bot=False,
            is_system=False,
            flags=users.UserFlag.PARTNERED_SERVER_OWNER,
            is_mfa_enabled=True,
            locale="en-GB",
            is_verified=False,
            email="someone@example.com",
            premium_type=None,
        )

    async def test_fetch_self(self, obj: users.OwnUser):
        user = mock.Mock()
        obj.app.rest.fetch_my_user = mock.AsyncMock(return_value=user)
        assert await obj.fetch_self() is user
        obj.app.rest.fetch_my_user.assert_awaited_once_with()

    async def test_fetch_dm_channel(self, obj: users.OwnUser):
        with pytest.raises(TypeError, match=r"Unable to fetch your own DM channel"):
            await obj.fetch_dm_channel()

    async def test_send(self, obj: users.OwnUser):
        with pytest.raises(TypeError, match=r"Unable to send a DM to yourself"):
            await obj.send()<|MERGE_RESOLUTION|>--- conflicted
+++ resolved
@@ -345,9 +345,6 @@
     def test_accent_colour_alias_property(self, user: users.User):
         assert user.accent_colour is user.accent_color
 
-<<<<<<< HEAD
-    def test_avatar_url_property(self, user: users.User):
-=======
     def test_avatar_decoration_property(self, obj):
         obj.avatar_decoration = users.AvatarDecoration(
             asset_hash="18dnf8dfbakfdh", sku_id=snowflakes.Snowflake(123), expires_at=None
@@ -370,8 +367,7 @@
             urls.CDN_URL, hash=obj.avatar_decoration.asset_hash, size=4096, file_format="png"
         )
 
-    def test_avatar_url_property(self, obj):
->>>>>>> 9fb83ab4
+    def test_avatar_url_property(self, user: users.User):
         with mock.patch.object(users.User, "make_avatar_url") as make_avatar_url:
             assert user.avatar_url is make_avatar_url.return_value
 
@@ -422,7 +418,6 @@
 
     def test_display_avatar_url_when_avatar_url(self, user: users.User):
         with mock.patch.object(users.User, "make_avatar_url") as mock_make_avatar_url:
-<<<<<<< HEAD
             assert user.display_avatar_url is mock_make_avatar_url.return_value
 
     def test_display_avatar_url_when_no_avatar_url(self, user: users.User):
@@ -431,6 +426,14 @@
             mock.patch.object(users.User, "default_avatar_url") as mock_default_avatar_url,
         ):
             assert user.display_avatar_url is mock_default_avatar_url
+
+    def test_display_banner_url_when_banner_url(self, user: users.User):
+        with mock.patch.object(users.User, "make_banner_url") as mock_make_banner_url:
+            assert user.display_banner_url is mock_make_banner_url.return_value
+
+    def test_display_banner_url_when_no_banner_url(self, user: users.User):
+        with mock.patch.object(users.User, "make_banner_url", return_value=None):
+            assert user.display_banner_url is None
 
     def test_default_avatar(self, user: users.User):
         with (
@@ -459,47 +462,6 @@
         patched_compile_to_file.assert_called_once_with(urls.CDN_URL, style=0, file_format="png")
 
     def test_banner_url_property(self, user: users.User):
-=======
-            assert obj.display_avatar_url is mock_make_avatar_url.return_value
-
-    def test_display_avatar_url_when_no_avatar_url(self, obj):
-        with mock.patch.object(users.User, "make_avatar_url", return_value=None):
-            with mock.patch.object(users.User, "default_avatar_url") as mock_default_avatar_url:
-                assert obj.display_avatar_url is mock_default_avatar_url
-
-    def test_display_banner_url_when_banner_url(self, obj):
-        with mock.patch.object(users.User, "make_banner_url") as mock_make_banner_url:
-            assert obj.display_banner_url is mock_make_banner_url.return_value
-
-    def test_display_banner_url_when_no_banner_url(self, obj):
-        with mock.patch.object(users.User, "make_banner_url", return_value=None):
-            assert obj.display_banner_url is None
-
-    def test_default_avatar(self, obj):
-        obj.avatar_hash = "18dnf8dfbakfdh"
-        obj.discriminator = "1234"
-
-        with mock.patch.object(
-            routes, "CDN_DEFAULT_USER_AVATAR", new=mock.Mock(compile_to_file=mock.Mock(return_value="file"))
-        ) as route:
-            assert obj.default_avatar_url == "file"
-
-        route.compile_to_file.assert_called_once_with(urls.CDN_URL, style=4, file_format="png")
-
-    def test_default_avatar_for_migrated_users(self, obj):
-        obj.id = 377812572784820226
-        obj.avatar_hash = "18dnf8dfbakfdh"
-        obj.discriminator = "0"
-
-        with mock.patch.object(
-            routes, "CDN_DEFAULT_USER_AVATAR", new=mock.Mock(compile_to_file=mock.Mock(return_value="file"))
-        ) as route:
-            assert obj.default_avatar_url == "file"
-
-        route.compile_to_file.assert_called_once_with(urls.CDN_URL, style=0, file_format="png")
-
-    def test_banner_url_property(self, obj):
->>>>>>> 9fb83ab4
         with mock.patch.object(users.User, "make_banner_url") as make_banner_url:
             assert user.banner_url is make_banner_url.return_value
 
