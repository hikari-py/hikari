# Copyright (c) 2020 Nekokatt
# Copyright (c) 2021-present davfsa
#
# Permission is hereby granted, free of charge, to any person obtaining a copy
# of this software and associated documentation files (the "Software"), to deal
# in the Software without restriction, including without limitation the rights
# to use, copy, modify, merge, publish, distribute, sublicense, and/or sell
# copies of the Software, and to permit persons to whom the Software is
# furnished to do so, subject to the following conditions:
#
# The above copyright notice and this permission notice shall be included in all
# copies or substantial portions of the Software.
#
# THE SOFTWARE IS PROVIDED "AS IS", WITHOUT WARRANTY OF ANY KIND, EXPRESS OR
# IMPLIED, INCLUDING BUT NOT LIMITED TO THE WARRANTIES OF MERCHANTABILITY,
# FITNESS FOR A PARTICULAR PURPOSE AND NONINFRINGEMENT. IN NO EVENT SHALL THE
# AUTHORS OR COPYRIGHT HOLDERS BE LIABLE FOR ANY CLAIM, DAMAGES OR OTHER
# LIABILITY, WHETHER IN AN ACTION OF CONTRACT, TORT OR OTHERWISE, ARISING FROM,
# OUT OF OR IN CONNECTION WITH THE SOFTWARE OR THE USE OR OTHER DEALINGS IN THE
# SOFTWARE.
from __future__ import annotations

import mock
import pytest

from hikari import applications
from hikari import components
from hikari import monetization
from hikari import permissions
from hikari import snowflakes
from hikari import traits
from hikari.interactions import base_interactions
from hikari.interactions import modal_interactions


class TestModalInteraction:
    @pytest.fixture
    def mock_modal_interaction(self, hikari_app: traits.RESTAware) -> modal_interactions.ModalInteraction:
        return modal_interactions.ModalInteraction(
            app=hikari_app,
            id=snowflakes.Snowflake(2312312),
            type=base_interactions.InteractionType.APPLICATION_COMMAND,
            channel=object(),
            guild_id=snowflakes.Snowflake(5412231),
            member=mock.Mock(),
            user=mock.Mock(),
            token="httptptptptptptptp",
            version=1,
            application_id=snowflakes.Snowflake(43123),
            custom_id="OKOKOK",
            message=mock.Mock(),
            locale="es-ES",
            guild_locale="en-US",
            app_permissions=permissions.Permissions.NONE,
            components=[
                components.ModalActionRowComponent(
                    type=components.ComponentType.ACTION_ROW,
                    components=[
                        components.TextInputComponent(
                            type=components.ComponentType.TEXT_INPUT, custom_id="le id", value="le value"
                        )
                    ],
                )
            ],
            entitlements=[
                monetization.Entitlement(
                    id=snowflakes.Snowflake(123123),
                    sku_id=snowflakes.Snowflake(123123),
                    application_id=snowflakes.Snowflake(123123),
                    guild_id=snowflakes.Snowflake(123123),
                    user_id=snowflakes.Snowflake(123123),
                    type=monetization.EntitlementType.APPLICATION_SUBSCRIPTION,
                    starts_at=None,
                    ends_at=None,
                    is_deleted=False,
                    subscription_id=None,
                )
            ],
            authorizing_integration_owners={
                applications.ApplicationIntegrationType.GUILD_INSTALL: snowflakes.Snowflake(123)
            },
            context=applications.ApplicationContextType.PRIVATE_CHANNEL,
        )

    def test_build_response(
        self, mock_modal_interaction: modal_interactions.ModalInteraction, hikari_app: traits.RESTAware
    ):
        hikari_app.rest.interaction_message_builder = mock.Mock()
        response = mock_modal_interaction.build_response()

        assert response is hikari_app.rest.interaction_message_builder.return_value
        hikari_app.rest.interaction_message_builder.assert_called_once()

    def test_build_deferred_response(
        self, mock_modal_interaction: modal_interactions.ModalInteraction, hikari_app: traits.RESTAware
    ):
        hikari_app.rest.interaction_deferred_builder = mock.Mock()
        response = mock_modal_interaction.build_deferred_response()

        assert response is hikari_app.rest.interaction_deferred_builder.return_value
        hikari_app.rest.interaction_deferred_builder.assert_called_once()

    @pytest.mark.asyncio
<<<<<<< HEAD
    async def test_fetch_channel(
        self, mock_modal_interaction: modal_interactions.ModalInteraction, hikari_app: traits.RESTAware
    ):
        with mock.patch.object(
            hikari_app.rest, "fetch_channel", mock.AsyncMock(return_value=mock.Mock(channels.TextableChannel))
        ) as patched_fetch_channel:
            assert await mock_modal_interaction.fetch_channel() is patched_fetch_channel.return_value
            patched_fetch_channel.assert_awaited_once_with(3123123)

    def test_get_channel(
        self, mock_modal_interaction: modal_interactions.ModalInteraction, hikari_app: traits.RESTAware
    ):
        with (
            mock.patch.object(mock_modal_interaction, "app", mock.Mock(traits.CacheAware)) as patched_app,
            mock.patch.object(patched_app, "cache") as patched_cache,
            mock.patch.object(
                patched_cache, "get_guild_channel", return_value=mock.Mock(channels.GuildTextChannel)
            ) as patched_get_guild_channel,
        ):
            assert mock_modal_interaction.get_channel() is patched_get_guild_channel.return_value

            patched_get_guild_channel.assert_called_once_with(3123123)

    def test_get_channel_without_cache(self, mock_modal_interaction: modal_interactions.ModalInteraction):
        mock_modal_interaction.app = mock.Mock(traits.RESTAware)

        assert mock_modal_interaction.get_channel() is None

    @pytest.mark.asyncio
    async def test_fetch_guild(
        self, mock_modal_interaction: modal_interactions.ModalInteraction, hikari_app: traits.RESTAware
    ):
        with (
            mock.patch.object(mock_modal_interaction, "guild_id", snowflakes.Snowflake(43123123)),
            mock.patch.object(hikari_app.rest, "fetch_guild", mock.AsyncMock()) as patched_fetch_guild,
        ):
            assert await mock_modal_interaction.fetch_guild() is patched_fetch_guild.return_value
            patched_fetch_guild.assert_awaited_once_with(43123123)
=======
    async def test_fetch_guild(self, mock_modal_interaction, mock_app):
        mock_modal_interaction.guild_id = 43123123

        assert await mock_modal_interaction.fetch_guild() is mock_app.rest.fetch_guild.return_value

        mock_app.rest.fetch_guild.assert_awaited_once_with(43123123)
>>>>>>> 9fb83ab4

    @pytest.mark.asyncio
    async def test_fetch_guild_for_dm_interaction(
        self, mock_modal_interaction: modal_interactions.ModalInteraction, hikari_app: traits.RESTAware
    ):
        with (
            mock.patch.object(mock_modal_interaction, "guild_id", None),
            mock.patch.object(hikari_app.rest, "fetch_guild") as patched_fetch_guild,
        ):
            assert await mock_modal_interaction.fetch_guild() is None

            patched_fetch_guild.assert_not_called()

    def test_get_guild(self, mock_modal_interaction: modal_interactions.ModalInteraction):
        with (
            mock.patch.object(mock_modal_interaction, "app", mock.Mock(traits.CacheAware)) as patched_app,
            mock.patch.object(patched_app, "cache") as patched_cache,
            mock.patch.object(patched_cache, "get_guild") as patched_get_guild,
        ):
            assert mock_modal_interaction.get_guild() is patched_get_guild.return_value
            patched_get_guild.assert_called_once_with(5412231)

    def test_get_guild_for_dm_interaction(self, mock_modal_interaction: modal_interactions.ModalInteraction):
        with (
            mock.patch.object(mock_modal_interaction, "guild_id", None),
            mock.patch.object(mock_modal_interaction, "app", mock.Mock(traits.CacheAware)) as patched_app,
            mock.patch.object(patched_app, "cache") as patched_cache,
            mock.patch.object(patched_cache, "get_guild") as patched_get_guild,
        ):
            assert mock_modal_interaction.get_guild() is None

            patched_get_guild.assert_not_called()

    def test_get_guild_when_cacheless(
        self, mock_modal_interaction: modal_interactions.ModalInteraction, hikari_app: traits.RESTAware
    ):
        mock_modal_interaction.guild_id = snowflakes.Snowflake(321123)
        mock_modal_interaction.app = mock.Mock(traits.RESTAware)

        assert mock_modal_interaction.get_guild() is None

        # hikari_app.cache.get_guild.assert_not_called()  # FIXME: This isn't an easy thing to patch, because it complains that the mock app does not have the attribute cache anyways, so it can never be called.<|MERGE_RESOLUTION|>--- conflicted
+++ resolved
@@ -101,36 +101,6 @@
         hikari_app.rest.interaction_deferred_builder.assert_called_once()
 
     @pytest.mark.asyncio
-<<<<<<< HEAD
-    async def test_fetch_channel(
-        self, mock_modal_interaction: modal_interactions.ModalInteraction, hikari_app: traits.RESTAware
-    ):
-        with mock.patch.object(
-            hikari_app.rest, "fetch_channel", mock.AsyncMock(return_value=mock.Mock(channels.TextableChannel))
-        ) as patched_fetch_channel:
-            assert await mock_modal_interaction.fetch_channel() is patched_fetch_channel.return_value
-            patched_fetch_channel.assert_awaited_once_with(3123123)
-
-    def test_get_channel(
-        self, mock_modal_interaction: modal_interactions.ModalInteraction, hikari_app: traits.RESTAware
-    ):
-        with (
-            mock.patch.object(mock_modal_interaction, "app", mock.Mock(traits.CacheAware)) as patched_app,
-            mock.patch.object(patched_app, "cache") as patched_cache,
-            mock.patch.object(
-                patched_cache, "get_guild_channel", return_value=mock.Mock(channels.GuildTextChannel)
-            ) as patched_get_guild_channel,
-        ):
-            assert mock_modal_interaction.get_channel() is patched_get_guild_channel.return_value
-
-            patched_get_guild_channel.assert_called_once_with(3123123)
-
-    def test_get_channel_without_cache(self, mock_modal_interaction: modal_interactions.ModalInteraction):
-        mock_modal_interaction.app = mock.Mock(traits.RESTAware)
-
-        assert mock_modal_interaction.get_channel() is None
-
-    @pytest.mark.asyncio
     async def test_fetch_guild(
         self, mock_modal_interaction: modal_interactions.ModalInteraction, hikari_app: traits.RESTAware
     ):
@@ -140,14 +110,6 @@
         ):
             assert await mock_modal_interaction.fetch_guild() is patched_fetch_guild.return_value
             patched_fetch_guild.assert_awaited_once_with(43123123)
-=======
-    async def test_fetch_guild(self, mock_modal_interaction, mock_app):
-        mock_modal_interaction.guild_id = 43123123
-
-        assert await mock_modal_interaction.fetch_guild() is mock_app.rest.fetch_guild.return_value
-
-        mock_app.rest.fetch_guild.assert_awaited_once_with(43123123)
->>>>>>> 9fb83ab4
 
     @pytest.mark.asyncio
     async def test_fetch_guild_for_dm_interaction(
