--- conflicted
+++ resolved
@@ -25,10 +25,7 @@
 import mock
 import pytest
 
-<<<<<<< HEAD
-=======
 from hikari import applications
->>>>>>> 50b7eda2
 from hikari import snowflakes
 from hikari import traits
 from hikari import undefined
