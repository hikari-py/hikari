# Copyright (c) 2020 Nekokatt
# Copyright (c) 2021-present davfsa
#
# Permission is hereby granted, free of charge, to any person obtaining a copy
# of this software and associated documentation files (the "Software"), to deal
# in the Software without restriction, including without limitation the rights
# to use, copy, modify, merge, publish, distribute, sublicense, and/or sell
# copies of the Software, and to permit persons to whom the Software is
# furnished to do so, subject to the following conditions:
#
# The above copyright notice and this permission notice shall be included in all
# copies or substantial portions of the Software.
#
# THE SOFTWARE IS PROVIDED "AS IS", WITHOUT WARRANTY OF ANY KIND, EXPRESS OR
# IMPLIED, INCLUDING BUT NOT LIMITED TO THE WARRANTIES OF MERCHANTABILITY,
# FITNESS FOR A PARTICULAR PURPOSE AND NONINFRINGEMENT. IN NO EVENT SHALL THE
# AUTHORS OR COPYRIGHT HOLDERS BE LIABLE FOR ANY CLAIM, DAMAGES OR OTHER
# LIABILITY, WHETHER IN AN ACTION OF CONTRACT, TORT OR OTHERWISE, ARISING FROM,
# OUT OF OR IN CONNECTION WITH THE SOFTWARE OR THE USE OR OTHER DEALINGS IN THE
# SOFTWARE.
from __future__ import annotations

import typing

import mock
import pytest

from hikari import applications
from hikari import monetization
from hikari import permissions
from hikari import snowflakes
from hikari import traits
from hikari.impl import special_endpoints
from hikari.interactions import base_interactions
from hikari.interactions import command_interactions


class TestCommandInteraction:
    @pytest.fixture
    def mock_command_interaction(self, hikari_app: traits.RESTAware) -> command_interactions.CommandInteraction:
        return command_interactions.CommandInteraction(
            app=hikari_app,
            id=snowflakes.Snowflake(2312312),
            type=base_interactions.InteractionType.APPLICATION_COMMAND,
            channel=mock.Mock(id=3123123),
            guild_id=snowflakes.Snowflake(5412231),
            member=mock.Mock(),
            user=mock.Mock(),
            token="httptptptptptptptp",
            version=1,
            application_id=snowflakes.Snowflake(43123),
            command_id=snowflakes.Snowflake(3123123),
            command_name="OKOKOK",
            command_type=1,
            options=[],
            resolved=None,
            locale="es-ES",
            guild_locale="en-US",
            app_permissions=permissions.Permissions.NONE,
            registered_guild_id=snowflakes.Snowflake(12345678),
            entitlements=[
                monetization.Entitlement(
                    id=snowflakes.Snowflake(123123),
                    sku_id=snowflakes.Snowflake(123123),
                    application_id=snowflakes.Snowflake(123123),
                    guild_id=snowflakes.Snowflake(123123),
                    user_id=snowflakes.Snowflake(123123),
                    type=monetization.EntitlementType.APPLICATION_SUBSCRIPTION,
                    starts_at=None,
                    ends_at=None,
                    is_deleted=False,
                    subscription_id=None,
                )
            ],
            authorizing_integration_owners={
                applications.ApplicationIntegrationType.GUILD_INSTALL: snowflakes.Snowflake(123)
            },
            context=applications.ApplicationContextType.PRIVATE_CHANNEL,
        )

<<<<<<< HEAD
    def test_build_response(
        self, mock_command_interaction: command_interactions.CommandInteraction, hikari_app: mock.Mock
    ):
        hikari_app.rest.interaction_message_builder = mock.Mock()
=======
    def test_channel_id_property(self, mock_command_interaction):
        assert mock_command_interaction.channel_id == 3123123

    def test_build_response(self, mock_command_interaction, mock_app):
        mock_app.rest.interaction_message_builder = mock.Mock()
>>>>>>> 9fb83ab4
        builder = mock_command_interaction.build_response()

        assert builder is hikari_app.rest.interaction_message_builder.return_value
        hikari_app.rest.interaction_message_builder.assert_called_once_with(
            base_interactions.ResponseType.MESSAGE_CREATE
        )

    def test_build_deferred_response(
        self, mock_command_interaction: command_interactions.CommandInteraction, hikari_app: traits.RESTAware
    ):
        hikari_app.rest.interaction_deferred_builder = mock.Mock()
        builder = mock_command_interaction.build_deferred_response()

        assert builder is hikari_app.rest.interaction_deferred_builder.return_value
        hikari_app.rest.interaction_deferred_builder.assert_called_once_with(
            base_interactions.ResponseType.DEFERRED_MESSAGE_CREATE
        )

<<<<<<< HEAD
    @pytest.mark.asyncio
    async def test_fetch_channel(self, mock_command_interaction: command_interactions.CommandInteraction):
        with mock.patch.object(
            mock_command_interaction.app.rest,
            "fetch_channel",
            new_callable=mock.AsyncMock,
            return_value=mock.Mock(channels.TextableGuildChannel),
        ) as patched_fetch_channel:
            assert await mock_command_interaction.fetch_channel() is patched_fetch_channel.return_value
            patched_fetch_channel.assert_awaited_once_with(3123123)

    def test_get_channel(self, mock_command_interaction: command_interactions.CommandInteraction):
        with (
            mock.patch.object(mock_command_interaction, "app", mock.Mock(traits.CacheAware)) as patched_app,
            mock.patch.object(patched_app, "cache") as patched_cache,
            mock.patch.object(
                patched_cache, "get_guild_channel", return_value=mock.Mock(channels.TextableGuildChannel)
            ) as patched_get_guild_channel,
        ):
            assert mock_command_interaction.get_channel() is patched_get_guild_channel.return_value
            patched_get_guild_channel.assert_called_once_with(3123123)

    def test_get_channel_when_not_cached(
        self, mock_command_interaction: command_interactions.CommandInteraction, hikari_app: traits.RESTAware
    ):
        with (
            mock.patch.object(mock_command_interaction, "app", mock.Mock(traits.CacheAware)) as patched_app,
            mock.patch.object(patched_app, "cache") as patched_cache,
            mock.patch.object(patched_cache, "get_guild_channel", return_value=None) as patched_get_guild_channel,
        ):
            assert mock_command_interaction.get_channel() is None
            patched_get_guild_channel.assert_called_once_with(3123123)

    def test_get_channel_without_cache(self, mock_command_interaction: command_interactions.CommandInteraction):
        mock_command_interaction.app = mock.Mock(traits.RESTAware)

        assert mock_command_interaction.get_channel() is None

=======
>>>>>>> 9fb83ab4

class TestAutocompleteInteraction:
    @pytest.fixture
    def mock_autocomplete_interaction(
        self, hikari_app: traits.RESTAware
    ) -> command_interactions.AutocompleteInteraction:
        return command_interactions.AutocompleteInteraction(
            app=hikari_app,
            id=snowflakes.Snowflake(2312312),
            type=base_interactions.InteractionType.APPLICATION_COMMAND,
            channel=mock.Mock(3123123),
            guild_id=snowflakes.Snowflake(5412231),
            guild_locale="en-US",
            locale="en-US",
<<<<<<< HEAD
            member=mock.Mock(),
            user=mock.Mock(),
=======
            app_permissions=123321,
            member=object(),
            user=object(),
>>>>>>> 9fb83ab4
            token="httptptptptptptptp",
            version=1,
            application_id=snowflakes.Snowflake(43123),
            command_id=snowflakes.Snowflake(3123123),
            command_name="OKOKOK",
            command_type=1,
            options=[],
            registered_guild_id=snowflakes.Snowflake(12345678),
            entitlements=[
                monetization.Entitlement(
                    id=snowflakes.Snowflake(123123),
                    sku_id=snowflakes.Snowflake(123123),
                    application_id=snowflakes.Snowflake(123123),
                    guild_id=snowflakes.Snowflake(123123),
                    user_id=snowflakes.Snowflake(123123),
                    type=monetization.EntitlementType.APPLICATION_SUBSCRIPTION,
                    starts_at=None,
                    ends_at=None,
                    is_deleted=False,
                    subscription_id=None,
                )
            ],
            authorizing_integration_owners={
                applications.ApplicationIntegrationType.GUILD_INSTALL: snowflakes.Snowflake(123)
            },
            context=applications.ApplicationContextType.PRIVATE_CHANNEL,
        )

    @pytest.fixture
    def mock_command_choices(self) -> typing.Sequence[special_endpoints.AutocompleteChoiceBuilder]:
        return [
            special_endpoints.AutocompleteChoiceBuilder(name="a", value="b"),
            special_endpoints.AutocompleteChoiceBuilder(name="foo", value="bar"),
        ]

    def test_build_response(
        self,
        mock_autocomplete_interaction: command_interactions.AutocompleteInteraction,
        hikari_app: traits.RESTAware,
        mock_command_choices: typing.Sequence[special_endpoints.AutocompleteChoiceBuilder],
    ):
        hikari_app.rest.interaction_autocomplete_builder = mock.Mock()
        builder = mock_autocomplete_interaction.build_response(mock_command_choices)

        assert builder is hikari_app.rest.interaction_autocomplete_builder.return_value
        hikari_app.rest.interaction_autocomplete_builder.assert_called_once_with(mock_command_choices)

    @pytest.mark.asyncio
    async def test_create_response(
        self,
        mock_autocomplete_interaction: command_interactions.AutocompleteInteraction,
        mock_command_choices: typing.Sequence[special_endpoints.AutocompleteChoiceBuilder],
    ):
        with mock.patch.object(
            mock_autocomplete_interaction.app.rest, "create_autocomplete_response", mock.AsyncMock()
        ) as patched_create_autocomplete_response:
            await mock_autocomplete_interaction.create_response(mock_command_choices)

            patched_create_autocomplete_response.assert_awaited_once_with(
                2312312, "httptptptptptptptp", mock_command_choices
            )<|MERGE_RESOLUTION|>--- conflicted
+++ resolved
@@ -78,18 +78,10 @@
             context=applications.ApplicationContextType.PRIVATE_CHANNEL,
         )
 
-<<<<<<< HEAD
     def test_build_response(
         self, mock_command_interaction: command_interactions.CommandInteraction, hikari_app: mock.Mock
     ):
         hikari_app.rest.interaction_message_builder = mock.Mock()
-=======
-    def test_channel_id_property(self, mock_command_interaction):
-        assert mock_command_interaction.channel_id == 3123123
-
-    def test_build_response(self, mock_command_interaction, mock_app):
-        mock_app.rest.interaction_message_builder = mock.Mock()
->>>>>>> 9fb83ab4
         builder = mock_command_interaction.build_response()
 
         assert builder is hikari_app.rest.interaction_message_builder.return_value
@@ -108,47 +100,6 @@
             base_interactions.ResponseType.DEFERRED_MESSAGE_CREATE
         )
 
-<<<<<<< HEAD
-    @pytest.mark.asyncio
-    async def test_fetch_channel(self, mock_command_interaction: command_interactions.CommandInteraction):
-        with mock.patch.object(
-            mock_command_interaction.app.rest,
-            "fetch_channel",
-            new_callable=mock.AsyncMock,
-            return_value=mock.Mock(channels.TextableGuildChannel),
-        ) as patched_fetch_channel:
-            assert await mock_command_interaction.fetch_channel() is patched_fetch_channel.return_value
-            patched_fetch_channel.assert_awaited_once_with(3123123)
-
-    def test_get_channel(self, mock_command_interaction: command_interactions.CommandInteraction):
-        with (
-            mock.patch.object(mock_command_interaction, "app", mock.Mock(traits.CacheAware)) as patched_app,
-            mock.patch.object(patched_app, "cache") as patched_cache,
-            mock.patch.object(
-                patched_cache, "get_guild_channel", return_value=mock.Mock(channels.TextableGuildChannel)
-            ) as patched_get_guild_channel,
-        ):
-            assert mock_command_interaction.get_channel() is patched_get_guild_channel.return_value
-            patched_get_guild_channel.assert_called_once_with(3123123)
-
-    def test_get_channel_when_not_cached(
-        self, mock_command_interaction: command_interactions.CommandInteraction, hikari_app: traits.RESTAware
-    ):
-        with (
-            mock.patch.object(mock_command_interaction, "app", mock.Mock(traits.CacheAware)) as patched_app,
-            mock.patch.object(patched_app, "cache") as patched_cache,
-            mock.patch.object(patched_cache, "get_guild_channel", return_value=None) as patched_get_guild_channel,
-        ):
-            assert mock_command_interaction.get_channel() is None
-            patched_get_guild_channel.assert_called_once_with(3123123)
-
-    def test_get_channel_without_cache(self, mock_command_interaction: command_interactions.CommandInteraction):
-        mock_command_interaction.app = mock.Mock(traits.RESTAware)
-
-        assert mock_command_interaction.get_channel() is None
-
-=======
->>>>>>> 9fb83ab4
 
 class TestAutocompleteInteraction:
     @pytest.fixture
@@ -163,14 +114,9 @@
             guild_id=snowflakes.Snowflake(5412231),
             guild_locale="en-US",
             locale="en-US",
-<<<<<<< HEAD
+            app_permissions=123321,
             member=mock.Mock(),
             user=mock.Mock(),
-=======
-            app_permissions=123321,
-            member=object(),
-            user=object(),
->>>>>>> 9fb83ab4
             token="httptptptptptptptp",
             version=1,
             application_id=snowflakes.Snowflake(43123),
