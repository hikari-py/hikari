--- conflicted
+++ resolved
@@ -12,11 +12,7 @@
 pytest-randomly==3.10.3
 
 # Coverage testing.
-<<<<<<< HEAD
-coverage[toml]==6.1.2
-=======
-coverage==6.2
->>>>>>> a6e008b0
+coverage[toml]==6.2
 
 # Other stuff
 async-timeout==4.0.2  # Used for timeouts in some test cases.
@@ -32,12 +28,8 @@
 # TYPE CHECKING #
 #################
 
-<<<<<<< HEAD
-mypy==0.910
-pyright==0.0.12
-=======
 mypy==0.921
->>>>>>> a6e008b0
+pyright==0.0.13
 
 #######################
 # DEPENDENCY CHECKING #
