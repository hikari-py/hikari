# -*- coding: utf-8 -*-
# Copyright (c) 2020 Nekokatt
# Copyright (c) 2021-present davfsa
#
# Permission is hereby granted, free of charge, to any person obtaining a copy
# of this software and associated documentation files (the "Software"), to deal
# in the Software without restriction, including without limitation the rights
# to use, copy, modify, merge, publish, distribute, sublicense, and/or sell
# copies of the Software, and to permit persons to whom the Software is
# furnished to do so, subject to the following conditions:
#
# The above copyright notice and this permission notice shall be included in all
# copies or substantial portions of the Software.
#
# THE SOFTWARE IS PROVIDED "AS IS", WITHOUT WARRANTY OF ANY KIND, EXPRESS OR
# IMPLIED, INCLUDING BUT NOT LIMITED TO THE WARRANTIES OF MERCHANTABILITY,
# FITNESS FOR A PARTICULAR PURPOSE AND NONINFRINGEMENT. IN NO EVENT SHALL THE
# AUTHORS OR COPYRIGHT HOLDERS BE LIABLE FOR ANY CLAIM, DAMAGES OR OTHER
# LIABILITY, WHETHER IN AN ACTION OF CONTRACT, TORT OR OTHERWISE, ARISING FROM,
# OUT OF OR IN CONNECTION WITH THE SOFTWARE OR THE USE OR OTHER DEALINGS IN THE
# SOFTWARE.
"""Wrapper around nox to give default job kwargs."""

from __future__ import annotations

import typing as _typing

from nox import options as _options
from nox import session as _session
from nox.sessions import Session

# Default sessions should be defined here
<<<<<<< HEAD
_options.sessions = [
    "reformat-code",
    "codespell",
    "pytest",
    "pyright-tests",
    "flake8",
    "slotscheck",
    "mypy",
    "verify-types",
]
_options.default_venv_backend = venv_backend
=======
_options.sessions = ["reformat-code", "codespell", "pytest", "flake8", "slotscheck", "mypy", "verify-types"]
_options.default_venv_backend = "uv"
>>>>>>> 50b7eda2

_NoxCallbackSig = _typing.Callable[[Session], None]


def session(**kwargs: _typing.Any) -> _typing.Callable[[_NoxCallbackSig], _NoxCallbackSig]:
    def decorator(func: _NoxCallbackSig) -> _NoxCallbackSig:
        name = func.__name__.replace("_", "-")
        reuse_venv = kwargs.pop("reuse_venv", True)
        return _session(name=name, reuse_venv=reuse_venv, **kwargs)(func)

    return decorator


def sync(
    session: Session, /, *, self: bool = False, extras: _typing.Sequence[str] = (), groups: _typing.Sequence[str] = ()
) -> None:
    if extras and not self:
        raise RuntimeError("When specifying extras, set `self=True`.")

    args = []
    for extra in extras:
        args.extend(("--extra", extra))

    group_flag = "--group" if self else "--only-group"
    for group in groups:
        args.extend((group_flag, group))

    session.run_install(
        "uv", "sync", "--frozen", *args, silent=True, env={"UV_PROJECT_ENVIRONMENT": session.virtualenv.location}
    )<|MERGE_RESOLUTION|>--- conflicted
+++ resolved
@@ -30,7 +30,6 @@
 from nox.sessions import Session
 
 # Default sessions should be defined here
-<<<<<<< HEAD
 _options.sessions = [
     "reformat-code",
     "codespell",
@@ -41,11 +40,7 @@
     "mypy",
     "verify-types",
 ]
-_options.default_venv_backend = venv_backend
-=======
-_options.sessions = ["reformat-code", "codespell", "pytest", "flake8", "slotscheck", "mypy", "verify-types"]
 _options.default_venv_backend = "uv"
->>>>>>> 50b7eda2
 
 _NoxCallbackSig = _typing.Callable[[Session], None]
 
