name: CI

on:
  push:
    branches:
      - master
  pull_request:
    branches:
      - master

concurrency:
  group: ${{ github.workflow }}-${{ github.ref }}
  cancel-in-progress: true

jobs:
  test:
    strategy:
      # Allows for matrix sub-jobs to fail without cancelling the rest
      fail-fast: false
      matrix:
        os: [ubuntu-latest, macos-latest, windows-latest]
<<<<<<< HEAD
        python-version: [3.9, "3.10", 3.11, 3.12, 3.13, 3.14]
=======
        python-version: [3.9, "3.10", 3.11, 3.12, 3.13.5]
>>>>>>> 5f11af6e

    runs-on: ${{ matrix.os }}

    steps:
      - name: Checkout repository
        uses: actions/checkout@08c6903cd8c0fde910a37f88322edcfb5dd907a8 # v5.0.0

      - name: Setup uv
        uses: astral-sh/setup-uv@b75a909f75acd358c2196fb9a5f1299a9a8868a4 # v6.7.0
        with:
          python-version: ${{ matrix.python-version }}
          activate-environment: true
          # TODO(https://github.com/astral-sh/setup-uv/issues/226): Remove this.
          prune-cache: ${{ matrix.os != 'windows-latest' }}

      - name: Test Installation
        shell: bash
        run: |
          uv pip install .
          uv pip uninstall hikari

          uv pip install .[speedups]
          uv pip uninstall hikari

      - name: Run tests
        shell: bash
        run: |
          uv sync --frozen --only-group nox

          nox -s pytest -- --coverage
          nox -s pytest-all-features -- --coverage --cov-append

          python scripts/ci/normalize_coverage.py

      - name: Upload coverage
        uses: actions/upload-artifact@ea165f8d65b6e75b540449e92b4886f43607fa02 # v4.6.2
        with:
          name: .coverage.${{ matrix.os }}.${{ matrix.python-version }}
          path: .coverage
          retention-days: 1
          if-no-files-found: error
          include-hidden-files: true

  upload-coverage:
    needs: [test]
    runs-on: ubuntu-latest

    steps:
      - name: Checkout repository
        uses: actions/checkout@08c6903cd8c0fde910a37f88322edcfb5dd907a8 # v5.0.0

      - name: Setup uv
        uses: astral-sh/setup-uv@b75a909f75acd358c2196fb9a5f1299a9a8868a4 # v6.7.0
        with:
          python-version: "3.10"
          activate-environment: true

      - name: Download coverage
        uses: actions/download-artifact@634f93cb2916e3fdff6788551b99b062d0335ce0 # v5.0.0
        with:
          path: coverages/
          # Not specifying any name will lead to the download of all available artifacts

      # Since artifacts v2, we can no longer upload multiple artifacts
      # with the same name and have them re-download as if it were a directory.
      # For this reason, we need to download all available artifacts, filter
      # out for only coverage files and then place them in the root directory
      # with the name of the artifact
      - name: Extract individual coverage files
        run: |
          cd coverages

          for coverage_dir in ./.coverage.*; do
              mv "$coverage_dir/.coverage" "../$coverage_dir"
              rmdir "$coverage_dir"
          done

          cd ..

      - name: Combine coverage
        run: |
          uv sync --frozen --only-group coverage

          coverage combine
          coverage xml
          coverage report

      - name: Upload coverage to codecov
        uses: codecov/codecov-action@5a1091511ad55cbe89839c7260b706298ca349f7 # v5.5.1

  linting:
    runs-on: ubuntu-latest

    steps:
      - name: Checkout repository
        uses: actions/checkout@08c6903cd8c0fde910a37f88322edcfb5dd907a8 # v5.0.0

      - name: Setup uv
        uses: astral-sh/setup-uv@b75a909f75acd358c2196fb9a5f1299a9a8868a4 # v6.7.0
        with:
          python-version: "3.10"
          activate-environment: true

      - name: Install nox
        run: |
          uv sync --frozen --only-group nox

      - name: Check stubs
        if: always() && !cancelled()
        run: |
          nox -s generate-stubs
          if [ "$(git status --short)" ]; then
            echo "Stubs were not updated accordingly to the changes. Please run 'nox -s generate-stubs' and commit the changes to fix this."
            exit 1
          fi

      - name: Audit
        if: always() && !cancelled()
        run: |
          nox -s audit

      - name: Mypy
        if: always() && !cancelled()
        run: |
          nox -s mypy

      - name: Verify types
        if: always() && !cancelled()
        run: |
          nox -s verify-types

      - name: Ruff
        if: always() && !cancelled()
        run: |
          nox -s ruff -- --output-format=github

      - name: Slotscheck
        if: always() && !cancelled()
        run: |
          nox -s slotscheck

      - name: Codespell
        if: always() && !cancelled()
        run: |
          nox -s codespell

      - name: Check trailing whitespaces
        if: always() && !cancelled()
        run: |
          nox -s check-trailing-whitespaces

  twemoji:
    runs-on: ubuntu-latest

    steps:
      - name: Checkout repository
        uses: actions/checkout@08c6903cd8c0fde910a37f88322edcfb5dd907a8 # v5.0.0

      - name: Setup uv
        uses: astral-sh/setup-uv@b75a909f75acd358c2196fb9a5f1299a9a8868a4 # v6.7.0
        with:
          python-version: 3.9
          activate-environment: true

      - name: Test twemoji mapping
        run: |
          uv sync --frozen --only-group nox

          nox -s twemoji-test

  docs:
    runs-on: ubuntu-latest

    steps:
      - name: Checkout repository
        uses: actions/checkout@08c6903cd8c0fde910a37f88322edcfb5dd907a8 # v5.0.0

      - name: Setup uv
        uses: astral-sh/setup-uv@b75a909f75acd358c2196fb9a5f1299a9a8868a4 # v6.7.0
        with:
          # NOTE: This should be kept up to date with .readthedocs.yaml
          python-version: 3.11
          activate-environment: true

      - name: Build documentation
        run: |
          uv sync --frozen --only-group nox
          nox -s mkdocs

      - name: Upload artifacts
        if: github.event_name == 'pull_request'
        uses: actions/upload-artifact@ea165f8d65b6e75b540449e92b4886f43607fa02 # v4.6.2
        with:
          name: docs
          path: public/docs
          retention-days: 2
          if-no-files-found: error

  # Allows us to add this as a required check in Github branch rules, as all the other jobs are subject to change
  ci-done:
    needs: [upload-coverage, linting, twemoji, docs]
    if: always() && !cancelled()

    runs-on: ubuntu-latest

    steps:
      - name: Set status based on required jobs
        env:
          RESULTS: ${{ join(needs.*.result, ' ') }}
        run: |
          for result in $RESULTS; do
            if [ "$result" != "success" ]; then
              exit 1
            fi
          done<|MERGE_RESOLUTION|>--- conflicted
+++ resolved
@@ -18,12 +18,8 @@
       # Allows for matrix sub-jobs to fail without cancelling the rest
       fail-fast: false
       matrix:
-        os: [ubuntu-latest, macos-latest, windows-latest]
-<<<<<<< HEAD
-        python-version: [3.9, "3.10", 3.11, 3.12, 3.13, 3.14]
-=======
-        python-version: [3.9, "3.10", 3.11, 3.12, 3.13.5]
->>>>>>> 5f11af6e
+        os: [ ubuntu-latest, macos-latest, windows-latest ]
+        python-version: [ 3.9, "3.10", 3.11, 3.12, 3.13.5, 3.14 ]
 
     runs-on: ${{ matrix.os }}
 
@@ -68,7 +64,7 @@
           include-hidden-files: true
 
   upload-coverage:
-    needs: [test]
+    needs: [ test ]
     runs-on: ubuntu-latest
 
     steps:
@@ -224,7 +220,7 @@
 
   # Allows us to add this as a required check in Github branch rules, as all the other jobs are subject to change
   ci-done:
-    needs: [upload-coverage, linting, twemoji, docs]
+    needs: [ upload-coverage, linting, twemoji, docs ]
     if: always() && !cancelled()
 
     runs-on: ubuntu-latest
