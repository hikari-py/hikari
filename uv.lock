version = 1
revision = 1
requires-python = ">=3.9.0, <3.14"

[[package]]
name = "aiodns"
version = "3.2.0"
source = { registry = "https://pypi.org/simple" }
dependencies = [
    { name = "pycares" },
]
sdist = { url = "https://files.pythonhosted.org/packages/e7/84/41a6a2765abc124563f5380e76b9b24118977729e25a84112f8dfb2b33dc/aiodns-3.2.0.tar.gz", hash = "sha256:62869b23409349c21b072883ec8998316b234c9a9e36675756e8e317e8768f72", size = 7823 }
wheels = [
    { url = "https://files.pythonhosted.org/packages/15/14/13c65b1bd59f7e707e0cc0964fbab45c003f90292ed267d159eeeeaa2224/aiodns-3.2.0-py3-none-any.whl", hash = "sha256:e443c0c27b07da3174a109fd9e736d69058d808f144d3c9d56dbd1776964c5f5", size = 5735 },
]

[[package]]
name = "aiohappyeyeballs"
version = "2.6.1"
source = { registry = "https://pypi.org/simple" }
sdist = { url = "https://files.pythonhosted.org/packages/26/30/f84a107a9c4331c14b2b586036f40965c128aa4fee4dda5d3d51cb14ad54/aiohappyeyeballs-2.6.1.tar.gz", hash = "sha256:c3f9d0113123803ccadfdf3f0faa505bc78e6a72d1cc4806cbd719826e943558", size = 22760 }
wheels = [
    { url = "https://files.pythonhosted.org/packages/0f/15/5bf3b99495fb160b63f95972b81750f18f7f4e02ad051373b669d17d44f2/aiohappyeyeballs-2.6.1-py3-none-any.whl", hash = "sha256:f349ba8f4b75cb25c99c5c2d84e997e485204d2902a9597802b0371f09331fb8", size = 15265 },
]

[[package]]
name = "aiohttp"
version = "3.11.16"
source = { registry = "https://pypi.org/simple" }
dependencies = [
    { name = "aiohappyeyeballs" },
    { name = "aiosignal" },
    { name = "async-timeout", marker = "python_full_version < '3.11'" },
    { name = "attrs" },
    { name = "frozenlist" },
    { name = "multidict" },
    { name = "propcache" },
    { name = "yarl" },
]
sdist = { url = "https://files.pythonhosted.org/packages/f1/d9/1c4721d143e14af753f2bf5e3b681883e1f24b592c0482df6fa6e33597fa/aiohttp-3.11.16.tar.gz", hash = "sha256:16f8a2c9538c14a557b4d309ed4d0a7c60f0253e8ed7b6c9a2859a7582f8b1b8", size = 7676826 }
wheels = [
    { url = "https://files.pythonhosted.org/packages/b8/21/6bd4cb580a323b64cda3b11fcb3f68deba77568e97806727a858de57349d/aiohttp-3.11.16-cp310-cp310-macosx_10_9_universal2.whl", hash = "sha256:fb46bb0f24813e6cede6cc07b1961d4b04f331f7112a23b5e21f567da4ee50aa", size = 708259 },
    { url = "https://files.pythonhosted.org/packages/96/8c/7b4b9debe90ffc31931b85ee8612a5c83f34d8fdc6d90ee3eb27b43639e4/aiohttp-3.11.16-cp310-cp310-macosx_10_9_x86_64.whl", hash = "sha256:54eb3aead72a5c19fad07219acd882c1643a1027fbcdefac9b502c267242f955", size = 468886 },
    { url = "https://files.pythonhosted.org/packages/13/da/a7fcd68e62acacf0a1930060afd2c970826f989265893082b6fb9eb25cb5/aiohttp-3.11.16-cp310-cp310-macosx_11_0_arm64.whl", hash = "sha256:38bea84ee4fe24ebcc8edeb7b54bf20f06fd53ce4d2cc8b74344c5b9620597fd", size = 455846 },
    { url = "https://files.pythonhosted.org/packages/5d/12/b73d9423253f4c872d276a3771decb0722cb5f962352593bd617445977ba/aiohttp-3.11.16-cp310-cp310-manylinux_2_17_aarch64.manylinux2014_aarch64.whl", hash = "sha256:d0666afbe984f6933fe72cd1f1c3560d8c55880a0bdd728ad774006eb4241ecd", size = 1587183 },
    { url = "https://files.pythonhosted.org/packages/75/d3/291b57d54719d996e6cb8c1db8b13d01bdb24dca90434815ac7e6a70393f/aiohttp-3.11.16-cp310-cp310-manylinux_2_17_ppc64le.manylinux2014_ppc64le.whl", hash = "sha256:7ba92a2d9ace559a0a14b03d87f47e021e4fa7681dc6970ebbc7b447c7d4b7cd", size = 1634937 },
    { url = "https://files.pythonhosted.org/packages/be/85/4229eba92b433173065b0b459ab677ca11ead4a179f76ccfe55d8738b188/aiohttp-3.11.16-cp310-cp310-manylinux_2_17_s390x.manylinux2014_s390x.whl", hash = "sha256:3ad1d59fd7114e6a08c4814983bb498f391c699f3c78712770077518cae63ff7", size = 1667980 },
    { url = "https://files.pythonhosted.org/packages/2b/0d/d2423936962e3c711fafd5bb9172a99e6b07dd63e086515aa957d8a991fd/aiohttp-3.11.16-cp310-cp310-manylinux_2_17_x86_64.manylinux2014_x86_64.whl", hash = "sha256:98b88a2bf26965f2015a771381624dd4b0839034b70d406dc74fd8be4cc053e3", size = 1590365 },
    { url = "https://files.pythonhosted.org/packages/ea/93/04209affc20834982c1ef4214b1afc07743667998a9975d69413e9c1e1c1/aiohttp-3.11.16-cp310-cp310-manylinux_2_5_i686.manylinux1_i686.manylinux_2_17_i686.manylinux2014_i686.whl", hash = "sha256:576f5ca28d1b3276026f7df3ec841ae460e0fc3aac2a47cbf72eabcfc0f102e1", size = 1547614 },
    { url = "https://files.pythonhosted.org/packages/f6/fb/194ad4e4cae98023ae19556e576347f402ce159e80d74cc0713d460c4a39/aiohttp-3.11.16-cp310-cp310-musllinux_1_2_aarch64.whl", hash = "sha256:a2a450bcce4931b295fc0848f384834c3f9b00edfc2150baafb4488c27953de6", size = 1532815 },
    { url = "https://files.pythonhosted.org/packages/33/6d/a4da7adbac90188bf1228c73b6768a607dd279c146721a9ff7dcb75c5ac6/aiohttp-3.11.16-cp310-cp310-musllinux_1_2_armv7l.whl", hash = "sha256:37dcee4906454ae377be5937ab2a66a9a88377b11dd7c072df7a7c142b63c37c", size = 1559005 },
    { url = "https://files.pythonhosted.org/packages/7e/88/2fa9fbfd23fc16cb2cfdd1f290343e085e7e327438041e9c6aa0208a854d/aiohttp-3.11.16-cp310-cp310-musllinux_1_2_i686.whl", hash = "sha256:4d0c970c0d602b1017e2067ff3b7dac41c98fef4f7472ec2ea26fd8a4e8c2149", size = 1535231 },
    { url = "https://files.pythonhosted.org/packages/f5/8f/9623cd2558e3e182d02dcda8b480643e1c48a0550a86e3050210e98dba27/aiohttp-3.11.16-cp310-cp310-musllinux_1_2_ppc64le.whl", hash = "sha256:004511d3413737700835e949433536a2fe95a7d0297edd911a1e9705c5b5ea43", size = 1609985 },
    { url = "https://files.pythonhosted.org/packages/f8/a2/53a8d1bfc67130710f1c8091f623cdefe7f85cd5d09e14637ed2ed6e1a6d/aiohttp-3.11.16-cp310-cp310-musllinux_1_2_s390x.whl", hash = "sha256:c15b2271c44da77ee9d822552201180779e5e942f3a71fb74e026bf6172ff287", size = 1628842 },
    { url = "https://files.pythonhosted.org/packages/49/3a/35fb43d07489573c6c1f8c6a3e6c657196124a63223705b7feeddaea06f1/aiohttp-3.11.16-cp310-cp310-musllinux_1_2_x86_64.whl", hash = "sha256:ad9509ffb2396483ceacb1eee9134724443ee45b92141105a4645857244aecc8", size = 1566929 },
    { url = "https://files.pythonhosted.org/packages/d5/82/bb3f4f2cc7677e790ba4c040db7dd8445c234a810ef893a858e217647d38/aiohttp-3.11.16-cp310-cp310-win32.whl", hash = "sha256:634d96869be6c4dc232fc503e03e40c42d32cfaa51712aee181e922e61d74814", size = 416935 },
    { url = "https://files.pythonhosted.org/packages/df/ad/a64db1c18063569d6dff474c46a7d4de7ab85ff55e2a35839b149b1850ea/aiohttp-3.11.16-cp310-cp310-win_amd64.whl", hash = "sha256:938f756c2b9374bbcc262a37eea521d8a0e6458162f2a9c26329cc87fdf06534", size = 442168 },
    { url = "https://files.pythonhosted.org/packages/b1/98/be30539cd84260d9f3ea1936d50445e25aa6029a4cb9707f3b64cfd710f7/aiohttp-3.11.16-cp311-cp311-macosx_10_9_universal2.whl", hash = "sha256:8cb0688a8d81c63d716e867d59a9ccc389e97ac7037ebef904c2b89334407180", size = 708664 },
    { url = "https://files.pythonhosted.org/packages/e6/27/d51116ce18bdfdea7a2244b55ad38d7b01a4298af55765eed7e8431f013d/aiohttp-3.11.16-cp311-cp311-macosx_10_9_x86_64.whl", hash = "sha256:0ad1fb47da60ae1ddfb316f0ff16d1f3b8e844d1a1e154641928ea0583d486ed", size = 468953 },
    { url = "https://files.pythonhosted.org/packages/34/23/eedf80ec42865ea5355b46265a2433134138eff9a4fea17e1348530fa4ae/aiohttp-3.11.16-cp311-cp311-macosx_11_0_arm64.whl", hash = "sha256:df7db76400bf46ec6a0a73192b14c8295bdb9812053f4fe53f4e789f3ea66bbb", size = 456065 },
    { url = "https://files.pythonhosted.org/packages/36/23/4a5b1ef6cff994936bf96d981dd817b487d9db755457a0d1c2939920d620/aiohttp-3.11.16-cp311-cp311-manylinux_2_17_aarch64.manylinux2014_aarch64.whl", hash = "sha256:cc3a145479a76ad0ed646434d09216d33d08eef0d8c9a11f5ae5cdc37caa3540", size = 1687976 },
    { url = "https://files.pythonhosted.org/packages/d0/5d/c7474b4c3069bb35276d54c82997dff4f7575e4b73f0a7b1b08a39ece1eb/aiohttp-3.11.16-cp311-cp311-manylinux_2_17_ppc64le.manylinux2014_ppc64le.whl", hash = "sha256:d007aa39a52d62373bd23428ba4a2546eed0e7643d7bf2e41ddcefd54519842c", size = 1752711 },
    { url = "https://files.pythonhosted.org/packages/64/4c/ee416987b6729558f2eb1b727c60196580aafdb141e83bd78bb031d1c000/aiohttp-3.11.16-cp311-cp311-manylinux_2_17_s390x.manylinux2014_s390x.whl", hash = "sha256:f6ddd90d9fb4b501c97a4458f1c1720e42432c26cb76d28177c5b5ad4e332601", size = 1791305 },
    { url = "https://files.pythonhosted.org/packages/58/28/3e1e1884070b95f1f69c473a1995852a6f8516670bb1c29d6cb2dbb73e1c/aiohttp-3.11.16-cp311-cp311-manylinux_2_17_x86_64.manylinux2014_x86_64.whl", hash = "sha256:0a2f451849e6b39e5c226803dcacfa9c7133e9825dcefd2f4e837a2ec5a3bb98", size = 1674499 },
    { url = "https://files.pythonhosted.org/packages/ad/55/a032b32fa80a662d25d9eb170ed1e2c2be239304ca114ec66c89dc40f37f/aiohttp-3.11.16-cp311-cp311-manylinux_2_5_i686.manylinux1_i686.manylinux_2_17_i686.manylinux2014_i686.whl", hash = "sha256:8df6612df74409080575dca38a5237282865408016e65636a76a2eb9348c2567", size = 1622313 },
    { url = "https://files.pythonhosted.org/packages/b1/df/ca775605f72abbda4e4746e793c408c84373ca2c6ce7a106a09f853f1e89/aiohttp-3.11.16-cp311-cp311-musllinux_1_2_aarch64.whl", hash = "sha256:78e6e23b954644737e385befa0deb20233e2dfddf95dd11e9db752bdd2a294d3", size = 1658274 },
    { url = "https://files.pythonhosted.org/packages/cc/6c/21c45b66124df5b4b0ab638271ecd8c6402b702977120cb4d5be6408e15d/aiohttp-3.11.16-cp311-cp311-musllinux_1_2_armv7l.whl", hash = "sha256:696ef00e8a1f0cec5e30640e64eca75d8e777933d1438f4facc9c0cdf288a810", size = 1666704 },
    { url = "https://files.pythonhosted.org/packages/1d/e2/7d92adc03e3458edd18a21da2575ab84e58f16b1672ae98529e4eeee45ab/aiohttp-3.11.16-cp311-cp311-musllinux_1_2_i686.whl", hash = "sha256:e3538bc9fe1b902bef51372462e3d7c96fce2b566642512138a480b7adc9d508", size = 1652815 },
    { url = "https://files.pythonhosted.org/packages/3a/52/7549573cd654ad651e3c5786ec3946d8f0ee379023e22deb503ff856b16c/aiohttp-3.11.16-cp311-cp311-musllinux_1_2_ppc64le.whl", hash = "sha256:3ab3367bb7f61ad18793fea2ef71f2d181c528c87948638366bf1de26e239183", size = 1735669 },
    { url = "https://files.pythonhosted.org/packages/d5/54/dcd24a23c7a5a2922123e07a296a5f79ea87ce605f531be068415c326de6/aiohttp-3.11.16-cp311-cp311-musllinux_1_2_s390x.whl", hash = "sha256:56a3443aca82abda0e07be2e1ecb76a050714faf2be84256dae291182ba59049", size = 1760422 },
    { url = "https://files.pythonhosted.org/packages/a7/53/87327fe982fa310944e1450e97bf7b2a28015263771931372a1dfe682c58/aiohttp-3.11.16-cp311-cp311-musllinux_1_2_x86_64.whl", hash = "sha256:61c721764e41af907c9d16b6daa05a458f066015abd35923051be8705108ed17", size = 1694457 },
    { url = "https://files.pythonhosted.org/packages/ce/6d/c5ccf41059267bcf89853d3db9d8d217dacf0a04f4086cb6bf278323011f/aiohttp-3.11.16-cp311-cp311-win32.whl", hash = "sha256:3e061b09f6fa42997cf627307f220315e313ece74907d35776ec4373ed718b86", size = 416817 },
    { url = "https://files.pythonhosted.org/packages/e7/dd/01f6fe028e054ef4f909c9d63e3a2399e77021bb2e1bb51d56ca8b543989/aiohttp-3.11.16-cp311-cp311-win_amd64.whl", hash = "sha256:745f1ed5e2c687baefc3c5e7b4304e91bf3e2f32834d07baaee243e349624b24", size = 442986 },
    { url = "https://files.pythonhosted.org/packages/db/38/100d01cbc60553743baf0fba658cb125f8ad674a8a771f765cdc155a890d/aiohttp-3.11.16-cp312-cp312-macosx_10_13_universal2.whl", hash = "sha256:911a6e91d08bb2c72938bc17f0a2d97864c531536b7832abee6429d5296e5b27", size = 704881 },
    { url = "https://files.pythonhosted.org/packages/21/ed/b4102bb6245e36591209e29f03fe87e7956e54cb604ee12e20f7eb47f994/aiohttp-3.11.16-cp312-cp312-macosx_10_13_x86_64.whl", hash = "sha256:6ac13b71761e49d5f9e4d05d33683bbafef753e876e8e5a7ef26e937dd766713", size = 464564 },
    { url = "https://files.pythonhosted.org/packages/3b/e1/a9ab6c47b62ecee080eeb33acd5352b40ecad08fb2d0779bcc6739271745/aiohttp-3.11.16-cp312-cp312-macosx_11_0_arm64.whl", hash = "sha256:fd36c119c5d6551bce374fcb5c19269638f8d09862445f85a5a48596fd59f4bb", size = 456548 },
    { url = "https://files.pythonhosted.org/packages/80/ad/216c6f71bdff2becce6c8776f0aa32cb0fa5d83008d13b49c3208d2e4016/aiohttp-3.11.16-cp312-cp312-manylinux_2_17_aarch64.manylinux2014_aarch64.whl", hash = "sha256:d489d9778522fbd0f8d6a5c6e48e3514f11be81cb0a5954bdda06f7e1594b321", size = 1691749 },
    { url = "https://files.pythonhosted.org/packages/bd/ea/7df7bcd3f4e734301605f686ffc87993f2d51b7acb6bcc9b980af223f297/aiohttp-3.11.16-cp312-cp312-manylinux_2_17_ppc64le.manylinux2014_ppc64le.whl", hash = "sha256:69a2cbd61788d26f8f1e626e188044834f37f6ae3f937bd9f08b65fc9d7e514e", size = 1736874 },
    { url = "https://files.pythonhosted.org/packages/51/41/c7724b9c87a29b7cfd1202ec6446bae8524a751473d25e2ff438bc9a02bf/aiohttp-3.11.16-cp312-cp312-manylinux_2_17_s390x.manylinux2014_s390x.whl", hash = "sha256:cd464ba806e27ee24a91362ba3621bfc39dbbb8b79f2e1340201615197370f7c", size = 1786885 },
    { url = "https://files.pythonhosted.org/packages/86/b3/f61f8492fa6569fa87927ad35a40c159408862f7e8e70deaaead349e2fba/aiohttp-3.11.16-cp312-cp312-manylinux_2_17_x86_64.manylinux2014_x86_64.whl", hash = "sha256:1ce63ae04719513dd2651202352a2beb9f67f55cb8490c40f056cea3c5c355ce", size = 1698059 },
    { url = "https://files.pythonhosted.org/packages/ce/be/7097cf860a9ce8bbb0e8960704e12869e111abcd3fbd245153373079ccec/aiohttp-3.11.16-cp312-cp312-manylinux_2_5_i686.manylinux1_i686.manylinux_2_17_i686.manylinux2014_i686.whl", hash = "sha256:09b00dd520d88eac9d1768439a59ab3d145065c91a8fab97f900d1b5f802895e", size = 1626527 },
    { url = "https://files.pythonhosted.org/packages/1d/1d/aaa841c340e8c143a8d53a1f644c2a2961c58cfa26e7b398d6bf75cf5d23/aiohttp-3.11.16-cp312-cp312-musllinux_1_2_aarch64.whl", hash = "sha256:7f6428fee52d2bcf96a8aa7b62095b190ee341ab0e6b1bcf50c615d7966fd45b", size = 1644036 },
    { url = "https://files.pythonhosted.org/packages/2c/88/59d870f76e9345e2b149f158074e78db457985c2b4da713038d9da3020a8/aiohttp-3.11.16-cp312-cp312-musllinux_1_2_armv7l.whl", hash = "sha256:13ceac2c5cdcc3f64b9015710221ddf81c900c5febc505dbd8f810e770011540", size = 1685270 },
    { url = "https://files.pythonhosted.org/packages/2b/b1/c6686948d4c79c3745595efc469a9f8a43cab3c7efc0b5991be65d9e8cb8/aiohttp-3.11.16-cp312-cp312-musllinux_1_2_i686.whl", hash = "sha256:fadbb8f1d4140825069db3fedbbb843290fd5f5bc0a5dbd7eaf81d91bf1b003b", size = 1650852 },
    { url = "https://files.pythonhosted.org/packages/fe/94/3e42a6916fd3441721941e0f1b8438e1ce2a4c49af0e28e0d3c950c9b3c9/aiohttp-3.11.16-cp312-cp312-musllinux_1_2_ppc64le.whl", hash = "sha256:6a792ce34b999fbe04a7a71a90c74f10c57ae4c51f65461a411faa70e154154e", size = 1704481 },
    { url = "https://files.pythonhosted.org/packages/b1/6d/6ab5854ff59b27075c7a8c610597d2b6c38945f9a1284ee8758bc3720ff6/aiohttp-3.11.16-cp312-cp312-musllinux_1_2_s390x.whl", hash = "sha256:f4065145bf69de124accdd17ea5f4dc770da0a6a6e440c53f6e0a8c27b3e635c", size = 1735370 },
    { url = "https://files.pythonhosted.org/packages/73/2a/08a68eec3c99a6659067d271d7553e4d490a0828d588e1daa3970dc2b771/aiohttp-3.11.16-cp312-cp312-musllinux_1_2_x86_64.whl", hash = "sha256:fa73e8c2656a3653ae6c307b3f4e878a21f87859a9afab228280ddccd7369d71", size = 1697619 },
    { url = "https://files.pythonhosted.org/packages/61/d5/fea8dbbfb0cd68fbb56f0ae913270a79422d9a41da442a624febf72d2aaf/aiohttp-3.11.16-cp312-cp312-win32.whl", hash = "sha256:f244b8e541f414664889e2c87cac11a07b918cb4b540c36f7ada7bfa76571ea2", size = 411710 },
    { url = "https://files.pythonhosted.org/packages/33/fb/41cde15fbe51365024550bf77b95a4fc84ef41365705c946da0421f0e1e0/aiohttp-3.11.16-cp312-cp312-win_amd64.whl", hash = "sha256:23a15727fbfccab973343b6d1b7181bfb0b4aa7ae280f36fd2f90f5476805682", size = 438012 },
    { url = "https://files.pythonhosted.org/packages/52/52/7c712b2d9fb4d5e5fd6d12f9ab76e52baddfee71e3c8203ca7a7559d7f51/aiohttp-3.11.16-cp313-cp313-macosx_10_13_universal2.whl", hash = "sha256:a3814760a1a700f3cfd2f977249f1032301d0a12c92aba74605cfa6ce9f78489", size = 698005 },
    { url = "https://files.pythonhosted.org/packages/51/3e/61057814f7247666d43ac538abcd6335b022869ade2602dab9bf33f607d2/aiohttp-3.11.16-cp313-cp313-macosx_10_13_x86_64.whl", hash = "sha256:9b751a6306f330801665ae69270a8a3993654a85569b3469662efaad6cf5cc50", size = 461106 },
    { url = "https://files.pythonhosted.org/packages/4f/85/6b79fb0ea6e913d596d5b949edc2402b20803f51b1a59e1bbc5bb7ba7569/aiohttp-3.11.16-cp313-cp313-macosx_11_0_arm64.whl", hash = "sha256:ad497f38a0d6c329cb621774788583ee12321863cd4bd9feee1effd60f2ad133", size = 453394 },
    { url = "https://files.pythonhosted.org/packages/4b/04/e1bb3fcfbd2c26753932c759593a32299aff8625eaa0bf8ff7d9c0c34a36/aiohttp-3.11.16-cp313-cp313-manylinux_2_17_aarch64.manylinux2014_aarch64.whl", hash = "sha256:ca37057625693d097543bd88076ceebeb248291df9d6ca8481349efc0b05dcd0", size = 1666643 },
    { url = "https://files.pythonhosted.org/packages/0e/27/97bc0fdd1f439b8f060beb3ba8fb47b908dc170280090801158381ad7942/aiohttp-3.11.16-cp313-cp313-manylinux_2_17_ppc64le.manylinux2014_ppc64le.whl", hash = "sha256:a5abcbba9f4b463a45c8ca8b7720891200658f6f46894f79517e6cd11f3405ca", size = 1721948 },
    { url = "https://files.pythonhosted.org/packages/2c/4f/bc4c5119e75c05ef15c5670ef1563bbe25d4ed4893b76c57b0184d815e8b/aiohttp-3.11.16-cp313-cp313-manylinux_2_17_s390x.manylinux2014_s390x.whl", hash = "sha256:f420bfe862fb357a6d76f2065447ef6f484bc489292ac91e29bc65d2d7a2c84d", size = 1774454 },
    { url = "https://files.pythonhosted.org/packages/73/5b/54b42b2150bb26fdf795464aa55ceb1a49c85f84e98e6896d211eabc6670/aiohttp-3.11.16-cp313-cp313-manylinux_2_17_x86_64.manylinux2014_x86_64.whl", hash = "sha256:58ede86453a6cf2d6ce40ef0ca15481677a66950e73b0a788917916f7e35a0bb", size = 1677785 },
    { url = "https://files.pythonhosted.org/packages/10/ee/a0fe68916d3f82eae199b8535624cf07a9c0a0958c7a76e56dd21140487a/aiohttp-3.11.16-cp313-cp313-manylinux_2_5_i686.manylinux1_i686.manylinux_2_17_i686.manylinux2014_i686.whl", hash = "sha256:6fdec0213244c39973674ca2a7f5435bf74369e7d4e104d6c7473c81c9bcc8c4", size = 1608456 },
    { url = "https://files.pythonhosted.org/packages/8b/48/83afd779242b7cf7e1ceed2ff624a86d3221e17798061cf9a79e0b246077/aiohttp-3.11.16-cp313-cp313-musllinux_1_2_aarch64.whl", hash = "sha256:72b1b03fb4655c1960403c131740755ec19c5898c82abd3961c364c2afd59fe7", size = 1622424 },
    { url = "https://files.pythonhosted.org/packages/6f/27/452f1d5fca1f516f9f731539b7f5faa9e9d3bf8a3a6c3cd7c4b031f20cbd/aiohttp-3.11.16-cp313-cp313-musllinux_1_2_armv7l.whl", hash = "sha256:780df0d837276276226a1ff803f8d0fa5f8996c479aeef52eb040179f3156cbd", size = 1660943 },
    { url = "https://files.pythonhosted.org/packages/d6/e1/5c7d63143b8d00c83b958b9e78e7048c4a69903c760c1e329bf02bac57a1/aiohttp-3.11.16-cp313-cp313-musllinux_1_2_i686.whl", hash = "sha256:ecdb8173e6c7aa09eee342ac62e193e6904923bd232e76b4157ac0bfa670609f", size = 1622797 },
    { url = "https://files.pythonhosted.org/packages/46/9e/2ac29cca2746ee8e449e73cd2fcb3d454467393ec03a269d50e49af743f1/aiohttp-3.11.16-cp313-cp313-musllinux_1_2_ppc64le.whl", hash = "sha256:a6db7458ab89c7d80bc1f4e930cc9df6edee2200127cfa6f6e080cf619eddfbd", size = 1687162 },
    { url = "https://files.pythonhosted.org/packages/ad/6b/eaa6768e02edebaf37d77f4ffb74dd55f5cbcbb6a0dbf798ccec7b0ac23b/aiohttp-3.11.16-cp313-cp313-musllinux_1_2_s390x.whl", hash = "sha256:2540ddc83cc724b13d1838026f6a5ad178510953302a49e6d647f6e1de82bc34", size = 1718518 },
    { url = "https://files.pythonhosted.org/packages/e5/18/dda87cbad29472a51fa058d6d8257dfce168289adaeb358b86bd93af3b20/aiohttp-3.11.16-cp313-cp313-musllinux_1_2_x86_64.whl", hash = "sha256:3b4e6db8dc4879015b9955778cfb9881897339c8fab7b3676f8433f849425913", size = 1675254 },
    { url = "https://files.pythonhosted.org/packages/32/d9/d2fb08c614df401d92c12fcbc60e6e879608d5e8909ef75c5ad8d4ad8aa7/aiohttp-3.11.16-cp313-cp313-win32.whl", hash = "sha256:493910ceb2764f792db4dc6e8e4b375dae1b08f72e18e8f10f18b34ca17d0979", size = 410698 },
    { url = "https://files.pythonhosted.org/packages/ce/ed/853e36d5a33c24544cfa46585895547de152dfef0b5c79fa675f6e4b7b87/aiohttp-3.11.16-cp313-cp313-win_amd64.whl", hash = "sha256:42864e70a248f5f6a49fdaf417d9bc62d6e4d8ee9695b24c5916cb4bb666c802", size = 436395 },
    { url = "https://files.pythonhosted.org/packages/4b/6e/a423a6fd07e651f6078da862128031cff2f333e995f5efe30bb110c97041/aiohttp-3.11.16-cp39-cp39-macosx_10_9_universal2.whl", hash = "sha256:bbcba75fe879ad6fd2e0d6a8d937f34a571f116a0e4db37df8079e738ea95c71", size = 709172 },
    { url = "https://files.pythonhosted.org/packages/bf/8d/925f3c893523118e5dc729d340df2283d68e7adfa77192908ae63f1ec904/aiohttp-3.11.16-cp39-cp39-macosx_10_9_x86_64.whl", hash = "sha256:87a6e922b2b2401e0b0cf6b976b97f11ec7f136bfed445e16384fbf6fd5e8602", size = 469390 },
    { url = "https://files.pythonhosted.org/packages/49/57/8a27b793480887bd23288364138c9db2f58cd3cff28945809aa062d019dc/aiohttp-3.11.16-cp39-cp39-macosx_11_0_arm64.whl", hash = "sha256:ccf10f16ab498d20e28bc2b5c1306e9c1512f2840f7b6a67000a517a4b37d5ee", size = 456246 },
    { url = "https://files.pythonhosted.org/packages/e8/e5/e8114c5b1336357089cacf5a4ff298335429f0a0e75dea3ffefd3d4d82e5/aiohttp-3.11.16-cp39-cp39-manylinux_2_17_aarch64.manylinux2014_aarch64.whl", hash = "sha256:fb3d0cc5cdb926090748ea60172fa8a213cec728bd6c54eae18b96040fcd6227", size = 1590764 },
    { url = "https://files.pythonhosted.org/packages/db/49/ec13c0ad70c4843169111265c47dd568437be354aea4ac732dc6f2e79842/aiohttp-3.11.16-cp39-cp39-manylinux_2_17_ppc64le.manylinux2014_ppc64le.whl", hash = "sha256:d07502cc14ecd64f52b2a74ebbc106893d9a9717120057ea9ea1fd6568a747e7", size = 1638375 },
    { url = "https://files.pythonhosted.org/packages/0f/0d/78a64579b054fa3c0e72083912d4410f5514dc0cd03bef5644d4f1e4e6ed/aiohttp-3.11.16-cp39-cp39-manylinux_2_17_s390x.manylinux2014_s390x.whl", hash = "sha256:776c8e959a01e5e8321f1dec77964cb6101020a69d5a94cd3d34db6d555e01f7", size = 1672027 },
    { url = "https://files.pythonhosted.org/packages/54/11/06602ab3446fe96519998b79c762cf0921b620e702bd7659a5e8b998d0e0/aiohttp-3.11.16-cp39-cp39-manylinux_2_17_x86_64.manylinux2014_x86_64.whl", hash = "sha256:0902e887b0e1d50424112f200eb9ae3dfed6c0d0a19fc60f633ae5a57c809656", size = 1589609 },
    { url = "https://files.pythonhosted.org/packages/34/1b/6bdebdf702d7f339579e9d3c2e784ca6e5867e247dd7b8690c004431ab57/aiohttp-3.11.16-cp39-cp39-manylinux_2_5_i686.manylinux1_i686.manylinux_2_17_i686.manylinux2014_i686.whl", hash = "sha256:e87fd812899aa78252866ae03a048e77bd11b80fb4878ce27c23cade239b42b2", size = 1547540 },
    { url = "https://files.pythonhosted.org/packages/88/dd/5d0c0a936baaabbf7467851c0cc9f1aedab67428479a528ea14ab852c730/aiohttp-3.11.16-cp39-cp39-musllinux_1_2_aarch64.whl", hash = "sha256:0a950c2eb8ff17361abd8c85987fd6076d9f47d040ebffce67dce4993285e973", size = 1534880 },
    { url = "https://files.pythonhosted.org/packages/a8/ff/2245148b047833eb7b37f5754ece17ade561a46c40d6fecc3ed3f5eae1c1/aiohttp-3.11.16-cp39-cp39-musllinux_1_2_armv7l.whl", hash = "sha256:c10d85e81d0b9ef87970ecbdbfaeec14a361a7fa947118817fcea8e45335fa46", size = 1557692 },
    { url = "https://files.pythonhosted.org/packages/c4/1c/fe0dd097427c295ae49b6c10e37eda546036fd8de75bc43d69df392b9377/aiohttp-3.11.16-cp39-cp39-musllinux_1_2_i686.whl", hash = "sha256:7951decace76a9271a1ef181b04aa77d3cc309a02a51d73826039003210bdc86", size = 1538918 },
    { url = "https://files.pythonhosted.org/packages/94/58/10af247fb0084327579ebaccfd1f9c2f759ec972b204b31598debfa0829a/aiohttp-3.11.16-cp39-cp39-musllinux_1_2_ppc64le.whl", hash = "sha256:14461157d8426bcb40bd94deb0450a6fa16f05129f7da546090cebf8f3123b0f", size = 1609351 },
    { url = "https://files.pythonhosted.org/packages/d3/91/b1f0928b6d2eb0c47ecee7122067a8ad330f812795d8f16343d206394040/aiohttp-3.11.16-cp39-cp39-musllinux_1_2_s390x.whl", hash = "sha256:9756d9b9d4547e091f99d554fbba0d2a920aab98caa82a8fb3d3d9bee3c9ae85", size = 1630514 },
    { url = "https://files.pythonhosted.org/packages/88/51/3319add72ea4053bee66825aef3e691ee4b26d0a22b7f817d73b0af02d38/aiohttp-3.11.16-cp39-cp39-musllinux_1_2_x86_64.whl", hash = "sha256:87944bd16b7fe6160607f6a17808abd25f17f61ae1e26c47a491b970fb66d8cb", size = 1567084 },
    { url = "https://files.pythonhosted.org/packages/e5/93/e90a84c263f02f01efd6f32042c08d7f7d88338cb18d91c5b1752accffeb/aiohttp-3.11.16-cp39-cp39-win32.whl", hash = "sha256:92b7ee222e2b903e0a4b329a9943d432b3767f2d5029dbe4ca59fb75223bbe2e", size = 417187 },
    { url = "https://files.pythonhosted.org/packages/11/b8/7200f637f223199d8f3e7add720ab19843b9969ffa89b758b5649cab8099/aiohttp-3.11.16-cp39-cp39-win_amd64.whl", hash = "sha256:17ae4664031aadfbcb34fd40ffd90976671fa0c0286e6c4113989f78bebab37a", size = 442378 },
]

[package.optional-dependencies]
speedups = [
    { name = "aiodns", marker = "sys_platform == 'darwin' or sys_platform == 'linux'" },
    { name = "brotli", marker = "platform_python_implementation == 'CPython'" },
    { name = "brotlicffi", marker = "platform_python_implementation != 'CPython'" },
]

[[package]]
name = "aiosignal"
version = "1.3.2"
source = { registry = "https://pypi.org/simple" }
dependencies = [
    { name = "frozenlist" },
]
sdist = { url = "https://files.pythonhosted.org/packages/ba/b5/6d55e80f6d8a08ce22b982eafa278d823b541c925f11ee774b0b9c43473d/aiosignal-1.3.2.tar.gz", hash = "sha256:a8c255c66fafb1e499c9351d0bf32ff2d8a0321595ebac3b93713656d2436f54", size = 19424 }
wheels = [
    { url = "https://files.pythonhosted.org/packages/ec/6a/bc7e17a3e87a2985d3e8f4da4cd0f481060eb78fb08596c42be62c90a4d9/aiosignal-1.3.2-py2.py3-none-any.whl", hash = "sha256:45cde58e409a301715980c2b01d0c28bdde3770d8290b5eb2173759d9acb31a5", size = 7597 },
]

[[package]]
name = "annotated-types"
version = "0.7.0"
source = { registry = "https://pypi.org/simple" }
sdist = { url = "https://files.pythonhosted.org/packages/ee/67/531ea369ba64dcff5ec9c3402f9f51bf748cec26dde048a2f973a4eea7f5/annotated_types-0.7.0.tar.gz", hash = "sha256:aff07c09a53a08bc8cfccb9c85b05f1aa9a2a6f23728d790723543408344ce89", size = 16081 }
wheels = [
    { url = "https://files.pythonhosted.org/packages/78/b6/6307fbef88d9b5ee7421e68d78a9f162e0da4900bc5f5793f6d3d0e34fb8/annotated_types-0.7.0-py3-none-any.whl", hash = "sha256:1f02e8b43a8fbbc3f3e0d4f0f4bfc8131bcb4eebe8849b8e5c773f3a1c582a53", size = 13643 },
]

[[package]]
name = "anyio"
version = "4.9.0"
source = { registry = "https://pypi.org/simple" }
dependencies = [
    { name = "exceptiongroup", marker = "python_full_version < '3.11'" },
    { name = "idna" },
    { name = "sniffio" },
    { name = "typing-extensions", marker = "python_full_version < '3.13'" },
]
sdist = { url = "https://files.pythonhosted.org/packages/95/7d/4c1bd541d4dffa1b52bd83fb8527089e097a106fc90b467a7313b105f840/anyio-4.9.0.tar.gz", hash = "sha256:673c0c244e15788651a4ff38710fea9675823028a6f08a5eda409e0c9840a028", size = 190949 }
wheels = [
    { url = "https://files.pythonhosted.org/packages/a1/ee/48ca1a7c89ffec8b6a0c5d02b89c305671d5ffd8d3c94acf8b8c408575bb/anyio-4.9.0-py3-none-any.whl", hash = "sha256:9f76d541cad6e36af7beb62e978876f3b41e3e04f2c1fbf0884604c0a9c4d93c", size = 100916 },
]

[[package]]
name = "argcomplete"
version = "3.6.2"
source = { registry = "https://pypi.org/simple" }
sdist = { url = "https://files.pythonhosted.org/packages/16/0f/861e168fc813c56a78b35f3c30d91c6757d1fd185af1110f1aec784b35d0/argcomplete-3.6.2.tar.gz", hash = "sha256:d0519b1bc867f5f4f4713c41ad0aba73a4a5f007449716b16f385f2166dc6adf", size = 73403 }
wheels = [
    { url = "https://files.pythonhosted.org/packages/31/da/e42d7a9d8dd33fa775f467e4028a47936da2f01e4b0e561f9ba0d74cb0ca/argcomplete-3.6.2-py3-none-any.whl", hash = "sha256:65b3133a29ad53fb42c48cf5114752c7ab66c1c38544fdf6460f450c09b42591", size = 43708 },
]

[[package]]
name = "async-timeout"
version = "5.0.1"
source = { registry = "https://pypi.org/simple" }
sdist = { url = "https://files.pythonhosted.org/packages/a5/ae/136395dfbfe00dfc94da3f3e136d0b13f394cba8f4841120e34226265780/async_timeout-5.0.1.tar.gz", hash = "sha256:d9321a7a3d5a6a5e187e824d2fa0793ce379a202935782d555d6e9d2735677d3", size = 9274 }
wheels = [
    { url = "https://files.pythonhosted.org/packages/fe/ba/e2081de779ca30d473f21f5b30e0e737c438205440784c7dfc81efc2b029/async_timeout-5.0.1-py3-none-any.whl", hash = "sha256:39e3809566ff85354557ec2398b55e096c8364bacac9405a7a1fa429e77fe76c", size = 6233 },
]

[[package]]
name = "asyncer"
version = "0.0.8"
source = { registry = "https://pypi.org/simple" }
dependencies = [
    { name = "anyio" },
    { name = "typing-extensions", marker = "python_full_version < '3.10'" },
]
sdist = { url = "https://files.pythonhosted.org/packages/ff/67/7ea59c3e69eaeee42e7fc91a5be67ca5849c8979acac2b920249760c6af2/asyncer-0.0.8.tar.gz", hash = "sha256:a589d980f57e20efb07ed91d0dbe67f1d2fd343e7142c66d3a099f05c620739c", size = 18217 }
wheels = [
    { url = "https://files.pythonhosted.org/packages/8a/04/15b6ca6b7842eda2748bda0a0af73f2d054e9344320f8bba01f994294bcb/asyncer-0.0.8-py3-none-any.whl", hash = "sha256:5920d48fc99c8f8f0f1576e1882f5022885589c5fcbc46ce4224ec3e53776eeb", size = 9209 },
]

[[package]]
name = "attrs"
version = "25.3.0"
source = { registry = "https://pypi.org/simple" }
sdist = { url = "https://files.pythonhosted.org/packages/5a/b0/1367933a8532ee6ff8d63537de4f1177af4bff9f3e829baf7331f595bb24/attrs-25.3.0.tar.gz", hash = "sha256:75d7cefc7fb576747b2c81b4442d4d4a1ce0900973527c011d1030fd3bf4af1b", size = 812032 }
wheels = [
    { url = "https://files.pythonhosted.org/packages/77/06/bb80f5f86020c4551da315d78b3ab75e8228f89f0162f2c3a819e407941a/attrs-25.3.0-py3-none-any.whl", hash = "sha256:427318ce031701fea540783410126f03899a97ffc6f61596ad581ac2e40e3bc3", size = 63815 },
]

[[package]]
name = "babel"
version = "2.17.0"
source = { registry = "https://pypi.org/simple" }
sdist = { url = "https://files.pythonhosted.org/packages/7d/6b/d52e42361e1aa00709585ecc30b3f9684b3ab62530771402248b1b1d6240/babel-2.17.0.tar.gz", hash = "sha256:0c54cffb19f690cdcc52a3b50bcbf71e07a808d1c80d549f2459b9d2cf0afb9d", size = 9951852 }
wheels = [
    { url = "https://files.pythonhosted.org/packages/b7/b8/3fe70c75fe32afc4bb507f75563d39bc5642255d1d94f1f23604725780bf/babel-2.17.0-py3-none-any.whl", hash = "sha256:4d0b53093fdfb4b21c92b5213dba5a1b23885afa8383709427046b21c366e5f2", size = 10182537 },
]

[[package]]
name = "backports-tarfile"
version = "1.2.0"
source = { registry = "https://pypi.org/simple" }
sdist = { url = "https://files.pythonhosted.org/packages/86/72/cd9b395f25e290e633655a100af28cb253e4393396264a98bd5f5951d50f/backports_tarfile-1.2.0.tar.gz", hash = "sha256:d75e02c268746e1b8144c278978b6e98e85de6ad16f8e4b0844a154557eca991", size = 86406 }
wheels = [
    { url = "https://files.pythonhosted.org/packages/b9/fa/123043af240e49752f1c4bd24da5053b6bd00cad78c2be53c0d1e8b975bc/backports.tarfile-1.2.0-py3-none-any.whl", hash = "sha256:77e284d754527b01fb1e6fa8a1afe577858ebe4e9dad8919e34c862cb399bc34", size = 30181 },
]

[[package]]
name = "backrefs"
version = "5.8"
source = { registry = "https://pypi.org/simple" }
sdist = { url = "https://files.pythonhosted.org/packages/6c/46/caba1eb32fa5784428ab401a5487f73db4104590ecd939ed9daaf18b47e0/backrefs-5.8.tar.gz", hash = "sha256:2cab642a205ce966af3dd4b38ee36009b31fa9502a35fd61d59ccc116e40a6bd", size = 6773994 }
wheels = [
    { url = "https://files.pythonhosted.org/packages/bf/cb/d019ab87fe70e0fe3946196d50d6a4428623dc0c38a6669c8cae0320fbf3/backrefs-5.8-py310-none-any.whl", hash = "sha256:c67f6638a34a5b8730812f5101376f9d41dc38c43f1fdc35cb54700f6ed4465d", size = 380337 },
    { url = "https://files.pythonhosted.org/packages/a9/86/abd17f50ee21b2248075cb6924c6e7f9d23b4925ca64ec660e869c2633f1/backrefs-5.8-py311-none-any.whl", hash = "sha256:2e1c15e4af0e12e45c8701bd5da0902d326b2e200cafcd25e49d9f06d44bb61b", size = 392142 },
    { url = "https://files.pythonhosted.org/packages/b3/04/7b415bd75c8ab3268cc138c76fa648c19495fcc7d155508a0e62f3f82308/backrefs-5.8-py312-none-any.whl", hash = "sha256:bbef7169a33811080d67cdf1538c8289f76f0942ff971222a16034da88a73486", size = 398021 },
    { url = "https://files.pythonhosted.org/packages/04/b8/60dcfb90eb03a06e883a92abbc2ab95c71f0d8c9dd0af76ab1d5ce0b1402/backrefs-5.8-py313-none-any.whl", hash = "sha256:e3a63b073867dbefd0536425f43db618578528e3896fb77be7141328642a1585", size = 399915 },
    { url = "https://files.pythonhosted.org/packages/0c/37/fb6973edeb700f6e3d6ff222400602ab1830446c25c7b4676d8de93e65b8/backrefs-5.8-py39-none-any.whl", hash = "sha256:a66851e4533fb5b371aa0628e1fee1af05135616b86140c9d787a2ffdf4b8fdc", size = 380336 },
]

[[package]]
name = "brotli"
version = "1.1.0"
source = { registry = "https://pypi.org/simple" }
sdist = { url = "https://files.pythonhosted.org/packages/2f/c2/f9e977608bdf958650638c3f1e28f85a1b075f075ebbe77db8555463787b/Brotli-1.1.0.tar.gz", hash = "sha256:81de08ac11bcb85841e440c13611c00b67d3bf82698314928d0b676362546724", size = 7372270 }
wheels = [
    { url = "https://files.pythonhosted.org/packages/6d/3a/dbf4fb970c1019a57b5e492e1e0eae745d32e59ba4d6161ab5422b08eefe/Brotli-1.1.0-cp310-cp310-macosx_10_9_universal2.whl", hash = "sha256:e1140c64812cb9b06c922e77f1c26a75ec5e3f0fb2bf92cc8c58720dec276752", size = 873045 },
    { url = "https://files.pythonhosted.org/packages/dd/11/afc14026ea7f44bd6eb9316d800d439d092c8d508752055ce8d03086079a/Brotli-1.1.0-cp310-cp310-macosx_10_9_x86_64.whl", hash = "sha256:c8fd5270e906eef71d4a8d19b7c6a43760c6abcfcc10c9101d14eb2357418de9", size = 446218 },
    { url = "https://files.pythonhosted.org/packages/36/83/7545a6e7729db43cb36c4287ae388d6885c85a86dd251768a47015dfde32/Brotli-1.1.0-cp310-cp310-manylinux_2_17_aarch64.manylinux2014_aarch64.whl", hash = "sha256:1ae56aca0402a0f9a3431cddda62ad71666ca9d4dc3a10a142b9dce2e3c0cda3", size = 2903872 },
    { url = "https://files.pythonhosted.org/packages/32/23/35331c4d9391fcc0f29fd9bec2c76e4b4eeab769afbc4b11dd2e1098fb13/Brotli-1.1.0-cp310-cp310-manylinux_2_17_ppc64le.manylinux2014_ppc64le.whl", hash = "sha256:43ce1b9935bfa1ede40028054d7f48b5469cd02733a365eec8a329ffd342915d", size = 2941254 },
    { url = "https://files.pythonhosted.org/packages/3b/24/1671acb450c902edb64bd765d73603797c6c7280a9ada85a195f6b78c6e5/Brotli-1.1.0-cp310-cp310-manylinux_2_5_i686.manylinux1_i686.manylinux_2_12_i686.manylinux2010_i686.whl", hash = "sha256:7c4855522edb2e6ae7fdb58e07c3ba9111e7621a8956f481c68d5d979c93032e", size = 2857293 },
    { url = "https://files.pythonhosted.org/packages/d5/00/40f760cc27007912b327fe15bf6bfd8eaecbe451687f72a8abc587d503b3/Brotli-1.1.0-cp310-cp310-manylinux_2_5_x86_64.manylinux1_x86_64.manylinux_2_12_x86_64.manylinux2010_x86_64.whl", hash = "sha256:38025d9f30cf4634f8309c6874ef871b841eb3c347e90b0851f63d1ded5212da", size = 3002385 },
    { url = "https://files.pythonhosted.org/packages/b8/cb/8aaa83f7a4caa131757668c0fb0c4b6384b09ffa77f2fba9570d87ab587d/Brotli-1.1.0-cp310-cp310-musllinux_1_1_aarch64.whl", hash = "sha256:e6a904cb26bfefc2f0a6f240bdf5233be78cd2488900a2f846f3c3ac8489ab80", size = 2911104 },
    { url = "https://files.pythonhosted.org/packages/bc/c4/65456561d89d3c49f46b7fbeb8fe6e449f13bdc8ea7791832c5d476b2faf/Brotli-1.1.0-cp310-cp310-musllinux_1_1_i686.whl", hash = "sha256:a37b8f0391212d29b3a91a799c8e4a2855e0576911cdfb2515487e30e322253d", size = 2809981 },
    { url = "https://files.pythonhosted.org/packages/05/1b/cf49528437bae28abce5f6e059f0d0be6fecdcc1d3e33e7c54b3ca498425/Brotli-1.1.0-cp310-cp310-musllinux_1_1_ppc64le.whl", hash = "sha256:e84799f09591700a4154154cab9787452925578841a94321d5ee8fb9a9a328f0", size = 2935297 },
    { url = "https://files.pythonhosted.org/packages/81/ff/190d4af610680bf0c5a09eb5d1eac6e99c7c8e216440f9c7cfd42b7adab5/Brotli-1.1.0-cp310-cp310-musllinux_1_1_x86_64.whl", hash = "sha256:f66b5337fa213f1da0d9000bc8dc0cb5b896b726eefd9c6046f699b169c41b9e", size = 2930735 },
    { url = "https://files.pythonhosted.org/packages/80/7d/f1abbc0c98f6e09abd3cad63ec34af17abc4c44f308a7a539010f79aae7a/Brotli-1.1.0-cp310-cp310-musllinux_1_2_aarch64.whl", hash = "sha256:5dab0844f2cf82be357a0eb11a9087f70c5430b2c241493fc122bb6f2bb0917c", size = 2933107 },
    { url = "https://files.pythonhosted.org/packages/34/ce/5a5020ba48f2b5a4ad1c0522d095ad5847a0be508e7d7569c8630ce25062/Brotli-1.1.0-cp310-cp310-musllinux_1_2_i686.whl", hash = "sha256:e4fe605b917c70283db7dfe5ada75e04561479075761a0b3866c081d035b01c1", size = 2845400 },
    { url = "https://files.pythonhosted.org/packages/44/89/fa2c4355ab1eecf3994e5a0a7f5492c6ff81dfcb5f9ba7859bd534bb5c1a/Brotli-1.1.0-cp310-cp310-musllinux_1_2_ppc64le.whl", hash = "sha256:1e9a65b5736232e7a7f91ff3d02277f11d339bf34099a56cdab6a8b3410a02b2", size = 3031985 },
    { url = "https://files.pythonhosted.org/packages/af/a4/79196b4a1674143d19dca400866b1a4d1a089040df7b93b88ebae81f3447/Brotli-1.1.0-cp310-cp310-musllinux_1_2_x86_64.whl", hash = "sha256:58d4b711689366d4a03ac7957ab8c28890415e267f9b6589969e74b6e42225ec", size = 2927099 },
    { url = "https://files.pythonhosted.org/packages/e9/54/1c0278556a097f9651e657b873ab08f01b9a9ae4cac128ceb66427d7cd20/Brotli-1.1.0-cp310-cp310-win32.whl", hash = "sha256:be36e3d172dc816333f33520154d708a2657ea63762ec16b62ece02ab5e4daf2", size = 333172 },
    { url = "https://files.pythonhosted.org/packages/f7/65/b785722e941193fd8b571afd9edbec2a9b838ddec4375d8af33a50b8dab9/Brotli-1.1.0-cp310-cp310-win_amd64.whl", hash = "sha256:0c6244521dda65ea562d5a69b9a26120769b7a9fb3db2fe9545935ed6735b128", size = 357255 },
    { url = "https://files.pythonhosted.org/packages/96/12/ad41e7fadd5db55459c4c401842b47f7fee51068f86dd2894dd0dcfc2d2a/Brotli-1.1.0-cp311-cp311-macosx_10_9_universal2.whl", hash = "sha256:a3daabb76a78f829cafc365531c972016e4aa8d5b4bf60660ad8ecee19df7ccc", size = 873068 },
    { url = "https://files.pythonhosted.org/packages/95/4e/5afab7b2b4b61a84e9c75b17814198ce515343a44e2ed4488fac314cd0a9/Brotli-1.1.0-cp311-cp311-macosx_10_9_x86_64.whl", hash = "sha256:c8146669223164fc87a7e3de9f81e9423c67a79d6b3447994dfb9c95da16e2d6", size = 446244 },
    { url = "https://files.pythonhosted.org/packages/9d/e6/f305eb61fb9a8580c525478a4a34c5ae1a9bcb12c3aee619114940bc513d/Brotli-1.1.0-cp311-cp311-manylinux_2_17_aarch64.manylinux2014_aarch64.whl", hash = "sha256:30924eb4c57903d5a7526b08ef4a584acc22ab1ffa085faceb521521d2de32dd", size = 2906500 },
    { url = "https://files.pythonhosted.org/packages/3e/4f/af6846cfbc1550a3024e5d3775ede1e00474c40882c7bf5b37a43ca35e91/Brotli-1.1.0-cp311-cp311-manylinux_2_17_ppc64le.manylinux2014_ppc64le.whl", hash = "sha256:ceb64bbc6eac5a140ca649003756940f8d6a7c444a68af170b3187623b43bebf", size = 2943950 },
    { url = "https://files.pythonhosted.org/packages/b3/e7/ca2993c7682d8629b62630ebf0d1f3bb3d579e667ce8e7ca03a0a0576a2d/Brotli-1.1.0-cp311-cp311-manylinux_2_17_x86_64.manylinux2014_x86_64.whl", hash = "sha256:a469274ad18dc0e4d316eefa616d1d0c2ff9da369af19fa6f3daa4f09671fd61", size = 2918527 },
    { url = "https://files.pythonhosted.org/packages/b3/96/da98e7bedc4c51104d29cc61e5f449a502dd3dbc211944546a4cc65500d3/Brotli-1.1.0-cp311-cp311-manylinux_2_5_i686.manylinux1_i686.manylinux_2_17_i686.manylinux2014_i686.whl", hash = "sha256:524f35912131cc2cabb00edfd8d573b07f2d9f21fa824bd3fb19725a9cf06327", size = 2845489 },
    { url = "https://files.pythonhosted.org/packages/e8/ef/ccbc16947d6ce943a7f57e1a40596c75859eeb6d279c6994eddd69615265/Brotli-1.1.0-cp311-cp311-musllinux_1_1_aarch64.whl", hash = "sha256:5b3cc074004d968722f51e550b41a27be656ec48f8afaeeb45ebf65b561481dd", size = 2914080 },
    { url = "https://files.pythonhosted.org/packages/80/d6/0bd38d758d1afa62a5524172f0b18626bb2392d717ff94806f741fcd5ee9/Brotli-1.1.0-cp311-cp311-musllinux_1_1_i686.whl", hash = "sha256:19c116e796420b0cee3da1ccec3b764ed2952ccfcc298b55a10e5610ad7885f9", size = 2813051 },
    { url = "https://files.pythonhosted.org/packages/14/56/48859dd5d129d7519e001f06dcfbb6e2cf6db92b2702c0c2ce7d97e086c1/Brotli-1.1.0-cp311-cp311-musllinux_1_1_ppc64le.whl", hash = "sha256:510b5b1bfbe20e1a7b3baf5fed9e9451873559a976c1a78eebaa3b86c57b4265", size = 2938172 },
    { url = "https://files.pythonhosted.org/packages/3d/77/a236d5f8cd9e9f4348da5acc75ab032ab1ab2c03cc8f430d24eea2672888/Brotli-1.1.0-cp311-cp311-musllinux_1_1_x86_64.whl", hash = "sha256:a1fd8a29719ccce974d523580987b7f8229aeace506952fa9ce1d53a033873c8", size = 2933023 },
    { url = "https://files.pythonhosted.org/packages/f1/87/3b283efc0f5cb35f7f84c0c240b1e1a1003a5e47141a4881bf87c86d0ce2/Brotli-1.1.0-cp311-cp311-musllinux_1_2_aarch64.whl", hash = "sha256:c247dd99d39e0338a604f8c2b3bc7061d5c2e9e2ac7ba9cc1be5a69cb6cd832f", size = 2935871 },
    { url = "https://files.pythonhosted.org/packages/f3/eb/2be4cc3e2141dc1a43ad4ca1875a72088229de38c68e842746b342667b2a/Brotli-1.1.0-cp311-cp311-musllinux_1_2_i686.whl", hash = "sha256:1b2c248cd517c222d89e74669a4adfa5577e06ab68771a529060cf5a156e9757", size = 2847784 },
    { url = "https://files.pythonhosted.org/packages/66/13/b58ddebfd35edde572ccefe6890cf7c493f0c319aad2a5badee134b4d8ec/Brotli-1.1.0-cp311-cp311-musllinux_1_2_ppc64le.whl", hash = "sha256:2a24c50840d89ded6c9a8fdc7b6ed3692ed4e86f1c4a4a938e1e92def92933e0", size = 3034905 },
    { url = "https://files.pythonhosted.org/packages/84/9c/bc96b6c7db824998a49ed3b38e441a2cae9234da6fa11f6ed17e8cf4f147/Brotli-1.1.0-cp311-cp311-musllinux_1_2_x86_64.whl", hash = "sha256:f31859074d57b4639318523d6ffdca586ace54271a73ad23ad021acd807eb14b", size = 2929467 },
    { url = "https://files.pythonhosted.org/packages/e7/71/8f161dee223c7ff7fea9d44893fba953ce97cf2c3c33f78ba260a91bcff5/Brotli-1.1.0-cp311-cp311-win32.whl", hash = "sha256:39da8adedf6942d76dc3e46653e52df937a3c4d6d18fdc94a7c29d263b1f5b50", size = 333169 },
    { url = "https://files.pythonhosted.org/packages/02/8a/fece0ee1057643cb2a5bbf59682de13f1725f8482b2c057d4e799d7ade75/Brotli-1.1.0-cp311-cp311-win_amd64.whl", hash = "sha256:aac0411d20e345dc0920bdec5548e438e999ff68d77564d5e9463a7ca9d3e7b1", size = 357253 },
    { url = "https://files.pythonhosted.org/packages/5c/d0/5373ae13b93fe00095a58efcbce837fd470ca39f703a235d2a999baadfbc/Brotli-1.1.0-cp312-cp312-macosx_10_13_universal2.whl", hash = "sha256:32d95b80260d79926f5fab3c41701dbb818fde1c9da590e77e571eefd14abe28", size = 815693 },
    { url = "https://files.pythonhosted.org/packages/8e/48/f6e1cdf86751300c288c1459724bfa6917a80e30dbfc326f92cea5d3683a/Brotli-1.1.0-cp312-cp312-macosx_10_13_x86_64.whl", hash = "sha256:b760c65308ff1e462f65d69c12e4ae085cff3b332d894637f6273a12a482d09f", size = 422489 },
    { url = "https://files.pythonhosted.org/packages/06/88/564958cedce636d0f1bed313381dfc4b4e3d3f6015a63dae6146e1b8c65c/Brotli-1.1.0-cp312-cp312-macosx_10_9_universal2.whl", hash = "sha256:316cc9b17edf613ac76b1f1f305d2a748f1b976b033b049a6ecdfd5612c70409", size = 873081 },
    { url = "https://files.pythonhosted.org/packages/58/79/b7026a8bb65da9a6bb7d14329fd2bd48d2b7f86d7329d5cc8ddc6a90526f/Brotli-1.1.0-cp312-cp312-macosx_10_9_x86_64.whl", hash = "sha256:caf9ee9a5775f3111642d33b86237b05808dafcd6268faa492250e9b78046eb2", size = 446244 },
    { url = "https://files.pythonhosted.org/packages/e5/18/c18c32ecea41b6c0004e15606e274006366fe19436b6adccc1ae7b2e50c2/Brotli-1.1.0-cp312-cp312-manylinux_2_17_aarch64.manylinux2014_aarch64.whl", hash = "sha256:70051525001750221daa10907c77830bc889cb6d865cc0b813d9db7fefc21451", size = 2906505 },
    { url = "https://files.pythonhosted.org/packages/08/c8/69ec0496b1ada7569b62d85893d928e865df29b90736558d6c98c2031208/Brotli-1.1.0-cp312-cp312-manylinux_2_17_ppc64le.manylinux2014_ppc64le.whl", hash = "sha256:7f4bf76817c14aa98cc6697ac02f3972cb8c3da93e9ef16b9c66573a68014f91", size = 2944152 },
    { url = "https://files.pythonhosted.org/packages/ab/fb/0517cea182219d6768113a38167ef6d4eb157a033178cc938033a552ed6d/Brotli-1.1.0-cp312-cp312-manylinux_2_17_x86_64.manylinux2014_x86_64.whl", hash = "sha256:d0c5516f0aed654134a2fc936325cc2e642f8a0e096d075209672eb321cff408", size = 2919252 },
    { url = "https://files.pythonhosted.org/packages/c7/53/73a3431662e33ae61a5c80b1b9d2d18f58dfa910ae8dd696e57d39f1a2f5/Brotli-1.1.0-cp312-cp312-manylinux_2_5_i686.manylinux1_i686.manylinux_2_17_i686.manylinux2014_i686.whl", hash = "sha256:6c3020404e0b5eefd7c9485ccf8393cfb75ec38ce75586e046573c9dc29967a0", size = 2845955 },
    { url = "https://files.pythonhosted.org/packages/55/ac/bd280708d9c5ebdbf9de01459e625a3e3803cce0784f47d633562cf40e83/Brotli-1.1.0-cp312-cp312-musllinux_1_1_aarch64.whl", hash = "sha256:4ed11165dd45ce798d99a136808a794a748d5dc38511303239d4e2363c0695dc", size = 2914304 },
    { url = "https://files.pythonhosted.org/packages/76/58/5c391b41ecfc4527d2cc3350719b02e87cb424ef8ba2023fb662f9bf743c/Brotli-1.1.0-cp312-cp312-musllinux_1_1_i686.whl", hash = "sha256:4093c631e96fdd49e0377a9c167bfd75b6d0bad2ace734c6eb20b348bc3ea180", size = 2814452 },
    { url = "https://files.pythonhosted.org/packages/c7/4e/91b8256dfe99c407f174924b65a01f5305e303f486cc7a2e8a5d43c8bec3/Brotli-1.1.0-cp312-cp312-musllinux_1_1_ppc64le.whl", hash = "sha256:7e4c4629ddad63006efa0ef968c8e4751c5868ff0b1c5c40f76524e894c50248", size = 2938751 },
    { url = "https://files.pythonhosted.org/packages/5a/a6/e2a39a5d3b412938362bbbeba5af904092bf3f95b867b4a3eb856104074e/Brotli-1.1.0-cp312-cp312-musllinux_1_1_x86_64.whl", hash = "sha256:861bf317735688269936f755fa136a99d1ed526883859f86e41a5d43c61d8966", size = 2933757 },
    { url = "https://files.pythonhosted.org/packages/13/f0/358354786280a509482e0e77c1a5459e439766597d280f28cb097642fc26/Brotli-1.1.0-cp312-cp312-musllinux_1_2_aarch64.whl", hash = "sha256:87a3044c3a35055527ac75e419dfa9f4f3667a1e887ee80360589eb8c90aabb9", size = 2936146 },
    { url = "https://files.pythonhosted.org/packages/80/f7/daf538c1060d3a88266b80ecc1d1c98b79553b3f117a485653f17070ea2a/Brotli-1.1.0-cp312-cp312-musllinux_1_2_i686.whl", hash = "sha256:c5529b34c1c9d937168297f2c1fde7ebe9ebdd5e121297ff9c043bdb2ae3d6fb", size = 2848055 },
    { url = "https://files.pythonhosted.org/packages/ad/cf/0eaa0585c4077d3c2d1edf322d8e97aabf317941d3a72d7b3ad8bce004b0/Brotli-1.1.0-cp312-cp312-musllinux_1_2_ppc64le.whl", hash = "sha256:ca63e1890ede90b2e4454f9a65135a4d387a4585ff8282bb72964fab893f2111", size = 3035102 },
    { url = "https://files.pythonhosted.org/packages/d8/63/1c1585b2aa554fe6dbce30f0c18bdbc877fa9a1bf5ff17677d9cca0ac122/Brotli-1.1.0-cp312-cp312-musllinux_1_2_x86_64.whl", hash = "sha256:e79e6520141d792237c70bcd7a3b122d00f2613769ae0cb61c52e89fd3443839", size = 2930029 },
    { url = "https://files.pythonhosted.org/packages/5f/3b/4e3fd1893eb3bbfef8e5a80d4508bec17a57bb92d586c85c12d28666bb13/Brotli-1.1.0-cp312-cp312-win32.whl", hash = "sha256:5f4d5ea15c9382135076d2fb28dde923352fe02951e66935a9efaac8f10e81b0", size = 333276 },
    { url = "https://files.pythonhosted.org/packages/3d/d5/942051b45a9e883b5b6e98c041698b1eb2012d25e5948c58d6bf85b1bb43/Brotli-1.1.0-cp312-cp312-win_amd64.whl", hash = "sha256:906bc3a79de8c4ae5b86d3d75a8b77e44404b0f4261714306e3ad248d8ab0951", size = 357255 },
    { url = "https://files.pythonhosted.org/packages/0a/9f/fb37bb8ffc52a8da37b1c03c459a8cd55df7a57bdccd8831d500e994a0ca/Brotli-1.1.0-cp313-cp313-macosx_10_13_universal2.whl", hash = "sha256:8bf32b98b75c13ec7cf774164172683d6e7891088f6316e54425fde1efc276d5", size = 815681 },
    { url = "https://files.pythonhosted.org/packages/06/b3/dbd332a988586fefb0aa49c779f59f47cae76855c2d00f450364bb574cac/Brotli-1.1.0-cp313-cp313-macosx_10_13_x86_64.whl", hash = "sha256:7bc37c4d6b87fb1017ea28c9508b36bbcb0c3d18b4260fcdf08b200c74a6aee8", size = 422475 },
    { url = "https://files.pythonhosted.org/packages/bb/80/6aaddc2f63dbcf2d93c2d204e49c11a9ec93a8c7c63261e2b4bd35198283/Brotli-1.1.0-cp313-cp313-manylinux_2_17_aarch64.manylinux2014_aarch64.whl", hash = "sha256:3c0ef38c7a7014ffac184db9e04debe495d317cc9c6fb10071f7fefd93100a4f", size = 2906173 },
    { url = "https://files.pythonhosted.org/packages/ea/1d/e6ca79c96ff5b641df6097d299347507d39a9604bde8915e76bf026d6c77/Brotli-1.1.0-cp313-cp313-manylinux_2_17_ppc64le.manylinux2014_ppc64le.whl", hash = "sha256:91d7cc2a76b5567591d12c01f019dd7afce6ba8cba6571187e21e2fc418ae648", size = 2943803 },
    { url = "https://files.pythonhosted.org/packages/ac/a3/d98d2472e0130b7dd3acdbb7f390d478123dbf62b7d32bda5c830a96116d/Brotli-1.1.0-cp313-cp313-manylinux_2_17_x86_64.manylinux2014_x86_64.whl", hash = "sha256:a93dde851926f4f2678e704fadeb39e16c35d8baebd5252c9fd94ce8ce68c4a0", size = 2918946 },
    { url = "https://files.pythonhosted.org/packages/c4/a5/c69e6d272aee3e1423ed005d8915a7eaa0384c7de503da987f2d224d0721/Brotli-1.1.0-cp313-cp313-manylinux_2_5_i686.manylinux1_i686.manylinux_2_17_i686.manylinux2014_i686.whl", hash = "sha256:f0db75f47be8b8abc8d9e31bc7aad0547ca26f24a54e6fd10231d623f183d089", size = 2845707 },
    { url = "https://files.pythonhosted.org/packages/58/9f/4149d38b52725afa39067350696c09526de0125ebfbaab5acc5af28b42ea/Brotli-1.1.0-cp313-cp313-musllinux_1_2_aarch64.whl", hash = "sha256:6967ced6730aed543b8673008b5a391c3b1076d834ca438bbd70635c73775368", size = 2936231 },
    { url = "https://files.pythonhosted.org/packages/5a/5a/145de884285611838a16bebfdb060c231c52b8f84dfbe52b852a15780386/Brotli-1.1.0-cp313-cp313-musllinux_1_2_i686.whl", hash = "sha256:7eedaa5d036d9336c95915035fb57422054014ebdeb6f3b42eac809928e40d0c", size = 2848157 },
    { url = "https://files.pythonhosted.org/packages/50/ae/408b6bfb8525dadebd3b3dd5b19d631da4f7d46420321db44cd99dcf2f2c/Brotli-1.1.0-cp313-cp313-musllinux_1_2_ppc64le.whl", hash = "sha256:d487f5432bf35b60ed625d7e1b448e2dc855422e87469e3f450aa5552b0eb284", size = 3035122 },
    { url = "https://files.pythonhosted.org/packages/af/85/a94e5cfaa0ca449d8f91c3d6f78313ebf919a0dbd55a100c711c6e9655bc/Brotli-1.1.0-cp313-cp313-musllinux_1_2_x86_64.whl", hash = "sha256:832436e59afb93e1836081a20f324cb185836c617659b07b129141a8426973c7", size = 2930206 },
    { url = "https://files.pythonhosted.org/packages/c2/f0/a61d9262cd01351df22e57ad7c34f66794709acab13f34be2675f45bf89d/Brotli-1.1.0-cp313-cp313-win32.whl", hash = "sha256:43395e90523f9c23a3d5bdf004733246fba087f2948f87ab28015f12359ca6a0", size = 333804 },
    { url = "https://files.pythonhosted.org/packages/7e/c1/ec214e9c94000d1c1974ec67ced1c970c148aa6b8d8373066123fc3dbf06/Brotli-1.1.0-cp313-cp313-win_amd64.whl", hash = "sha256:9011560a466d2eb3f5a6e4929cf4a09be405c64154e12df0dd72713f6500e32b", size = 358517 },
    { url = "https://files.pythonhosted.org/packages/1b/aa/aa6e0c9848ee4375514af0b27abf470904992939b7363ae78fc8aca8a9a8/Brotli-1.1.0-cp39-cp39-macosx_10_9_universal2.whl", hash = "sha256:5fb2ce4b8045c78ebbc7b8f3c15062e435d47e7393cc57c25115cfd49883747a", size = 873048 },
    { url = "https://files.pythonhosted.org/packages/ae/32/38bba1a8bef9ecb1cda08439fd28d7e9c51aff13b4783a4f1610da90b6c2/Brotli-1.1.0-cp39-cp39-macosx_10_9_x86_64.whl", hash = "sha256:7905193081db9bfa73b1219140b3d315831cbff0d8941f22da695832f0dd188f", size = 446207 },
    { url = "https://files.pythonhosted.org/packages/3c/6a/14cc20ddc53efc274601c8195791a27cfb7acc5e5134e0f8c493a8b8821a/Brotli-1.1.0-cp39-cp39-manylinux_2_17_aarch64.manylinux2014_aarch64.whl", hash = "sha256:a77def80806c421b4b0af06f45d65a136e7ac0bdca3c09d9e2ea4e515367c7e9", size = 2903803 },
    { url = "https://files.pythonhosted.org/packages/9a/26/62b2d894d4e82d7a7f4e0bb9007a42bbc765697a5679b43186acd68d7a79/Brotli-1.1.0-cp39-cp39-manylinux_2_17_ppc64le.manylinux2014_ppc64le.whl", hash = "sha256:8dadd1314583ec0bf2d1379f7008ad627cd6336625d6679cf2f8e67081b83acf", size = 2941149 },
    { url = "https://files.pythonhosted.org/packages/a9/ca/00d55bbdd8631236c61777742d8a8454cf6a87eb4125cad675912c68bec7/Brotli-1.1.0-cp39-cp39-manylinux_2_5_i686.manylinux1_i686.whl", hash = "sha256:901032ff242d479a0efa956d853d16875d42157f98951c0230f69e69f9c09bac", size = 2672253 },
    { url = "https://files.pythonhosted.org/packages/e2/e6/4a730f6e5b5d538e92d09bc51bf69119914f29a222f9e1d65ae4abb27a4e/Brotli-1.1.0-cp39-cp39-manylinux_2_5_x86_64.manylinux1_x86_64.whl", hash = "sha256:22fc2a8549ffe699bfba2256ab2ed0421a7b8fadff114a3d201794e45a9ff578", size = 2757005 },
    { url = "https://files.pythonhosted.org/packages/cb/6b/8cf297987fe3c1bf1c87f0c0b714af2ce47092b8d307b9f6ecbc65f98968/Brotli-1.1.0-cp39-cp39-musllinux_1_1_aarch64.whl", hash = "sha256:ae15b066e5ad21366600ebec29a7ccbc86812ed267e4b28e860b8ca16a2bc474", size = 2910658 },
    { url = "https://files.pythonhosted.org/packages/2c/1f/be9443995821c933aad7159803f84ef4923c6f5b72c2affd001192b310fc/Brotli-1.1.0-cp39-cp39-musllinux_1_1_i686.whl", hash = "sha256:949f3b7c29912693cee0afcf09acd6ebc04c57af949d9bf77d6101ebb61e388c", size = 2809728 },
    { url = "https://files.pythonhosted.org/packages/76/2f/213bab6efa902658c80a1247142d42b138a27ccdd6bade49ca9cd74e714a/Brotli-1.1.0-cp39-cp39-musllinux_1_1_ppc64le.whl", hash = "sha256:89f4988c7203739d48c6f806f1e87a1d96e0806d44f0fba61dba81392c9e474d", size = 2935043 },
    { url = "https://files.pythonhosted.org/packages/27/89/bbb14fa98e895d1e601491fba54a5feec167d262f0d3d537a3b0d4cd0029/Brotli-1.1.0-cp39-cp39-musllinux_1_1_x86_64.whl", hash = "sha256:de6551e370ef19f8de1807d0a9aa2cdfdce2e85ce88b122fe9f6b2b076837e59", size = 2930639 },
    { url = "https://files.pythonhosted.org/packages/14/87/03a6d6e1866eddf9f58cc57e35befbeb5514da87a416befe820150cae63f/Brotli-1.1.0-cp39-cp39-musllinux_1_2_aarch64.whl", hash = "sha256:0737ddb3068957cf1b054899b0883830bb1fec522ec76b1098f9b6e0f02d9419", size = 2932834 },
    { url = "https://files.pythonhosted.org/packages/a4/d5/e5f85e04f75144d1a89421ba432def6bdffc8f28b04f5b7d540bbd03362c/Brotli-1.1.0-cp39-cp39-musllinux_1_2_i686.whl", hash = "sha256:4f3607b129417e111e30637af1b56f24f7a49e64763253bbc275c75fa887d4b2", size = 2845213 },
    { url = "https://files.pythonhosted.org/packages/99/bf/25ef07add7afbb1aacd4460726a1a40370dfd60c0810b6f242a6d3871d7e/Brotli-1.1.0-cp39-cp39-musllinux_1_2_ppc64le.whl", hash = "sha256:6c6e0c425f22c1c719c42670d561ad682f7bfeeef918edea971a79ac5252437f", size = 3031573 },
    { url = "https://files.pythonhosted.org/packages/55/22/948a97bda5c9dc9968d56b9ed722d9727778db43739cf12ef26ff69be94d/Brotli-1.1.0-cp39-cp39-musllinux_1_2_x86_64.whl", hash = "sha256:494994f807ba0b92092a163a0a283961369a65f6cbe01e8891132b7a320e61eb", size = 2926885 },
    { url = "https://files.pythonhosted.org/packages/31/ba/e53d107399b535ef89deb6977dd8eae468e2dde7b1b74c6cbe2c0e31fda2/Brotli-1.1.0-cp39-cp39-win32.whl", hash = "sha256:f0d8a7a6b5983c2496e364b969f0e526647a06b075d034f3297dc66f3b360c64", size = 333171 },
    { url = "https://files.pythonhosted.org/packages/99/b3/f7b3af539f74b82e1c64d28685a5200c631cc14ae751d37d6ed819655627/Brotli-1.1.0-cp39-cp39-win_amd64.whl", hash = "sha256:cdad5b9014d83ca68c25d2e9444e28e967ef16e80f6b436918c700c117a85467", size = 357258 },
]

[[package]]
name = "brotlicffi"
version = "1.1.0.0"
source = { registry = "https://pypi.org/simple" }
dependencies = [
    { name = "cffi" },
]
sdist = { url = "https://files.pythonhosted.org/packages/95/9d/70caa61192f570fcf0352766331b735afa931b4c6bc9a348a0925cc13288/brotlicffi-1.1.0.0.tar.gz", hash = "sha256:b77827a689905143f87915310b93b273ab17888fd43ef350d4832c4a71083c13", size = 465192 }
wheels = [
    { url = "https://files.pythonhosted.org/packages/a2/11/7b96009d3dcc2c931e828ce1e157f03824a69fb728d06bfd7b2fc6f93718/brotlicffi-1.1.0.0-cp37-abi3-macosx_10_9_x86_64.whl", hash = "sha256:9b7ae6bd1a3f0df532b6d67ff674099a96d22bc0948955cb338488c31bfb8851", size = 453786 },
    { url = "https://files.pythonhosted.org/packages/d6/e6/a8f46f4a4ee7856fbd6ac0c6fb0dc65ed181ba46cd77875b8d9bbe494d9e/brotlicffi-1.1.0.0-cp37-abi3-manylinux_2_17_aarch64.manylinux2014_aarch64.whl", hash = "sha256:19ffc919fa4fc6ace69286e0a23b3789b4219058313cf9b45625016bf7ff996b", size = 2911165 },
    { url = "https://files.pythonhosted.org/packages/be/20/201559dff14e83ba345a5ec03335607e47467b6633c210607e693aefac40/brotlicffi-1.1.0.0-cp37-abi3-manylinux_2_17_x86_64.manylinux2014_x86_64.whl", hash = "sha256:9feb210d932ffe7798ee62e6145d3a757eb6233aa9a4e7db78dd3690d7755814", size = 2927895 },
    { url = "https://files.pythonhosted.org/packages/cd/15/695b1409264143be3c933f708a3f81d53c4a1e1ebbc06f46331decbf6563/brotlicffi-1.1.0.0-cp37-abi3-manylinux_2_5_i686.manylinux1_i686.manylinux_2_17_i686.manylinux2014_i686.whl", hash = "sha256:84763dbdef5dd5c24b75597a77e1b30c66604725707565188ba54bab4f114820", size = 2851834 },
    { url = "https://files.pythonhosted.org/packages/b4/40/b961a702463b6005baf952794c2e9e0099bde657d0d7e007f923883b907f/brotlicffi-1.1.0.0-cp37-abi3-win32.whl", hash = "sha256:1b12b50e07c3911e1efa3a8971543e7648100713d4e0971b13631cce22c587eb", size = 341731 },
    { url = "https://files.pythonhosted.org/packages/1c/fa/5408a03c041114ceab628ce21766a4ea882aa6f6f0a800e04ee3a30ec6b9/brotlicffi-1.1.0.0-cp37-abi3-win_amd64.whl", hash = "sha256:994a4f0681bb6c6c3b0925530a1926b7a189d878e6e5e38fae8efa47c5d9c613", size = 366783 },
    { url = "https://files.pythonhosted.org/packages/e5/3b/bd4f3d2bcf2306ae66b0346f5b42af1962480b200096ffc7abc3bd130eca/brotlicffi-1.1.0.0-pp310-pypy310_pp73-macosx_10_9_x86_64.whl", hash = "sha256:2e4aeb0bd2540cb91b069dbdd54d458da8c4334ceaf2d25df2f4af576d6766ca", size = 397397 },
    { url = "https://files.pythonhosted.org/packages/54/10/1fd57864449360852c535c2381ee7120ba8f390aa3869df967c44ca7eba1/brotlicffi-1.1.0.0-pp310-pypy310_pp73-manylinux_2_17_aarch64.manylinux2014_aarch64.whl", hash = "sha256:4b7b0033b0d37bb33009fb2fef73310e432e76f688af76c156b3594389d81391", size = 379698 },
    { url = "https://files.pythonhosted.org/packages/e5/95/15aa422aa6450e6556e54a5fd1650ff59f470aed77ac739aa90ab63dc611/brotlicffi-1.1.0.0-pp310-pypy310_pp73-manylinux_2_17_x86_64.manylinux2014_x86_64.whl", hash = "sha256:54a07bb2374a1eba8ebb52b6fafffa2afd3c4df85ddd38fcc0511f2bb387c2a8", size = 378635 },
    { url = "https://files.pythonhosted.org/packages/6c/a7/f254e13b2cb43337d6d99a4ec10394c134e41bfda8a2eff15b75627f4a3d/brotlicffi-1.1.0.0-pp310-pypy310_pp73-manylinux_2_5_i686.manylinux1_i686.manylinux_2_17_i686.manylinux2014_i686.whl", hash = "sha256:7901a7dc4b88f1c1475de59ae9be59799db1007b7d059817948d8e4f12e24e35", size = 385719 },
    { url = "https://files.pythonhosted.org/packages/72/a9/0971251c4427c14b2a827dba3d910d4d3330dabf23d4278bf6d06a978847/brotlicffi-1.1.0.0-pp310-pypy310_pp73-win_amd64.whl", hash = "sha256:ce01c7316aebc7fce59da734286148b1d1b9455f89cf2c8a4dfce7d41db55c2d", size = 361760 },
    { url = "https://files.pythonhosted.org/packages/35/9b/e0b577351e1d9d5890e1a56900c4ceaaef783b807145cd229446a43cf437/brotlicffi-1.1.0.0-pp39-pypy39_pp73-macosx_10_9_x86_64.whl", hash = "sha256:1a807d760763e398bbf2c6394ae9da5815901aa93ee0a37bca5efe78d4ee3171", size = 397392 },
    { url = "https://files.pythonhosted.org/packages/4f/7f/a16534d28386f74781db8b4544a764cf955abae336379a76f50e745bb0ee/brotlicffi-1.1.0.0-pp39-pypy39_pp73-manylinux_2_17_aarch64.manylinux2014_aarch64.whl", hash = "sha256:fa8ca0623b26c94fccc3a1fdd895be1743b838f3917300506d04aa3346fd2a14", size = 379695 },
    { url = "https://files.pythonhosted.org/packages/50/2a/699388b5e489726991132441b55aff0691dd73c49105ef220408a5ab98d6/brotlicffi-1.1.0.0-pp39-pypy39_pp73-manylinux_2_17_x86_64.manylinux2014_x86_64.whl", hash = "sha256:3de0cf28a53a3238b252aca9fed1593e9d36c1d116748013339f0949bfc84112", size = 378629 },
    { url = "https://files.pythonhosted.org/packages/4a/3f/58254e7fbe6011bf043e4dcade0e16995a9f82b731734fad97220d201f42/brotlicffi-1.1.0.0-pp39-pypy39_pp73-manylinux_2_5_i686.manylinux1_i686.manylinux_2_17_i686.manylinux2014_i686.whl", hash = "sha256:6be5ec0e88a4925c91f3dea2bb0013b3a2accda6f77238f76a34a1ea532a1cb0", size = 385712 },
    { url = "https://files.pythonhosted.org/packages/40/16/2a29a625a6f74d13726387f83484dfaaf6fcdaafaadfbe26a0412ae268cc/brotlicffi-1.1.0.0-pp39-pypy39_pp73-win_amd64.whl", hash = "sha256:d9eb71bb1085d996244439154387266fd23d6ad37161f6f52f1cd41dd95a3808", size = 361747 },
]

[[package]]
name = "cairocffi"
version = "1.7.1"
source = { registry = "https://pypi.org/simple" }
dependencies = [
    { name = "cffi" },
]
sdist = { url = "https://files.pythonhosted.org/packages/70/c5/1a4dc131459e68a173cbdab5fad6b524f53f9c1ef7861b7698e998b837cc/cairocffi-1.7.1.tar.gz", hash = "sha256:2e48ee864884ec4a3a34bfa8c9ab9999f688286eb714a15a43ec9d068c36557b", size = 88096 }
wheels = [
    { url = "https://files.pythonhosted.org/packages/93/d8/ba13451aa6b745c49536e87b6bf8f629b950e84bd0e8308f7dc6883b67e2/cairocffi-1.7.1-py3-none-any.whl", hash = "sha256:9803a0e11f6c962f3b0ae2ec8ba6ae45e957a146a004697a1ac1bbf16b073b3f", size = 75611 },
]

[[package]]
name = "cairosvg"
version = "2.7.1"
source = { registry = "https://pypi.org/simple" }
dependencies = [
    { name = "cairocffi" },
    { name = "cssselect2" },
    { name = "defusedxml" },
    { name = "pillow" },
    { name = "tinycss2" },
]
sdist = { url = "https://files.pythonhosted.org/packages/d5/e6/ec5900b724e3c44af7f6f51f719919137284e5da4aabe96508baec8a1b40/CairoSVG-2.7.1.tar.gz", hash = "sha256:432531d72347291b9a9ebfb6777026b607563fd8719c46ee742db0aef7271ba0", size = 8399085 }
wheels = [
    { url = "https://files.pythonhosted.org/packages/01/a5/1866b42151f50453f1a0d28fc4c39f5be5f412a2e914f33449c42daafdf1/CairoSVG-2.7.1-py3-none-any.whl", hash = "sha256:8a5222d4e6c3f86f1f7046b63246877a63b49923a1cd202184c3a634ef546b3b", size = 43235 },
]

[[package]]
name = "certifi"
version = "2025.1.31"
source = { registry = "https://pypi.org/simple" }
sdist = { url = "https://files.pythonhosted.org/packages/1c/ab/c9f1e32b7b1bf505bf26f0ef697775960db7932abeb7b516de930ba2705f/certifi-2025.1.31.tar.gz", hash = "sha256:3d5da6925056f6f18f119200434a4780a94263f10d1c21d032a6f6b2baa20651", size = 167577 }
wheels = [
    { url = "https://files.pythonhosted.org/packages/38/fc/bce832fd4fd99766c04d1ee0eead6b0ec6486fb100ae5e74c1d91292b982/certifi-2025.1.31-py3-none-any.whl", hash = "sha256:ca78db4565a652026a4db2bcdf68f2fb589ea80d0be70e03929ed730746b84fe", size = 166393 },
]

[[package]]
name = "cffi"
version = "1.17.1"
source = { registry = "https://pypi.org/simple" }
dependencies = [
    { name = "pycparser" },
]
sdist = { url = "https://files.pythonhosted.org/packages/fc/97/c783634659c2920c3fc70419e3af40972dbaf758daa229a7d6ea6135c90d/cffi-1.17.1.tar.gz", hash = "sha256:1c39c6016c32bc48dd54561950ebd6836e1670f2ae46128f67cf49e789c52824", size = 516621 }
wheels = [
    { url = "https://files.pythonhosted.org/packages/90/07/f44ca684db4e4f08a3fdc6eeb9a0d15dc6883efc7b8c90357fdbf74e186c/cffi-1.17.1-cp310-cp310-macosx_10_9_x86_64.whl", hash = "sha256:df8b1c11f177bc2313ec4b2d46baec87a5f3e71fc8b45dab2ee7cae86d9aba14", size = 182191 },
    { url = "https://files.pythonhosted.org/packages/08/fd/cc2fedbd887223f9f5d170c96e57cbf655df9831a6546c1727ae13fa977a/cffi-1.17.1-cp310-cp310-macosx_11_0_arm64.whl", hash = "sha256:8f2cdc858323644ab277e9bb925ad72ae0e67f69e804f4898c070998d50b1a67", size = 178592 },
    { url = "https://files.pythonhosted.org/packages/de/cc/4635c320081c78d6ffc2cab0a76025b691a91204f4aa317d568ff9280a2d/cffi-1.17.1-cp310-cp310-manylinux_2_12_i686.manylinux2010_i686.manylinux_2_17_i686.manylinux2014_i686.whl", hash = "sha256:edae79245293e15384b51f88b00613ba9f7198016a5948b5dddf4917d4d26382", size = 426024 },
    { url = "https://files.pythonhosted.org/packages/b6/7b/3b2b250f3aab91abe5f8a51ada1b717935fdaec53f790ad4100fe2ec64d1/cffi-1.17.1-cp310-cp310-manylinux_2_17_aarch64.manylinux2014_aarch64.whl", hash = "sha256:45398b671ac6d70e67da8e4224a065cec6a93541bb7aebe1b198a61b58c7b702", size = 448188 },
    { url = "https://files.pythonhosted.org/packages/d3/48/1b9283ebbf0ec065148d8de05d647a986c5f22586b18120020452fff8f5d/cffi-1.17.1-cp310-cp310-manylinux_2_17_ppc64le.manylinux2014_ppc64le.whl", hash = "sha256:ad9413ccdeda48c5afdae7e4fa2192157e991ff761e7ab8fdd8926f40b160cc3", size = 455571 },
    { url = "https://files.pythonhosted.org/packages/40/87/3b8452525437b40f39ca7ff70276679772ee7e8b394934ff60e63b7b090c/cffi-1.17.1-cp310-cp310-manylinux_2_17_s390x.manylinux2014_s390x.whl", hash = "sha256:5da5719280082ac6bd9aa7becb3938dc9f9cbd57fac7d2871717b1feb0902ab6", size = 436687 },
    { url = "https://files.pythonhosted.org/packages/8d/fb/4da72871d177d63649ac449aec2e8a29efe0274035880c7af59101ca2232/cffi-1.17.1-cp310-cp310-manylinux_2_17_x86_64.manylinux2014_x86_64.whl", hash = "sha256:2bb1a08b8008b281856e5971307cc386a8e9c5b625ac297e853d36da6efe9c17", size = 446211 },
    { url = "https://files.pythonhosted.org/packages/ab/a0/62f00bcb411332106c02b663b26f3545a9ef136f80d5df746c05878f8c4b/cffi-1.17.1-cp310-cp310-musllinux_1_1_aarch64.whl", hash = "sha256:045d61c734659cc045141be4bae381a41d89b741f795af1dd018bfb532fd0df8", size = 461325 },
    { url = "https://files.pythonhosted.org/packages/36/83/76127035ed2e7e27b0787604d99da630ac3123bfb02d8e80c633f218a11d/cffi-1.17.1-cp310-cp310-musllinux_1_1_i686.whl", hash = "sha256:6883e737d7d9e4899a8a695e00ec36bd4e5e4f18fabe0aca0efe0a4b44cdb13e", size = 438784 },
    { url = "https://files.pythonhosted.org/packages/21/81/a6cd025db2f08ac88b901b745c163d884641909641f9b826e8cb87645942/cffi-1.17.1-cp310-cp310-musllinux_1_1_x86_64.whl", hash = "sha256:6b8b4a92e1c65048ff98cfe1f735ef8f1ceb72e3d5f0c25fdb12087a23da22be", size = 461564 },
    { url = "https://files.pythonhosted.org/packages/f8/fe/4d41c2f200c4a457933dbd98d3cf4e911870877bd94d9656cc0fcb390681/cffi-1.17.1-cp310-cp310-win32.whl", hash = "sha256:c9c3d058ebabb74db66e431095118094d06abf53284d9c81f27300d0e0d8bc7c", size = 171804 },
    { url = "https://files.pythonhosted.org/packages/d1/b6/0b0f5ab93b0df4acc49cae758c81fe4e5ef26c3ae2e10cc69249dfd8b3ab/cffi-1.17.1-cp310-cp310-win_amd64.whl", hash = "sha256:0f048dcf80db46f0098ccac01132761580d28e28bc0f78ae0d58048063317e15", size = 181299 },
    { url = "https://files.pythonhosted.org/packages/6b/f4/927e3a8899e52a27fa57a48607ff7dc91a9ebe97399b357b85a0c7892e00/cffi-1.17.1-cp311-cp311-macosx_10_9_x86_64.whl", hash = "sha256:a45e3c6913c5b87b3ff120dcdc03f6131fa0065027d0ed7ee6190736a74cd401", size = 182264 },
    { url = "https://files.pythonhosted.org/packages/6c/f5/6c3a8efe5f503175aaddcbea6ad0d2c96dad6f5abb205750d1b3df44ef29/cffi-1.17.1-cp311-cp311-macosx_11_0_arm64.whl", hash = "sha256:30c5e0cb5ae493c04c8b42916e52ca38079f1b235c2f8ae5f4527b963c401caf", size = 178651 },
    { url = "https://files.pythonhosted.org/packages/94/dd/a3f0118e688d1b1a57553da23b16bdade96d2f9bcda4d32e7d2838047ff7/cffi-1.17.1-cp311-cp311-manylinux_2_12_i686.manylinux2010_i686.manylinux_2_17_i686.manylinux2014_i686.whl", hash = "sha256:f75c7ab1f9e4aca5414ed4d8e5c0e303a34f4421f8a0d47a4d019ceff0ab6af4", size = 445259 },
    { url = "https://files.pythonhosted.org/packages/2e/ea/70ce63780f096e16ce8588efe039d3c4f91deb1dc01e9c73a287939c79a6/cffi-1.17.1-cp311-cp311-manylinux_2_17_aarch64.manylinux2014_aarch64.whl", hash = "sha256:a1ed2dd2972641495a3ec98445e09766f077aee98a1c896dcb4ad0d303628e41", size = 469200 },
    { url = "https://files.pythonhosted.org/packages/1c/a0/a4fa9f4f781bda074c3ddd57a572b060fa0df7655d2a4247bbe277200146/cffi-1.17.1-cp311-cp311-manylinux_2_17_ppc64le.manylinux2014_ppc64le.whl", hash = "sha256:46bf43160c1a35f7ec506d254e5c890f3c03648a4dbac12d624e4490a7046cd1", size = 477235 },
    { url = "https://files.pythonhosted.org/packages/62/12/ce8710b5b8affbcdd5c6e367217c242524ad17a02fe5beec3ee339f69f85/cffi-1.17.1-cp311-cp311-manylinux_2_17_s390x.manylinux2014_s390x.whl", hash = "sha256:a24ed04c8ffd54b0729c07cee15a81d964e6fee0e3d4d342a27b020d22959dc6", size = 459721 },
    { url = "https://files.pythonhosted.org/packages/ff/6b/d45873c5e0242196f042d555526f92aa9e0c32355a1be1ff8c27f077fd37/cffi-1.17.1-cp311-cp311-manylinux_2_17_x86_64.manylinux2014_x86_64.whl", hash = "sha256:610faea79c43e44c71e1ec53a554553fa22321b65fae24889706c0a84d4ad86d", size = 467242 },
    { url = "https://files.pythonhosted.org/packages/1a/52/d9a0e523a572fbccf2955f5abe883cfa8bcc570d7faeee06336fbd50c9fc/cffi-1.17.1-cp311-cp311-musllinux_1_1_aarch64.whl", hash = "sha256:a9b15d491f3ad5d692e11f6b71f7857e7835eb677955c00cc0aefcd0669adaf6", size = 477999 },
    { url = "https://files.pythonhosted.org/packages/44/74/f2a2460684a1a2d00ca799ad880d54652841a780c4c97b87754f660c7603/cffi-1.17.1-cp311-cp311-musllinux_1_1_i686.whl", hash = "sha256:de2ea4b5833625383e464549fec1bc395c1bdeeb5f25c4a3a82b5a8c756ec22f", size = 454242 },
    { url = "https://files.pythonhosted.org/packages/f8/4a/34599cac7dfcd888ff54e801afe06a19c17787dfd94495ab0c8d35fe99fb/cffi-1.17.1-cp311-cp311-musllinux_1_1_x86_64.whl", hash = "sha256:fc48c783f9c87e60831201f2cce7f3b2e4846bf4d8728eabe54d60700b318a0b", size = 478604 },
    { url = "https://files.pythonhosted.org/packages/34/33/e1b8a1ba29025adbdcda5fb3a36f94c03d771c1b7b12f726ff7fef2ebe36/cffi-1.17.1-cp311-cp311-win32.whl", hash = "sha256:85a950a4ac9c359340d5963966e3e0a94a676bd6245a4b55bc43949eee26a655", size = 171727 },
    { url = "https://files.pythonhosted.org/packages/3d/97/50228be003bb2802627d28ec0627837ac0bf35c90cf769812056f235b2d1/cffi-1.17.1-cp311-cp311-win_amd64.whl", hash = "sha256:caaf0640ef5f5517f49bc275eca1406b0ffa6aa184892812030f04c2abf589a0", size = 181400 },
    { url = "https://files.pythonhosted.org/packages/5a/84/e94227139ee5fb4d600a7a4927f322e1d4aea6fdc50bd3fca8493caba23f/cffi-1.17.1-cp312-cp312-macosx_10_9_x86_64.whl", hash = "sha256:805b4371bf7197c329fcb3ead37e710d1bca9da5d583f5073b799d5c5bd1eee4", size = 183178 },
    { url = "https://files.pythonhosted.org/packages/da/ee/fb72c2b48656111c4ef27f0f91da355e130a923473bf5ee75c5643d00cca/cffi-1.17.1-cp312-cp312-macosx_11_0_arm64.whl", hash = "sha256:733e99bc2df47476e3848417c5a4540522f234dfd4ef3ab7fafdf555b082ec0c", size = 178840 },
    { url = "https://files.pythonhosted.org/packages/cc/b6/db007700f67d151abadf508cbfd6a1884f57eab90b1bb985c4c8c02b0f28/cffi-1.17.1-cp312-cp312-manylinux_2_12_i686.manylinux2010_i686.manylinux_2_17_i686.manylinux2014_i686.whl", hash = "sha256:1257bdabf294dceb59f5e70c64a3e2f462c30c7ad68092d01bbbfb1c16b1ba36", size = 454803 },
    { url = "https://files.pythonhosted.org/packages/1a/df/f8d151540d8c200eb1c6fba8cd0dfd40904f1b0682ea705c36e6c2e97ab3/cffi-1.17.1-cp312-cp312-manylinux_2_17_aarch64.manylinux2014_aarch64.whl", hash = "sha256:da95af8214998d77a98cc14e3a3bd00aa191526343078b530ceb0bd710fb48a5", size = 478850 },
    { url = "https://files.pythonhosted.org/packages/28/c0/b31116332a547fd2677ae5b78a2ef662dfc8023d67f41b2a83f7c2aa78b1/cffi-1.17.1-cp312-cp312-manylinux_2_17_ppc64le.manylinux2014_ppc64le.whl", hash = "sha256:d63afe322132c194cf832bfec0dc69a99fb9bb6bbd550f161a49e9e855cc78ff", size = 485729 },
    { url = "https://files.pythonhosted.org/packages/91/2b/9a1ddfa5c7f13cab007a2c9cc295b70fbbda7cb10a286aa6810338e60ea1/cffi-1.17.1-cp312-cp312-manylinux_2_17_s390x.manylinux2014_s390x.whl", hash = "sha256:f79fc4fc25f1c8698ff97788206bb3c2598949bfe0fef03d299eb1b5356ada99", size = 471256 },
    { url = "https://files.pythonhosted.org/packages/b2/d5/da47df7004cb17e4955df6a43d14b3b4ae77737dff8bf7f8f333196717bf/cffi-1.17.1-cp312-cp312-manylinux_2_17_x86_64.manylinux2014_x86_64.whl", hash = "sha256:b62ce867176a75d03a665bad002af8e6d54644fad99a3c70905c543130e39d93", size = 479424 },
    { url = "https://files.pythonhosted.org/packages/0b/ac/2a28bcf513e93a219c8a4e8e125534f4f6db03e3179ba1c45e949b76212c/cffi-1.17.1-cp312-cp312-musllinux_1_1_aarch64.whl", hash = "sha256:386c8bf53c502fff58903061338ce4f4950cbdcb23e2902d86c0f722b786bbe3", size = 484568 },
    { url = "https://files.pythonhosted.org/packages/d4/38/ca8a4f639065f14ae0f1d9751e70447a261f1a30fa7547a828ae08142465/cffi-1.17.1-cp312-cp312-musllinux_1_1_x86_64.whl", hash = "sha256:4ceb10419a9adf4460ea14cfd6bc43d08701f0835e979bf821052f1805850fe8", size = 488736 },
    { url = "https://files.pythonhosted.org/packages/86/c5/28b2d6f799ec0bdecf44dced2ec5ed43e0eb63097b0f58c293583b406582/cffi-1.17.1-cp312-cp312-win32.whl", hash = "sha256:a08d7e755f8ed21095a310a693525137cfe756ce62d066e53f502a83dc550f65", size = 172448 },
    { url = "https://files.pythonhosted.org/packages/50/b9/db34c4755a7bd1cb2d1603ac3863f22bcecbd1ba29e5ee841a4bc510b294/cffi-1.17.1-cp312-cp312-win_amd64.whl", hash = "sha256:51392eae71afec0d0c8fb1a53b204dbb3bcabcb3c9b807eedf3e1e6ccf2de903", size = 181976 },
    { url = "https://files.pythonhosted.org/packages/8d/f8/dd6c246b148639254dad4d6803eb6a54e8c85c6e11ec9df2cffa87571dbe/cffi-1.17.1-cp313-cp313-macosx_10_13_x86_64.whl", hash = "sha256:f3a2b4222ce6b60e2e8b337bb9596923045681d71e5a082783484d845390938e", size = 182989 },
    { url = "https://files.pythonhosted.org/packages/8b/f1/672d303ddf17c24fc83afd712316fda78dc6fce1cd53011b839483e1ecc8/cffi-1.17.1-cp313-cp313-macosx_11_0_arm64.whl", hash = "sha256:0984a4925a435b1da406122d4d7968dd861c1385afe3b45ba82b750f229811e2", size = 178802 },
    { url = "https://files.pythonhosted.org/packages/0e/2d/eab2e858a91fdff70533cab61dcff4a1f55ec60425832ddfdc9cd36bc8af/cffi-1.17.1-cp313-cp313-manylinux_2_12_i686.manylinux2010_i686.manylinux_2_17_i686.manylinux2014_i686.whl", hash = "sha256:d01b12eeeb4427d3110de311e1774046ad344f5b1a7403101878976ecd7a10f3", size = 454792 },
    { url = "https://files.pythonhosted.org/packages/75/b2/fbaec7c4455c604e29388d55599b99ebcc250a60050610fadde58932b7ee/cffi-1.17.1-cp313-cp313-manylinux_2_17_aarch64.manylinux2014_aarch64.whl", hash = "sha256:706510fe141c86a69c8ddc029c7910003a17353970cff3b904ff0686a5927683", size = 478893 },
    { url = "https://files.pythonhosted.org/packages/4f/b7/6e4a2162178bf1935c336d4da8a9352cccab4d3a5d7914065490f08c0690/cffi-1.17.1-cp313-cp313-manylinux_2_17_ppc64le.manylinux2014_ppc64le.whl", hash = "sha256:de55b766c7aa2e2a3092c51e0483d700341182f08e67c63630d5b6f200bb28e5", size = 485810 },
    { url = "https://files.pythonhosted.org/packages/c7/8a/1d0e4a9c26e54746dc08c2c6c037889124d4f59dffd853a659fa545f1b40/cffi-1.17.1-cp313-cp313-manylinux_2_17_s390x.manylinux2014_s390x.whl", hash = "sha256:c59d6e989d07460165cc5ad3c61f9fd8f1b4796eacbd81cee78957842b834af4", size = 471200 },
    { url = "https://files.pythonhosted.org/packages/26/9f/1aab65a6c0db35f43c4d1b4f580e8df53914310afc10ae0397d29d697af4/cffi-1.17.1-cp313-cp313-manylinux_2_17_x86_64.manylinux2014_x86_64.whl", hash = "sha256:dd398dbc6773384a17fe0d3e7eeb8d1a21c2200473ee6806bb5e6a8e62bb73dd", size = 479447 },
    { url = "https://files.pythonhosted.org/packages/5f/e4/fb8b3dd8dc0e98edf1135ff067ae070bb32ef9d509d6cb0f538cd6f7483f/cffi-1.17.1-cp313-cp313-musllinux_1_1_aarch64.whl", hash = "sha256:3edc8d958eb099c634dace3c7e16560ae474aa3803a5df240542b305d14e14ed", size = 484358 },
    { url = "https://files.pythonhosted.org/packages/f1/47/d7145bf2dc04684935d57d67dff9d6d795b2ba2796806bb109864be3a151/cffi-1.17.1-cp313-cp313-musllinux_1_1_x86_64.whl", hash = "sha256:72e72408cad3d5419375fc87d289076ee319835bdfa2caad331e377589aebba9", size = 488469 },
    { url = "https://files.pythonhosted.org/packages/bf/ee/f94057fa6426481d663b88637a9a10e859e492c73d0384514a17d78ee205/cffi-1.17.1-cp313-cp313-win32.whl", hash = "sha256:e03eab0a8677fa80d646b5ddece1cbeaf556c313dcfac435ba11f107ba117b5d", size = 172475 },
    { url = "https://files.pythonhosted.org/packages/7c/fc/6a8cb64e5f0324877d503c854da15d76c1e50eb722e320b15345c4d0c6de/cffi-1.17.1-cp313-cp313-win_amd64.whl", hash = "sha256:f6a16c31041f09ead72d69f583767292f750d24913dadacf5756b966aacb3f1a", size = 182009 },
    { url = "https://files.pythonhosted.org/packages/b9/ea/8bb50596b8ffbc49ddd7a1ad305035daa770202a6b782fc164647c2673ad/cffi-1.17.1-cp39-cp39-macosx_10_9_x86_64.whl", hash = "sha256:b2ab587605f4ba0bf81dc0cb08a41bd1c0a5906bd59243d56bad7668a6fc6c16", size = 182220 },
    { url = "https://files.pythonhosted.org/packages/ae/11/e77c8cd24f58285a82c23af484cf5b124a376b32644e445960d1a4654c3a/cffi-1.17.1-cp39-cp39-macosx_11_0_arm64.whl", hash = "sha256:28b16024becceed8c6dfbc75629e27788d8a3f9030691a1dbf9821a128b22c36", size = 178605 },
    { url = "https://files.pythonhosted.org/packages/ed/65/25a8dc32c53bf5b7b6c2686b42ae2ad58743f7ff644844af7cdb29b49361/cffi-1.17.1-cp39-cp39-manylinux_2_12_i686.manylinux2010_i686.manylinux_2_17_i686.manylinux2014_i686.whl", hash = "sha256:1d599671f396c4723d016dbddb72fe8e0397082b0a77a4fab8028923bec050e8", size = 424910 },
    { url = "https://files.pythonhosted.org/packages/42/7a/9d086fab7c66bd7c4d0f27c57a1b6b068ced810afc498cc8c49e0088661c/cffi-1.17.1-cp39-cp39-manylinux_2_17_aarch64.manylinux2014_aarch64.whl", hash = "sha256:ca74b8dbe6e8e8263c0ffd60277de77dcee6c837a3d0881d8c1ead7268c9e576", size = 447200 },
    { url = "https://files.pythonhosted.org/packages/da/63/1785ced118ce92a993b0ec9e0d0ac8dc3e5dbfbcaa81135be56c69cabbb6/cffi-1.17.1-cp39-cp39-manylinux_2_17_ppc64le.manylinux2014_ppc64le.whl", hash = "sha256:f7f5baafcc48261359e14bcd6d9bff6d4b28d9103847c9e136694cb0501aef87", size = 454565 },
    { url = "https://files.pythonhosted.org/packages/74/06/90b8a44abf3556599cdec107f7290277ae8901a58f75e6fe8f970cd72418/cffi-1.17.1-cp39-cp39-manylinux_2_17_s390x.manylinux2014_s390x.whl", hash = "sha256:98e3969bcff97cae1b2def8ba499ea3d6f31ddfdb7635374834cf89a1a08ecf0", size = 435635 },
    { url = "https://files.pythonhosted.org/packages/bd/62/a1f468e5708a70b1d86ead5bab5520861d9c7eacce4a885ded9faa7729c3/cffi-1.17.1-cp39-cp39-manylinux_2_17_x86_64.manylinux2014_x86_64.whl", hash = "sha256:cdf5ce3acdfd1661132f2a9c19cac174758dc2352bfe37d98aa7512c6b7178b3", size = 445218 },
    { url = "https://files.pythonhosted.org/packages/5b/95/b34462f3ccb09c2594aa782d90a90b045de4ff1f70148ee79c69d37a0a5a/cffi-1.17.1-cp39-cp39-musllinux_1_1_aarch64.whl", hash = "sha256:9755e4345d1ec879e3849e62222a18c7174d65a6a92d5b346b1863912168b595", size = 460486 },
    { url = "https://files.pythonhosted.org/packages/fc/fc/a1e4bebd8d680febd29cf6c8a40067182b64f00c7d105f8f26b5bc54317b/cffi-1.17.1-cp39-cp39-musllinux_1_1_i686.whl", hash = "sha256:f1e22e8c4419538cb197e4dd60acc919d7696e5ef98ee4da4e01d3f8cfa4cc5a", size = 437911 },
    { url = "https://files.pythonhosted.org/packages/e6/c3/21cab7a6154b6a5ea330ae80de386e7665254835b9e98ecc1340b3a7de9a/cffi-1.17.1-cp39-cp39-musllinux_1_1_x86_64.whl", hash = "sha256:c03e868a0b3bc35839ba98e74211ed2b05d2119be4e8a0f224fba9384f1fe02e", size = 460632 },
    { url = "https://files.pythonhosted.org/packages/cb/b5/fd9f8b5a84010ca169ee49f4e4ad6f8c05f4e3545b72ee041dbbcb159882/cffi-1.17.1-cp39-cp39-win32.whl", hash = "sha256:e31ae45bc2e29f6b2abd0de1cc3b9d5205aa847cafaecb8af1476a609a2f6eb7", size = 171820 },
    { url = "https://files.pythonhosted.org/packages/8c/52/b08750ce0bce45c143e1b5d7357ee8c55341b52bdef4b0f081af1eb248c2/cffi-1.17.1-cp39-cp39-win_amd64.whl", hash = "sha256:d016c76bdd850f3c626af19b0542c9677ba156e4ee4fccfdd7848803533ef662", size = 181290 },
]

[[package]]
name = "charset-normalizer"
version = "3.4.1"
source = { registry = "https://pypi.org/simple" }
sdist = { url = "https://files.pythonhosted.org/packages/16/b0/572805e227f01586461c80e0fd25d65a2115599cc9dad142fee4b747c357/charset_normalizer-3.4.1.tar.gz", hash = "sha256:44251f18cd68a75b56585dd00dae26183e102cd5e0f9f1466e6df5da2ed64ea3", size = 123188 }
wheels = [
    { url = "https://files.pythonhosted.org/packages/0d/58/5580c1716040bc89206c77d8f74418caf82ce519aae06450393ca73475d1/charset_normalizer-3.4.1-cp310-cp310-macosx_10_9_universal2.whl", hash = "sha256:91b36a978b5ae0ee86c394f5a54d6ef44db1de0815eb43de826d41d21e4af3de", size = 198013 },
    { url = "https://files.pythonhosted.org/packages/d0/11/00341177ae71c6f5159a08168bcb98c6e6d196d372c94511f9f6c9afe0c6/charset_normalizer-3.4.1-cp310-cp310-manylinux_2_17_aarch64.manylinux2014_aarch64.whl", hash = "sha256:7461baadb4dc00fd9e0acbe254e3d7d2112e7f92ced2adc96e54ef6501c5f176", size = 141285 },
    { url = "https://files.pythonhosted.org/packages/01/09/11d684ea5819e5a8f5100fb0b38cf8d02b514746607934134d31233e02c8/charset_normalizer-3.4.1-cp310-cp310-manylinux_2_17_ppc64le.manylinux2014_ppc64le.whl", hash = "sha256:e218488cd232553829be0664c2292d3af2eeeb94b32bea483cf79ac6a694e037", size = 151449 },
    { url = "https://files.pythonhosted.org/packages/08/06/9f5a12939db324d905dc1f70591ae7d7898d030d7662f0d426e2286f68c9/charset_normalizer-3.4.1-cp310-cp310-manylinux_2_17_s390x.manylinux2014_s390x.whl", hash = "sha256:80ed5e856eb7f30115aaf94e4a08114ccc8813e6ed1b5efa74f9f82e8509858f", size = 143892 },
    { url = "https://files.pythonhosted.org/packages/93/62/5e89cdfe04584cb7f4d36003ffa2936681b03ecc0754f8e969c2becb7e24/charset_normalizer-3.4.1-cp310-cp310-manylinux_2_17_x86_64.manylinux2014_x86_64.whl", hash = "sha256:b010a7a4fd316c3c484d482922d13044979e78d1861f0e0650423144c616a46a", size = 146123 },
    { url = "https://files.pythonhosted.org/packages/a9/ac/ab729a15c516da2ab70a05f8722ecfccc3f04ed7a18e45c75bbbaa347d61/charset_normalizer-3.4.1-cp310-cp310-manylinux_2_5_i686.manylinux1_i686.manylinux_2_17_i686.manylinux2014_i686.whl", hash = "sha256:4532bff1b8421fd0a320463030c7520f56a79c9024a4e88f01c537316019005a", size = 147943 },
    { url = "https://files.pythonhosted.org/packages/03/d2/3f392f23f042615689456e9a274640c1d2e5dd1d52de36ab8f7955f8f050/charset_normalizer-3.4.1-cp310-cp310-musllinux_1_2_aarch64.whl", hash = "sha256:d973f03c0cb71c5ed99037b870f2be986c3c05e63622c017ea9816881d2dd247", size = 142063 },
    { url = "https://files.pythonhosted.org/packages/f2/e3/e20aae5e1039a2cd9b08d9205f52142329f887f8cf70da3650326670bddf/charset_normalizer-3.4.1-cp310-cp310-musllinux_1_2_i686.whl", hash = "sha256:3a3bd0dcd373514dcec91c411ddb9632c0d7d92aed7093b8c3bbb6d69ca74408", size = 150578 },
    { url = "https://files.pythonhosted.org/packages/8d/af/779ad72a4da0aed925e1139d458adc486e61076d7ecdcc09e610ea8678db/charset_normalizer-3.4.1-cp310-cp310-musllinux_1_2_ppc64le.whl", hash = "sha256:d9c3cdf5390dcd29aa8056d13e8e99526cda0305acc038b96b30352aff5ff2bb", size = 153629 },
    { url = "https://files.pythonhosted.org/packages/c2/b6/7aa450b278e7aa92cf7732140bfd8be21f5f29d5bf334ae987c945276639/charset_normalizer-3.4.1-cp310-cp310-musllinux_1_2_s390x.whl", hash = "sha256:2bdfe3ac2e1bbe5b59a1a63721eb3b95fc9b6817ae4a46debbb4e11f6232428d", size = 150778 },
    { url = "https://files.pythonhosted.org/packages/39/f4/d9f4f712d0951dcbfd42920d3db81b00dd23b6ab520419626f4023334056/charset_normalizer-3.4.1-cp310-cp310-musllinux_1_2_x86_64.whl", hash = "sha256:eab677309cdb30d047996b36d34caeda1dc91149e4fdca0b1a039b3f79d9a807", size = 146453 },
    { url = "https://files.pythonhosted.org/packages/49/2b/999d0314e4ee0cff3cb83e6bc9aeddd397eeed693edb4facb901eb8fbb69/charset_normalizer-3.4.1-cp310-cp310-win32.whl", hash = "sha256:c0429126cf75e16c4f0ad00ee0eae4242dc652290f940152ca8c75c3a4b6ee8f", size = 95479 },
    { url = "https://files.pythonhosted.org/packages/2d/ce/3cbed41cff67e455a386fb5e5dd8906cdda2ed92fbc6297921f2e4419309/charset_normalizer-3.4.1-cp310-cp310-win_amd64.whl", hash = "sha256:9f0b8b1c6d84c8034a44893aba5e767bf9c7a211e313a9605d9c617d7083829f", size = 102790 },
    { url = "https://files.pythonhosted.org/packages/72/80/41ef5d5a7935d2d3a773e3eaebf0a9350542f2cab4eac59a7a4741fbbbbe/charset_normalizer-3.4.1-cp311-cp311-macosx_10_9_universal2.whl", hash = "sha256:8bfa33f4f2672964266e940dd22a195989ba31669bd84629f05fab3ef4e2d125", size = 194995 },
    { url = "https://files.pythonhosted.org/packages/7a/28/0b9fefa7b8b080ec492110af6d88aa3dea91c464b17d53474b6e9ba5d2c5/charset_normalizer-3.4.1-cp311-cp311-manylinux_2_17_aarch64.manylinux2014_aarch64.whl", hash = "sha256:28bf57629c75e810b6ae989f03c0828d64d6b26a5e205535585f96093e405ed1", size = 139471 },
    { url = "https://files.pythonhosted.org/packages/71/64/d24ab1a997efb06402e3fc07317e94da358e2585165930d9d59ad45fcae2/charset_normalizer-3.4.1-cp311-cp311-manylinux_2_17_ppc64le.manylinux2014_ppc64le.whl", hash = "sha256:f08ff5e948271dc7e18a35641d2f11a4cd8dfd5634f55228b691e62b37125eb3", size = 149831 },
    { url = "https://files.pythonhosted.org/packages/37/ed/be39e5258e198655240db5e19e0b11379163ad7070962d6b0c87ed2c4d39/charset_normalizer-3.4.1-cp311-cp311-manylinux_2_17_s390x.manylinux2014_s390x.whl", hash = "sha256:234ac59ea147c59ee4da87a0c0f098e9c8d169f4dc2a159ef720f1a61bbe27cd", size = 142335 },
    { url = "https://files.pythonhosted.org/packages/88/83/489e9504711fa05d8dde1574996408026bdbdbd938f23be67deebb5eca92/charset_normalizer-3.4.1-cp311-cp311-manylinux_2_17_x86_64.manylinux2014_x86_64.whl", hash = "sha256:fd4ec41f914fa74ad1b8304bbc634b3de73d2a0889bd32076342a573e0779e00", size = 143862 },
    { url = "https://files.pythonhosted.org/packages/c6/c7/32da20821cf387b759ad24627a9aca289d2822de929b8a41b6241767b461/charset_normalizer-3.4.1-cp311-cp311-manylinux_2_5_i686.manylinux1_i686.manylinux_2_17_i686.manylinux2014_i686.whl", hash = "sha256:eea6ee1db730b3483adf394ea72f808b6e18cf3cb6454b4d86e04fa8c4327a12", size = 145673 },
    { url = "https://files.pythonhosted.org/packages/68/85/f4288e96039abdd5aeb5c546fa20a37b50da71b5cf01e75e87f16cd43304/charset_normalizer-3.4.1-cp311-cp311-musllinux_1_2_aarch64.whl", hash = "sha256:c96836c97b1238e9c9e3fe90844c947d5afbf4f4c92762679acfe19927d81d77", size = 140211 },
    { url = "https://files.pythonhosted.org/packages/28/a3/a42e70d03cbdabc18997baf4f0227c73591a08041c149e710045c281f97b/charset_normalizer-3.4.1-cp311-cp311-musllinux_1_2_i686.whl", hash = "sha256:4d86f7aff21ee58f26dcf5ae81a9addbd914115cdebcbb2217e4f0ed8982e146", size = 148039 },
    { url = "https://files.pythonhosted.org/packages/85/e4/65699e8ab3014ecbe6f5c71d1a55d810fb716bbfd74f6283d5c2aa87febf/charset_normalizer-3.4.1-cp311-cp311-musllinux_1_2_ppc64le.whl", hash = "sha256:09b5e6733cbd160dcc09589227187e242a30a49ca5cefa5a7edd3f9d19ed53fd", size = 151939 },
    { url = "https://files.pythonhosted.org/packages/b1/82/8e9fe624cc5374193de6860aba3ea8070f584c8565ee77c168ec13274bd2/charset_normalizer-3.4.1-cp311-cp311-musllinux_1_2_s390x.whl", hash = "sha256:5777ee0881f9499ed0f71cc82cf873d9a0ca8af166dfa0af8ec4e675b7df48e6", size = 149075 },
    { url = "https://files.pythonhosted.org/packages/3d/7b/82865ba54c765560c8433f65e8acb9217cb839a9e32b42af4aa8e945870f/charset_normalizer-3.4.1-cp311-cp311-musllinux_1_2_x86_64.whl", hash = "sha256:237bdbe6159cff53b4f24f397d43c6336c6b0b42affbe857970cefbb620911c8", size = 144340 },
    { url = "https://files.pythonhosted.org/packages/b5/b6/9674a4b7d4d99a0d2df9b215da766ee682718f88055751e1e5e753c82db0/charset_normalizer-3.4.1-cp311-cp311-win32.whl", hash = "sha256:8417cb1f36cc0bc7eaba8ccb0e04d55f0ee52df06df3ad55259b9a323555fc8b", size = 95205 },
    { url = "https://files.pythonhosted.org/packages/1e/ab/45b180e175de4402dcf7547e4fb617283bae54ce35c27930a6f35b6bef15/charset_normalizer-3.4.1-cp311-cp311-win_amd64.whl", hash = "sha256:d7f50a1f8c450f3925cb367d011448c39239bb3eb4117c36a6d354794de4ce76", size = 102441 },
    { url = "https://files.pythonhosted.org/packages/0a/9a/dd1e1cdceb841925b7798369a09279bd1cf183cef0f9ddf15a3a6502ee45/charset_normalizer-3.4.1-cp312-cp312-macosx_10_13_universal2.whl", hash = "sha256:73d94b58ec7fecbc7366247d3b0b10a21681004153238750bb67bd9012414545", size = 196105 },
    { url = "https://files.pythonhosted.org/packages/d3/8c/90bfabf8c4809ecb648f39794cf2a84ff2e7d2a6cf159fe68d9a26160467/charset_normalizer-3.4.1-cp312-cp312-manylinux_2_17_aarch64.manylinux2014_aarch64.whl", hash = "sha256:dad3e487649f498dd991eeb901125411559b22e8d7ab25d3aeb1af367df5efd7", size = 140404 },
    { url = "https://files.pythonhosted.org/packages/ad/8f/e410d57c721945ea3b4f1a04b74f70ce8fa800d393d72899f0a40526401f/charset_normalizer-3.4.1-cp312-cp312-manylinux_2_17_ppc64le.manylinux2014_ppc64le.whl", hash = "sha256:c30197aa96e8eed02200a83fba2657b4c3acd0f0aa4bdc9f6c1af8e8962e0757", size = 150423 },
    { url = "https://files.pythonhosted.org/packages/f0/b8/e6825e25deb691ff98cf5c9072ee0605dc2acfca98af70c2d1b1bc75190d/charset_normalizer-3.4.1-cp312-cp312-manylinux_2_17_s390x.manylinux2014_s390x.whl", hash = "sha256:2369eea1ee4a7610a860d88f268eb39b95cb588acd7235e02fd5a5601773d4fa", size = 143184 },
    { url = "https://files.pythonhosted.org/packages/3e/a2/513f6cbe752421f16d969e32f3583762bfd583848b763913ddab8d9bfd4f/charset_normalizer-3.4.1-cp312-cp312-manylinux_2_17_x86_64.manylinux2014_x86_64.whl", hash = "sha256:bc2722592d8998c870fa4e290c2eec2c1569b87fe58618e67d38b4665dfa680d", size = 145268 },
    { url = "https://files.pythonhosted.org/packages/74/94/8a5277664f27c3c438546f3eb53b33f5b19568eb7424736bdc440a88a31f/charset_normalizer-3.4.1-cp312-cp312-manylinux_2_5_i686.manylinux1_i686.manylinux_2_17_i686.manylinux2014_i686.whl", hash = "sha256:ffc9202a29ab3920fa812879e95a9e78b2465fd10be7fcbd042899695d75e616", size = 147601 },
    { url = "https://files.pythonhosted.org/packages/7c/5f/6d352c51ee763623a98e31194823518e09bfa48be2a7e8383cf691bbb3d0/charset_normalizer-3.4.1-cp312-cp312-musllinux_1_2_aarch64.whl", hash = "sha256:804a4d582ba6e5b747c625bf1255e6b1507465494a40a2130978bda7b932c90b", size = 141098 },
    { url = "https://files.pythonhosted.org/packages/78/d4/f5704cb629ba5ab16d1d3d741396aec6dc3ca2b67757c45b0599bb010478/charset_normalizer-3.4.1-cp312-cp312-musllinux_1_2_i686.whl", hash = "sha256:0f55e69f030f7163dffe9fd0752b32f070566451afe180f99dbeeb81f511ad8d", size = 149520 },
    { url = "https://files.pythonhosted.org/packages/c5/96/64120b1d02b81785f222b976c0fb79a35875457fa9bb40827678e54d1bc8/charset_normalizer-3.4.1-cp312-cp312-musllinux_1_2_ppc64le.whl", hash = "sha256:c4c3e6da02df6fa1410a7680bd3f63d4f710232d3139089536310d027950696a", size = 152852 },
    { url = "https://files.pythonhosted.org/packages/84/c9/98e3732278a99f47d487fd3468bc60b882920cef29d1fa6ca460a1fdf4e6/charset_normalizer-3.4.1-cp312-cp312-musllinux_1_2_s390x.whl", hash = "sha256:5df196eb874dae23dcfb968c83d4f8fdccb333330fe1fc278ac5ceeb101003a9", size = 150488 },
    { url = "https://files.pythonhosted.org/packages/13/0e/9c8d4cb99c98c1007cc11eda969ebfe837bbbd0acdb4736d228ccaabcd22/charset_normalizer-3.4.1-cp312-cp312-musllinux_1_2_x86_64.whl", hash = "sha256:e358e64305fe12299a08e08978f51fc21fac060dcfcddd95453eabe5b93ed0e1", size = 146192 },
    { url = "https://files.pythonhosted.org/packages/b2/21/2b6b5b860781a0b49427309cb8670785aa543fb2178de875b87b9cc97746/charset_normalizer-3.4.1-cp312-cp312-win32.whl", hash = "sha256:9b23ca7ef998bc739bf6ffc077c2116917eabcc901f88da1b9856b210ef63f35", size = 95550 },
    { url = "https://files.pythonhosted.org/packages/21/5b/1b390b03b1d16c7e382b561c5329f83cc06623916aab983e8ab9239c7d5c/charset_normalizer-3.4.1-cp312-cp312-win_amd64.whl", hash = "sha256:6ff8a4a60c227ad87030d76e99cd1698345d4491638dfa6673027c48b3cd395f", size = 102785 },
    { url = "https://files.pythonhosted.org/packages/38/94/ce8e6f63d18049672c76d07d119304e1e2d7c6098f0841b51c666e9f44a0/charset_normalizer-3.4.1-cp313-cp313-macosx_10_13_universal2.whl", hash = "sha256:aabfa34badd18f1da5ec1bc2715cadc8dca465868a4e73a0173466b688f29dda", size = 195698 },
    { url = "https://files.pythonhosted.org/packages/24/2e/dfdd9770664aae179a96561cc6952ff08f9a8cd09a908f259a9dfa063568/charset_normalizer-3.4.1-cp313-cp313-manylinux_2_17_aarch64.manylinux2014_aarch64.whl", hash = "sha256:22e14b5d70560b8dd51ec22863f370d1e595ac3d024cb8ad7d308b4cd95f8313", size = 140162 },
    { url = "https://files.pythonhosted.org/packages/24/4e/f646b9093cff8fc86f2d60af2de4dc17c759de9d554f130b140ea4738ca6/charset_normalizer-3.4.1-cp313-cp313-manylinux_2_17_ppc64le.manylinux2014_ppc64le.whl", hash = "sha256:8436c508b408b82d87dc5f62496973a1805cd46727c34440b0d29d8a2f50a6c9", size = 150263 },
    { url = "https://files.pythonhosted.org/packages/5e/67/2937f8d548c3ef6e2f9aab0f6e21001056f692d43282b165e7c56023e6dd/charset_normalizer-3.4.1-cp313-cp313-manylinux_2_17_s390x.manylinux2014_s390x.whl", hash = "sha256:2d074908e1aecee37a7635990b2c6d504cd4766c7bc9fc86d63f9c09af3fa11b", size = 142966 },
    { url = "https://files.pythonhosted.org/packages/52/ed/b7f4f07de100bdb95c1756d3a4d17b90c1a3c53715c1a476f8738058e0fa/charset_normalizer-3.4.1-cp313-cp313-manylinux_2_17_x86_64.manylinux2014_x86_64.whl", hash = "sha256:955f8851919303c92343d2f66165294848d57e9bba6cf6e3625485a70a038d11", size = 144992 },
    { url = "https://files.pythonhosted.org/packages/96/2c/d49710a6dbcd3776265f4c923bb73ebe83933dfbaa841c5da850fe0fd20b/charset_normalizer-3.4.1-cp313-cp313-manylinux_2_5_i686.manylinux1_i686.manylinux_2_17_i686.manylinux2014_i686.whl", hash = "sha256:44ecbf16649486d4aebafeaa7ec4c9fed8b88101f4dd612dcaf65d5e815f837f", size = 147162 },
    { url = "https://files.pythonhosted.org/packages/b4/41/35ff1f9a6bd380303dea55e44c4933b4cc3c4850988927d4082ada230273/charset_normalizer-3.4.1-cp313-cp313-musllinux_1_2_aarch64.whl", hash = "sha256:0924e81d3d5e70f8126529951dac65c1010cdf117bb75eb02dd12339b57749dd", size = 140972 },
    { url = "https://files.pythonhosted.org/packages/fb/43/c6a0b685fe6910d08ba971f62cd9c3e862a85770395ba5d9cad4fede33ab/charset_normalizer-3.4.1-cp313-cp313-musllinux_1_2_i686.whl", hash = "sha256:2967f74ad52c3b98de4c3b32e1a44e32975e008a9cd2a8cc8966d6a5218c5cb2", size = 149095 },
    { url = "https://files.pythonhosted.org/packages/4c/ff/a9a504662452e2d2878512115638966e75633519ec11f25fca3d2049a94a/charset_normalizer-3.4.1-cp313-cp313-musllinux_1_2_ppc64le.whl", hash = "sha256:c75cb2a3e389853835e84a2d8fb2b81a10645b503eca9bcb98df6b5a43eb8886", size = 152668 },
    { url = "https://files.pythonhosted.org/packages/6c/71/189996b6d9a4b932564701628af5cee6716733e9165af1d5e1b285c530ed/charset_normalizer-3.4.1-cp313-cp313-musllinux_1_2_s390x.whl", hash = "sha256:09b26ae6b1abf0d27570633b2b078a2a20419c99d66fb2823173d73f188ce601", size = 150073 },
    { url = "https://files.pythonhosted.org/packages/e4/93/946a86ce20790e11312c87c75ba68d5f6ad2208cfb52b2d6a2c32840d922/charset_normalizer-3.4.1-cp313-cp313-musllinux_1_2_x86_64.whl", hash = "sha256:fa88b843d6e211393a37219e6a1c1df99d35e8fd90446f1118f4216e307e48cd", size = 145732 },
    { url = "https://files.pythonhosted.org/packages/cd/e5/131d2fb1b0dddafc37be4f3a2fa79aa4c037368be9423061dccadfd90091/charset_normalizer-3.4.1-cp313-cp313-win32.whl", hash = "sha256:eb8178fe3dba6450a3e024e95ac49ed3400e506fd4e9e5c32d30adda88cbd407", size = 95391 },
    { url = "https://files.pythonhosted.org/packages/27/f2/4f9a69cc7712b9b5ad8fdb87039fd89abba997ad5cbe690d1835d40405b0/charset_normalizer-3.4.1-cp313-cp313-win_amd64.whl", hash = "sha256:b1ac5992a838106edb89654e0aebfc24f5848ae2547d22c2c3f66454daa11971", size = 102702 },
    { url = "https://files.pythonhosted.org/packages/7f/c0/b913f8f02836ed9ab32ea643c6fe4d3325c3d8627cf6e78098671cafff86/charset_normalizer-3.4.1-cp39-cp39-macosx_10_9_universal2.whl", hash = "sha256:b97e690a2118911e39b4042088092771b4ae3fc3aa86518f84b8cf6888dbdb41", size = 197867 },
    { url = "https://files.pythonhosted.org/packages/0f/6c/2bee440303d705b6fb1e2ec789543edec83d32d258299b16eed28aad48e0/charset_normalizer-3.4.1-cp39-cp39-manylinux_2_17_aarch64.manylinux2014_aarch64.whl", hash = "sha256:78baa6d91634dfb69ec52a463534bc0df05dbd546209b79a3880a34487f4b84f", size = 141385 },
    { url = "https://files.pythonhosted.org/packages/3d/04/cb42585f07f6f9fd3219ffb6f37d5a39b4fd2db2355b23683060029c35f7/charset_normalizer-3.4.1-cp39-cp39-manylinux_2_17_ppc64le.manylinux2014_ppc64le.whl", hash = "sha256:1a2bc9f351a75ef49d664206d51f8e5ede9da246602dc2d2726837620ea034b2", size = 151367 },
    { url = "https://files.pythonhosted.org/packages/54/54/2412a5b093acb17f0222de007cc129ec0e0df198b5ad2ce5699355269dfe/charset_normalizer-3.4.1-cp39-cp39-manylinux_2_17_s390x.manylinux2014_s390x.whl", hash = "sha256:75832c08354f595c760a804588b9357d34ec00ba1c940c15e31e96d902093770", size = 143928 },
    { url = "https://files.pythonhosted.org/packages/5a/6d/e2773862b043dcf8a221342954f375392bb2ce6487bcd9f2c1b34e1d6781/charset_normalizer-3.4.1-cp39-cp39-manylinux_2_17_x86_64.manylinux2014_x86_64.whl", hash = "sha256:0af291f4fe114be0280cdd29d533696a77b5b49cfde5467176ecab32353395c4", size = 146203 },
    { url = "https://files.pythonhosted.org/packages/b9/f8/ca440ef60d8f8916022859885f231abb07ada3c347c03d63f283bec32ef5/charset_normalizer-3.4.1-cp39-cp39-manylinux_2_5_i686.manylinux1_i686.manylinux_2_17_i686.manylinux2014_i686.whl", hash = "sha256:0167ddc8ab6508fe81860a57dd472b2ef4060e8d378f0cc555707126830f2537", size = 148082 },
    { url = "https://files.pythonhosted.org/packages/04/d2/42fd330901aaa4b805a1097856c2edf5095e260a597f65def493f4b8c833/charset_normalizer-3.4.1-cp39-cp39-musllinux_1_2_aarch64.whl", hash = "sha256:2a75d49014d118e4198bcee5ee0a6f25856b29b12dbf7cd012791f8a6cc5c496", size = 142053 },
    { url = "https://files.pythonhosted.org/packages/9e/af/3a97a4fa3c53586f1910dadfc916e9c4f35eeada36de4108f5096cb7215f/charset_normalizer-3.4.1-cp39-cp39-musllinux_1_2_i686.whl", hash = "sha256:363e2f92b0f0174b2f8238240a1a30142e3db7b957a5dd5689b0e75fb717cc78", size = 150625 },
    { url = "https://files.pythonhosted.org/packages/26/ae/23d6041322a3556e4da139663d02fb1b3c59a23ab2e2b56432bd2ad63ded/charset_normalizer-3.4.1-cp39-cp39-musllinux_1_2_ppc64le.whl", hash = "sha256:ab36c8eb7e454e34e60eb55ca5d241a5d18b2c6244f6827a30e451c42410b5f7", size = 153549 },
    { url = "https://files.pythonhosted.org/packages/94/22/b8f2081c6a77cb20d97e57e0b385b481887aa08019d2459dc2858ed64871/charset_normalizer-3.4.1-cp39-cp39-musllinux_1_2_s390x.whl", hash = "sha256:4c0907b1928a36d5a998d72d64d8eaa7244989f7aaaf947500d3a800c83a3fd6", size = 150945 },
    { url = "https://files.pythonhosted.org/packages/c7/0b/c5ec5092747f801b8b093cdf5610e732b809d6cb11f4c51e35fc28d1d389/charset_normalizer-3.4.1-cp39-cp39-musllinux_1_2_x86_64.whl", hash = "sha256:04432ad9479fa40ec0f387795ddad4437a2b50417c69fa275e212933519ff294", size = 146595 },
    { url = "https://files.pythonhosted.org/packages/0c/5a/0b59704c38470df6768aa154cc87b1ac7c9bb687990a1559dc8765e8627e/charset_normalizer-3.4.1-cp39-cp39-win32.whl", hash = "sha256:3bed14e9c89dcb10e8f3a29f9ccac4955aebe93c71ae803af79265c9ca5644c5", size = 95453 },
    { url = "https://files.pythonhosted.org/packages/85/2d/a9790237cb4d01a6d57afadc8573c8b73c609ade20b80f4cda30802009ee/charset_normalizer-3.4.1-cp39-cp39-win_amd64.whl", hash = "sha256:49402233c892a461407c512a19435d1ce275543138294f7ef013f0b63d5d3765", size = 102811 },
    { url = "https://files.pythonhosted.org/packages/0e/f6/65ecc6878a89bb1c23a086ea335ad4bf21a588990c3f535a227b9eea9108/charset_normalizer-3.4.1-py3-none-any.whl", hash = "sha256:d98b1668f06378c6dbefec3b92299716b931cd4e6061f3c875a71ced1780ab85", size = 49767 },
]

[[package]]
name = "ciso8601"
version = "2.3.2"
source = { registry = "https://pypi.org/simple" }
sdist = { url = "https://files.pythonhosted.org/packages/09/e9/d83711081c997540aee59ad2f49d81f01d33e8551d766b0ebde346f605af/ciso8601-2.3.2.tar.gz", hash = "sha256:ec1616969aa46c51310b196022e5d3926f8d3fa52b80ec17f6b4133623bd5434", size = 28214 }
wheels = [
    { url = "https://files.pythonhosted.org/packages/63/54/7522b0056ff0f59790d15cc043fdbf067d9af0fa313e4a8811b65c0b4ded/ciso8601-2.3.2-cp310-cp310-macosx_11_0_arm64.whl", hash = "sha256:1bb2d4d20d7ed65fcc7137652d7d980c6eb2aa19c935579309170137d33064ce", size = 15724 },
    { url = "https://files.pythonhosted.org/packages/a4/98/17f6e3bf01857cc2594f29ecc5316a4591d40e54c14d85cde433fc0d5cbb/ciso8601-2.3.2-cp310-cp310-macosx_11_0_universal2.whl", hash = "sha256:3039f11ced0bc971341ab63be222860eb2cc942d51a7aa101b1809b633ad2288", size = 23809 },
    { url = "https://files.pythonhosted.org/packages/9d/48/6a396459dd24b3d7a05b3858b58c3dbc19a7d561cd9accaf77b6ddd2242c/ciso8601-2.3.2-cp310-cp310-macosx_11_0_x86_64.whl", hash = "sha256:d64634b02cfb194e54569d8de3ace89cec745644cab38157aea0b03d32031eda", size = 15586 },
    { url = "https://files.pythonhosted.org/packages/59/64/4f9362e7f3817d9a408e17ae0a71cd3d16037e33e4dd0f3a301b4727c2e5/ciso8601-2.3.2-cp310-cp310-manylinux_2_17_aarch64.manylinux2014_aarch64.whl", hash = "sha256:b0dcb8dc5998bc50346cec9d3b8b5deda8ddabeda70a923c110efb5100cd9754", size = 39279 },
    { url = "https://files.pythonhosted.org/packages/cd/f9/56a707dc73604472dfdab611f210c22741b73b5b7795b6dc6422d072bae6/ciso8601-2.3.2-cp310-cp310-manylinux_2_5_x86_64.manylinux1_x86_64.manylinux_2_17_x86_64.manylinux2014_x86_64.whl", hash = "sha256:13a3ca99eadbee4a9bb7dfb2bcf266a21828033853cd99803a9893d3473ac0e9", size = 39014 },
    { url = "https://files.pythonhosted.org/packages/87/27/02dc32c3ff7ca18a0f595a13d5f5e749a1270a030ce8f50d6b78ae95a984/ciso8601-2.3.2-cp310-cp310-musllinux_1_2_aarch64.whl", hash = "sha256:d61daee5e8daee87eba34151b9952ec8c3327ad9e54686b6247dcb9b2b135312", size = 39892 },
    { url = "https://files.pythonhosted.org/packages/41/ba/57016baecaab3f9fae9399ee0ad25573eec82042c55560f86d004717381c/ciso8601-2.3.2-cp310-cp310-musllinux_1_2_x86_64.whl", hash = "sha256:2f20654de6b0374eade96d8dcb0642196632067b6dd2e24068c563ac6b8551c6", size = 39650 },
    { url = "https://files.pythonhosted.org/packages/8e/9b/b924dbd5aa378208c7a24bd867b174b13fd0377ba9293fab5c2f977895a6/ciso8601-2.3.2-cp310-cp310-win_amd64.whl", hash = "sha256:0283884c33dbe0555f9a24749ac947f93eac7b131fdfeeee110ad999947d1680", size = 17245 },
    { url = "https://files.pythonhosted.org/packages/9a/00/489c0724d2a273384344b76c1420f21ede894d3f1d9ba240176f0d8595e6/ciso8601-2.3.2-cp311-cp311-macosx_11_0_arm64.whl", hash = "sha256:f0e856903cb6019ab26849af7270ef183b2314f87fd17686a8c98315eff794df", size = 15722 },
    { url = "https://files.pythonhosted.org/packages/d1/5e/5c29a477ec5207f0e1604fbd15280401e4715163bf51f316b5ee907da1c4/ciso8601-2.3.2-cp311-cp311-macosx_11_0_universal2.whl", hash = "sha256:d99297a5925ef3c9ac316cab082c1b1623d976acdb5056fbb8cb12a854116351", size = 23815 },
    { url = "https://files.pythonhosted.org/packages/bf/35/1000cebcd41863394ec3d4ba05656be9a20ae4a27de1646da12c6d336cdd/ciso8601-2.3.2-cp311-cp311-macosx_11_0_x86_64.whl", hash = "sha256:2e740d2dcac81b5adb0cff641706d5a9e54ff4f3bb7e24437cdacdab3937c0a3", size = 15585 },
    { url = "https://files.pythonhosted.org/packages/93/3d/f763d2bfa22a50fb004d77106c18a58dbde3fa5d4c5cf7d096bb23af8dc5/ciso8601-2.3.2-cp311-cp311-manylinux_2_17_aarch64.manylinux2014_aarch64.whl", hash = "sha256:e883a08b294694313bd3a85c1a136f4326ca26050552742c489159c52e296060", size = 39534 },
    { url = "https://files.pythonhosted.org/packages/bc/ba/012ac7082fd10c15c0cd347cb62ad88eaf135dc6e4b6190a9becf9acfeaa/ciso8601-2.3.2-cp311-cp311-manylinux_2_5_x86_64.manylinux1_x86_64.manylinux_2_17_x86_64.manylinux2014_x86_64.whl", hash = "sha256:6994b393b1e1147dbc2f13d6d508f6e95b96d7f770299a4af70b7c1d380242c1", size = 39260 },
    { url = "https://files.pythonhosted.org/packages/02/41/8310f8998c3e98c334f8dfaf905725c85771eee4ece9e5ee833070d483f2/ciso8601-2.3.2-cp311-cp311-musllinux_1_2_aarch64.whl", hash = "sha256:2d31a04bea97f21b797fd414b465c00283b70d9523e8e51bc303bec04195a278", size = 40014 },
    { url = "https://files.pythonhosted.org/packages/00/9f/28d592b034a8a8c1ddeac55812172d9b22942077e681c84c268173bfe4e1/ciso8601-2.3.2-cp311-cp311-musllinux_1_2_x86_64.whl", hash = "sha256:ce014a3559592320a2a7a7205257e57dd1277580038a30f153627c5d30ed7a07", size = 39861 },
    { url = "https://files.pythonhosted.org/packages/21/53/bb466b34c8853a2ca54009fa3bb3aa8ddc46f90fc504b9433471b9a40fa7/ciso8601-2.3.2-cp311-cp311-win_amd64.whl", hash = "sha256:b069800ea5613eea7d323716133a74bd0fba4a781286167a20639b6628a7e068", size = 17240 },
    { url = "https://files.pythonhosted.org/packages/d6/fc/e852e664bb90bf1112e17778512d6cbc5fa5f49b7c22969e4ee131f13d06/ciso8601-2.3.2-cp312-cp312-macosx_11_0_arm64.whl", hash = "sha256:75870a1e496a17e9e8d2ac90125600e1bafe51679d2836b2f6cb66908fef7ad6", size = 15755 },
    { url = "https://files.pythonhosted.org/packages/22/da/c82e665c627836be4d7d0a8ed38518f9833124a6fd85735881cac72427b8/ciso8601-2.3.2-cp312-cp312-macosx_11_0_universal2.whl", hash = "sha256:c117c415c43aa3db68ee16a2446cb85c5e88459650421d773f6f6444ce5e5819", size = 24291 },
    { url = "https://files.pythonhosted.org/packages/3c/6a/822b178b6c473533e5023aab6447b05d1683f95c3210eda5680f9262c93c/ciso8601-2.3.2-cp312-cp312-macosx_11_0_x86_64.whl", hash = "sha256:ce5f76297b6138dc5c085d4c5a0a631afded99f250233fe583dc365f67fe8a8d", size = 15713 },
    { url = "https://files.pythonhosted.org/packages/de/c3/63b89c7ec2a4f9bcbdeb3401485992d13eeb4da943accef58f0820c62552/ciso8601-2.3.2-cp312-cp312-manylinux_2_17_aarch64.manylinux2014_aarch64.whl", hash = "sha256:8e3205e4cfd63100f454ea67100c7c6123af32da0022bdc6e81058e95476a8ad", size = 40253 },
    { url = "https://files.pythonhosted.org/packages/96/01/b12f356afaa6dfc339c4b964f01c7b78f7d844dfe087cbbc9c68a5f048c0/ciso8601-2.3.2-cp312-cp312-manylinux_2_5_x86_64.manylinux1_x86_64.manylinux_2_17_x86_64.manylinux2014_x86_64.whl", hash = "sha256:5308a14ac72898f91332ccfded2f18a6c558ccd184ccff84c4fb36c7e4c2a0e6", size = 40087 },
    { url = "https://files.pythonhosted.org/packages/05/ae/de5f920ebf5cdb2ef28237bdb48ac9ea980d794e16f1fbedffc430064208/ciso8601-2.3.2-cp312-cp312-musllinux_1_2_aarch64.whl", hash = "sha256:e825cb5ecd232775a94ef3c456ab19752ee8e66eaeb20562ea45472eaa8614ec", size = 40908 },
    { url = "https://files.pythonhosted.org/packages/b2/3c/cd79c9305480cc9bf8dce286bd7ec2035a3d140b3f3ae0b1232087a65240/ciso8601-2.3.2-cp312-cp312-musllinux_1_2_x86_64.whl", hash = "sha256:7a8f96f91bdeabee7ebca2c6e48185bea45e195f406ff748c87a3c9ecefb25cc", size = 40881 },
    { url = "https://files.pythonhosted.org/packages/b1/f7/f1b64a6dac1ff824ad6eee9c2b540fbe411f288b40218a06644fa2e4f075/ciso8601-2.3.2-cp312-cp312-win_amd64.whl", hash = "sha256:3fe497819e50a245253a3b2d62ec4c68f8cf337d79dc18e2f3b0a74d24dc5e93", size = 17278 },
    { url = "https://files.pythonhosted.org/packages/a3/bb/ba7bb497fa6093e478e54d870c8ffbfcd44c6b6400a3a0c8f485b229595b/ciso8601-2.3.2-cp39-cp39-macosx_11_0_arm64.whl", hash = "sha256:0fbbe659093d4aef1e66de0ee9a10487439527be4b2f6a6710960f98a41e2cc5", size = 15716 },
    { url = "https://files.pythonhosted.org/packages/af/8a/f08d6c7bd5f53f2896e91ffdb849e1197fb543a011ee2f7c3200ffe1c1e8/ciso8601-2.3.2-cp39-cp39-macosx_11_0_universal2.whl", hash = "sha256:8ccb16db7ca83cc39df3c73285e9ab4920a90f0dbef566f60f0c6cca44becaba", size = 23807 },
    { url = "https://files.pythonhosted.org/packages/53/6b/6d3f90c4018eec00aa560356cf41fd1315d084863305c077f6af484ce673/ciso8601-2.3.2-cp39-cp39-macosx_11_0_x86_64.whl", hash = "sha256:dac06a1bd3c12ab699c29024c5f052e7016cb904e085a5e2b26e6b92fd2dd1dc", size = 15586 },
    { url = "https://files.pythonhosted.org/packages/1a/78/078b57970e82b2dc80ce89249beb4c0d464bffb9e84d479dcd8179c36d0f/ciso8601-2.3.2-cp39-cp39-manylinux_2_17_aarch64.manylinux2014_aarch64.whl", hash = "sha256:a323aa0143ad8e99d7a0b0ac3005419c505e073e6f850f0443b5994b31a52d14", size = 38927 },
    { url = "https://files.pythonhosted.org/packages/78/b9/0fc865c2fd9870b6d220f2f9f47fd2ab51af29ebd8ceae56e7059bc43841/ciso8601-2.3.2-cp39-cp39-manylinux_2_5_x86_64.manylinux1_x86_64.manylinux_2_17_x86_64.manylinux2014_x86_64.whl", hash = "sha256:5e9290e7e1b1c3a6df3967e3f1b22c334c980e841f5a1967ab6ef92b30a540d8", size = 38633 },
    { url = "https://files.pythonhosted.org/packages/20/30/d4303931e31fe2df4b2c886cbac261b9e69515cade3d1de639793fba5092/ciso8601-2.3.2-cp39-cp39-musllinux_1_2_aarch64.whl", hash = "sha256:fc2a6bb31030b875c7706554b99e1d724250e0fc8160aa2f3ae32520b8dccbc5", size = 39488 },
    { url = "https://files.pythonhosted.org/packages/99/28/5a2d1e7df04a37ad5e19c149ba74eb1f1fdbcef48ad13acd9d71d1ec9454/ciso8601-2.3.2-cp39-cp39-musllinux_1_2_x86_64.whl", hash = "sha256:69e137cf862c724a9477b62d89fb8190f141ed6d036f6c4cf824be6d9a7b819e", size = 39244 },
    { url = "https://files.pythonhosted.org/packages/d4/16/b045848e51e646d549f151a7d230a3cdc0739b4652f4570221cc4eab6234/ciso8601-2.3.2-cp39-cp39-win_amd64.whl", hash = "sha256:6591d8f191b0a12fa5ac53e1bc0e799f6f2068d0fa5684815706c59a4831f412", size = 17247 },
    { url = "https://files.pythonhosted.org/packages/9f/8c/344f1db4606408ac00803692baf988fdd8d4c82abaf9911272286dc30785/ciso8601-2.3.2-pp310-pypy310_pp73-manylinux_2_17_aarch64.manylinux2014_aarch64.whl", hash = "sha256:ecc2f7090e7b8427288b9528fa9571682426f2c7d45d39cf940321192d8796c8", size = 17483 },
    { url = "https://files.pythonhosted.org/packages/99/76/572d904b3307d9ab01b4586a0935b0a62dded5e57565ac87cd13a55dd332/ciso8601-2.3.2-pp310-pypy310_pp73-manylinux_2_5_x86_64.manylinux1_x86_64.manylinux_2_17_x86_64.manylinux2014_x86_64.whl", hash = "sha256:c585a05d745c36f974030d1831ed899f8b00afd760f6eff6b8de7eef72cb1336", size = 16559 },
    { url = "https://files.pythonhosted.org/packages/1f/c4/49c6e651cd8310580dc930d1f430ef35d7827e0335f2ff2c2c4f5da308b1/ciso8601-2.3.2-pp39-pypy39_pp73-manylinux_2_17_aarch64.manylinux2014_aarch64.whl", hash = "sha256:ff397592a0eadd5e0aec395a285751707c655439abb874ad93e34d04d925ec8d", size = 17480 },
    { url = "https://files.pythonhosted.org/packages/ac/f5/2e9fdb94d2c7efe6389b454f99136ccf358755d4290c1f4411f464f0a770/ciso8601-2.3.2-pp39-pypy39_pp73-manylinux_2_5_x86_64.manylinux1_x86_64.manylinux_2_17_x86_64.manylinux2014_x86_64.whl", hash = "sha256:7eb6c8756806f4b8320fe57e3b048dafc54e99af7586160ff9318f35fc521268", size = 16557 },
]

[[package]]
name = "click"
version = "8.1.8"
source = { registry = "https://pypi.org/simple" }
dependencies = [
    { name = "colorama", marker = "sys_platform == 'win32'" },
]
sdist = { url = "https://files.pythonhosted.org/packages/b9/2e/0090cbf739cee7d23781ad4b89a9894a41538e4fcf4c31dcdd705b78eb8b/click-8.1.8.tar.gz", hash = "sha256:ed53c9d8990d83c2a27deae68e4ee337473f6330c040a31d4225c9574d16096a", size = 226593 }
wheels = [
    { url = "https://files.pythonhosted.org/packages/7e/d4/7ebdbd03970677812aac39c869717059dbb71a4cfc033ca6e5221787892c/click-8.1.8-py3-none-any.whl", hash = "sha256:63c132bbbed01578a06712a2d1f497bb62d9c1c0d329b7903a866228027263b2", size = 98188 },
]

[[package]]
name = "codespell"
version = "2.4.1"
source = { registry = "https://pypi.org/simple" }
sdist = { url = "https://files.pythonhosted.org/packages/15/e0/709453393c0ea77d007d907dd436b3ee262e28b30995ea1aa36c6ffbccaf/codespell-2.4.1.tar.gz", hash = "sha256:299fcdcb09d23e81e35a671bbe746d5ad7e8385972e65dbb833a2eaac33c01e5", size = 344740 }
wheels = [
    { url = "https://files.pythonhosted.org/packages/20/01/b394922252051e97aab231d416c86da3d8a6d781eeadcdca1082867de64e/codespell-2.4.1-py3-none-any.whl", hash = "sha256:3dadafa67df7e4a3dbf51e0d7315061b80d265f9552ebd699b3dd6834b47e425", size = 344501 },
]

[[package]]
name = "colorama"
version = "0.4.6"
source = { registry = "https://pypi.org/simple" }
sdist = { url = "https://files.pythonhosted.org/packages/d8/53/6f443c9a4a8358a93a6792e2acffb9d9d5cb0a5cfd8802644b7b1c9a02e4/colorama-0.4.6.tar.gz", hash = "sha256:08695f5cb7ed6e0531a20572697297273c47b8cae5a63ffc6d6ed5c201be6e44", size = 27697 }
wheels = [
    { url = "https://files.pythonhosted.org/packages/d1/d6/3965ed04c63042e047cb6a3e6ed1a63a35087b6a609aa3a15ed8ac56c221/colorama-0.4.6-py2.py3-none-any.whl", hash = "sha256:4f1d9991f5acc0ca119f9d443620b77f9d6b33703e51011c16baf57afb285fc6", size = 25335 },
]

[[package]]
name = "colorlog"
version = "6.9.0"
source = { registry = "https://pypi.org/simple" }
dependencies = [
    { name = "colorama", marker = "sys_platform == 'win32'" },
]
sdist = { url = "https://files.pythonhosted.org/packages/d3/7a/359f4d5df2353f26172b3cc39ea32daa39af8de522205f512f458923e677/colorlog-6.9.0.tar.gz", hash = "sha256:bfba54a1b93b94f54e1f4fe48395725a3d92fd2a4af702f6bd70946bdc0c6ac2", size = 16624 }
wheels = [
    { url = "https://files.pythonhosted.org/packages/e3/51/9b208e85196941db2f0654ad0357ca6388ab3ed67efdbfc799f35d1f83aa/colorlog-6.9.0-py3-none-any.whl", hash = "sha256:5906e71acd67cb07a71e779c47c4bcb45fb8c2993eebe9e5adcd6a6f1b283eff", size = 11424 },
]

[[package]]
name = "coverage"
version = "7.8.0"
source = { registry = "https://pypi.org/simple" }
sdist = { url = "https://files.pythonhosted.org/packages/19/4f/2251e65033ed2ce1e68f00f91a0294e0f80c80ae8c3ebbe2f12828c4cd53/coverage-7.8.0.tar.gz", hash = "sha256:7a3d62b3b03b4b6fd41a085f3574874cf946cb4604d2b4d3e8dca8cd570ca501", size = 811872 }
wheels = [
    { url = "https://files.pythonhosted.org/packages/78/01/1c5e6ee4ebaaa5e079db933a9a45f61172048c7efa06648445821a201084/coverage-7.8.0-cp310-cp310-macosx_10_9_x86_64.whl", hash = "sha256:2931f66991175369859b5fd58529cd4b73582461877ecfd859b6549869287ffe", size = 211379 },
    { url = "https://files.pythonhosted.org/packages/e9/16/a463389f5ff916963471f7c13585e5f38c6814607306b3cb4d6b4cf13384/coverage-7.8.0-cp310-cp310-macosx_11_0_arm64.whl", hash = "sha256:52a523153c568d2c0ef8826f6cc23031dc86cffb8c6aeab92c4ff776e7951b28", size = 211814 },
    { url = "https://files.pythonhosted.org/packages/b8/b1/77062b0393f54d79064dfb72d2da402657d7c569cfbc724d56ac0f9c67ed/coverage-7.8.0-cp310-cp310-manylinux_2_17_aarch64.manylinux2014_aarch64.whl", hash = "sha256:5c8a5c139aae4c35cbd7cadca1df02ea8cf28a911534fc1b0456acb0b14234f3", size = 240937 },
    { url = "https://files.pythonhosted.org/packages/d7/54/c7b00a23150083c124e908c352db03bcd33375494a4beb0c6d79b35448b9/coverage-7.8.0-cp310-cp310-manylinux_2_5_i686.manylinux1_i686.manylinux_2_17_i686.manylinux2014_i686.whl", hash = "sha256:5a26c0c795c3e0b63ec7da6efded5f0bc856d7c0b24b2ac84b4d1d7bc578d676", size = 238849 },
    { url = "https://files.pythonhosted.org/packages/f7/ec/a6b7cfebd34e7b49f844788fda94713035372b5200c23088e3bbafb30970/coverage-7.8.0-cp310-cp310-manylinux_2_5_x86_64.manylinux1_x86_64.manylinux_2_17_x86_64.manylinux2014_x86_64.whl", hash = "sha256:821f7bcbaa84318287115d54becb1915eece6918136c6f91045bb84e2f88739d", size = 239986 },
    { url = "https://files.pythonhosted.org/packages/21/8c/c965ecef8af54e6d9b11bfbba85d4f6a319399f5f724798498387f3209eb/coverage-7.8.0-cp310-cp310-musllinux_1_2_aarch64.whl", hash = "sha256:a321c61477ff8ee705b8a5fed370b5710c56b3a52d17b983d9215861e37b642a", size = 239896 },
    { url = "https://files.pythonhosted.org/packages/40/83/070550273fb4c480efa8381735969cb403fa8fd1626d74865bfaf9e4d903/coverage-7.8.0-cp310-cp310-musllinux_1_2_i686.whl", hash = "sha256:ed2144b8a78f9d94d9515963ed273d620e07846acd5d4b0a642d4849e8d91a0c", size = 238613 },
    { url = "https://files.pythonhosted.org/packages/07/76/fbb2540495b01d996d38e9f8897b861afed356be01160ab4e25471f4fed1/coverage-7.8.0-cp310-cp310-musllinux_1_2_x86_64.whl", hash = "sha256:042e7841a26498fff7a37d6fda770d17519982f5b7d8bf5278d140b67b61095f", size = 238909 },
    { url = "https://files.pythonhosted.org/packages/a3/7e/76d604db640b7d4a86e5dd730b73e96e12a8185f22b5d0799025121f4dcb/coverage-7.8.0-cp310-cp310-win32.whl", hash = "sha256:f9983d01d7705b2d1f7a95e10bbe4091fabc03a46881a256c2787637b087003f", size = 213948 },
    { url = "https://files.pythonhosted.org/packages/5c/a7/f8ce4aafb4a12ab475b56c76a71a40f427740cf496c14e943ade72e25023/coverage-7.8.0-cp310-cp310-win_amd64.whl", hash = "sha256:5a570cd9bd20b85d1a0d7b009aaf6c110b52b5755c17be6962f8ccd65d1dbd23", size = 214844 },
    { url = "https://files.pythonhosted.org/packages/2b/77/074d201adb8383addae5784cb8e2dac60bb62bfdf28b2b10f3a3af2fda47/coverage-7.8.0-cp311-cp311-macosx_10_9_x86_64.whl", hash = "sha256:e7ac22a0bb2c7c49f441f7a6d46c9c80d96e56f5a8bc6972529ed43c8b694e27", size = 211493 },
    { url = "https://files.pythonhosted.org/packages/a9/89/7a8efe585750fe59b48d09f871f0e0c028a7b10722b2172dfe021fa2fdd4/coverage-7.8.0-cp311-cp311-macosx_11_0_arm64.whl", hash = "sha256:bf13d564d310c156d1c8e53877baf2993fb3073b2fc9f69790ca6a732eb4bfea", size = 211921 },
    { url = "https://files.pythonhosted.org/packages/e9/ef/96a90c31d08a3f40c49dbe897df4f1fd51fb6583821a1a1c5ee30cc8f680/coverage-7.8.0-cp311-cp311-manylinux_2_17_aarch64.manylinux2014_aarch64.whl", hash = "sha256:a5761c70c017c1b0d21b0815a920ffb94a670c8d5d409d9b38857874c21f70d7", size = 244556 },
    { url = "https://files.pythonhosted.org/packages/89/97/dcd5c2ce72cee9d7b0ee8c89162c24972fb987a111b92d1a3d1d19100c61/coverage-7.8.0-cp311-cp311-manylinux_2_5_i686.manylinux1_i686.manylinux_2_17_i686.manylinux2014_i686.whl", hash = "sha256:e5ff52d790c7e1628241ffbcaeb33e07d14b007b6eb00a19320c7b8a7024c040", size = 242245 },
    { url = "https://files.pythonhosted.org/packages/b2/7b/b63cbb44096141ed435843bbb251558c8e05cc835c8da31ca6ffb26d44c0/coverage-7.8.0-cp311-cp311-manylinux_2_5_x86_64.manylinux1_x86_64.manylinux_2_17_x86_64.manylinux2014_x86_64.whl", hash = "sha256:d39fc4817fd67b3915256af5dda75fd4ee10621a3d484524487e33416c6f3543", size = 244032 },
    { url = "https://files.pythonhosted.org/packages/97/e3/7fa8c2c00a1ef530c2a42fa5df25a6971391f92739d83d67a4ee6dcf7a02/coverage-7.8.0-cp311-cp311-musllinux_1_2_aarch64.whl", hash = "sha256:b44674870709017e4b4036e3d0d6c17f06a0e6d4436422e0ad29b882c40697d2", size = 243679 },
    { url = "https://files.pythonhosted.org/packages/4f/b3/e0a59d8df9150c8a0c0841d55d6568f0a9195692136c44f3d21f1842c8f6/coverage-7.8.0-cp311-cp311-musllinux_1_2_i686.whl", hash = "sha256:8f99eb72bf27cbb167b636eb1726f590c00e1ad375002230607a844d9e9a2318", size = 241852 },
    { url = "https://files.pythonhosted.org/packages/9b/82/db347ccd57bcef150c173df2ade97976a8367a3be7160e303e43dd0c795f/coverage-7.8.0-cp311-cp311-musllinux_1_2_x86_64.whl", hash = "sha256:b571bf5341ba8c6bc02e0baeaf3b061ab993bf372d982ae509807e7f112554e9", size = 242389 },
    { url = "https://files.pythonhosted.org/packages/21/f6/3f7d7879ceb03923195d9ff294456241ed05815281f5254bc16ef71d6a20/coverage-7.8.0-cp311-cp311-win32.whl", hash = "sha256:e75a2ad7b647fd8046d58c3132d7eaf31b12d8a53c0e4b21fa9c4d23d6ee6d3c", size = 213997 },
    { url = "https://files.pythonhosted.org/packages/28/87/021189643e18ecf045dbe1e2071b2747901f229df302de01c998eeadf146/coverage-7.8.0-cp311-cp311-win_amd64.whl", hash = "sha256:3043ba1c88b2139126fc72cb48574b90e2e0546d4c78b5299317f61b7f718b78", size = 214911 },
    { url = "https://files.pythonhosted.org/packages/aa/12/4792669473297f7973518bec373a955e267deb4339286f882439b8535b39/coverage-7.8.0-cp312-cp312-macosx_10_13_x86_64.whl", hash = "sha256:bbb5cc845a0292e0c520656d19d7ce40e18d0e19b22cb3e0409135a575bf79fc", size = 211684 },
    { url = "https://files.pythonhosted.org/packages/be/e1/2a4ec273894000ebedd789e8f2fc3813fcaf486074f87fd1c5b2cb1c0a2b/coverage-7.8.0-cp312-cp312-macosx_11_0_arm64.whl", hash = "sha256:4dfd9a93db9e78666d178d4f08a5408aa3f2474ad4d0e0378ed5f2ef71640cb6", size = 211935 },
    { url = "https://files.pythonhosted.org/packages/f8/3a/7b14f6e4372786709a361729164125f6b7caf4024ce02e596c4a69bccb89/coverage-7.8.0-cp312-cp312-manylinux_2_17_aarch64.manylinux2014_aarch64.whl", hash = "sha256:f017a61399f13aa6d1039f75cd467be388d157cd81f1a119b9d9a68ba6f2830d", size = 245994 },
    { url = "https://files.pythonhosted.org/packages/54/80/039cc7f1f81dcbd01ea796d36d3797e60c106077e31fd1f526b85337d6a1/coverage-7.8.0-cp312-cp312-manylinux_2_5_i686.manylinux1_i686.manylinux_2_17_i686.manylinux2014_i686.whl", hash = "sha256:0915742f4c82208ebf47a2b154a5334155ed9ef9fe6190674b8a46c2fb89cb05", size = 242885 },
    { url = "https://files.pythonhosted.org/packages/10/e0/dc8355f992b6cc2f9dcd5ef6242b62a3f73264893bc09fbb08bfcab18eb4/coverage-7.8.0-cp312-cp312-manylinux_2_5_x86_64.manylinux1_x86_64.manylinux_2_17_x86_64.manylinux2014_x86_64.whl", hash = "sha256:8a40fcf208e021eb14b0fac6bdb045c0e0cab53105f93ba0d03fd934c956143a", size = 245142 },
    { url = "https://files.pythonhosted.org/packages/43/1b/33e313b22cf50f652becb94c6e7dae25d8f02e52e44db37a82de9ac357e8/coverage-7.8.0-cp312-cp312-musllinux_1_2_aarch64.whl", hash = "sha256:a1f406a8e0995d654b2ad87c62caf6befa767885301f3b8f6f73e6f3c31ec3a6", size = 244906 },
    { url = "https://files.pythonhosted.org/packages/05/08/c0a8048e942e7f918764ccc99503e2bccffba1c42568693ce6955860365e/coverage-7.8.0-cp312-cp312-musllinux_1_2_i686.whl", hash = "sha256:77af0f6447a582fdc7de5e06fa3757a3ef87769fbb0fdbdeba78c23049140a47", size = 243124 },
    { url = "https://files.pythonhosted.org/packages/5b/62/ea625b30623083c2aad645c9a6288ad9fc83d570f9adb913a2abdba562dd/coverage-7.8.0-cp312-cp312-musllinux_1_2_x86_64.whl", hash = "sha256:f2d32f95922927186c6dbc8bc60df0d186b6edb828d299ab10898ef3f40052fe", size = 244317 },
    { url = "https://files.pythonhosted.org/packages/62/cb/3871f13ee1130a6c8f020e2f71d9ed269e1e2124aa3374d2180ee451cee9/coverage-7.8.0-cp312-cp312-win32.whl", hash = "sha256:769773614e676f9d8e8a0980dd7740f09a6ea386d0f383db6821df07d0f08545", size = 214170 },
    { url = "https://files.pythonhosted.org/packages/88/26/69fe1193ab0bfa1eb7a7c0149a066123611baba029ebb448500abd8143f9/coverage-7.8.0-cp312-cp312-win_amd64.whl", hash = "sha256:e5d2b9be5b0693cf21eb4ce0ec8d211efb43966f6657807f6859aab3814f946b", size = 214969 },
    { url = "https://files.pythonhosted.org/packages/f3/21/87e9b97b568e223f3438d93072479c2f36cc9b3f6b9f7094b9d50232acc0/coverage-7.8.0-cp313-cp313-macosx_10_13_x86_64.whl", hash = "sha256:5ac46d0c2dd5820ce93943a501ac5f6548ea81594777ca585bf002aa8854cacd", size = 211708 },
    { url = "https://files.pythonhosted.org/packages/75/be/882d08b28a0d19c9c4c2e8a1c6ebe1f79c9c839eb46d4fca3bd3b34562b9/coverage-7.8.0-cp313-cp313-macosx_11_0_arm64.whl", hash = "sha256:771eb7587a0563ca5bb6f622b9ed7f9d07bd08900f7589b4febff05f469bea00", size = 211981 },
    { url = "https://files.pythonhosted.org/packages/7a/1d/ce99612ebd58082fbe3f8c66f6d8d5694976c76a0d474503fa70633ec77f/coverage-7.8.0-cp313-cp313-manylinux_2_17_aarch64.manylinux2014_aarch64.whl", hash = "sha256:42421e04069fb2cbcbca5a696c4050b84a43b05392679d4068acbe65449b5c64", size = 245495 },
    { url = "https://files.pythonhosted.org/packages/dc/8d/6115abe97df98db6b2bd76aae395fcc941d039a7acd25f741312ced9a78f/coverage-7.8.0-cp313-cp313-manylinux_2_5_i686.manylinux1_i686.manylinux_2_17_i686.manylinux2014_i686.whl", hash = "sha256:554fec1199d93ab30adaa751db68acec2b41c5602ac944bb19187cb9a41a8067", size = 242538 },
    { url = "https://files.pythonhosted.org/packages/cb/74/2f8cc196643b15bc096d60e073691dadb3dca48418f08bc78dd6e899383e/coverage-7.8.0-cp313-cp313-manylinux_2_5_x86_64.manylinux1_x86_64.manylinux_2_17_x86_64.manylinux2014_x86_64.whl", hash = "sha256:5aaeb00761f985007b38cf463b1d160a14a22c34eb3f6a39d9ad6fc27cb73008", size = 244561 },
    { url = "https://files.pythonhosted.org/packages/22/70/c10c77cd77970ac965734fe3419f2c98665f6e982744a9bfb0e749d298f4/coverage-7.8.0-cp313-cp313-musllinux_1_2_aarch64.whl", hash = "sha256:581a40c7b94921fffd6457ffe532259813fc68eb2bdda60fa8cc343414ce3733", size = 244633 },
    { url = "https://files.pythonhosted.org/packages/38/5a/4f7569d946a07c952688debee18c2bb9ab24f88027e3d71fd25dbc2f9dca/coverage-7.8.0-cp313-cp313-musllinux_1_2_i686.whl", hash = "sha256:f319bae0321bc838e205bf9e5bc28f0a3165f30c203b610f17ab5552cff90323", size = 242712 },
    { url = "https://files.pythonhosted.org/packages/bb/a1/03a43b33f50475a632a91ea8c127f7e35e53786dbe6781c25f19fd5a65f8/coverage-7.8.0-cp313-cp313-musllinux_1_2_x86_64.whl", hash = "sha256:04bfec25a8ef1c5f41f5e7e5c842f6b615599ca8ba8391ec33a9290d9d2db3a3", size = 244000 },
    { url = "https://files.pythonhosted.org/packages/6a/89/ab6c43b1788a3128e4d1b7b54214548dcad75a621f9d277b14d16a80d8a1/coverage-7.8.0-cp313-cp313-win32.whl", hash = "sha256:dd19608788b50eed889e13a5d71d832edc34fc9dfce606f66e8f9f917eef910d", size = 214195 },
    { url = "https://files.pythonhosted.org/packages/12/12/6bf5f9a8b063d116bac536a7fb594fc35cb04981654cccb4bbfea5dcdfa0/coverage-7.8.0-cp313-cp313-win_amd64.whl", hash = "sha256:a9abbccd778d98e9c7e85038e35e91e67f5b520776781d9a1e2ee9d400869487", size = 214998 },
    { url = "https://files.pythonhosted.org/packages/2a/e6/1e9df74ef7a1c983a9c7443dac8aac37a46f1939ae3499424622e72a6f78/coverage-7.8.0-cp313-cp313t-macosx_10_13_x86_64.whl", hash = "sha256:18c5ae6d061ad5b3e7eef4363fb27a0576012a7447af48be6c75b88494c6cf25", size = 212541 },
    { url = "https://files.pythonhosted.org/packages/04/51/c32174edb7ee49744e2e81c4b1414ac9df3dacfcb5b5f273b7f285ad43f6/coverage-7.8.0-cp313-cp313t-macosx_11_0_arm64.whl", hash = "sha256:95aa6ae391a22bbbce1b77ddac846c98c5473de0372ba5c463480043a07bff42", size = 212767 },
    { url = "https://files.pythonhosted.org/packages/e9/8f/f454cbdb5212f13f29d4a7983db69169f1937e869a5142bce983ded52162/coverage-7.8.0-cp313-cp313t-manylinux_2_17_aarch64.manylinux2014_aarch64.whl", hash = "sha256:e013b07ba1c748dacc2a80e69a46286ff145935f260eb8c72df7185bf048f502", size = 256997 },
    { url = "https://files.pythonhosted.org/packages/e6/74/2bf9e78b321216d6ee90a81e5c22f912fc428442c830c4077b4a071db66f/coverage-7.8.0-cp313-cp313t-manylinux_2_5_i686.manylinux1_i686.manylinux_2_17_i686.manylinux2014_i686.whl", hash = "sha256:d766a4f0e5aa1ba056ec3496243150698dc0481902e2b8559314368717be82b1", size = 252708 },
    { url = "https://files.pythonhosted.org/packages/92/4d/50d7eb1e9a6062bee6e2f92e78b0998848a972e9afad349b6cdde6fa9e32/coverage-7.8.0-cp313-cp313t-manylinux_2_5_x86_64.manylinux1_x86_64.manylinux_2_17_x86_64.manylinux2014_x86_64.whl", hash = "sha256:ad80e6b4a0c3cb6f10f29ae4c60e991f424e6b14219d46f1e7d442b938ee68a4", size = 255046 },
    { url = "https://files.pythonhosted.org/packages/40/9e/71fb4e7402a07c4198ab44fc564d09d7d0ffca46a9fb7b0a7b929e7641bd/coverage-7.8.0-cp313-cp313t-musllinux_1_2_aarch64.whl", hash = "sha256:b87eb6fc9e1bb8f98892a2458781348fa37e6925f35bb6ceb9d4afd54ba36c73", size = 256139 },
    { url = "https://files.pythonhosted.org/packages/49/1a/78d37f7a42b5beff027e807c2843185961fdae7fe23aad5a4837c93f9d25/coverage-7.8.0-cp313-cp313t-musllinux_1_2_i686.whl", hash = "sha256:d1ba00ae33be84066cfbe7361d4e04dec78445b2b88bdb734d0d1cbab916025a", size = 254307 },
    { url = "https://files.pythonhosted.org/packages/58/e9/8fb8e0ff6bef5e170ee19d59ca694f9001b2ec085dc99b4f65c128bb3f9a/coverage-7.8.0-cp313-cp313t-musllinux_1_2_x86_64.whl", hash = "sha256:f3c38e4e5ccbdc9198aecc766cedbb134b2d89bf64533973678dfcf07effd883", size = 255116 },
    { url = "https://files.pythonhosted.org/packages/56/b0/d968ecdbe6fe0a863de7169bbe9e8a476868959f3af24981f6a10d2b6924/coverage-7.8.0-cp313-cp313t-win32.whl", hash = "sha256:379fe315e206b14e21db5240f89dc0774bdd3e25c3c58c2c733c99eca96f1ada", size = 214909 },
    { url = "https://files.pythonhosted.org/packages/87/e9/d6b7ef9fecf42dfb418d93544af47c940aa83056c49e6021a564aafbc91f/coverage-7.8.0-cp313-cp313t-win_amd64.whl", hash = "sha256:2e4b6b87bb0c846a9315e3ab4be2d52fac905100565f4b92f02c445c8799e257", size = 216068 },
    { url = "https://files.pythonhosted.org/packages/60/0c/5da94be095239814bf2730a28cffbc48d6df4304e044f80d39e1ae581997/coverage-7.8.0-cp39-cp39-macosx_10_9_x86_64.whl", hash = "sha256:fa260de59dfb143af06dcf30c2be0b200bed2a73737a8a59248fcb9fa601ef0f", size = 211377 },
    { url = "https://files.pythonhosted.org/packages/d5/cb/b9e93ebf193a0bb89dbcd4f73d7b0e6ecb7c1b6c016671950e25f041835e/coverage-7.8.0-cp39-cp39-macosx_11_0_arm64.whl", hash = "sha256:96121edfa4c2dfdda409877ea8608dd01de816a4dc4a0523356067b305e4e17a", size = 211803 },
    { url = "https://files.pythonhosted.org/packages/78/1a/cdbfe9e1bb14d3afcaf6bb6e1b9ba76c72666e329cd06865bbd241efd652/coverage-7.8.0-cp39-cp39-manylinux_2_17_aarch64.manylinux2014_aarch64.whl", hash = "sha256:6b8af63b9afa1031c0ef05b217faa598f3069148eeee6bb24b79da9012423b82", size = 240561 },
    { url = "https://files.pythonhosted.org/packages/59/04/57f1223f26ac018d7ce791bfa65b0c29282de3e041c1cd3ed430cfeac5a5/coverage-7.8.0-cp39-cp39-manylinux_2_5_i686.manylinux1_i686.manylinux_2_17_i686.manylinux2014_i686.whl", hash = "sha256:89b1f4af0d4afe495cd4787a68e00f30f1d15939f550e869de90a86efa7e0814", size = 238488 },
    { url = "https://files.pythonhosted.org/packages/b7/b1/0f25516ae2a35e265868670384feebe64e7857d9cffeeb3887b0197e2ba2/coverage-7.8.0-cp39-cp39-manylinux_2_5_x86_64.manylinux1_x86_64.manylinux_2_17_x86_64.manylinux2014_x86_64.whl", hash = "sha256:94ec0be97723ae72d63d3aa41961a0b9a6f5a53ff599813c324548d18e3b9e8c", size = 239589 },
    { url = "https://files.pythonhosted.org/packages/e0/a4/99d88baac0d1d5a46ceef2dd687aac08fffa8795e4c3e71b6f6c78e14482/coverage-7.8.0-cp39-cp39-musllinux_1_2_aarch64.whl", hash = "sha256:8a1d96e780bdb2d0cbb297325711701f7c0b6f89199a57f2049e90064c29f6bd", size = 239366 },
    { url = "https://files.pythonhosted.org/packages/ea/9e/1db89e135feb827a868ed15f8fc857160757f9cab140ffee21342c783ceb/coverage-7.8.0-cp39-cp39-musllinux_1_2_i686.whl", hash = "sha256:f1d8a2a57b47142b10374902777e798784abf400a004b14f1b0b9eaf1e528ba4", size = 237591 },
    { url = "https://files.pythonhosted.org/packages/1b/6d/ac4d6fdfd0e201bc82d1b08adfacb1e34b40d21a22cdd62cfaf3c1828566/coverage-7.8.0-cp39-cp39-musllinux_1_2_x86_64.whl", hash = "sha256:cf60dd2696b457b710dd40bf17ad269d5f5457b96442f7f85722bdb16fa6c899", size = 238572 },
    { url = "https://files.pythonhosted.org/packages/25/5e/917cbe617c230f7f1745b6a13e780a3a1cd1cf328dbcd0fd8d7ec52858cd/coverage-7.8.0-cp39-cp39-win32.whl", hash = "sha256:be945402e03de47ba1872cd5236395e0f4ad635526185a930735f66710e1bd3f", size = 213966 },
    { url = "https://files.pythonhosted.org/packages/bd/93/72b434fe550135869f9ea88dd36068af19afce666db576e059e75177e813/coverage-7.8.0-cp39-cp39-win_amd64.whl", hash = "sha256:90e7fbc6216ecaffa5a880cdc9c77b7418c1dcb166166b78dbc630d07f278cc3", size = 214852 },
    { url = "https://files.pythonhosted.org/packages/c4/f1/1da77bb4c920aa30e82fa9b6ea065da3467977c2e5e032e38e66f1c57ffd/coverage-7.8.0-pp39.pp310.pp311-none-any.whl", hash = "sha256:b8194fb8e50d556d5849753de991d390c5a1edeeba50f68e3a9253fbd8bf8ccd", size = 203443 },
    { url = "https://files.pythonhosted.org/packages/59/f1/4da7717f0063a222db253e7121bd6a56f6fb1ba439dcc36659088793347c/coverage-7.8.0-py3-none-any.whl", hash = "sha256:dbf364b4c5e7bae9250528167dfe40219b62e2d573c854d74be213e1e52069f7", size = 203435 },
]

[package.optional-dependencies]
toml = [
    { name = "tomli", marker = "python_full_version <= '3.11'" },
]

[[package]]
name = "cryptography"
version = "44.0.2"
source = { registry = "https://pypi.org/simple" }
dependencies = [
    { name = "cffi", marker = "platform_python_implementation != 'PyPy'" },
]
sdist = { url = "https://files.pythonhosted.org/packages/cd/25/4ce80c78963834b8a9fd1cc1266be5ed8d1840785c0f2e1b73b8d128d505/cryptography-44.0.2.tar.gz", hash = "sha256:c63454aa261a0cf0c5b4718349629793e9e634993538db841165b3df74f37ec0", size = 710807 }
wheels = [
    { url = "https://files.pythonhosted.org/packages/30/ec/7ea7c1e4c8fc8329506b46c6c4a52e2f20318425d48e0fe597977c71dbce/cryptography-44.0.2-cp37-abi3-manylinux_2_17_aarch64.manylinux2014_aarch64.whl", hash = "sha256:29ecec49f3ba3f3849362854b7253a9f59799e3763b0c9d0826259a88efa02f1", size = 3952350 },
    { url = "https://files.pythonhosted.org/packages/27/61/72e3afdb3c5ac510330feba4fc1faa0fe62e070592d6ad00c40bb69165e5/cryptography-44.0.2-cp37-abi3-manylinux_2_17_x86_64.manylinux2014_x86_64.whl", hash = "sha256:bc821e161ae88bfe8088d11bb39caf2916562e0a2dc7b6d56714a48b784ef0bb", size = 4166572 },
    { url = "https://files.pythonhosted.org/packages/26/e4/ba680f0b35ed4a07d87f9e98f3ebccb05091f3bf6b5a478b943253b3bbd5/cryptography-44.0.2-cp37-abi3-manylinux_2_28_aarch64.whl", hash = "sha256:3c00b6b757b32ce0f62c574b78b939afab9eecaf597c4d624caca4f9e71e7843", size = 3958124 },
    { url = "https://files.pythonhosted.org/packages/9c/e8/44ae3e68c8b6d1cbc59040288056df2ad7f7f03bbcaca6b503c737ab8e73/cryptography-44.0.2-cp37-abi3-manylinux_2_28_armv7l.manylinux_2_31_armv7l.whl", hash = "sha256:7bdcd82189759aba3816d1f729ce42ffded1ac304c151d0a8e89b9996ab863d5", size = 3678122 },
    { url = "https://files.pythonhosted.org/packages/27/7b/664ea5e0d1eab511a10e480baf1c5d3e681c7d91718f60e149cec09edf01/cryptography-44.0.2-cp37-abi3-manylinux_2_28_x86_64.whl", hash = "sha256:4973da6ca3db4405c54cd0b26d328be54c7747e89e284fcff166132eb7bccc9c", size = 4191831 },
    { url = "https://files.pythonhosted.org/packages/2a/07/79554a9c40eb11345e1861f46f845fa71c9e25bf66d132e123d9feb8e7f9/cryptography-44.0.2-cp37-abi3-manylinux_2_34_aarch64.whl", hash = "sha256:4e389622b6927d8133f314949a9812972711a111d577a5d1f4bee5e58736b80a", size = 3960583 },
    { url = "https://files.pythonhosted.org/packages/bb/6d/858e356a49a4f0b591bd6789d821427de18432212e137290b6d8a817e9bf/cryptography-44.0.2-cp37-abi3-manylinux_2_34_x86_64.whl", hash = "sha256:f514ef4cd14bb6fb484b4a60203e912cfcb64f2ab139e88c2274511514bf7308", size = 4191753 },
    { url = "https://files.pythonhosted.org/packages/b2/80/62df41ba4916067fa6b125aa8c14d7e9181773f0d5d0bd4dcef580d8b7c6/cryptography-44.0.2-cp37-abi3-musllinux_1_2_aarch64.whl", hash = "sha256:1bc312dfb7a6e5d66082c87c34c8a62176e684b6fe3d90fcfe1568de675e6688", size = 4079550 },
    { url = "https://files.pythonhosted.org/packages/f3/cd/2558cc08f7b1bb40683f99ff4327f8dcfc7de3affc669e9065e14824511b/cryptography-44.0.2-cp37-abi3-musllinux_1_2_x86_64.whl", hash = "sha256:3b721b8b4d948b218c88cb8c45a01793483821e709afe5f622861fc6182b20a7", size = 4298367 },
    { url = "https://files.pythonhosted.org/packages/06/88/638865be7198a84a7713950b1db7343391c6066a20e614f8fa286eb178ed/cryptography-44.0.2-cp39-abi3-manylinux_2_17_aarch64.manylinux2014_aarch64.whl", hash = "sha256:81276f0ea79a208d961c433a947029e1a15948966658cf6710bbabb60fcc2639", size = 3951919 },
    { url = "https://files.pythonhosted.org/packages/d7/fc/99fe639bcdf58561dfad1faa8a7369d1dc13f20acd78371bb97a01613585/cryptography-44.0.2-cp39-abi3-manylinux_2_17_x86_64.manylinux2014_x86_64.whl", hash = "sha256:9a1e657c0f4ea2a23304ee3f964db058c9e9e635cc7019c4aa21c330755ef6fd", size = 4167812 },
    { url = "https://files.pythonhosted.org/packages/53/7b/aafe60210ec93d5d7f552592a28192e51d3c6b6be449e7fd0a91399b5d07/cryptography-44.0.2-cp39-abi3-manylinux_2_28_aarch64.whl", hash = "sha256:6210c05941994290f3f7f175a4a57dbbb2afd9273657614c506d5976db061181", size = 3958571 },
    { url = "https://files.pythonhosted.org/packages/16/32/051f7ce79ad5a6ef5e26a92b37f172ee2d6e1cce09931646eef8de1e9827/cryptography-44.0.2-cp39-abi3-manylinux_2_28_armv7l.manylinux_2_31_armv7l.whl", hash = "sha256:d1c3572526997b36f245a96a2b1713bf79ce99b271bbcf084beb6b9b075f29ea", size = 3679832 },
    { url = "https://files.pythonhosted.org/packages/78/2b/999b2a1e1ba2206f2d3bca267d68f350beb2b048a41ea827e08ce7260098/cryptography-44.0.2-cp39-abi3-manylinux_2_28_x86_64.whl", hash = "sha256:b042d2a275c8cee83a4b7ae30c45a15e6a4baa65a179a0ec2d78ebb90e4f6699", size = 4193719 },
    { url = "https://files.pythonhosted.org/packages/72/97/430e56e39a1356e8e8f10f723211a0e256e11895ef1a135f30d7d40f2540/cryptography-44.0.2-cp39-abi3-manylinux_2_34_aarch64.whl", hash = "sha256:d03806036b4f89e3b13b6218fefea8d5312e450935b1a2d55f0524e2ed7c59d9", size = 3960852 },
    { url = "https://files.pythonhosted.org/packages/89/33/c1cf182c152e1d262cac56850939530c05ca6c8d149aa0dcee490b417e99/cryptography-44.0.2-cp39-abi3-manylinux_2_34_x86_64.whl", hash = "sha256:c7362add18b416b69d58c910caa217f980c5ef39b23a38a0880dfd87bdf8cd23", size = 4193906 },
    { url = "https://files.pythonhosted.org/packages/e1/99/87cf26d4f125380dc674233971069bc28d19b07f7755b29861570e513650/cryptography-44.0.2-cp39-abi3-musllinux_1_2_aarch64.whl", hash = "sha256:8cadc6e3b5a1f144a039ea08a0bdb03a2a92e19c46be3285123d32029f40a922", size = 4081572 },
    { url = "https://files.pythonhosted.org/packages/b3/9f/6a3e0391957cc0c5f84aef9fbdd763035f2b52e998a53f99345e3ac69312/cryptography-44.0.2-cp39-abi3-musllinux_1_2_x86_64.whl", hash = "sha256:6f101b1f780f7fc613d040ca4bdf835c6ef3b00e9bd7125a4255ec574c7916e4", size = 4298631 },
    { url = "https://files.pythonhosted.org/packages/2f/b4/424ea2d0fce08c24ede307cead3409ecbfc2f566725d4701b9754c0a1174/cryptography-44.0.2-pp310-pypy310_pp73-manylinux_2_28_aarch64.whl", hash = "sha256:0529b1d5a0105dd3731fa65680b45ce49da4d8115ea76e9da77a875396727b41", size = 3892387 },
    { url = "https://files.pythonhosted.org/packages/28/20/8eaa1a4f7c68a1cb15019dbaad59c812d4df4fac6fd5f7b0b9c5177f1edd/cryptography-44.0.2-pp310-pypy310_pp73-manylinux_2_28_x86_64.whl", hash = "sha256:7ca25849404be2f8e4b3c59483d9d3c51298a22c1c61a0e84415104dacaf5562", size = 4109922 },
    { url = "https://files.pythonhosted.org/packages/11/25/5ed9a17d532c32b3bc81cc294d21a36c772d053981c22bd678396bc4ae30/cryptography-44.0.2-pp310-pypy310_pp73-manylinux_2_34_aarch64.whl", hash = "sha256:268e4e9b177c76d569e8a145a6939eca9a5fec658c932348598818acf31ae9a5", size = 3895715 },
    { url = "https://files.pythonhosted.org/packages/63/31/2aac03b19c6329b62c45ba4e091f9de0b8f687e1b0cd84f101401bece343/cryptography-44.0.2-pp310-pypy310_pp73-manylinux_2_34_x86_64.whl", hash = "sha256:9eb9d22b0a5d8fd9925a7764a054dca914000607dff201a24c791ff5c799e1fa", size = 4109876 },
    { url = "https://files.pythonhosted.org/packages/d6/d7/f30e75a6aa7d0f65031886fa4a1485c2fbfe25a1896953920f6a9cfe2d3b/cryptography-44.0.2-pp311-pypy311_pp73-manylinux_2_28_aarch64.whl", hash = "sha256:909c97ab43a9c0c0b0ada7a1281430e4e5ec0458e6d9244c0e821bbf152f061d", size = 3887513 },
    { url = "https://files.pythonhosted.org/packages/9c/b4/7a494ce1032323ca9db9a3661894c66e0d7142ad2079a4249303402d8c71/cryptography-44.0.2-pp311-pypy311_pp73-manylinux_2_28_x86_64.whl", hash = "sha256:96e7a5e9d6e71f9f4fca8eebfd603f8e86c5225bb18eb621b2c1e50b290a9471", size = 4107432 },
    { url = "https://files.pythonhosted.org/packages/45/f8/6b3ec0bc56123b344a8d2b3264a325646d2dcdbdd9848b5e6f3d37db90b3/cryptography-44.0.2-pp311-pypy311_pp73-manylinux_2_34_aarch64.whl", hash = "sha256:d1b3031093a366ac767b3feb8bcddb596671b3aaff82d4050f984da0c248b615", size = 3891421 },
    { url = "https://files.pythonhosted.org/packages/57/ff/f3b4b2d007c2a646b0f69440ab06224f9cf37a977a72cdb7b50632174e8a/cryptography-44.0.2-pp311-pypy311_pp73-manylinux_2_34_x86_64.whl", hash = "sha256:04abd71114848aa25edb28e225ab5f268096f44cf0127f3d36975bdf1bdf3390", size = 4107081 },
]

[[package]]
name = "csscompressor"
version = "0.9.5"
source = { registry = "https://pypi.org/simple" }
sdist = { url = "https://files.pythonhosted.org/packages/f1/2a/8c3ac3d8bc94e6de8d7ae270bb5bc437b210bb9d6d9e46630c98f4abd20c/csscompressor-0.9.5.tar.gz", hash = "sha256:afa22badbcf3120a4f392e4d22f9fff485c044a1feda4a950ecc5eba9dd31a05", size = 237808 }

[[package]]
name = "cssselect2"
version = "0.8.0"
source = { registry = "https://pypi.org/simple" }
dependencies = [
    { name = "tinycss2" },
    { name = "webencodings" },
]
sdist = { url = "https://files.pythonhosted.org/packages/9f/86/fd7f58fc498b3166f3a7e8e0cddb6e620fe1da35b02248b1bd59e95dbaaa/cssselect2-0.8.0.tar.gz", hash = "sha256:7674ffb954a3b46162392aee2a3a0aedb2e14ecf99fcc28644900f4e6e3e9d3a", size = 35716 }
wheels = [
    { url = "https://files.pythonhosted.org/packages/0f/e7/aa315e6a749d9b96c2504a1ba0ba031ba2d0517e972ce22682e3fccecb09/cssselect2-0.8.0-py3-none-any.whl", hash = "sha256:46fc70ebc41ced7a32cd42d58b1884d72ade23d21e5a4eaaf022401c13f0e76e", size = 15454 },
]

[[package]]
name = "defusedxml"
version = "0.7.1"
source = { registry = "https://pypi.org/simple" }
sdist = { url = "https://files.pythonhosted.org/packages/0f/d5/c66da9b79e5bdb124974bfe172b4daf3c984ebd9c2a06e2b8a4dc7331c72/defusedxml-0.7.1.tar.gz", hash = "sha256:1bb3032db185915b62d7c6209c5a8792be6a32ab2fedacc84e01b52c51aa3e69", size = 75520 }
wheels = [
    { url = "https://files.pythonhosted.org/packages/07/6c/aa3f2f849e01cb6a001cd8554a88d4c77c5c1a31c95bdf1cf9301e6d9ef4/defusedxml-0.7.1-py2.py3-none-any.whl", hash = "sha256:a352e7e428770286cc899e2542b6cdaedb2b4953ff269a210103ec58f6198a61", size = 25604 },
]

[[package]]
name = "dependency-groups"
version = "1.3.0"
source = { registry = "https://pypi.org/simple" }
dependencies = [
    { name = "packaging" },
    { name = "tomli", marker = "python_full_version < '3.11'" },
]
sdist = { url = "https://files.pythonhosted.org/packages/b4/57/cd53c3e335eafbb0894449af078e2b71db47e9939ce2b45013e5a9fe89b7/dependency_groups-1.3.0.tar.gz", hash = "sha256:5b9751d5d98fbd6dfd038a560a69c8382e41afcbf7ffdbcc28a2a3f85498830f", size = 9832 }
wheels = [
    { url = "https://files.pythonhosted.org/packages/99/2c/3e3afb1df3dc8a8deeb143f6ac41acbfdfae4f03a54c760871c56832a554/dependency_groups-1.3.0-py3-none-any.whl", hash = "sha256:1abf34d712deda5581e80d507512664d52b35d1c2d7caf16c85e58ca508547e0", size = 8597 },
]

[[package]]
name = "distlib"
version = "0.3.9"
source = { registry = "https://pypi.org/simple" }
sdist = { url = "https://files.pythonhosted.org/packages/0d/dd/1bec4c5ddb504ca60fc29472f3d27e8d4da1257a854e1d96742f15c1d02d/distlib-0.3.9.tar.gz", hash = "sha256:a60f20dea646b8a33f3e7772f74dc0b2d0772d2837ee1342a00645c81edf9403", size = 613923 }
wheels = [
    { url = "https://files.pythonhosted.org/packages/91/a1/cf2472db20f7ce4a6be1253a81cfdf85ad9c7885ffbed7047fb72c24cf87/distlib-0.3.9-py2.py3-none-any.whl", hash = "sha256:47f8c22fd27c27e25a65601af709b38e4f0a45ea4fc2e710f65755fa8caaaf87", size = 468973 },
]

[[package]]
name = "dnspython"
version = "2.7.0"
source = { registry = "https://pypi.org/simple" }
sdist = { url = "https://files.pythonhosted.org/packages/b5/4a/263763cb2ba3816dd94b08ad3a33d5fdae34ecb856678773cc40a3605829/dnspython-2.7.0.tar.gz", hash = "sha256:ce9c432eda0dc91cf618a5cedf1a4e142651196bbcd2c80e89ed5a907e5cfaf1", size = 345197 }
wheels = [
    { url = "https://files.pythonhosted.org/packages/68/1b/e0a87d256e40e8c888847551b20a017a6b98139178505dc7ffb96f04e954/dnspython-2.7.0-py3-none-any.whl", hash = "sha256:b4c34b7d10b51bcc3a5071e7b8dee77939f1e878477eeecc965e9835f63c6c86", size = 313632 },
]

[[package]]
name = "docutils"
version = "0.21.2"
source = { registry = "https://pypi.org/simple" }
sdist = { url = "https://files.pythonhosted.org/packages/ae/ed/aefcc8cd0ba62a0560c3c18c33925362d46c6075480bfa4df87b28e169a9/docutils-0.21.2.tar.gz", hash = "sha256:3a6b18732edf182daa3cd12775bbb338cf5691468f91eeeb109deff6ebfa986f", size = 2204444 }
wheels = [
    { url = "https://files.pythonhosted.org/packages/8f/d7/9322c609343d929e75e7e5e6255e614fcc67572cfd083959cdef3b7aad79/docutils-0.21.2-py3-none-any.whl", hash = "sha256:dafca5b9e384f0e419294eb4d2ff9fa826435bf15f15b7bd45723e8ad76811b2", size = 587408 },
]

[[package]]
name = "email-validator"
version = "2.2.0"
source = { registry = "https://pypi.org/simple" }
dependencies = [
    { name = "dnspython" },
    { name = "idna" },
]
sdist = { url = "https://files.pythonhosted.org/packages/48/ce/13508a1ec3f8bb981ae4ca79ea40384becc868bfae97fd1c942bb3a001b1/email_validator-2.2.0.tar.gz", hash = "sha256:cb690f344c617a714f22e66ae771445a1ceb46821152df8e165c5f9a364582b7", size = 48967 }
wheels = [
    { url = "https://files.pythonhosted.org/packages/d7/ee/bf0adb559ad3c786f12bcbc9296b3f5675f529199bef03e2df281fa1fadb/email_validator-2.2.0-py3-none-any.whl", hash = "sha256:561977c2d73ce3611850a06fa56b414621e0c8faa9d66f2611407d87465da631", size = 33521 },
]

[[package]]
name = "exceptiongroup"
version = "1.2.2"
source = { registry = "https://pypi.org/simple" }
sdist = { url = "https://files.pythonhosted.org/packages/09/35/2495c4ac46b980e4ca1f6ad6db102322ef3ad2410b79fdde159a4b0f3b92/exceptiongroup-1.2.2.tar.gz", hash = "sha256:47c2edf7c6738fafb49fd34290706d1a1a2f4d1c6df275526b62cbb4aa5393cc", size = 28883 }
wheels = [
    { url = "https://files.pythonhosted.org/packages/02/cc/b7e31358aac6ed1ef2bb790a9746ac2c69bcb3c8588b41616914eb106eaf/exceptiongroup-1.2.2-py3-none-any.whl", hash = "sha256:3111b9d131c238bec2f8f516e123e14ba243563fb135d3fe885990585aa7795b", size = 16453 },
]

[[package]]
name = "filelock"
version = "3.18.0"
source = { registry = "https://pypi.org/simple" }
sdist = { url = "https://files.pythonhosted.org/packages/0a/10/c23352565a6544bdc5353e0b15fc1c563352101f30e24bf500207a54df9a/filelock-3.18.0.tar.gz", hash = "sha256:adbc88eabb99d2fec8c9c1b229b171f18afa655400173ddc653d5d01501fb9f2", size = 18075 }
wheels = [
    { url = "https://files.pythonhosted.org/packages/4d/36/2a115987e2d8c300a974597416d9de88f2444426de9571f4b59b2cca3acc/filelock-3.18.0-py3-none-any.whl", hash = "sha256:c401f4f8377c4464e6db25fff06205fd89bdd83b65eb0488ed1b160f780e21de", size = 16215 },
]

[[package]]
name = "frozenlist"
version = "1.5.0"
source = { registry = "https://pypi.org/simple" }
sdist = { url = "https://files.pythonhosted.org/packages/8f/ed/0f4cec13a93c02c47ec32d81d11c0c1efbadf4a471e3f3ce7cad366cbbd3/frozenlist-1.5.0.tar.gz", hash = "sha256:81d5af29e61b9c8348e876d442253723928dce6433e0e76cd925cd83f1b4b817", size = 39930 }
wheels = [
    { url = "https://files.pythonhosted.org/packages/54/79/29d44c4af36b2b240725dce566b20f63f9b36ef267aaaa64ee7466f4f2f8/frozenlist-1.5.0-cp310-cp310-macosx_10_9_universal2.whl", hash = "sha256:5b6a66c18b5b9dd261ca98dffcb826a525334b2f29e7caa54e182255c5f6a65a", size = 94451 },
    { url = "https://files.pythonhosted.org/packages/47/47/0c999aeace6ead8a44441b4f4173e2261b18219e4ad1fe9a479871ca02fc/frozenlist-1.5.0-cp310-cp310-macosx_10_9_x86_64.whl", hash = "sha256:d1b3eb7b05ea246510b43a7e53ed1653e55c2121019a97e60cad7efb881a97bb", size = 54301 },
    { url = "https://files.pythonhosted.org/packages/8d/60/107a38c1e54176d12e06e9d4b5d755b677d71d1219217cee063911b1384f/frozenlist-1.5.0-cp310-cp310-macosx_11_0_arm64.whl", hash = "sha256:15538c0cbf0e4fa11d1e3a71f823524b0c46299aed6e10ebb4c2089abd8c3bec", size = 52213 },
    { url = "https://files.pythonhosted.org/packages/17/62/594a6829ac5679c25755362a9dc93486a8a45241394564309641425d3ff6/frozenlist-1.5.0-cp310-cp310-manylinux_2_17_aarch64.manylinux2014_aarch64.whl", hash = "sha256:e79225373c317ff1e35f210dd5f1344ff31066ba8067c307ab60254cd3a78ad5", size = 240946 },
    { url = "https://files.pythonhosted.org/packages/7e/75/6c8419d8f92c80dd0ee3f63bdde2702ce6398b0ac8410ff459f9b6f2f9cb/frozenlist-1.5.0-cp310-cp310-manylinux_2_17_ppc64le.manylinux2014_ppc64le.whl", hash = "sha256:9272fa73ca71266702c4c3e2d4a28553ea03418e591e377a03b8e3659d94fa76", size = 264608 },
    { url = "https://files.pythonhosted.org/packages/88/3e/82a6f0b84bc6fb7e0be240e52863c6d4ab6098cd62e4f5b972cd31e002e8/frozenlist-1.5.0-cp310-cp310-manylinux_2_17_s390x.manylinux2014_s390x.whl", hash = "sha256:498524025a5b8ba81695761d78c8dd7382ac0b052f34e66939c42df860b8ff17", size = 261361 },
    { url = "https://files.pythonhosted.org/packages/fd/85/14e5f9ccac1b64ff2f10c927b3ffdf88772aea875882406f9ba0cec8ad84/frozenlist-1.5.0-cp310-cp310-manylinux_2_5_i686.manylinux1_i686.manylinux_2_17_i686.manylinux2014_i686.whl", hash = "sha256:92b5278ed9d50fe610185ecd23c55d8b307d75ca18e94c0e7de328089ac5dcba", size = 231649 },
    { url = "https://files.pythonhosted.org/packages/ee/59/928322800306f6529d1852323014ee9008551e9bb027cc38d276cbc0b0e7/frozenlist-1.5.0-cp310-cp310-manylinux_2_5_x86_64.manylinux1_x86_64.manylinux_2_17_x86_64.manylinux2014_x86_64.whl", hash = "sha256:7f3c8c1dacd037df16e85227bac13cca58c30da836c6f936ba1df0c05d046d8d", size = 241853 },
    { url = "https://files.pythonhosted.org/packages/7d/bd/e01fa4f146a6f6c18c5d34cab8abdc4013774a26c4ff851128cd1bd3008e/frozenlist-1.5.0-cp310-cp310-musllinux_1_2_aarch64.whl", hash = "sha256:f2ac49a9bedb996086057b75bf93538240538c6d9b38e57c82d51f75a73409d2", size = 243652 },
    { url = "https://files.pythonhosted.org/packages/a5/bd/e4771fd18a8ec6757033f0fa903e447aecc3fbba54e3630397b61596acf0/frozenlist-1.5.0-cp310-cp310-musllinux_1_2_i686.whl", hash = "sha256:e66cc454f97053b79c2ab09c17fbe3c825ea6b4de20baf1be28919460dd7877f", size = 241734 },
    { url = "https://files.pythonhosted.org/packages/21/13/c83821fa5544af4f60c5d3a65d054af3213c26b14d3f5f48e43e5fb48556/frozenlist-1.5.0-cp310-cp310-musllinux_1_2_ppc64le.whl", hash = "sha256:5a3ba5f9a0dfed20337d3e966dc359784c9f96503674c2faf015f7fe8e96798c", size = 260959 },
    { url = "https://files.pythonhosted.org/packages/71/f3/1f91c9a9bf7ed0e8edcf52698d23f3c211d8d00291a53c9f115ceb977ab1/frozenlist-1.5.0-cp310-cp310-musllinux_1_2_s390x.whl", hash = "sha256:6321899477db90bdeb9299ac3627a6a53c7399c8cd58d25da094007402b039ab", size = 262706 },
    { url = "https://files.pythonhosted.org/packages/4c/22/4a256fdf5d9bcb3ae32622c796ee5ff9451b3a13a68cfe3f68e2c95588ce/frozenlist-1.5.0-cp310-cp310-musllinux_1_2_x86_64.whl", hash = "sha256:76e4753701248476e6286f2ef492af900ea67d9706a0155335a40ea21bf3b2f5", size = 250401 },
    { url = "https://files.pythonhosted.org/packages/af/89/c48ebe1f7991bd2be6d5f4ed202d94960c01b3017a03d6954dd5fa9ea1e8/frozenlist-1.5.0-cp310-cp310-win32.whl", hash = "sha256:977701c081c0241d0955c9586ffdd9ce44f7a7795df39b9151cd9a6fd0ce4cfb", size = 45498 },
    { url = "https://files.pythonhosted.org/packages/28/2f/cc27d5f43e023d21fe5c19538e08894db3d7e081cbf582ad5ed366c24446/frozenlist-1.5.0-cp310-cp310-win_amd64.whl", hash = "sha256:189f03b53e64144f90990d29a27ec4f7997d91ed3d01b51fa39d2dbe77540fd4", size = 51622 },
    { url = "https://files.pythonhosted.org/packages/79/43/0bed28bf5eb1c9e4301003b74453b8e7aa85fb293b31dde352aac528dafc/frozenlist-1.5.0-cp311-cp311-macosx_10_9_universal2.whl", hash = "sha256:fd74520371c3c4175142d02a976aee0b4cb4a7cc912a60586ffd8d5929979b30", size = 94987 },
    { url = "https://files.pythonhosted.org/packages/bb/bf/b74e38f09a246e8abbe1e90eb65787ed745ccab6eaa58b9c9308e052323d/frozenlist-1.5.0-cp311-cp311-macosx_10_9_x86_64.whl", hash = "sha256:2f3f7a0fbc219fb4455264cae4d9f01ad41ae6ee8524500f381de64ffaa077d5", size = 54584 },
    { url = "https://files.pythonhosted.org/packages/2c/31/ab01375682f14f7613a1ade30149f684c84f9b8823a4391ed950c8285656/frozenlist-1.5.0-cp311-cp311-macosx_11_0_arm64.whl", hash = "sha256:f47c9c9028f55a04ac254346e92977bf0f166c483c74b4232bee19a6697e4778", size = 52499 },
    { url = "https://files.pythonhosted.org/packages/98/a8/d0ac0b9276e1404f58fec3ab6e90a4f76b778a49373ccaf6a563f100dfbc/frozenlist-1.5.0-cp311-cp311-manylinux_2_17_aarch64.manylinux2014_aarch64.whl", hash = "sha256:0996c66760924da6e88922756d99b47512a71cfd45215f3570bf1e0b694c206a", size = 276357 },
    { url = "https://files.pythonhosted.org/packages/ad/c9/c7761084fa822f07dac38ac29f841d4587570dd211e2262544aa0b791d21/frozenlist-1.5.0-cp311-cp311-manylinux_2_17_ppc64le.manylinux2014_ppc64le.whl", hash = "sha256:a2fe128eb4edeabe11896cb6af88fca5346059f6c8d807e3b910069f39157869", size = 287516 },
    { url = "https://files.pythonhosted.org/packages/a1/ff/cd7479e703c39df7bdab431798cef89dc75010d8aa0ca2514c5b9321db27/frozenlist-1.5.0-cp311-cp311-manylinux_2_17_s390x.manylinux2014_s390x.whl", hash = "sha256:1a8ea951bbb6cacd492e3948b8da8c502a3f814f5d20935aae74b5df2b19cf3d", size = 283131 },
    { url = "https://files.pythonhosted.org/packages/59/a0/370941beb47d237eca4fbf27e4e91389fd68699e6f4b0ebcc95da463835b/frozenlist-1.5.0-cp311-cp311-manylinux_2_5_i686.manylinux1_i686.manylinux_2_17_i686.manylinux2014_i686.whl", hash = "sha256:de537c11e4aa01d37db0d403b57bd6f0546e71a82347a97c6a9f0dcc532b3a45", size = 261320 },
    { url = "https://files.pythonhosted.org/packages/b8/5f/c10123e8d64867bc9b4f2f510a32042a306ff5fcd7e2e09e5ae5100ee333/frozenlist-1.5.0-cp311-cp311-manylinux_2_5_x86_64.manylinux1_x86_64.manylinux_2_17_x86_64.manylinux2014_x86_64.whl", hash = "sha256:9c2623347b933fcb9095841f1cc5d4ff0b278addd743e0e966cb3d460278840d", size = 274877 },
    { url = "https://files.pythonhosted.org/packages/fa/79/38c505601ae29d4348f21706c5d89755ceded02a745016ba2f58bd5f1ea6/frozenlist-1.5.0-cp311-cp311-musllinux_1_2_aarch64.whl", hash = "sha256:cee6798eaf8b1416ef6909b06f7dc04b60755206bddc599f52232606e18179d3", size = 269592 },
    { url = "https://files.pythonhosted.org/packages/19/e2/39f3a53191b8204ba9f0bb574b926b73dd2efba2a2b9d2d730517e8f7622/frozenlist-1.5.0-cp311-cp311-musllinux_1_2_i686.whl", hash = "sha256:f5f9da7f5dbc00a604fe74aa02ae7c98bcede8a3b8b9666f9f86fc13993bc71a", size = 265934 },
    { url = "https://files.pythonhosted.org/packages/d5/c9/3075eb7f7f3a91f1a6b00284af4de0a65a9ae47084930916f5528144c9dd/frozenlist-1.5.0-cp311-cp311-musllinux_1_2_ppc64le.whl", hash = "sha256:90646abbc7a5d5c7c19461d2e3eeb76eb0b204919e6ece342feb6032c9325ae9", size = 283859 },
    { url = "https://files.pythonhosted.org/packages/05/f5/549f44d314c29408b962fa2b0e69a1a67c59379fb143b92a0a065ffd1f0f/frozenlist-1.5.0-cp311-cp311-musllinux_1_2_s390x.whl", hash = "sha256:bdac3c7d9b705d253b2ce370fde941836a5f8b3c5c2b8fd70940a3ea3af7f4f2", size = 287560 },
    { url = "https://files.pythonhosted.org/packages/9d/f8/cb09b3c24a3eac02c4c07a9558e11e9e244fb02bf62c85ac2106d1eb0c0b/frozenlist-1.5.0-cp311-cp311-musllinux_1_2_x86_64.whl", hash = "sha256:03d33c2ddbc1816237a67f66336616416e2bbb6beb306e5f890f2eb22b959cdf", size = 277150 },
    { url = "https://files.pythonhosted.org/packages/37/48/38c2db3f54d1501e692d6fe058f45b6ad1b358d82cd19436efab80cfc965/frozenlist-1.5.0-cp311-cp311-win32.whl", hash = "sha256:237f6b23ee0f44066219dae14c70ae38a63f0440ce6750f868ee08775073f942", size = 45244 },
    { url = "https://files.pythonhosted.org/packages/ca/8c/2ddffeb8b60a4bce3b196c32fcc30d8830d4615e7b492ec2071da801b8ad/frozenlist-1.5.0-cp311-cp311-win_amd64.whl", hash = "sha256:0cc974cc93d32c42e7b0f6cf242a6bd941c57c61b618e78b6c0a96cb72788c1d", size = 51634 },
    { url = "https://files.pythonhosted.org/packages/79/73/fa6d1a96ab7fd6e6d1c3500700963eab46813847f01ef0ccbaa726181dd5/frozenlist-1.5.0-cp312-cp312-macosx_10_13_universal2.whl", hash = "sha256:31115ba75889723431aa9a4e77d5f398f5cf976eea3bdf61749731f62d4a4a21", size = 94026 },
    { url = "https://files.pythonhosted.org/packages/ab/04/ea8bf62c8868b8eada363f20ff1b647cf2e93377a7b284d36062d21d81d1/frozenlist-1.5.0-cp312-cp312-macosx_10_13_x86_64.whl", hash = "sha256:7437601c4d89d070eac8323f121fcf25f88674627505334654fd027b091db09d", size = 54150 },
    { url = "https://files.pythonhosted.org/packages/d0/9a/8e479b482a6f2070b26bda572c5e6889bb3ba48977e81beea35b5ae13ece/frozenlist-1.5.0-cp312-cp312-macosx_11_0_arm64.whl", hash = "sha256:7948140d9f8ece1745be806f2bfdf390127cf1a763b925c4a805c603df5e697e", size = 51927 },
    { url = "https://files.pythonhosted.org/packages/e3/12/2aad87deb08a4e7ccfb33600871bbe8f0e08cb6d8224371387f3303654d7/frozenlist-1.5.0-cp312-cp312-manylinux_2_17_aarch64.manylinux2014_aarch64.whl", hash = "sha256:feeb64bc9bcc6b45c6311c9e9b99406660a9c05ca8a5b30d14a78555088b0b3a", size = 282647 },
    { url = "https://files.pythonhosted.org/packages/77/f2/07f06b05d8a427ea0060a9cef6e63405ea9e0d761846b95ef3fb3be57111/frozenlist-1.5.0-cp312-cp312-manylinux_2_17_ppc64le.manylinux2014_ppc64le.whl", hash = "sha256:683173d371daad49cffb8309779e886e59c2f369430ad28fe715f66d08d4ab1a", size = 289052 },
    { url = "https://files.pythonhosted.org/packages/bd/9f/8bf45a2f1cd4aa401acd271b077989c9267ae8463e7c8b1eb0d3f561b65e/frozenlist-1.5.0-cp312-cp312-manylinux_2_17_s390x.manylinux2014_s390x.whl", hash = "sha256:7d57d8f702221405a9d9b40f9da8ac2e4a1a8b5285aac6100f3393675f0a85ee", size = 291719 },
    { url = "https://files.pythonhosted.org/packages/41/d1/1f20fd05a6c42d3868709b7604c9f15538a29e4f734c694c6bcfc3d3b935/frozenlist-1.5.0-cp312-cp312-manylinux_2_5_i686.manylinux1_i686.manylinux_2_17_i686.manylinux2014_i686.whl", hash = "sha256:30c72000fbcc35b129cb09956836c7d7abf78ab5416595e4857d1cae8d6251a6", size = 267433 },
    { url = "https://files.pythonhosted.org/packages/af/f2/64b73a9bb86f5a89fb55450e97cd5c1f84a862d4ff90d9fd1a73ab0f64a5/frozenlist-1.5.0-cp312-cp312-manylinux_2_5_x86_64.manylinux1_x86_64.manylinux_2_17_x86_64.manylinux2014_x86_64.whl", hash = "sha256:000a77d6034fbad9b6bb880f7ec073027908f1b40254b5d6f26210d2dab1240e", size = 283591 },
    { url = "https://files.pythonhosted.org/packages/29/e2/ffbb1fae55a791fd6c2938dd9ea779509c977435ba3940b9f2e8dc9d5316/frozenlist-1.5.0-cp312-cp312-musllinux_1_2_aarch64.whl", hash = "sha256:5d7f5a50342475962eb18b740f3beecc685a15b52c91f7d975257e13e029eca9", size = 273249 },
    { url = "https://files.pythonhosted.org/packages/2e/6e/008136a30798bb63618a114b9321b5971172a5abddff44a100c7edc5ad4f/frozenlist-1.5.0-cp312-cp312-musllinux_1_2_i686.whl", hash = "sha256:87f724d055eb4785d9be84e9ebf0f24e392ddfad00b3fe036e43f489fafc9039", size = 271075 },
    { url = "https://files.pythonhosted.org/packages/ae/f0/4e71e54a026b06724cec9b6c54f0b13a4e9e298cc8db0f82ec70e151f5ce/frozenlist-1.5.0-cp312-cp312-musllinux_1_2_ppc64le.whl", hash = "sha256:6e9080bb2fb195a046e5177f10d9d82b8a204c0736a97a153c2466127de87784", size = 285398 },
    { url = "https://files.pythonhosted.org/packages/4d/36/70ec246851478b1c0b59f11ef8ade9c482ff447c1363c2bd5fad45098b12/frozenlist-1.5.0-cp312-cp312-musllinux_1_2_s390x.whl", hash = "sha256:9b93d7aaa36c966fa42efcaf716e6b3900438632a626fb09c049f6a2f09fc631", size = 294445 },
    { url = "https://files.pythonhosted.org/packages/37/e0/47f87544055b3349b633a03c4d94b405956cf2437f4ab46d0928b74b7526/frozenlist-1.5.0-cp312-cp312-musllinux_1_2_x86_64.whl", hash = "sha256:52ef692a4bc60a6dd57f507429636c2af8b6046db8b31b18dac02cbc8f507f7f", size = 280569 },
    { url = "https://files.pythonhosted.org/packages/f9/7c/490133c160fb6b84ed374c266f42800e33b50c3bbab1652764e6e1fc498a/frozenlist-1.5.0-cp312-cp312-win32.whl", hash = "sha256:29d94c256679247b33a3dc96cce0f93cbc69c23bf75ff715919332fdbb6a32b8", size = 44721 },
    { url = "https://files.pythonhosted.org/packages/b1/56/4e45136ffc6bdbfa68c29ca56ef53783ef4c2fd395f7cbf99a2624aa9aaa/frozenlist-1.5.0-cp312-cp312-win_amd64.whl", hash = "sha256:8969190d709e7c48ea386db202d708eb94bdb29207a1f269bab1196ce0dcca1f", size = 51329 },
    { url = "https://files.pythonhosted.org/packages/da/3b/915f0bca8a7ea04483622e84a9bd90033bab54bdf485479556c74fd5eaf5/frozenlist-1.5.0-cp313-cp313-macosx_10_13_universal2.whl", hash = "sha256:7a1a048f9215c90973402e26c01d1cff8a209e1f1b53f72b95c13db61b00f953", size = 91538 },
    { url = "https://files.pythonhosted.org/packages/c7/d1/a7c98aad7e44afe5306a2b068434a5830f1470675f0e715abb86eb15f15b/frozenlist-1.5.0-cp313-cp313-macosx_10_13_x86_64.whl", hash = "sha256:dd47a5181ce5fcb463b5d9e17ecfdb02b678cca31280639255ce9d0e5aa67af0", size = 52849 },
    { url = "https://files.pythonhosted.org/packages/3a/c8/76f23bf9ab15d5f760eb48701909645f686f9c64fbb8982674c241fbef14/frozenlist-1.5.0-cp313-cp313-macosx_11_0_arm64.whl", hash = "sha256:1431d60b36d15cda188ea222033eec8e0eab488f39a272461f2e6d9e1a8e63c2", size = 50583 },
    { url = "https://files.pythonhosted.org/packages/1f/22/462a3dd093d11df623179d7754a3b3269de3b42de2808cddef50ee0f4f48/frozenlist-1.5.0-cp313-cp313-manylinux_2_17_aarch64.manylinux2014_aarch64.whl", hash = "sha256:6482a5851f5d72767fbd0e507e80737f9c8646ae7fd303def99bfe813f76cf7f", size = 265636 },
    { url = "https://files.pythonhosted.org/packages/80/cf/e075e407fc2ae7328155a1cd7e22f932773c8073c1fc78016607d19cc3e5/frozenlist-1.5.0-cp313-cp313-manylinux_2_17_ppc64le.manylinux2014_ppc64le.whl", hash = "sha256:44c49271a937625619e862baacbd037a7ef86dd1ee215afc298a417ff3270608", size = 270214 },
    { url = "https://files.pythonhosted.org/packages/a1/58/0642d061d5de779f39c50cbb00df49682832923f3d2ebfb0fedf02d05f7f/frozenlist-1.5.0-cp313-cp313-manylinux_2_17_s390x.manylinux2014_s390x.whl", hash = "sha256:12f78f98c2f1c2429d42e6a485f433722b0061d5c0b0139efa64f396efb5886b", size = 273905 },
    { url = "https://files.pythonhosted.org/packages/ab/66/3fe0f5f8f2add5b4ab7aa4e199f767fd3b55da26e3ca4ce2cc36698e50c4/frozenlist-1.5.0-cp313-cp313-manylinux_2_5_i686.manylinux1_i686.manylinux_2_17_i686.manylinux2014_i686.whl", hash = "sha256:ce3aa154c452d2467487765e3adc730a8c153af77ad84096bc19ce19a2400840", size = 250542 },
    { url = "https://files.pythonhosted.org/packages/f6/b8/260791bde9198c87a465224e0e2bb62c4e716f5d198fc3a1dacc4895dbd1/frozenlist-1.5.0-cp313-cp313-manylinux_2_5_x86_64.manylinux1_x86_64.manylinux_2_17_x86_64.manylinux2014_x86_64.whl", hash = "sha256:9b7dc0c4338e6b8b091e8faf0db3168a37101943e687f373dce00959583f7439", size = 267026 },
    { url = "https://files.pythonhosted.org/packages/2e/a4/3d24f88c527f08f8d44ade24eaee83b2627793fa62fa07cbb7ff7a2f7d42/frozenlist-1.5.0-cp313-cp313-musllinux_1_2_aarch64.whl", hash = "sha256:45e0896250900b5aa25180f9aec243e84e92ac84bd4a74d9ad4138ef3f5c97de", size = 257690 },
    { url = "https://files.pythonhosted.org/packages/de/9a/d311d660420b2beeff3459b6626f2ab4fb236d07afbdac034a4371fe696e/frozenlist-1.5.0-cp313-cp313-musllinux_1_2_i686.whl", hash = "sha256:561eb1c9579d495fddb6da8959fd2a1fca2c6d060d4113f5844b433fc02f2641", size = 253893 },
    { url = "https://files.pythonhosted.org/packages/c6/23/e491aadc25b56eabd0f18c53bb19f3cdc6de30b2129ee0bc39cd387cd560/frozenlist-1.5.0-cp313-cp313-musllinux_1_2_ppc64le.whl", hash = "sha256:df6e2f325bfee1f49f81aaac97d2aa757c7646534a06f8f577ce184afe2f0a9e", size = 267006 },
    { url = "https://files.pythonhosted.org/packages/08/c4/ab918ce636a35fb974d13d666dcbe03969592aeca6c3ab3835acff01f79c/frozenlist-1.5.0-cp313-cp313-musllinux_1_2_s390x.whl", hash = "sha256:140228863501b44b809fb39ec56b5d4071f4d0aa6d216c19cbb08b8c5a7eadb9", size = 276157 },
    { url = "https://files.pythonhosted.org/packages/c0/29/3b7a0bbbbe5a34833ba26f686aabfe982924adbdcafdc294a7a129c31688/frozenlist-1.5.0-cp313-cp313-musllinux_1_2_x86_64.whl", hash = "sha256:7707a25d6a77f5d27ea7dc7d1fc608aa0a478193823f88511ef5e6b8a48f9d03", size = 264642 },
    { url = "https://files.pythonhosted.org/packages/ab/42/0595b3dbffc2e82d7fe658c12d5a5bafcd7516c6bf2d1d1feb5387caa9c1/frozenlist-1.5.0-cp313-cp313-win32.whl", hash = "sha256:31a9ac2b38ab9b5a8933b693db4939764ad3f299fcaa931a3e605bc3460e693c", size = 44914 },
    { url = "https://files.pythonhosted.org/packages/17/c4/b7db1206a3fea44bf3b838ca61deb6f74424a8a5db1dd53ecb21da669be6/frozenlist-1.5.0-cp313-cp313-win_amd64.whl", hash = "sha256:11aabdd62b8b9c4b84081a3c246506d1cddd2dd93ff0ad53ede5defec7886b28", size = 51167 },
    { url = "https://files.pythonhosted.org/packages/da/4d/d94ff0fb0f5313902c132817c62d19cdc5bdcd0c195d392006ef4b779fc6/frozenlist-1.5.0-cp39-cp39-macosx_10_9_universal2.whl", hash = "sha256:9bbcdfaf4af7ce002694a4e10a0159d5a8d20056a12b05b45cea944a4953f972", size = 95319 },
    { url = "https://files.pythonhosted.org/packages/8c/1b/d90e554ca2b483d31cb2296e393f72c25bdc38d64526579e95576bfda587/frozenlist-1.5.0-cp39-cp39-macosx_10_9_x86_64.whl", hash = "sha256:1893f948bf6681733aaccf36c5232c231e3b5166d607c5fa77773611df6dc336", size = 54749 },
    { url = "https://files.pythonhosted.org/packages/f8/66/7fdecc9ef49f8db2aa4d9da916e4ecf357d867d87aea292efc11e1b2e932/frozenlist-1.5.0-cp39-cp39-macosx_11_0_arm64.whl", hash = "sha256:2b5e23253bb709ef57a8e95e6ae48daa9ac5f265637529e4ce6b003a37b2621f", size = 52718 },
    { url = "https://files.pythonhosted.org/packages/08/04/e2fddc92135276e07addbc1cf413acffa0c2d848b3e54cacf684e146df49/frozenlist-1.5.0-cp39-cp39-manylinux_2_17_aarch64.manylinux2014_aarch64.whl", hash = "sha256:0f253985bb515ecd89629db13cb58d702035ecd8cfbca7d7a7e29a0e6d39af5f", size = 241756 },
    { url = "https://files.pythonhosted.org/packages/c6/52/be5ff200815d8a341aee5b16b6b707355e0ca3652953852238eb92b120c2/frozenlist-1.5.0-cp39-cp39-manylinux_2_17_ppc64le.manylinux2014_ppc64le.whl", hash = "sha256:04a5c6babd5e8fb7d3c871dc8b321166b80e41b637c31a995ed844a6139942b6", size = 267718 },
    { url = "https://files.pythonhosted.org/packages/88/be/4bd93a58be57a3722fc544c36debdf9dcc6758f761092e894d78f18b8f20/frozenlist-1.5.0-cp39-cp39-manylinux_2_17_s390x.manylinux2014_s390x.whl", hash = "sha256:a9fe0f1c29ba24ba6ff6abf688cb0b7cf1efab6b6aa6adc55441773c252f7411", size = 263494 },
    { url = "https://files.pythonhosted.org/packages/32/ba/58348b90193caa096ce9e9befea6ae67f38dabfd3aacb47e46137a6250a8/frozenlist-1.5.0-cp39-cp39-manylinux_2_5_i686.manylinux1_i686.manylinux_2_17_i686.manylinux2014_i686.whl", hash = "sha256:226d72559fa19babe2ccd920273e767c96a49b9d3d38badd7c91a0fdeda8ea08", size = 232838 },
    { url = "https://files.pythonhosted.org/packages/f6/33/9f152105227630246135188901373c4f322cc026565ca6215b063f4c82f4/frozenlist-1.5.0-cp39-cp39-manylinux_2_5_x86_64.manylinux1_x86_64.manylinux_2_17_x86_64.manylinux2014_x86_64.whl", hash = "sha256:15b731db116ab3aedec558573c1a5eec78822b32292fe4f2f0345b7f697745c2", size = 242912 },
    { url = "https://files.pythonhosted.org/packages/a0/10/3db38fb3ccbafadd80a1b0d6800c987b0e3fe3ef2d117c6ced0246eea17a/frozenlist-1.5.0-cp39-cp39-musllinux_1_2_aarch64.whl", hash = "sha256:366d8f93e3edfe5a918c874702f78faac300209a4d5bf38352b2c1bdc07a766d", size = 244763 },
    { url = "https://files.pythonhosted.org/packages/e2/cd/1df468fdce2f66a4608dffe44c40cdc35eeaa67ef7fd1d813f99a9a37842/frozenlist-1.5.0-cp39-cp39-musllinux_1_2_i686.whl", hash = "sha256:1b96af8c582b94d381a1c1f51ffaedeb77c821c690ea5f01da3d70a487dd0a9b", size = 242841 },
    { url = "https://files.pythonhosted.org/packages/ee/5f/16097a5ca0bb6b6779c02cc9379c72fe98d56115d4c54d059fb233168fb6/frozenlist-1.5.0-cp39-cp39-musllinux_1_2_ppc64le.whl", hash = "sha256:c03eff4a41bd4e38415cbed054bbaff4a075b093e2394b6915dca34a40d1e38b", size = 263407 },
    { url = "https://files.pythonhosted.org/packages/0f/f7/58cd220ee1c2248ee65a32f5b4b93689e3fe1764d85537eee9fc392543bc/frozenlist-1.5.0-cp39-cp39-musllinux_1_2_s390x.whl", hash = "sha256:50cf5e7ee9b98f22bdecbabf3800ae78ddcc26e4a435515fc72d97903e8488e0", size = 265083 },
    { url = "https://files.pythonhosted.org/packages/62/b8/49768980caabf81ac4a2d156008f7cbd0107e6b36d08a313bb31035d9201/frozenlist-1.5.0-cp39-cp39-musllinux_1_2_x86_64.whl", hash = "sha256:1e76bfbc72353269c44e0bc2cfe171900fbf7f722ad74c9a7b638052afe6a00c", size = 251564 },
    { url = "https://files.pythonhosted.org/packages/cb/83/619327da3b86ef957ee7a0cbf3c166a09ed1e87a3f7f1ff487d7d0284683/frozenlist-1.5.0-cp39-cp39-win32.whl", hash = "sha256:666534d15ba8f0fda3f53969117383d5dc021266b3c1a42c9ec4855e4b58b9d3", size = 45691 },
    { url = "https://files.pythonhosted.org/packages/8b/28/407bc34a745151ed2322c690b6e7d83d7101472e81ed76e1ebdac0b70a78/frozenlist-1.5.0-cp39-cp39-win_amd64.whl", hash = "sha256:5c28f4b5dbef8a0d8aad0d4de24d1e9e981728628afaf4ea0792f5d0939372f0", size = 51767 },
    { url = "https://files.pythonhosted.org/packages/c6/c8/a5be5b7550c10858fcf9b0ea054baccab474da77d37f1e828ce043a3a5d4/frozenlist-1.5.0-py3-none-any.whl", hash = "sha256:d994863bba198a4a518b467bb971c56e1db3f180a25c6cf7bb1949c267f748c3", size = 11901 },
]

[[package]]
name = "ghp-import"
version = "2.1.0"
source = { registry = "https://pypi.org/simple" }
dependencies = [
    { name = "python-dateutil" },
]
sdist = { url = "https://files.pythonhosted.org/packages/d9/29/d40217cbe2f6b1359e00c6c307bb3fc876ba74068cbab3dde77f03ca0dc4/ghp-import-2.1.0.tar.gz", hash = "sha256:9c535c4c61193c2df8871222567d7fd7e5014d835f97dc7b7439069e2413d343", size = 10943 }
wheels = [
    { url = "https://files.pythonhosted.org/packages/f7/ec/67fbef5d497f86283db54c22eec6f6140243aae73265799baaaa19cd17fb/ghp_import-2.1.0-py3-none-any.whl", hash = "sha256:8337dd7b50877f163d4c0289bc1f1c7f127550241988d568c1db512c4324a619", size = 11034 },
]

[[package]]
name = "griffe"
version = "1.7.2"
source = { registry = "https://pypi.org/simple" }
dependencies = [
    { name = "colorama" },
]
sdist = { url = "https://files.pythonhosted.org/packages/59/08/7df7e90e34d08ad890bd71d7ba19451052f88dc3d2c483d228d1331a4736/griffe-1.7.2.tar.gz", hash = "sha256:98d396d803fab3b680c2608f300872fd57019ed82f0672f5b5323a9ad18c540c", size = 394919 }
wheels = [
    { url = "https://files.pythonhosted.org/packages/b1/5e/38b408f41064c9fcdbb0ea27c1bd13a1c8657c4846e04dab9f5ea770602c/griffe-1.7.2-py3-none-any.whl", hash = "sha256:1ed9c2e338a75741fc82083fe5a1bc89cb6142efe126194cc313e34ee6af5423", size = 129187 },
]

[[package]]
name = "griffe-inherited-docstrings"
version = "1.1.1"
source = { registry = "https://pypi.org/simple" }
dependencies = [
    { name = "griffe" },
]
sdist = { url = "https://files.pythonhosted.org/packages/7c/9f/098599019b2715e1edad3618305b8acf253e2ee375cbd389507cb23a2a00/griffe_inherited_docstrings-1.1.1.tar.gz", hash = "sha256:d179b6a6b7dc260fb892ad5b857837afd6f9de6193fc26d14463c4e9975a0cd3", size = 24146 }
wheels = [
    { url = "https://files.pythonhosted.org/packages/67/f9/51a3fd7460b95583ff470c7b4fd706bd21f3fda97d521f3770126dc6d1fc/griffe_inherited_docstrings-1.1.1-py3-none-any.whl", hash = "sha256:0cb613ade70793b3589c706269a2cc4ceb91cbc4cfdc651037839cb9506eabe6", size = 6008 },
]

[[package]]
name = "h11"
version = "0.14.0"
source = { registry = "https://pypi.org/simple" }
sdist = { url = "https://files.pythonhosted.org/packages/f5/38/3af3d3633a34a3316095b39c8e8fb4853a28a536e55d347bd8d8e9a14b03/h11-0.14.0.tar.gz", hash = "sha256:8f19fbbe99e72420ff35c00b27a34cb9937e902a8b810e2c88300c6f0a3b699d", size = 100418 }
wheels = [
    { url = "https://files.pythonhosted.org/packages/95/04/ff642e65ad6b90db43e668d70ffb6736436c7ce41fcc549f4e9472234127/h11-0.14.0-py3-none-any.whl", hash = "sha256:e3fe4ac4b851c468cc8363d500db52c2ead036020723024a109d37346efaa761", size = 58259 },
]

[[package]]
name = "hikari"
source = { editable = "." }
dependencies = [
    { name = "aiohttp" },
    { name = "attrs" },
    { name = "colorlog" },
    { name = "multidict" },
]

[package.optional-dependencies]
server = [
    { name = "pynacl" },
]
speedups = [
    { name = "aiohttp", extra = ["speedups"] },
    { name = "ciso8601" },
    { name = "orjson" },
]

[package.dev-dependencies]
audit = [
    { name = "uv-secure" },
]
codespell = [
    { name = "codespell" },
]
coverage = [
    { name = "coverage", extra = ["toml"] },
]
mkdocs = [
    { name = "griffe-inherited-docstrings" },
    { name = "mkdocs" },
    { name = "mkdocs-gen-files" },
    { name = "mkdocs-literate-nav" },
    { name = "mkdocs-material", extra = ["imaging"] },
    { name = "mkdocs-minify-plugin" },
    { name = "mkdocs-towncrier" },
    { name = "mkdocstrings", extra = ["python"] },
]
mypy = [
    { name = "mypy", extra = ["faster-cache"] },
    { name = "pydub-stubs" },
]
nox = [
    { name = "nox", extra = ["uv"] },
]
pyright = [
    { name = "pydub-stubs" },
    { name = "pyright" },
]
pytest = [
    { name = "async-timeout" },
    { name = "coverage", extra = ["toml"] },
    { name = "mock" },
    { name = "pytest" },
    { name = "pytest-asyncio" },
    { name = "pytest-cov" },
    { name = "pytest-randomly" },
]
release = [
    { name = "twine" },
]
ruff = [
    { name = "ruff" },
]
slotscheck = [
    { name = "slotscheck" },
]
towncrier = [
    { name = "towncrier" },
]
types = [
    { name = "pydub-stubs" },
]

[package.metadata]
requires-dist = [
    { name = "aiohttp", specifier = "~=3.11" },
    { name = "aiohttp", extras = ["speedups"], marker = "extra == 'speedups'", specifier = "~=3.11" },
    { name = "attrs", specifier = "~=25.1" },
    { name = "ciso8601", marker = "extra == 'speedups'", specifier = "~=2.3" },
    { name = "colorlog", specifier = "~=6.9" },
    { name = "multidict", specifier = "~=6.1" },
    { name = "orjson", marker = "extra == 'speedups'", specifier = "~=3.10" },
    { name = "pynacl", marker = "extra == 'server'", specifier = "~=1.5" },
]
provides-extras = ["server", "speedups"]

[package.metadata.requires-dev]
audit = [{ name = "uv-secure" }]
codespell = [{ name = "codespell", specifier = "==2.4.1" }]
coverage = [{ name = "coverage", extras = ["toml"], specifier = "==7.8.0" }]
mkdocs = [
    { name = "griffe-inherited-docstrings", specifier = "==1.1.1" },
    { name = "mkdocs", specifier = "==1.6.1" },
    { name = "mkdocs-gen-files", specifier = "==0.5.0" },
    { name = "mkdocs-literate-nav", specifier = "==0.6.2" },
    { name = "mkdocs-material", extras = ["imaging"], specifier = "==9.6.11" },
    { name = "mkdocs-minify-plugin", specifier = "==0.8.0" },
    { name = "mkdocs-towncrier", specifier = "==0.1.4" },
    { name = "mkdocstrings", extras = ["python"], specifier = "==0.29.1" },
]
mypy = [
    { name = "mypy", extras = ["faster-cache"], specifier = "==1.15.0" },
    { name = "pydub-stubs", specifier = "~=0.25.1.5" },
]
nox = [{ name = "nox", extras = ["uv"], specifier = "==2025.2.9" }]
<<<<<<< HEAD
pyright = [
    { name = "pydub-stubs", specifier = "~=0.25.1.5" },
    { name = "pyright", specifier = "==1.1.398" },
]
=======
pyright = [{ name = "pyright", specifier = "==1.1.399" }]
>>>>>>> 92dbe46f
pytest = [
    { name = "async-timeout", specifier = "==5.0.1" },
    { name = "coverage", extras = ["toml"], specifier = "==7.8.0" },
    { name = "mock", specifier = "==5.2.0" },
    { name = "pytest", specifier = "==8.3.5" },
    { name = "pytest-asyncio", specifier = "==0.26.0" },
    { name = "pytest-cov", specifier = "==6.1.1" },
    { name = "pytest-randomly", specifier = "==3.16.0" },
]
release = [{ name = "twine", specifier = "==6.1.0" }]
ruff = [{ name = "ruff", specifier = "==0.11.5" }]
slotscheck = [{ name = "slotscheck", specifier = "==0.19.1" }]
towncrier = [{ name = "towncrier", specifier = "==24.8.0" }]
types = [{ name = "pydub-stubs", specifier = "~=0.25.1.5" }]

[[package]]
name = "hishel"
version = "0.1.2"
source = { registry = "https://pypi.org/simple" }
dependencies = [
    { name = "httpx" },
]
sdist = { url = "https://files.pythonhosted.org/packages/a8/3d/f754187b9703a8db211e80cef0fc4e27e0ab2edbeacccf1257c096dade48/hishel-0.1.2.tar.gz", hash = "sha256:6643450bfb1cfa2ecd6002769f6f5069d0d048c9c1f1e29a98a48302d5875092", size = 36240 }
wheels = [
    { url = "https://files.pythonhosted.org/packages/11/23/a33edb262bb7732a528595b008c7b3640bea4be7e7417cbaff8f978ead72/hishel-0.1.2-py3-none-any.whl", hash = "sha256:802b4e446017f4867efdb26d3417670991ad1b4826d24331110871fe8957b5d0", size = 42237 },
]

[[package]]
name = "htmlmin2"
version = "0.1.13"
source = { registry = "https://pypi.org/simple" }
wheels = [
    { url = "https://files.pythonhosted.org/packages/be/31/a76f4bfa885f93b8167cb4c85cf32b54d1f64384d0b897d45bc6d19b7b45/htmlmin2-0.1.13-py3-none-any.whl", hash = "sha256:75609f2a42e64f7ce57dbff28a39890363bde9e7e5885db633317efbdf8c79a2", size = 34486 },
]

[[package]]
name = "httpcore"
version = "1.0.7"
source = { registry = "https://pypi.org/simple" }
dependencies = [
    { name = "certifi" },
    { name = "h11" },
]
sdist = { url = "https://files.pythonhosted.org/packages/6a/41/d7d0a89eb493922c37d343b607bc1b5da7f5be7e383740b4753ad8943e90/httpcore-1.0.7.tar.gz", hash = "sha256:8551cb62a169ec7162ac7be8d4817d561f60e08eaa485234898414bb5a8a0b4c", size = 85196 }
wheels = [
    { url = "https://files.pythonhosted.org/packages/87/f5/72347bc88306acb359581ac4d52f23c0ef445b57157adedb9aee0cd689d2/httpcore-1.0.7-py3-none-any.whl", hash = "sha256:a3fff8f43dc260d5bd363d9f9cf1830fa3a458b332856f34282de498ed420edd", size = 78551 },
]

[[package]]
name = "httpx"
version = "0.28.1"
source = { registry = "https://pypi.org/simple" }
dependencies = [
    { name = "anyio" },
    { name = "certifi" },
    { name = "httpcore" },
    { name = "idna" },
]
sdist = { url = "https://files.pythonhosted.org/packages/b1/df/48c586a5fe32a0f01324ee087459e112ebb7224f646c0b5023f5e79e9956/httpx-0.28.1.tar.gz", hash = "sha256:75e98c5f16b0f35b567856f597f06ff2270a374470a5c2392242528e3e3e42fc", size = 141406 }
wheels = [
    { url = "https://files.pythonhosted.org/packages/2a/39/e50c7c3a983047577ee07d2a9e53faf5a69493943ec3f6a384bdc792deb2/httpx-0.28.1-py3-none-any.whl", hash = "sha256:d909fcccc110f8c7faf814ca82a9a4d816bc5a6dbfea25d6591d6985b8ba59ad", size = 73517 },
]

[[package]]
name = "humanize"
version = "4.12.2"
source = { registry = "https://pypi.org/simple" }
sdist = { url = "https://files.pythonhosted.org/packages/e0/84/ae8e64a6ffe3291105e9688f4e28fa65eba7924e0fe6053d85ca00556385/humanize-4.12.2.tar.gz", hash = "sha256:ce0715740e9caacc982bb89098182cf8ded3552693a433311c6a4ce6f4e12a2c", size = 80871 }
wheels = [
    { url = "https://files.pythonhosted.org/packages/55/c7/6f89082f619c76165feb633446bd0fee32b0e0cbad00d22480e5aea26ade/humanize-4.12.2-py3-none-any.whl", hash = "sha256:e4e44dced598b7e03487f3b1c6fd5b1146c30ea55a110e71d5d4bca3e094259e", size = 128305 },
]

[[package]]
name = "id"
version = "1.5.0"
source = { registry = "https://pypi.org/simple" }
dependencies = [
    { name = "requests" },
]
sdist = { url = "https://files.pythonhosted.org/packages/22/11/102da08f88412d875fa2f1a9a469ff7ad4c874b0ca6fed0048fe385bdb3d/id-1.5.0.tar.gz", hash = "sha256:292cb8a49eacbbdbce97244f47a97b4c62540169c976552e497fd57df0734c1d", size = 15237 }
wheels = [
    { url = "https://files.pythonhosted.org/packages/9f/cb/18326d2d89ad3b0dd143da971e77afd1e6ca6674f1b1c3df4b6bec6279fc/id-1.5.0-py3-none-any.whl", hash = "sha256:f1434e1cef91f2cbb8a4ec64663d5a23b9ed43ef44c4c957d02583d61714c658", size = 13611 },
]

[[package]]
name = "idna"
version = "3.10"
source = { registry = "https://pypi.org/simple" }
sdist = { url = "https://files.pythonhosted.org/packages/f1/70/7703c29685631f5a7590aa73f1f1d3fa9a380e654b86af429e0934a32f7d/idna-3.10.tar.gz", hash = "sha256:12f65c9b470abda6dc35cf8e63cc574b1c52b11df2c86030af0ac09b01b13ea9", size = 190490 }
wheels = [
    { url = "https://files.pythonhosted.org/packages/76/c6/c88e154df9c4e1a2a66ccf0005a88dfb2650c1dffb6f5ce603dfbd452ce3/idna-3.10-py3-none-any.whl", hash = "sha256:946d195a0d259cbba61165e88e65941f16e9b36ea6ddb97f00452bae8b1287d3", size = 70442 },
]

[[package]]
name = "importlib-metadata"
version = "8.6.1"
source = { registry = "https://pypi.org/simple" }
dependencies = [
    { name = "zipp" },
]
sdist = { url = "https://files.pythonhosted.org/packages/33/08/c1395a292bb23fd03bdf572a1357c5a733d3eecbab877641ceacab23db6e/importlib_metadata-8.6.1.tar.gz", hash = "sha256:310b41d755445d74569f993ccfc22838295d9fe005425094fad953d7f15c8580", size = 55767 }
wheels = [
    { url = "https://files.pythonhosted.org/packages/79/9d/0fb148dc4d6fa4a7dd1d8378168d9b4cd8d4560a6fbf6f0121c5fc34eb68/importlib_metadata-8.6.1-py3-none-any.whl", hash = "sha256:02a89390c1e15fdfdc0d7c6b25cb3e62650d0494005c97d6f148bf5b9787525e", size = 26971 },
]

[[package]]
name = "importlib-resources"
version = "6.5.2"
source = { registry = "https://pypi.org/simple" }
dependencies = [
    { name = "zipp", marker = "python_full_version < '3.10'" },
]
sdist = { url = "https://files.pythonhosted.org/packages/cf/8c/f834fbf984f691b4f7ff60f50b514cc3de5cc08abfc3295564dd89c5e2e7/importlib_resources-6.5.2.tar.gz", hash = "sha256:185f87adef5bcc288449d98fb4fba07cea78bc036455dd44c5fc4a2fe78fed2c", size = 44693 }
wheels = [
    { url = "https://files.pythonhosted.org/packages/a4/ed/1f1afb2e9e7f38a545d628f864d562a5ae64fe6f7a10e28ffb9b185b4e89/importlib_resources-6.5.2-py3-none-any.whl", hash = "sha256:789cfdc3ed28c78b67a06acb8126751ced69a3d5f79c095a98298cd8a760ccec", size = 37461 },
]

[[package]]
name = "inflect"
version = "7.5.0"
source = { registry = "https://pypi.org/simple" }
dependencies = [
    { name = "more-itertools" },
    { name = "typeguard" },
]
sdist = { url = "https://files.pythonhosted.org/packages/78/c6/943357d44a21fd995723d07ccaddd78023eace03c1846049a2645d4324a3/inflect-7.5.0.tar.gz", hash = "sha256:faf19801c3742ed5a05a8ce388e0d8fe1a07f8d095c82201eb904f5d27ad571f", size = 73751 }
wheels = [
    { url = "https://files.pythonhosted.org/packages/8a/eb/427ed2b20a38a4ee29f24dbe4ae2dafab198674fe9a85e3d6adf9e5f5f41/inflect-7.5.0-py3-none-any.whl", hash = "sha256:2aea70e5e70c35d8350b8097396ec155ffd68def678c7ff97f51aa69c1d92344", size = 35197 },
]

[[package]]
name = "iniconfig"
version = "2.1.0"
source = { registry = "https://pypi.org/simple" }
sdist = { url = "https://files.pythonhosted.org/packages/f2/97/ebf4da567aa6827c909642694d71c9fcf53e5b504f2d96afea02718862f3/iniconfig-2.1.0.tar.gz", hash = "sha256:3abbd2e30b36733fee78f9c7f7308f2d0050e88f0087fd25c2645f63c773e1c7", size = 4793 }
wheels = [
    { url = "https://files.pythonhosted.org/packages/2c/e1/e6716421ea10d38022b952c159d5161ca1193197fb744506875fbb87ea7b/iniconfig-2.1.0-py3-none-any.whl", hash = "sha256:9deba5723312380e77435581c6bf4935c94cbfab9b1ed33ef8d238ea168eb760", size = 6050 },
]

[[package]]
name = "jaraco-classes"
version = "3.4.0"
source = { registry = "https://pypi.org/simple" }
dependencies = [
    { name = "more-itertools" },
]
sdist = { url = "https://files.pythonhosted.org/packages/06/c0/ed4a27bc5571b99e3cff68f8a9fa5b56ff7df1c2251cc715a652ddd26402/jaraco.classes-3.4.0.tar.gz", hash = "sha256:47a024b51d0239c0dd8c8540c6c7f484be3b8fcf0b2d85c13825780d3b3f3acd", size = 11780 }
wheels = [
    { url = "https://files.pythonhosted.org/packages/7f/66/b15ce62552d84bbfcec9a4873ab79d993a1dd4edb922cbfccae192bd5b5f/jaraco.classes-3.4.0-py3-none-any.whl", hash = "sha256:f662826b6bed8cace05e7ff873ce0f9283b5c924470fe664fff1c2f00f581790", size = 6777 },
]

[[package]]
name = "jaraco-context"
version = "6.0.1"
source = { registry = "https://pypi.org/simple" }
dependencies = [
    { name = "backports-tarfile", marker = "python_full_version < '3.12'" },
]
sdist = { url = "https://files.pythonhosted.org/packages/df/ad/f3777b81bf0b6e7bc7514a1656d3e637b2e8e15fab2ce3235730b3e7a4e6/jaraco_context-6.0.1.tar.gz", hash = "sha256:9bae4ea555cf0b14938dc0aee7c9f32ed303aa20a3b73e7dc80111628792d1b3", size = 13912 }
wheels = [
    { url = "https://files.pythonhosted.org/packages/ff/db/0c52c4cf5e4bd9f5d7135ec7669a3a767af21b3a308e1ed3674881e52b62/jaraco.context-6.0.1-py3-none-any.whl", hash = "sha256:f797fc481b490edb305122c9181830a3a5b76d84ef6d1aef2fb9b47ab956f9e4", size = 6825 },
]

[[package]]
name = "jaraco-functools"
version = "4.1.0"
source = { registry = "https://pypi.org/simple" }
dependencies = [
    { name = "more-itertools" },
]
sdist = { url = "https://files.pythonhosted.org/packages/ab/23/9894b3df5d0a6eb44611c36aec777823fc2e07740dabbd0b810e19594013/jaraco_functools-4.1.0.tar.gz", hash = "sha256:70f7e0e2ae076498e212562325e805204fc092d7b4c17e0e86c959e249701a9d", size = 19159 }
wheels = [
    { url = "https://files.pythonhosted.org/packages/9f/4f/24b319316142c44283d7540e76c7b5a6dbd5db623abd86bb7b3491c21018/jaraco.functools-4.1.0-py3-none-any.whl", hash = "sha256:ad159f13428bc4acbf5541ad6dec511f91573b90fba04df61dafa2a1231cf649", size = 10187 },
]

[[package]]
name = "jeepney"
version = "0.9.0"
source = { registry = "https://pypi.org/simple" }
sdist = { url = "https://files.pythonhosted.org/packages/7b/6f/357efd7602486741aa73ffc0617fb310a29b588ed0fd69c2399acbb85b0c/jeepney-0.9.0.tar.gz", hash = "sha256:cf0e9e845622b81e4a28df94c40345400256ec608d0e55bb8a3feaa9163f5732", size = 106758 }
wheels = [
    { url = "https://files.pythonhosted.org/packages/b2/a3/e137168c9c44d18eff0376253da9f1e9234d0239e0ee230d2fee6cea8e55/jeepney-0.9.0-py3-none-any.whl", hash = "sha256:97e5714520c16fc0a45695e5365a2e11b81ea79bba796e26f9f1d178cb182683", size = 49010 },
]

[[package]]
name = "jinja2"
version = "3.1.6"
source = { registry = "https://pypi.org/simple" }
dependencies = [
    { name = "markupsafe" },
]
sdist = { url = "https://files.pythonhosted.org/packages/df/bf/f7da0350254c0ed7c72f3e33cef02e048281fec7ecec5f032d4aac52226b/jinja2-3.1.6.tar.gz", hash = "sha256:0137fb05990d35f1275a587e9aee6d56da821fc83491a0fb838183be43f66d6d", size = 245115 }
wheels = [
    { url = "https://files.pythonhosted.org/packages/62/a1/3d680cbfd5f4b8f15abc1d571870c5fc3e594bb582bc3b64ea099db13e56/jinja2-3.1.6-py3-none-any.whl", hash = "sha256:85ece4451f492d0c13c5dd7c13a64681a86afae63a5f347908daf103ce6d2f67", size = 134899 },
]

[[package]]
name = "jsmin"
version = "3.0.1"
source = { registry = "https://pypi.org/simple" }
sdist = { url = "https://files.pythonhosted.org/packages/5e/73/e01e4c5e11ad0494f4407a3f623ad4d87714909f50b17a06ed121034ff6e/jsmin-3.0.1.tar.gz", hash = "sha256:c0959a121ef94542e807a674142606f7e90214a2b3d1eb17300244bbb5cc2bfc", size = 13925 }

[[package]]
name = "keyring"
version = "25.6.0"
source = { registry = "https://pypi.org/simple" }
dependencies = [
    { name = "importlib-metadata", marker = "python_full_version < '3.12'" },
    { name = "jaraco-classes" },
    { name = "jaraco-context" },
    { name = "jaraco-functools" },
    { name = "jeepney", marker = "sys_platform == 'linux'" },
    { name = "pywin32-ctypes", marker = "sys_platform == 'win32'" },
    { name = "secretstorage", marker = "sys_platform == 'linux'" },
]
sdist = { url = "https://files.pythonhosted.org/packages/70/09/d904a6e96f76ff214be59e7aa6ef7190008f52a0ab6689760a98de0bf37d/keyring-25.6.0.tar.gz", hash = "sha256:0b39998aa941431eb3d9b0d4b2460bc773b9df6fed7621c2dfb291a7e0187a66", size = 62750 }
wheels = [
    { url = "https://files.pythonhosted.org/packages/d3/32/da7f44bcb1105d3e88a0b74ebdca50c59121d2ddf71c9e34ba47df7f3a56/keyring-25.6.0-py3-none-any.whl", hash = "sha256:552a3f7af126ece7ed5c89753650eec89c7eaae8617d0aa4d9ad2b75111266bd", size = 39085 },
]

[[package]]
name = "markdown"
version = "3.7"
source = { registry = "https://pypi.org/simple" }
dependencies = [
    { name = "importlib-metadata", marker = "python_full_version < '3.10'" },
]
sdist = { url = "https://files.pythonhosted.org/packages/54/28/3af612670f82f4c056911fbbbb42760255801b3068c48de792d354ff4472/markdown-3.7.tar.gz", hash = "sha256:2ae2471477cfd02dbbf038d5d9bc226d40def84b4fe2986e49b59b6b472bbed2", size = 357086 }
wheels = [
    { url = "https://files.pythonhosted.org/packages/3f/08/83871f3c50fc983b88547c196d11cf8c3340e37c32d2e9d6152abe2c61f7/Markdown-3.7-py3-none-any.whl", hash = "sha256:7eb6df5690b81a1d7942992c97fad2938e956e79df20cbc6186e9c3a77b1c803", size = 106349 },
]

[[package]]
name = "markdown-it-py"
version = "3.0.0"
source = { registry = "https://pypi.org/simple" }
dependencies = [
    { name = "mdurl" },
]
sdist = { url = "https://files.pythonhosted.org/packages/38/71/3b932df36c1a044d397a1f92d1cf91ee0a503d91e470cbd670aa66b07ed0/markdown-it-py-3.0.0.tar.gz", hash = "sha256:e3f60a94fa066dc52ec76661e37c851cb232d92f9886b15cb560aaada2df8feb", size = 74596 }
wheels = [
    { url = "https://files.pythonhosted.org/packages/42/d7/1ec15b46af6af88f19b8e5ffea08fa375d433c998b8a7639e76935c14f1f/markdown_it_py-3.0.0-py3-none-any.whl", hash = "sha256:355216845c60bd96232cd8d8c40e8f9765cc86f46880e43a8fd22dc1a1a8cab1", size = 87528 },
]

[[package]]
name = "markupsafe"
version = "3.0.2"
source = { registry = "https://pypi.org/simple" }
sdist = { url = "https://files.pythonhosted.org/packages/b2/97/5d42485e71dfc078108a86d6de8fa46db44a1a9295e89c5d6d4a06e23a62/markupsafe-3.0.2.tar.gz", hash = "sha256:ee55d3edf80167e48ea11a923c7386f4669df67d7994554387f84e7d8b0a2bf0", size = 20537 }
wheels = [
    { url = "https://files.pythonhosted.org/packages/04/90/d08277ce111dd22f77149fd1a5d4653eeb3b3eaacbdfcbae5afb2600eebd/MarkupSafe-3.0.2-cp310-cp310-macosx_10_9_universal2.whl", hash = "sha256:7e94c425039cde14257288fd61dcfb01963e658efbc0ff54f5306b06054700f8", size = 14357 },
    { url = "https://files.pythonhosted.org/packages/04/e1/6e2194baeae0bca1fae6629dc0cbbb968d4d941469cbab11a3872edff374/MarkupSafe-3.0.2-cp310-cp310-macosx_11_0_arm64.whl", hash = "sha256:9e2d922824181480953426608b81967de705c3cef4d1af983af849d7bd619158", size = 12393 },
    { url = "https://files.pythonhosted.org/packages/1d/69/35fa85a8ece0a437493dc61ce0bb6d459dcba482c34197e3efc829aa357f/MarkupSafe-3.0.2-cp310-cp310-manylinux_2_17_aarch64.manylinux2014_aarch64.whl", hash = "sha256:38a9ef736c01fccdd6600705b09dc574584b89bea478200c5fbf112a6b0d5579", size = 21732 },
    { url = "https://files.pythonhosted.org/packages/22/35/137da042dfb4720b638d2937c38a9c2df83fe32d20e8c8f3185dbfef05f7/MarkupSafe-3.0.2-cp310-cp310-manylinux_2_17_x86_64.manylinux2014_x86_64.whl", hash = "sha256:bbcb445fa71794da8f178f0f6d66789a28d7319071af7a496d4d507ed566270d", size = 20866 },
    { url = "https://files.pythonhosted.org/packages/29/28/6d029a903727a1b62edb51863232152fd335d602def598dade38996887f0/MarkupSafe-3.0.2-cp310-cp310-manylinux_2_5_i686.manylinux1_i686.manylinux_2_17_i686.manylinux2014_i686.whl", hash = "sha256:57cb5a3cf367aeb1d316576250f65edec5bb3be939e9247ae594b4bcbc317dfb", size = 20964 },
    { url = "https://files.pythonhosted.org/packages/cc/cd/07438f95f83e8bc028279909d9c9bd39e24149b0d60053a97b2bc4f8aa51/MarkupSafe-3.0.2-cp310-cp310-musllinux_1_2_aarch64.whl", hash = "sha256:3809ede931876f5b2ec92eef964286840ed3540dadf803dd570c3b7e13141a3b", size = 21977 },
    { url = "https://files.pythonhosted.org/packages/29/01/84b57395b4cc062f9c4c55ce0df7d3108ca32397299d9df00fedd9117d3d/MarkupSafe-3.0.2-cp310-cp310-musllinux_1_2_i686.whl", hash = "sha256:e07c3764494e3776c602c1e78e298937c3315ccc9043ead7e685b7f2b8d47b3c", size = 21366 },
    { url = "https://files.pythonhosted.org/packages/bd/6e/61ebf08d8940553afff20d1fb1ba7294b6f8d279df9fd0c0db911b4bbcfd/MarkupSafe-3.0.2-cp310-cp310-musllinux_1_2_x86_64.whl", hash = "sha256:b424c77b206d63d500bcb69fa55ed8d0e6a3774056bdc4839fc9298a7edca171", size = 21091 },
    { url = "https://files.pythonhosted.org/packages/11/23/ffbf53694e8c94ebd1e7e491de185124277964344733c45481f32ede2499/MarkupSafe-3.0.2-cp310-cp310-win32.whl", hash = "sha256:fcabf5ff6eea076f859677f5f0b6b5c1a51e70a376b0579e0eadef8db48c6b50", size = 15065 },
    { url = "https://files.pythonhosted.org/packages/44/06/e7175d06dd6e9172d4a69a72592cb3f7a996a9c396eee29082826449bbc3/MarkupSafe-3.0.2-cp310-cp310-win_amd64.whl", hash = "sha256:6af100e168aa82a50e186c82875a5893c5597a0c1ccdb0d8b40240b1f28b969a", size = 15514 },
    { url = "https://files.pythonhosted.org/packages/6b/28/bbf83e3f76936960b850435576dd5e67034e200469571be53f69174a2dfd/MarkupSafe-3.0.2-cp311-cp311-macosx_10_9_universal2.whl", hash = "sha256:9025b4018f3a1314059769c7bf15441064b2207cb3f065e6ea1e7359cb46db9d", size = 14353 },
    { url = "https://files.pythonhosted.org/packages/6c/30/316d194b093cde57d448a4c3209f22e3046c5bb2fb0820b118292b334be7/MarkupSafe-3.0.2-cp311-cp311-macosx_11_0_arm64.whl", hash = "sha256:93335ca3812df2f366e80509ae119189886b0f3c2b81325d39efdb84a1e2ae93", size = 12392 },
    { url = "https://files.pythonhosted.org/packages/f2/96/9cdafba8445d3a53cae530aaf83c38ec64c4d5427d975c974084af5bc5d2/MarkupSafe-3.0.2-cp311-cp311-manylinux_2_17_aarch64.manylinux2014_aarch64.whl", hash = "sha256:2cb8438c3cbb25e220c2ab33bb226559e7afb3baec11c4f218ffa7308603c832", size = 23984 },
    { url = "https://files.pythonhosted.org/packages/f1/a4/aefb044a2cd8d7334c8a47d3fb2c9f328ac48cb349468cc31c20b539305f/MarkupSafe-3.0.2-cp311-cp311-manylinux_2_17_x86_64.manylinux2014_x86_64.whl", hash = "sha256:a123e330ef0853c6e822384873bef7507557d8e4a082961e1defa947aa59ba84", size = 23120 },
    { url = "https://files.pythonhosted.org/packages/8d/21/5e4851379f88f3fad1de30361db501300d4f07bcad047d3cb0449fc51f8c/MarkupSafe-3.0.2-cp311-cp311-manylinux_2_5_i686.manylinux1_i686.manylinux_2_17_i686.manylinux2014_i686.whl", hash = "sha256:1e084f686b92e5b83186b07e8a17fc09e38fff551f3602b249881fec658d3eca", size = 23032 },
    { url = "https://files.pythonhosted.org/packages/00/7b/e92c64e079b2d0d7ddf69899c98842f3f9a60a1ae72657c89ce2655c999d/MarkupSafe-3.0.2-cp311-cp311-musllinux_1_2_aarch64.whl", hash = "sha256:d8213e09c917a951de9d09ecee036d5c7d36cb6cb7dbaece4c71a60d79fb9798", size = 24057 },
    { url = "https://files.pythonhosted.org/packages/f9/ac/46f960ca323037caa0a10662ef97d0a4728e890334fc156b9f9e52bcc4ca/MarkupSafe-3.0.2-cp311-cp311-musllinux_1_2_i686.whl", hash = "sha256:5b02fb34468b6aaa40dfc198d813a641e3a63b98c2b05a16b9f80b7ec314185e", size = 23359 },
    { url = "https://files.pythonhosted.org/packages/69/84/83439e16197337b8b14b6a5b9c2105fff81d42c2a7c5b58ac7b62ee2c3b1/MarkupSafe-3.0.2-cp311-cp311-musllinux_1_2_x86_64.whl", hash = "sha256:0bff5e0ae4ef2e1ae4fdf2dfd5b76c75e5c2fa4132d05fc1b0dabcd20c7e28c4", size = 23306 },
    { url = "https://files.pythonhosted.org/packages/9a/34/a15aa69f01e2181ed8d2b685c0d2f6655d5cca2c4db0ddea775e631918cd/MarkupSafe-3.0.2-cp311-cp311-win32.whl", hash = "sha256:6c89876f41da747c8d3677a2b540fb32ef5715f97b66eeb0c6b66f5e3ef6f59d", size = 15094 },
    { url = "https://files.pythonhosted.org/packages/da/b8/3a3bd761922d416f3dc5d00bfbed11f66b1ab89a0c2b6e887240a30b0f6b/MarkupSafe-3.0.2-cp311-cp311-win_amd64.whl", hash = "sha256:70a87b411535ccad5ef2f1df5136506a10775d267e197e4cf531ced10537bd6b", size = 15521 },
    { url = "https://files.pythonhosted.org/packages/22/09/d1f21434c97fc42f09d290cbb6350d44eb12f09cc62c9476effdb33a18aa/MarkupSafe-3.0.2-cp312-cp312-macosx_10_13_universal2.whl", hash = "sha256:9778bd8ab0a994ebf6f84c2b949e65736d5575320a17ae8984a77fab08db94cf", size = 14274 },
    { url = "https://files.pythonhosted.org/packages/6b/b0/18f76bba336fa5aecf79d45dcd6c806c280ec44538b3c13671d49099fdd0/MarkupSafe-3.0.2-cp312-cp312-macosx_11_0_arm64.whl", hash = "sha256:846ade7b71e3536c4e56b386c2a47adf5741d2d8b94ec9dc3e92e5e1ee1e2225", size = 12348 },
    { url = "https://files.pythonhosted.org/packages/e0/25/dd5c0f6ac1311e9b40f4af06c78efde0f3b5cbf02502f8ef9501294c425b/MarkupSafe-3.0.2-cp312-cp312-manylinux_2_17_aarch64.manylinux2014_aarch64.whl", hash = "sha256:1c99d261bd2d5f6b59325c92c73df481e05e57f19837bdca8413b9eac4bd8028", size = 24149 },
    { url = "https://files.pythonhosted.org/packages/f3/f0/89e7aadfb3749d0f52234a0c8c7867877876e0a20b60e2188e9850794c17/MarkupSafe-3.0.2-cp312-cp312-manylinux_2_17_x86_64.manylinux2014_x86_64.whl", hash = "sha256:e17c96c14e19278594aa4841ec148115f9c7615a47382ecb6b82bd8fea3ab0c8", size = 23118 },
    { url = "https://files.pythonhosted.org/packages/d5/da/f2eeb64c723f5e3777bc081da884b414671982008c47dcc1873d81f625b6/MarkupSafe-3.0.2-cp312-cp312-manylinux_2_5_i686.manylinux1_i686.manylinux_2_17_i686.manylinux2014_i686.whl", hash = "sha256:88416bd1e65dcea10bc7569faacb2c20ce071dd1f87539ca2ab364bf6231393c", size = 22993 },
    { url = "https://files.pythonhosted.org/packages/da/0e/1f32af846df486dce7c227fe0f2398dc7e2e51d4a370508281f3c1c5cddc/MarkupSafe-3.0.2-cp312-cp312-musllinux_1_2_aarch64.whl", hash = "sha256:2181e67807fc2fa785d0592dc2d6206c019b9502410671cc905d132a92866557", size = 24178 },
    { url = "https://files.pythonhosted.org/packages/c4/f6/bb3ca0532de8086cbff5f06d137064c8410d10779c4c127e0e47d17c0b71/MarkupSafe-3.0.2-cp312-cp312-musllinux_1_2_i686.whl", hash = "sha256:52305740fe773d09cffb16f8ed0427942901f00adedac82ec8b67752f58a1b22", size = 23319 },
    { url = "https://files.pythonhosted.org/packages/a2/82/8be4c96ffee03c5b4a034e60a31294daf481e12c7c43ab8e34a1453ee48b/MarkupSafe-3.0.2-cp312-cp312-musllinux_1_2_x86_64.whl", hash = "sha256:ad10d3ded218f1039f11a75f8091880239651b52e9bb592ca27de44eed242a48", size = 23352 },
    { url = "https://files.pythonhosted.org/packages/51/ae/97827349d3fcffee7e184bdf7f41cd6b88d9919c80f0263ba7acd1bbcb18/MarkupSafe-3.0.2-cp312-cp312-win32.whl", hash = "sha256:0f4ca02bea9a23221c0182836703cbf8930c5e9454bacce27e767509fa286a30", size = 15097 },
    { url = "https://files.pythonhosted.org/packages/c1/80/a61f99dc3a936413c3ee4e1eecac96c0da5ed07ad56fd975f1a9da5bc630/MarkupSafe-3.0.2-cp312-cp312-win_amd64.whl", hash = "sha256:8e06879fc22a25ca47312fbe7c8264eb0b662f6db27cb2d3bbbc74b1df4b9b87", size = 15601 },
    { url = "https://files.pythonhosted.org/packages/83/0e/67eb10a7ecc77a0c2bbe2b0235765b98d164d81600746914bebada795e97/MarkupSafe-3.0.2-cp313-cp313-macosx_10_13_universal2.whl", hash = "sha256:ba9527cdd4c926ed0760bc301f6728ef34d841f405abf9d4f959c478421e4efd", size = 14274 },
    { url = "https://files.pythonhosted.org/packages/2b/6d/9409f3684d3335375d04e5f05744dfe7e9f120062c9857df4ab490a1031a/MarkupSafe-3.0.2-cp313-cp313-macosx_11_0_arm64.whl", hash = "sha256:f8b3d067f2e40fe93e1ccdd6b2e1d16c43140e76f02fb1319a05cf2b79d99430", size = 12352 },
    { url = "https://files.pythonhosted.org/packages/d2/f5/6eadfcd3885ea85fe2a7c128315cc1bb7241e1987443d78c8fe712d03091/MarkupSafe-3.0.2-cp313-cp313-manylinux_2_17_aarch64.manylinux2014_aarch64.whl", hash = "sha256:569511d3b58c8791ab4c2e1285575265991e6d8f8700c7be0e88f86cb0672094", size = 24122 },
    { url = "https://files.pythonhosted.org/packages/0c/91/96cf928db8236f1bfab6ce15ad070dfdd02ed88261c2afafd4b43575e9e9/MarkupSafe-3.0.2-cp313-cp313-manylinux_2_17_x86_64.manylinux2014_x86_64.whl", hash = "sha256:15ab75ef81add55874e7ab7055e9c397312385bd9ced94920f2802310c930396", size = 23085 },
    { url = "https://files.pythonhosted.org/packages/c2/cf/c9d56af24d56ea04daae7ac0940232d31d5a8354f2b457c6d856b2057d69/MarkupSafe-3.0.2-cp313-cp313-manylinux_2_5_i686.manylinux1_i686.manylinux_2_17_i686.manylinux2014_i686.whl", hash = "sha256:f3818cb119498c0678015754eba762e0d61e5b52d34c8b13d770f0719f7b1d79", size = 22978 },
    { url = "https://files.pythonhosted.org/packages/2a/9f/8619835cd6a711d6272d62abb78c033bda638fdc54c4e7f4272cf1c0962b/MarkupSafe-3.0.2-cp313-cp313-musllinux_1_2_aarch64.whl", hash = "sha256:cdb82a876c47801bb54a690c5ae105a46b392ac6099881cdfb9f6e95e4014c6a", size = 24208 },
    { url = "https://files.pythonhosted.org/packages/f9/bf/176950a1792b2cd2102b8ffeb5133e1ed984547b75db47c25a67d3359f77/MarkupSafe-3.0.2-cp313-cp313-musllinux_1_2_i686.whl", hash = "sha256:cabc348d87e913db6ab4aa100f01b08f481097838bdddf7c7a84b7575b7309ca", size = 23357 },
    { url = "https://files.pythonhosted.org/packages/ce/4f/9a02c1d335caabe5c4efb90e1b6e8ee944aa245c1aaaab8e8a618987d816/MarkupSafe-3.0.2-cp313-cp313-musllinux_1_2_x86_64.whl", hash = "sha256:444dcda765c8a838eaae23112db52f1efaf750daddb2d9ca300bcae1039adc5c", size = 23344 },
    { url = "https://files.pythonhosted.org/packages/ee/55/c271b57db36f748f0e04a759ace9f8f759ccf22b4960c270c78a394f58be/MarkupSafe-3.0.2-cp313-cp313-win32.whl", hash = "sha256:bcf3e58998965654fdaff38e58584d8937aa3096ab5354d493c77d1fdd66d7a1", size = 15101 },
    { url = "https://files.pythonhosted.org/packages/29/88/07df22d2dd4df40aba9f3e402e6dc1b8ee86297dddbad4872bd5e7b0094f/MarkupSafe-3.0.2-cp313-cp313-win_amd64.whl", hash = "sha256:e6a2a455bd412959b57a172ce6328d2dd1f01cb2135efda2e4576e8a23fa3b0f", size = 15603 },
    { url = "https://files.pythonhosted.org/packages/62/6a/8b89d24db2d32d433dffcd6a8779159da109842434f1dd2f6e71f32f738c/MarkupSafe-3.0.2-cp313-cp313t-macosx_10_13_universal2.whl", hash = "sha256:b5a6b3ada725cea8a5e634536b1b01c30bcdcd7f9c6fff4151548d5bf6b3a36c", size = 14510 },
    { url = "https://files.pythonhosted.org/packages/7a/06/a10f955f70a2e5a9bf78d11a161029d278eeacbd35ef806c3fd17b13060d/MarkupSafe-3.0.2-cp313-cp313t-macosx_11_0_arm64.whl", hash = "sha256:a904af0a6162c73e3edcb969eeeb53a63ceeb5d8cf642fade7d39e7963a22ddb", size = 12486 },
    { url = "https://files.pythonhosted.org/packages/34/cf/65d4a571869a1a9078198ca28f39fba5fbb910f952f9dbc5220afff9f5e6/MarkupSafe-3.0.2-cp313-cp313t-manylinux_2_17_aarch64.manylinux2014_aarch64.whl", hash = "sha256:4aa4e5faecf353ed117801a068ebab7b7e09ffb6e1d5e412dc852e0da018126c", size = 25480 },
    { url = "https://files.pythonhosted.org/packages/0c/e3/90e9651924c430b885468b56b3d597cabf6d72be4b24a0acd1fa0e12af67/MarkupSafe-3.0.2-cp313-cp313t-manylinux_2_17_x86_64.manylinux2014_x86_64.whl", hash = "sha256:c0ef13eaeee5b615fb07c9a7dadb38eac06a0608b41570d8ade51c56539e509d", size = 23914 },
    { url = "https://files.pythonhosted.org/packages/66/8c/6c7cf61f95d63bb866db39085150df1f2a5bd3335298f14a66b48e92659c/MarkupSafe-3.0.2-cp313-cp313t-manylinux_2_5_i686.manylinux1_i686.manylinux_2_17_i686.manylinux2014_i686.whl", hash = "sha256:d16a81a06776313e817c951135cf7340a3e91e8c1ff2fac444cfd75fffa04afe", size = 23796 },
    { url = "https://files.pythonhosted.org/packages/bb/35/cbe9238ec3f47ac9a7c8b3df7a808e7cb50fe149dc7039f5f454b3fba218/MarkupSafe-3.0.2-cp313-cp313t-musllinux_1_2_aarch64.whl", hash = "sha256:6381026f158fdb7c72a168278597a5e3a5222e83ea18f543112b2662a9b699c5", size = 25473 },
    { url = "https://files.pythonhosted.org/packages/e6/32/7621a4382488aa283cc05e8984a9c219abad3bca087be9ec77e89939ded9/MarkupSafe-3.0.2-cp313-cp313t-musllinux_1_2_i686.whl", hash = "sha256:3d79d162e7be8f996986c064d1c7c817f6df3a77fe3d6859f6f9e7be4b8c213a", size = 24114 },
    { url = "https://files.pythonhosted.org/packages/0d/80/0985960e4b89922cb5a0bac0ed39c5b96cbc1a536a99f30e8c220a996ed9/MarkupSafe-3.0.2-cp313-cp313t-musllinux_1_2_x86_64.whl", hash = "sha256:131a3c7689c85f5ad20f9f6fb1b866f402c445b220c19fe4308c0b147ccd2ad9", size = 24098 },
    { url = "https://files.pythonhosted.org/packages/82/78/fedb03c7d5380df2427038ec8d973587e90561b2d90cd472ce9254cf348b/MarkupSafe-3.0.2-cp313-cp313t-win32.whl", hash = "sha256:ba8062ed2cf21c07a9e295d5b8a2a5ce678b913b45fdf68c32d95d6c1291e0b6", size = 15208 },
    { url = "https://files.pythonhosted.org/packages/4f/65/6079a46068dfceaeabb5dcad6d674f5f5c61a6fa5673746f42a9f4c233b3/MarkupSafe-3.0.2-cp313-cp313t-win_amd64.whl", hash = "sha256:e444a31f8db13eb18ada366ab3cf45fd4b31e4db1236a4448f68778c1d1a5a2f", size = 15739 },
    { url = "https://files.pythonhosted.org/packages/a7/ea/9b1530c3fdeeca613faeb0fb5cbcf2389d816072fab72a71b45749ef6062/MarkupSafe-3.0.2-cp39-cp39-macosx_10_9_universal2.whl", hash = "sha256:eaa0a10b7f72326f1372a713e73c3f739b524b3af41feb43e4921cb529f5929a", size = 14344 },
    { url = "https://files.pythonhosted.org/packages/4b/c2/fbdbfe48848e7112ab05e627e718e854d20192b674952d9042ebd8c9e5de/MarkupSafe-3.0.2-cp39-cp39-macosx_11_0_arm64.whl", hash = "sha256:48032821bbdf20f5799ff537c7ac3d1fba0ba032cfc06194faffa8cda8b560ff", size = 12389 },
    { url = "https://files.pythonhosted.org/packages/f0/25/7a7c6e4dbd4f867d95d94ca15449e91e52856f6ed1905d58ef1de5e211d0/MarkupSafe-3.0.2-cp39-cp39-manylinux_2_17_aarch64.manylinux2014_aarch64.whl", hash = "sha256:1a9d3f5f0901fdec14d8d2f66ef7d035f2157240a433441719ac9a3fba440b13", size = 21607 },
    { url = "https://files.pythonhosted.org/packages/53/8f/f339c98a178f3c1e545622206b40986a4c3307fe39f70ccd3d9df9a9e425/MarkupSafe-3.0.2-cp39-cp39-manylinux_2_17_x86_64.manylinux2014_x86_64.whl", hash = "sha256:88b49a3b9ff31e19998750c38e030fc7bb937398b1f78cfa599aaef92d693144", size = 20728 },
    { url = "https://files.pythonhosted.org/packages/1a/03/8496a1a78308456dbd50b23a385c69b41f2e9661c67ea1329849a598a8f9/MarkupSafe-3.0.2-cp39-cp39-manylinux_2_5_i686.manylinux1_i686.manylinux_2_17_i686.manylinux2014_i686.whl", hash = "sha256:cfad01eed2c2e0c01fd0ecd2ef42c492f7f93902e39a42fc9ee1692961443a29", size = 20826 },
    { url = "https://files.pythonhosted.org/packages/e6/cf/0a490a4bd363048c3022f2f475c8c05582179bb179defcee4766fb3dcc18/MarkupSafe-3.0.2-cp39-cp39-musllinux_1_2_aarch64.whl", hash = "sha256:1225beacc926f536dc82e45f8a4d68502949dc67eea90eab715dea3a21c1b5f0", size = 21843 },
    { url = "https://files.pythonhosted.org/packages/19/a3/34187a78613920dfd3cdf68ef6ce5e99c4f3417f035694074beb8848cd77/MarkupSafe-3.0.2-cp39-cp39-musllinux_1_2_i686.whl", hash = "sha256:3169b1eefae027567d1ce6ee7cae382c57fe26e82775f460f0b2778beaad66c0", size = 21219 },
    { url = "https://files.pythonhosted.org/packages/17/d8/5811082f85bb88410ad7e452263af048d685669bbbfb7b595e8689152498/MarkupSafe-3.0.2-cp39-cp39-musllinux_1_2_x86_64.whl", hash = "sha256:eb7972a85c54febfb25b5c4b4f3af4dcc731994c7da0d8a0b4a6eb0640e1d178", size = 20946 },
    { url = "https://files.pythonhosted.org/packages/7c/31/bd635fb5989440d9365c5e3c47556cfea121c7803f5034ac843e8f37c2f2/MarkupSafe-3.0.2-cp39-cp39-win32.whl", hash = "sha256:8c4e8c3ce11e1f92f6536ff07154f9d49677ebaaafc32db9db4620bc11ed480f", size = 15063 },
    { url = "https://files.pythonhosted.org/packages/b3/73/085399401383ce949f727afec55ec3abd76648d04b9f22e1c0e99cb4bec3/MarkupSafe-3.0.2-cp39-cp39-win_amd64.whl", hash = "sha256:6e296a513ca3d94054c2c881cc913116e90fd030ad1c656b3869762b754f5f8a", size = 15506 },
]

[[package]]
name = "mdurl"
version = "0.1.2"
source = { registry = "https://pypi.org/simple" }
sdist = { url = "https://files.pythonhosted.org/packages/d6/54/cfe61301667036ec958cb99bd3efefba235e65cdeb9c84d24a8293ba1d90/mdurl-0.1.2.tar.gz", hash = "sha256:bb413d29f5eea38f31dd4754dd7377d4465116fb207585f97bf925588687c1ba", size = 8729 }
wheels = [
    { url = "https://files.pythonhosted.org/packages/b3/38/89ba8ad64ae25be8de66a6d463314cf1eb366222074cfda9ee839c56a4b4/mdurl-0.1.2-py3-none-any.whl", hash = "sha256:84008a41e51615a49fc9966191ff91509e3c40b939176e643fd50a5c2196b8f8", size = 9979 },
]

[[package]]
name = "mergedeep"
version = "1.3.4"
source = { registry = "https://pypi.org/simple" }
sdist = { url = "https://files.pythonhosted.org/packages/3a/41/580bb4006e3ed0361b8151a01d324fb03f420815446c7def45d02f74c270/mergedeep-1.3.4.tar.gz", hash = "sha256:0096d52e9dad9939c3d975a774666af186eda617e6ca84df4c94dec30004f2a8", size = 4661 }
wheels = [
    { url = "https://files.pythonhosted.org/packages/2c/19/04f9b178c2d8a15b076c8b5140708fa6ffc5601fb6f1e975537072df5b2a/mergedeep-1.3.4-py3-none-any.whl", hash = "sha256:70775750742b25c0d8f36c55aed03d24c3384d17c951b3175d898bd778ef0307", size = 6354 },
]

[[package]]
name = "mkdocs"
version = "1.6.1"
source = { registry = "https://pypi.org/simple" }
dependencies = [
    { name = "click" },
    { name = "colorama", marker = "sys_platform == 'win32'" },
    { name = "ghp-import" },
    { name = "importlib-metadata", marker = "python_full_version < '3.10'" },
    { name = "jinja2" },
    { name = "markdown" },
    { name = "markupsafe" },
    { name = "mergedeep" },
    { name = "mkdocs-get-deps" },
    { name = "packaging" },
    { name = "pathspec" },
    { name = "pyyaml" },
    { name = "pyyaml-env-tag" },
    { name = "watchdog" },
]
sdist = { url = "https://files.pythonhosted.org/packages/bc/c6/bbd4f061bd16b378247f12953ffcb04786a618ce5e904b8c5a01a0309061/mkdocs-1.6.1.tar.gz", hash = "sha256:7b432f01d928c084353ab39c57282f29f92136665bdd6abf7c1ec8d822ef86f2", size = 3889159 }
wheels = [
    { url = "https://files.pythonhosted.org/packages/22/5b/dbc6a8cddc9cfa9c4971d59fb12bb8d42e161b7e7f8cc89e49137c5b279c/mkdocs-1.6.1-py3-none-any.whl", hash = "sha256:db91759624d1647f3f34aa0c3f327dd2601beae39a366d6e064c03468d35c20e", size = 3864451 },
]

[[package]]
name = "mkdocs-autorefs"
version = "1.4.1"
source = { registry = "https://pypi.org/simple" }
dependencies = [
    { name = "markdown" },
    { name = "markupsafe" },
    { name = "mkdocs" },
]
sdist = { url = "https://files.pythonhosted.org/packages/c2/44/140469d87379c02f1e1870315f3143718036a983dd0416650827b8883192/mkdocs_autorefs-1.4.1.tar.gz", hash = "sha256:4b5b6235a4becb2b10425c2fa191737e415b37aa3418919db33e5d774c9db079", size = 4131355 }
wheels = [
    { url = "https://files.pythonhosted.org/packages/f8/29/1125f7b11db63e8e32bcfa0752a4eea30abff3ebd0796f808e14571ddaa2/mkdocs_autorefs-1.4.1-py3-none-any.whl", hash = "sha256:9793c5ac06a6ebbe52ec0f8439256e66187badf4b5334b5fde0b128ec134df4f", size = 5782047 },
]

[[package]]
name = "mkdocs-gen-files"
version = "0.5.0"
source = { registry = "https://pypi.org/simple" }
dependencies = [
    { name = "mkdocs" },
]
sdist = { url = "https://files.pythonhosted.org/packages/48/85/2d634462fd59136197d3126ca431ffb666f412e3db38fd5ce3a60566303e/mkdocs_gen_files-0.5.0.tar.gz", hash = "sha256:4c7cf256b5d67062a788f6b1d035e157fc1a9498c2399be9af5257d4ff4d19bc", size = 7539 }
wheels = [
    { url = "https://files.pythonhosted.org/packages/e7/0f/1e55b3fd490ad2cecb6e7b31892d27cb9fc4218ec1dab780440ba8579e74/mkdocs_gen_files-0.5.0-py3-none-any.whl", hash = "sha256:7ac060096f3f40bd19039e7277dd3050be9a453c8ac578645844d4d91d7978ea", size = 8380 },
]

[[package]]
name = "mkdocs-get-deps"
version = "0.2.0"
source = { registry = "https://pypi.org/simple" }
dependencies = [
    { name = "importlib-metadata", marker = "python_full_version < '3.10'" },
    { name = "mergedeep" },
    { name = "platformdirs" },
    { name = "pyyaml" },
]
sdist = { url = "https://files.pythonhosted.org/packages/98/f5/ed29cd50067784976f25ed0ed6fcd3c2ce9eb90650aa3b2796ddf7b6870b/mkdocs_get_deps-0.2.0.tar.gz", hash = "sha256:162b3d129c7fad9b19abfdcb9c1458a651628e4b1dea628ac68790fb3061c60c", size = 10239 }
wheels = [
    { url = "https://files.pythonhosted.org/packages/9f/d4/029f984e8d3f3b6b726bd33cafc473b75e9e44c0f7e80a5b29abc466bdea/mkdocs_get_deps-0.2.0-py3-none-any.whl", hash = "sha256:2bf11d0b133e77a0dd036abeeb06dec8775e46efa526dc70667d8863eefc6134", size = 9521 },
]

[[package]]
name = "mkdocs-literate-nav"
version = "0.6.2"
source = { registry = "https://pypi.org/simple" }
dependencies = [
    { name = "mkdocs" },
]
sdist = { url = "https://files.pythonhosted.org/packages/f6/5f/99aa379b305cd1c2084d42db3d26f6de0ea9bf2cc1d10ed17f61aff35b9a/mkdocs_literate_nav-0.6.2.tar.gz", hash = "sha256:760e1708aa4be86af81a2b56e82c739d5a8388a0eab1517ecfd8e5aa40810a75", size = 17419 }
wheels = [
    { url = "https://files.pythonhosted.org/packages/8a/84/b5b14d2745e4dd1a90115186284e9ee1b4d0863104011ab46abb7355a1c3/mkdocs_literate_nav-0.6.2-py3-none-any.whl", hash = "sha256:0a6489a26ec7598477b56fa112056a5e3a6c15729f0214bea8a4dbc55bd5f630", size = 13261 },
]

[[package]]
name = "mkdocs-material"
version = "9.6.11"
source = { registry = "https://pypi.org/simple" }
dependencies = [
    { name = "babel" },
    { name = "backrefs" },
    { name = "colorama" },
    { name = "jinja2" },
    { name = "markdown" },
    { name = "mkdocs" },
    { name = "mkdocs-material-extensions" },
    { name = "paginate" },
    { name = "pygments" },
    { name = "pymdown-extensions" },
    { name = "requests" },
]
sdist = { url = "https://files.pythonhosted.org/packages/5b/7e/c65e330e99daa5813e7594e57a09219ad041ed631604a72588ec7c11b34b/mkdocs_material-9.6.11.tar.gz", hash = "sha256:0b7f4a0145c5074cdd692e4362d232fb25ef5b23328d0ec1ab287af77cc0deff", size = 3951595 }
wheels = [
    { url = "https://files.pythonhosted.org/packages/19/91/79a15a772151aca0d505f901f6bbd4b85ee1fe54100256a6702056bab121/mkdocs_material-9.6.11-py3-none-any.whl", hash = "sha256:47f21ef9cbf4f0ebdce78a2ceecaa5d413581a55141e4464902224ebbc0b1263", size = 8703720 },
]

[package.optional-dependencies]
imaging = [
    { name = "cairosvg" },
    { name = "pillow" },
]

[[package]]
name = "mkdocs-material-extensions"
version = "1.3.1"
source = { registry = "https://pypi.org/simple" }
sdist = { url = "https://files.pythonhosted.org/packages/79/9b/9b4c96d6593b2a541e1cb8b34899a6d021d208bb357042823d4d2cabdbe7/mkdocs_material_extensions-1.3.1.tar.gz", hash = "sha256:10c9511cea88f568257f960358a467d12b970e1f7b2c0e5fb2bb48cab1928443", size = 11847 }
wheels = [
    { url = "https://files.pythonhosted.org/packages/5b/54/662a4743aa81d9582ee9339d4ffa3c8fd40a4965e033d77b9da9774d3960/mkdocs_material_extensions-1.3.1-py3-none-any.whl", hash = "sha256:adff8b62700b25cb77b53358dad940f3ef973dd6db797907c49e3c2ef3ab4e31", size = 8728 },
]

[[package]]
name = "mkdocs-minify-plugin"
version = "0.8.0"
source = { registry = "https://pypi.org/simple" }
dependencies = [
    { name = "csscompressor" },
    { name = "htmlmin2" },
    { name = "jsmin" },
    { name = "mkdocs" },
]
sdist = { url = "https://files.pythonhosted.org/packages/52/67/fe4b77e7a8ae7628392e28b14122588beaf6078b53eb91c7ed000fd158ac/mkdocs-minify-plugin-0.8.0.tar.gz", hash = "sha256:bc11b78b8120d79e817308e2b11539d790d21445eb63df831e393f76e52e753d", size = 8366 }
wheels = [
    { url = "https://files.pythonhosted.org/packages/1b/cd/2e8d0d92421916e2ea4ff97f10a544a9bd5588eb747556701c983581df13/mkdocs_minify_plugin-0.8.0-py3-none-any.whl", hash = "sha256:5fba1a3f7bd9a2142c9954a6559a57e946587b21f133165ece30ea145c66aee6", size = 6723 },
]

[[package]]
name = "mkdocs-towncrier"
version = "0.1.4"
source = { registry = "https://pypi.org/simple" }
dependencies = [
    { name = "mkdocs" },
    { name = "towncrier" },
]
sdist = { url = "https://files.pythonhosted.org/packages/45/f2/9657996684db90da96c91342c3edd2fff80be938c34a33cd4feab434efd0/mkdocs_towncrier-0.1.4.tar.gz", hash = "sha256:097020b94d0226228800d291bbdd0e96ace7fce9d65b694bd733d2e55876b5c6", size = 17448 }
wheels = [
    { url = "https://files.pythonhosted.org/packages/99/bc/f4cc3e1fb0a218794fa1408a390c350b621a448784c06f764a7d2426dde4/mkdocs_towncrier-0.1.4-py3-none-any.whl", hash = "sha256:6ac60250023d5fd4cee62a0b1681f0cec0ba9303ac25f3ef1f7ad1afa5d16b40", size = 4854 },
]

[[package]]
name = "mkdocstrings"
version = "0.29.1"
source = { registry = "https://pypi.org/simple" }
dependencies = [
    { name = "importlib-metadata", marker = "python_full_version < '3.10'" },
    { name = "jinja2" },
    { name = "markdown" },
    { name = "markupsafe" },
    { name = "mkdocs" },
    { name = "mkdocs-autorefs" },
    { name = "pymdown-extensions" },
]
sdist = { url = "https://files.pythonhosted.org/packages/41/e8/d22922664a627a0d3d7ff4a6ca95800f5dde54f411982591b4621a76225d/mkdocstrings-0.29.1.tar.gz", hash = "sha256:8722f8f8c5cd75da56671e0a0c1bbed1df9946c0cef74794d6141b34011abd42", size = 1212686 }
wheels = [
    { url = "https://files.pythonhosted.org/packages/98/14/22533a578bf8b187e05d67e2c1721ce10e3f526610eebaf7a149d557ea7a/mkdocstrings-0.29.1-py3-none-any.whl", hash = "sha256:37a9736134934eea89cbd055a513d40a020d87dfcae9e3052c2a6b8cd4af09b6", size = 1631075 },
]

[package.optional-dependencies]
python = [
    { name = "mkdocstrings-python" },
]

[[package]]
name = "mkdocstrings-python"
version = "1.16.10"
source = { registry = "https://pypi.org/simple" }
dependencies = [
    { name = "griffe" },
    { name = "mkdocs-autorefs" },
    { name = "mkdocstrings" },
    { name = "typing-extensions", marker = "python_full_version < '3.11'" },
]
sdist = { url = "https://files.pythonhosted.org/packages/44/c8/600c4201b6b9e72bab16802316d0c90ce04089f8e6bb5e064cd2a5abba7e/mkdocstrings_python-1.16.10.tar.gz", hash = "sha256:f9eedfd98effb612ab4d0ed6dd2b73aff6eba5215e0a65cea6d877717f75502e", size = 205771 }
wheels = [
    { url = "https://files.pythonhosted.org/packages/53/37/19549c5e0179785308cc988a68e16aa7550e4e270ec8a9878334e86070c6/mkdocstrings_python-1.16.10-py3-none-any.whl", hash = "sha256:63bb9f01f8848a644bdb6289e86dc38ceddeaa63ecc2e291e3b2ca52702a6643", size = 124112 },
]

[[package]]
name = "mock"
version = "5.2.0"
source = { registry = "https://pypi.org/simple" }
sdist = { url = "https://files.pythonhosted.org/packages/07/8c/14c2ae915e5f9dca5a22edd68b35be94400719ccfa068a03e0fb63d0f6f6/mock-5.2.0.tar.gz", hash = "sha256:4e460e818629b4b173f32d08bf30d3af8123afbb8e04bb5707a1fd4799e503f0", size = 92796 }
wheels = [
    { url = "https://files.pythonhosted.org/packages/bd/d9/617e6af809bf3a1d468e0d58c3997b1dc219a9a9202e650d30c2fc85d481/mock-5.2.0-py3-none-any.whl", hash = "sha256:7ba87f72ca0e915175596069dbbcc7c75af7b5e9b9bc107ad6349ede0819982f", size = 31617 },
]

[[package]]
name = "more-itertools"
version = "10.6.0"
source = { registry = "https://pypi.org/simple" }
sdist = { url = "https://files.pythonhosted.org/packages/88/3b/7fa1fe835e2e93fd6d7b52b2f95ae810cf5ba133e1845f726f5a992d62c2/more-itertools-10.6.0.tar.gz", hash = "sha256:2cd7fad1009c31cc9fb6a035108509e6547547a7a738374f10bd49a09eb3ee3b", size = 125009 }
wheels = [
    { url = "https://files.pythonhosted.org/packages/23/62/0fe302c6d1be1c777cab0616e6302478251dfbf9055ad426f5d0def75c89/more_itertools-10.6.0-py3-none-any.whl", hash = "sha256:6eb054cb4b6db1473f6e15fcc676a08e4732548acd47c708f0e179c2c7c01e89", size = 63038 },
]

[[package]]
name = "multidict"
version = "6.3.2"
source = { registry = "https://pypi.org/simple" }
dependencies = [
    { name = "typing-extensions", marker = "python_full_version < '3.11'" },
]
sdist = { url = "https://files.pythonhosted.org/packages/fa/2d/6e0d6771cadd5ad14d13193cc8326dc0b341cc1659c306cbfce7a5058fff/multidict-6.3.2.tar.gz", hash = "sha256:c1035eea471f759fa853dd6e76aaa1e389f93b3e1403093fa0fd3ab4db490678", size = 88060 }
wheels = [
    { url = "https://files.pythonhosted.org/packages/4e/9f/96bed056ed3e1fa86fa9880963e21a098e1e94dc6e2ced51a960d56ed802/multidict-6.3.2-cp310-cp310-macosx_10_9_universal2.whl", hash = "sha256:8b3dc0eec9304fa04d84a51ea13b0ec170bace5b7ddeaac748149efd316f1504", size = 62769 },
    { url = "https://files.pythonhosted.org/packages/69/6a/c3197d0ff579d2393bab259c6129c963ebec50014fbd757440645402b4c0/multidict-6.3.2-cp310-cp310-macosx_10_9_x86_64.whl", hash = "sha256:9534f3d84addd3b6018fa83f97c9d4247aaa94ac917d1ed7b2523306f99f5c16", size = 37127 },
    { url = "https://files.pythonhosted.org/packages/a6/d8/21b15813270d56486041452a44b02b4c02cd492edb8eb13c3ce1de7744f1/multidict-6.3.2-cp310-cp310-macosx_11_0_arm64.whl", hash = "sha256:a003ce1413ae01f0b8789c1c987991346a94620a4d22210f7a8fe753646d3209", size = 36399 },
    { url = "https://files.pythonhosted.org/packages/8f/f6/2ffe2d4b565551bf0b1b1e9630c6f21f728fc24cd7d880f1baf5e7025be3/multidict-6.3.2-cp310-cp310-manylinux_2_17_aarch64.manylinux2014_aarch64.whl", hash = "sha256:5b43f7384e68b1b982c99f489921a459467b5584bdb963b25e0df57c9039d0ad", size = 236561 },
    { url = "https://files.pythonhosted.org/packages/c4/d7/935810c224360c63fe3b9233433ea9197399431e362e38ff0daf082624ee/multidict-6.3.2-cp310-cp310-manylinux_2_17_ppc64le.manylinux2014_ppc64le.whl", hash = "sha256:d142ae84047262dc75c1f92eaf95b20680f85ce11d35571b4c97e267f96fadc4", size = 249850 },
    { url = "https://files.pythonhosted.org/packages/d0/10/355802a51e4426354b645585a9f0a4a4f0352b7619251da152f0235069ed/multidict-6.3.2-cp310-cp310-manylinux_2_17_s390x.manylinux2014_s390x.whl", hash = "sha256:ec7e86fbc48aa1d6d686501a8547818ba8d645e7e40eaa98232a5d43ee4380ad", size = 245566 },
    { url = "https://files.pythonhosted.org/packages/72/cb/2a2b44b207c05018d0909b7c748983753dc9587699664e10709e27605158/multidict-6.3.2-cp310-cp310-manylinux_2_17_x86_64.manylinux2014_x86_64.whl", hash = "sha256:fe019fb437632b016e6cac67a7e964f1ef827ef4023f1ca0227b54be354da97e", size = 232030 },
    { url = "https://files.pythonhosted.org/packages/8e/e5/3db1745e939f4c02275154a5ed2816ea70eb1625e1d9363881047a0f9620/multidict-6.3.2-cp310-cp310-manylinux_2_5_i686.manylinux1_i686.manylinux_2_17_i686.manylinux2014_i686.whl", hash = "sha256:2b60cb81214a9da7cfd8ae2853d5e6e47225ece55fe5833142fe0af321c35299", size = 224255 },
    { url = "https://files.pythonhosted.org/packages/48/2d/f187f506ff5ee3a91a8207a744311649cb1541b180514ea9dc235747ac2a/multidict-6.3.2-cp310-cp310-musllinux_1_2_aarch64.whl", hash = "sha256:32d9e8ef2e0312d4e96ca9adc88e0675b6d8e144349efce4a7c95d5ccb6d88e0", size = 233961 },
    { url = "https://files.pythonhosted.org/packages/8f/e3/5023396bb5f1858f897d1a44199d0abc3072bb7b7bb47dec94c10b535568/multidict-6.3.2-cp310-cp310-musllinux_1_2_i686.whl", hash = "sha256:335d584312e3fa43633d63175dfc1a5f137dd7aa03d38d1310237d54c3032774", size = 232430 },
    { url = "https://files.pythonhosted.org/packages/73/d8/f7b80e886af062dbb9d517e5161d841a08bcf44f6bccfccf9cb0ba92e7de/multidict-6.3.2-cp310-cp310-musllinux_1_2_ppc64le.whl", hash = "sha256:b8df917faa6b8cac3d6870fc21cb7e4d169faca68e43ffe568c156c9c6408a4d", size = 243102 },
    { url = "https://files.pythonhosted.org/packages/53/a5/78e3c05c1916ce3e7beca8da8a026c1a4d9e4ce892f472463be22ddd030d/multidict-6.3.2-cp310-cp310-musllinux_1_2_s390x.whl", hash = "sha256:cc060b9b89b701dd8fedef5b99e1f1002b8cb95072693233a63389d37e48212d", size = 235610 },
    { url = "https://files.pythonhosted.org/packages/00/29/97b470984a545d09bc5b6b8534559c48d4c427bd6737dc5a6f516061a581/multidict-6.3.2-cp310-cp310-musllinux_1_2_x86_64.whl", hash = "sha256:f2ce3be2500658f3c644494b934628bb0c82e549dde250d2119689ce791cc8b8", size = 232287 },
    { url = "https://files.pythonhosted.org/packages/78/a5/121d40559fceb8d78ffe38ee06519fba8c8300ef1eb796c0a790fa0cfbf3/multidict-6.3.2-cp310-cp310-win32.whl", hash = "sha256:dbcb4490d8e74b484449abd51751b8f560dd0a4812eb5dacc6a588498222a9ab", size = 34895 },
    { url = "https://files.pythonhosted.org/packages/04/b1/e90e666158b2c65567f8bb2c1507e9983c4b1b7156cd67e69349a38bd2b2/multidict-6.3.2-cp310-cp310-win_amd64.whl", hash = "sha256:06944f9ced30f8602be873563ed4df7e3f40958f60b2db39732c11d615a33687", size = 38307 },
    { url = "https://files.pythonhosted.org/packages/b1/e3/443e682e42eaddad0b217b7a59627927fa42b6cd7ba7174f0a01eb3fe6b8/multidict-6.3.2-cp311-cp311-macosx_10_9_universal2.whl", hash = "sha256:45a034f41fcd16968c0470d8912d293d7b0d0822fc25739c5c2ff7835b85bc56", size = 62734 },
    { url = "https://files.pythonhosted.org/packages/b1/4f/2126e9bc37f5be2fdfa36cc192e7ef10b3e9c58eec75a4468706aca96891/multidict-6.3.2-cp311-cp311-macosx_10_9_x86_64.whl", hash = "sha256:352585cec45f5d83d886fc522955492bb436fca032b11d487b12d31c5a81b9e3", size = 37115 },
    { url = "https://files.pythonhosted.org/packages/6a/af/5aae0c05a66fdf8bf015ee6903d3a250a7d9c6cc75c9478d04995e6ff1e2/multidict-6.3.2-cp311-cp311-macosx_11_0_arm64.whl", hash = "sha256:da9d89d293511fd0a83a90559dc131f8b3292b6975eb80feff19e5f4663647e2", size = 36371 },
    { url = "https://files.pythonhosted.org/packages/94/27/42390b75c20ff63f43fce44f36f9f66be466cd9ee05326051e4caacdb75b/multidict-6.3.2-cp311-cp311-manylinux_2_17_aarch64.manylinux2014_aarch64.whl", hash = "sha256:79fa716592224aa652b9347a586cfe018635229074565663894eb4eb21f8307f", size = 243444 },
    { url = "https://files.pythonhosted.org/packages/21/55/77077af851d7678fe0845c4050a537321d82fb12a04d4f6db334a1cc6ff7/multidict-6.3.2-cp311-cp311-manylinux_2_17_ppc64le.manylinux2014_ppc64le.whl", hash = "sha256:0326278a44c56e94792475268e5cd3d47fbc0bd41ee56928c3bbb103ba7f58fe", size = 256750 },
    { url = "https://files.pythonhosted.org/packages/f1/09/4c5bfeb2fc8a1e14002239bd6a4d9ba2963fb148889d444b05a20db32a41/multidict-6.3.2-cp311-cp311-manylinux_2_17_s390x.manylinux2014_s390x.whl", hash = "sha256:bb1ea87f7fe45e5079f6315e95d64d4ca8b43ef656d98bed63a02e3756853a22", size = 251630 },
    { url = "https://files.pythonhosted.org/packages/24/a9/286756a1afb8648772de851f8f39d2dd4076506f0c0fc2b751259fcbf0dd/multidict-6.3.2-cp311-cp311-manylinux_2_17_x86_64.manylinux2014_x86_64.whl", hash = "sha256:7cff3c5a98d037024a9065aafc621a8599fad7b423393685dc83cf7a32f8b691", size = 238522 },
    { url = "https://files.pythonhosted.org/packages/c2/03/4bb17df70742aae786fcbc27e89e2e49c322134698cd0739aec93e91c669/multidict-6.3.2-cp311-cp311-manylinux_2_5_i686.manylinux1_i686.manylinux_2_17_i686.manylinux2014_i686.whl", hash = "sha256:ed99834b053c655d980fb98029003cb24281e47a796052faad4543aa9e01b8e8", size = 230230 },
    { url = "https://files.pythonhosted.org/packages/53/cc/30df95ba07a9f233ae48d0605b3f72457364836b61a8a8e3d333fdcd32c0/multidict-6.3.2-cp311-cp311-musllinux_1_2_aarch64.whl", hash = "sha256:7048440e505d2b4741e5d0b32bd2f427c901f38c7760fc245918be2cf69b3b85", size = 239676 },
    { url = "https://files.pythonhosted.org/packages/25/37/2d9fe2944c2df5b71ba90cf657b90ad65f1542989cdabe4d1bdbf8c51530/multidict-6.3.2-cp311-cp311-musllinux_1_2_i686.whl", hash = "sha256:27248c27b563f5889556da8a96e18e98a56ff807ac1a7d56cf4453c2c9e4cd91", size = 238143 },
    { url = "https://files.pythonhosted.org/packages/ce/13/8f833f9f992eae49f4cb1a1ad05b8fbe183721a154d51c2136b177a41bdb/multidict-6.3.2-cp311-cp311-musllinux_1_2_ppc64le.whl", hash = "sha256:6323b4ba0e018bd266f776c35f3f0943fc4ee77e481593c9f93bd49888f24e94", size = 248817 },
    { url = "https://files.pythonhosted.org/packages/15/d4/4f49c41af6c4cab962ad51436e6c5acfbdab4fa54f5e98faa56f66f89b03/multidict-6.3.2-cp311-cp311-musllinux_1_2_s390x.whl", hash = "sha256:81f7ce5ec7c27d0b45c10449c8f0fed192b93251e2e98cb0b21fec779ef1dc4d", size = 241268 },
    { url = "https://files.pythonhosted.org/packages/af/60/e723a00f7bb44366eab8d02fe6f076ecfad58331e10f6f0ce94cb989819c/multidict-6.3.2-cp311-cp311-musllinux_1_2_x86_64.whl", hash = "sha256:03bfcf2825b3bed0ba08a9d854acd18b938cab0d2dba3372b51c78e496bac811", size = 238267 },
    { url = "https://files.pythonhosted.org/packages/62/a6/f6b63fc51c8a4e228e6d2105061be3048b02d490d47e67f7ec2de575f1d0/multidict-6.3.2-cp311-cp311-win32.whl", hash = "sha256:f32c2790512cae6ca886920e58cdc8c784bdc4bb2a5ec74127c71980369d18dc", size = 34986 },
    { url = "https://files.pythonhosted.org/packages/85/56/ea976a5e3ebe0e871e004d9cacfe4c803f8ade353eaf4a247580e9dd7b9d/multidict-6.3.2-cp311-cp311-win_amd64.whl", hash = "sha256:0b0c15e58e038a2cd75ef7cf7e072bc39b5e0488b165902efb27978984bbad70", size = 38427 },
    { url = "https://files.pythonhosted.org/packages/83/ae/bd7518193b4374484c04ba0f6522d0572dc17fcd53d238deb3cb3643c858/multidict-6.3.2-cp312-cp312-macosx_10_13_universal2.whl", hash = "sha256:d1e0ba1ce1b8cc79117196642d95f4365e118eaf5fb85f57cdbcc5a25640b2a4", size = 62680 },
    { url = "https://files.pythonhosted.org/packages/59/e0/a0a9247c32f385ac4c1afefe9c3f2271fb8e235aad72332d42384c41b9cb/multidict-6.3.2-cp312-cp312-macosx_10_13_x86_64.whl", hash = "sha256:029bbd7d782251a78975214b78ee632672310f9233d49531fc93e8e99154af25", size = 37366 },
    { url = "https://files.pythonhosted.org/packages/c3/fa/8c23cdd4492d59bea0e762662285f2163766e69e5ea715fe6a03a8670660/multidict-6.3.2-cp312-cp312-macosx_11_0_arm64.whl", hash = "sha256:d7db41e3b56817d9175264e5fe00192fbcb8e1265307a59f53dede86161b150e", size = 36103 },
    { url = "https://files.pythonhosted.org/packages/87/35/3bcc3616cb54d3a327b1d26dbec284c3eb7b179e8a78a6075852dbb51dac/multidict-6.3.2-cp312-cp312-manylinux_2_17_aarch64.manylinux2014_aarch64.whl", hash = "sha256:1fcab18e65cc555ac29981a581518c23311f2b1e72d8f658f9891590465383be", size = 248231 },
    { url = "https://files.pythonhosted.org/packages/b8/c3/17ddbfd6fc3eed9ab7326a43651e1a97da73f7acc69b78a7bb04b59c073d/multidict-6.3.2-cp312-cp312-manylinux_2_17_ppc64le.manylinux2014_ppc64le.whl", hash = "sha256:0d50eff89aa4d145a5486b171a2177042d08ea5105f813027eb1050abe91839f", size = 259423 },
    { url = "https://files.pythonhosted.org/packages/1f/67/64b18180e8f559cc93efaaaac2fe0746b9c978560866b6fdd626d3237129/multidict-6.3.2-cp312-cp312-manylinux_2_17_s390x.manylinux2014_s390x.whl", hash = "sha256:643e57b403d3e240045a3681f9e6a04d35a33eddc501b4cbbbdbc9c70122e7bc", size = 256204 },
    { url = "https://files.pythonhosted.org/packages/21/f6/e81a8e4817c2d32787b33ae58c72dc3fe08e0ba8e56e660a225df3cb8619/multidict-6.3.2-cp312-cp312-manylinux_2_17_x86_64.manylinux2014_x86_64.whl", hash = "sha256:9d17b37b9715b30605b5bab1460569742d0c309e5c20079263b440f5d7746e7e", size = 249663 },
    { url = "https://files.pythonhosted.org/packages/3e/e8/44ca66758df031a8119483cf5385e2ff3b09b9c6df8f3396d626c325b553/multidict-6.3.2-cp312-cp312-manylinux_2_5_i686.manylinux1_i686.manylinux_2_17_i686.manylinux2014_i686.whl", hash = "sha256:68acd51fa94e63312b8ddf84bfc9c3d3442fe1f9988bbe1b6c703043af8867fe", size = 232236 },
    { url = "https://files.pythonhosted.org/packages/93/76/d2faabbac582dc100a4d7ecf7d0ab8dd2aadf7f10d5d5a19e9932cf63a2e/multidict-6.3.2-cp312-cp312-musllinux_1_2_aarch64.whl", hash = "sha256:347eea2852ab7f697cc5ed9b1aae96b08f8529cca0c6468f747f0781b1842898", size = 252638 },
    { url = "https://files.pythonhosted.org/packages/63/37/f5a6ea10dab96491b7300be940f86a5490dc474d18473c438f2550b78da3/multidict-6.3.2-cp312-cp312-musllinux_1_2_i686.whl", hash = "sha256:e4d3f8e57027dcda84a1aa181501c15c45eab9566eb6fcc274cbd1e7561224f8", size = 247917 },
    { url = "https://files.pythonhosted.org/packages/d4/b1/2c32b684763b69becbaaa61b7af8a45a6f757fc82d9b4b123ca90cb69f75/multidict-6.3.2-cp312-cp312-musllinux_1_2_ppc64le.whl", hash = "sha256:9ca57a841ffcf712e47875d026aa49d6e67f9560624d54b51628603700d5d287", size = 261754 },
    { url = "https://files.pythonhosted.org/packages/cd/f2/badedad94e1731debe56d076c9e61a1658c5e9d65dfa9c1ee74d1e3d31d7/multidict-6.3.2-cp312-cp312-musllinux_1_2_s390x.whl", hash = "sha256:7cafdafb44c4e646118410368307693e49d19167e5f119cbe3a88697d2d1a636", size = 256389 },
    { url = "https://files.pythonhosted.org/packages/c6/3a/0a3488be2e5a6499f512e748d31e8fb90b753eb35793ecf390b9d8548e66/multidict-6.3.2-cp312-cp312-musllinux_1_2_x86_64.whl", hash = "sha256:430120c6ce3715a9c6075cabcee557daccbcca8ba25a9fedf05c7bf564532f2d", size = 251902 },
    { url = "https://files.pythonhosted.org/packages/fe/44/62f76d0a5d836b96168f39a402a75dd3114d0df3cbb5669e0310034b71be/multidict-6.3.2-cp312-cp312-win32.whl", hash = "sha256:13bec31375235a68457ab887ce1bbf4f59d5810d838ae5d7e5b416242e1f3ed4", size = 35101 },
    { url = "https://files.pythonhosted.org/packages/8f/a4/7aaf2313e1766710010c35f9d738fd6309fb71a758f8c0e81853b90afb3d/multidict-6.3.2-cp312-cp312-win_amd64.whl", hash = "sha256:c3b6d7620e6e90c6d97eaf3a63bf7fbd2ba253aab89120a4a9c660bf2d675391", size = 38479 },
    { url = "https://files.pythonhosted.org/packages/b1/b2/15db2b1bec1fe8ab5e7c210e3cd247ed902ef86b58b9f39b0a75476d0e8d/multidict-6.3.2-cp313-cp313-macosx_10_13_universal2.whl", hash = "sha256:b9ca24700322816ae0d426aa33671cf68242f8cc85cee0d0e936465ddaee90b5", size = 62345 },
    { url = "https://files.pythonhosted.org/packages/5f/91/22ea27da2c3ffb8266a92f91f17a84dec2cbdd0f91aa7e5f7d514534dd92/multidict-6.3.2-cp313-cp313-macosx_10_13_x86_64.whl", hash = "sha256:d9fbbe23667d596ff4f9f74d44b06e40ebb0ab6b262cf14a284f859a66f86457", size = 37205 },
    { url = "https://files.pythonhosted.org/packages/23/cb/563a7481ae677531da84aad86c2de7ebc23446d856d2f6d9794ad4fff375/multidict-6.3.2-cp313-cp313-macosx_11_0_arm64.whl", hash = "sha256:9cb602c5bea0589570ad3a4a6f2649c4f13cc7a1e97b4c616e5e9ff8dc490987", size = 35931 },
    { url = "https://files.pythonhosted.org/packages/7c/b7/98fe4f4cd7a0b77a4a48fd3f619848b9e8af4e692eb681f9df9f58d86456/multidict-6.3.2-cp313-cp313-manylinux_2_17_aarch64.manylinux2014_aarch64.whl", hash = "sha256:93ca81dd4d1542e20000ed90f4cc84b7713776f620d04c2b75b8efbe61106c99", size = 246946 },
    { url = "https://files.pythonhosted.org/packages/7e/a3/22dcbd0b58d253719acaf0257a2f35bf609bfd6b73690fcc9e7bdbd3b392/multidict-6.3.2-cp313-cp313-manylinux_2_17_ppc64le.manylinux2014_ppc64le.whl", hash = "sha256:18b6310b5454c62242577a128c87df8897f39dd913311cf2e1298e47dfc089eb", size = 260559 },
    { url = "https://files.pythonhosted.org/packages/1c/d4/25eb076f0c2c28d73e7959f3fcc8371e7a029815b5d06e79ea3a265500d2/multidict-6.3.2-cp313-cp313-manylinux_2_17_s390x.manylinux2014_s390x.whl", hash = "sha256:7a6dda57de1fc9aedfdb600a8640c99385cdab59a5716cb714b52b6005797f77", size = 257122 },
    { url = "https://files.pythonhosted.org/packages/28/f8/18c81f5c5b7453dd8d15dc61ceca23d03c55e69f1937842039be2d8c4428/multidict-6.3.2-cp313-cp313-manylinux_2_17_x86_64.manylinux2014_x86_64.whl", hash = "sha256:5d8ec42d03cc6b29845552a68151f9e623c541f1708328353220af571e24a247", size = 248535 },
    { url = "https://files.pythonhosted.org/packages/9b/17/c175fab75ecfe1c2dd4f28382dd7e80da6d6f0d73c68036f64b6dce9aeeb/multidict-6.3.2-cp313-cp313-manylinux_2_5_i686.manylinux1_i686.manylinux_2_17_i686.manylinux2014_i686.whl", hash = "sha256:80681969cee2fa84dafeb53615d51d24246849984e3e87fbe4fe39956f2e23bf", size = 234013 },
    { url = "https://files.pythonhosted.org/packages/2f/03/1611ecf91d7d6249633cb1dd3fb26d456e0dc0dc80cecccfeb89931a126b/multidict-6.3.2-cp313-cp313-musllinux_1_2_aarch64.whl", hash = "sha256:01489b0c3592bb9d238e5690e9566db7f77a5380f054b57077d2c4deeaade0eb", size = 249222 },
    { url = "https://files.pythonhosted.org/packages/66/04/0035b77bbffb55f276f00b427e45870194002f9f42e1e3de785d45880372/multidict-6.3.2-cp313-cp313-musllinux_1_2_i686.whl", hash = "sha256:522d9f1fd995d04dfedc0a40bca7e2591bc577d920079df50b56245a4a252c1c", size = 245594 },
    { url = "https://files.pythonhosted.org/packages/fe/4c/b52ebcd8ff13a3c833b07cfffa0f50f736b061954a151ee5fe6669bb1bd8/multidict-6.3.2-cp313-cp313-musllinux_1_2_ppc64le.whl", hash = "sha256:2014e9cf0b4e9c75bbad49c1758e5a9bf967a56184fc5fcc51527425baf5abba", size = 258709 },
    { url = "https://files.pythonhosted.org/packages/fd/78/9c4433517e8f09035a14aba469617c9cf41a214ca987d9127b84b3de4848/multidict-6.3.2-cp313-cp313-musllinux_1_2_s390x.whl", hash = "sha256:78ced9fcbee79e446ff4bb3018ac7ba1670703de7873d9c1f6f9883db53c71bc", size = 254015 },
    { url = "https://files.pythonhosted.org/packages/6d/76/8464b4d2e9980bd754aa1850919caef9854453f0400c60f84c79947b799d/multidict-6.3.2-cp313-cp313-musllinux_1_2_x86_64.whl", hash = "sha256:1faf01af972bd01216a107c195f5294f9f393531bc3e4faddc9b333581255d4d", size = 249475 },
    { url = "https://files.pythonhosted.org/packages/c4/e2/2b35b7ce226a2ca8c38125f702090faa8d0a35050461fb111fbaa2e023c4/multidict-6.3.2-cp313-cp313-win32.whl", hash = "sha256:7a699ab13d8d8e1f885de1535b4f477fb93836c87168318244c2685da7b7f655", size = 35204 },
    { url = "https://files.pythonhosted.org/packages/c6/c7/09b85dc11cfa83c9a1e3f8367402d56157624e31a05eecd40d5feed1eed1/multidict-6.3.2-cp313-cp313-win_amd64.whl", hash = "sha256:8666bb0d883310c83be01676e302587834dfd185b52758caeab32ef0eb387bc6", size = 38436 },
    { url = "https://files.pythonhosted.org/packages/63/d6/b27f9db9a8dcca95b50911436c9f187047911be0d78ade3352a6bcabb87a/multidict-6.3.2-cp313-cp313t-macosx_10_13_universal2.whl", hash = "sha256:d82c95aabee29612b1c4f48b98be98181686eb7d6c0152301f72715705cc787b", size = 67526 },
    { url = "https://files.pythonhosted.org/packages/2d/23/bbf220b0fa6378526890f37fd9a63d4e2ea990a4a344b221618adc3fb8b0/multidict-6.3.2-cp313-cp313t-macosx_10_13_x86_64.whl", hash = "sha256:f47709173ea9e87a7fd05cd7e5cf1e5d4158924ff988a9a8e0fbd853705f0e68", size = 39390 },
    { url = "https://files.pythonhosted.org/packages/0d/a9/4d1b795b50e6b54609fd7a63db8df30fa0480405b9a46cf8e336f5f28560/multidict-6.3.2-cp313-cp313t-macosx_11_0_arm64.whl", hash = "sha256:0c7f9d0276ceaab41b8ae78534ff28ea33d5de85db551cbf80c44371f2b55d13", size = 38869 },
    { url = "https://files.pythonhosted.org/packages/e4/8c/854ee8ad8921335d0b4e740f373390d85d23f6b3956387562de5891ac503/multidict-6.3.2-cp313-cp313t-manylinux_2_17_aarch64.manylinux2014_aarch64.whl", hash = "sha256:a6eab22df44a25acab2e738f882f5ec551282ab45b2bbda5301e6d2cfb323036", size = 246911 },
    { url = "https://files.pythonhosted.org/packages/40/65/d6ae9fecb61d1c2fa86a2889f8b58dbfb91fa6a6d7754597e472c8523f6c/multidict-6.3.2-cp313-cp313t-manylinux_2_17_ppc64le.manylinux2014_ppc64le.whl", hash = "sha256:a947cb7c657f57874021b9b70c7aac049c877fb576955a40afa8df71d01a1390", size = 251680 },
    { url = "https://files.pythonhosted.org/packages/a3/6c/098304889a699f5fbad8e74b723847a38d22547743baacdfcc8a17777b5b/multidict-6.3.2-cp313-cp313t-manylinux_2_17_s390x.manylinux2014_s390x.whl", hash = "sha256:5faa346e8e1c371187cf345ab1e02a75889f9f510c9cbc575c31b779f7df084d", size = 246706 },
    { url = "https://files.pythonhosted.org/packages/da/9f/a58a04ac1d18f0a2431c48763a8948d0ce65f5911000cc425f8778eb6611/multidict-6.3.2-cp313-cp313t-manylinux_2_17_x86_64.manylinux2014_x86_64.whl", hash = "sha256:dc6e08d977aebf1718540533b4ba5b351ccec2db093370958a653b1f7f9219cc", size = 242359 },
    { url = "https://files.pythonhosted.org/packages/40/fd/3a76265f2748f718cc05f313c44440658ecd1939fa2b5e66087a5edd605f/multidict-6.3.2-cp313-cp313t-manylinux_2_5_i686.manylinux1_i686.manylinux_2_17_i686.manylinux2014_i686.whl", hash = "sha256:98eab7acf55275b5bf09834125fa3a80b143a9f241cdcdd3f1295ffdc3c6d097", size = 229881 },
    { url = "https://files.pythonhosted.org/packages/22/a9/5780f71e34adf93443ec0660591d877367991badadab9cc6ac02d7a64760/multidict-6.3.2-cp313-cp313t-musllinux_1_2_aarch64.whl", hash = "sha256:36863655630becc224375c0b99364978a0f95aebfb27fb6dd500f7fb5fb36e79", size = 248520 },
    { url = "https://files.pythonhosted.org/packages/f3/72/10988db397e1e819b669213c76a41fde670ba60ecec2c05d5ecdea05526c/multidict-6.3.2-cp313-cp313t-musllinux_1_2_i686.whl", hash = "sha256:d9c0979c096c0d46a963331b0e400d3a9e560e41219df4b35f0d7a2f28f39710", size = 237649 },
    { url = "https://files.pythonhosted.org/packages/29/75/52a7d3d1c0ffb2e8367f72845f309850113ea9201a50e4d4cdf8ac9f7d72/multidict-6.3.2-cp313-cp313t-musllinux_1_2_ppc64le.whl", hash = "sha256:0efc04f70f05e70e5945890767e8874da5953a196f5b07c552d305afae0f3bf6", size = 251467 },
    { url = "https://files.pythonhosted.org/packages/82/24/e42400008eff60d4af53a2ff313abf0b2715fdd3a71b845d85025844f198/multidict-6.3.2-cp313-cp313t-musllinux_1_2_s390x.whl", hash = "sha256:2c519b3b82c34539fae3e22e4ea965869ac6b628794b1eb487780dde37637ab7", size = 245310 },
    { url = "https://files.pythonhosted.org/packages/91/32/8b2e247539d4fdcc6cee36aa71c8898e0acd70e5d0e8a2ce9796a60790e5/multidict-6.3.2-cp313-cp313t-musllinux_1_2_x86_64.whl", hash = "sha256:329160e301f2afd7b43725d3dda8a7ef8ee41d4ceac2083fc0d8c1cc8a4bd56b", size = 243574 },
    { url = "https://files.pythonhosted.org/packages/d2/86/cc42cfa9b85b7d174948a17f828ebcacb0247e727fbedf06506ba93387ef/multidict-6.3.2-cp313-cp313t-win32.whl", hash = "sha256:420e5144a5f598dad8db3128f1695cd42a38a0026c2991091dab91697832f8cc", size = 41908 },
    { url = "https://files.pythonhosted.org/packages/2a/36/5c015523a7650fb5c55380d1c779b938379bd091968ee822d719e4264ab7/multidict-6.3.2-cp313-cp313t-win_amd64.whl", hash = "sha256:875faded2861c7af2682c67088e6313fec35ede811e071c96d36b081873cea14", size = 45635 },
    { url = "https://files.pythonhosted.org/packages/1a/5b/d8f61f7daa6278e8cd3ed998f1335dacbe9df39366e1cd061859157f86fd/multidict-6.3.2-cp39-cp39-macosx_10_9_universal2.whl", hash = "sha256:2516c5eb5732d6c4e29fa93323bfdc55186895124bc569e2404e3820934be378", size = 62678 },
    { url = "https://files.pythonhosted.org/packages/bd/f8/dc00c5f697a62bdac3131337da26276d9e842cd08a477d4d12bbdf91a312/multidict-6.3.2-cp39-cp39-macosx_10_9_x86_64.whl", hash = "sha256:be5c8622e665cc5491c13c0fcd52915cdbae991a3514251d71129691338cdfb2", size = 37071 },
    { url = "https://files.pythonhosted.org/packages/ea/af/380e238f7340e91d14e543bd592c585994097dec5a06828bafd525675103/multidict-6.3.2-cp39-cp39-macosx_11_0_arm64.whl", hash = "sha256:3ef33150eea7953cfdb571d862cff894e0ad97ab80d97731eb4b9328fc32d52b", size = 36354 },
    { url = "https://files.pythonhosted.org/packages/45/4c/6f3166e9f7a90f7439dc956cb88d0a51ceb3c423b8f81450ef89870069e7/multidict-6.3.2-cp39-cp39-manylinux_2_17_aarch64.manylinux2014_aarch64.whl", hash = "sha256:40b357738ce46e998f1b1bad9c4b79b2a9755915f71b87a8c01ce123a22a4f99", size = 235935 },
    { url = "https://files.pythonhosted.org/packages/05/7d/346aa561f3059dd2f2f422b6a704aad2e26094690fb49ada98e71feb1691/multidict-6.3.2-cp39-cp39-manylinux_2_17_ppc64le.manylinux2014_ppc64le.whl", hash = "sha256:27c60e059fcd3655a653ba99fec2556cd0260ec57f9cb138d3e6ffc413638a2e", size = 248958 },
    { url = "https://files.pythonhosted.org/packages/df/f3/4c0841ae40ee9de3e8ce14fa6869a53b03a16f5ca580604548d3b85562b6/multidict-6.3.2-cp39-cp39-manylinux_2_17_s390x.manylinux2014_s390x.whl", hash = "sha256:629e7c5e75bde83e54a22c7043ce89d68691d1f103be6d09a1c82b870df3b4b8", size = 244894 },
    { url = "https://files.pythonhosted.org/packages/76/bd/0ba520bec2a08698a9dbece5399c07d6139fc286ad9b411987d1d1b34ee1/multidict-6.3.2-cp39-cp39-manylinux_2_17_x86_64.manylinux2014_x86_64.whl", hash = "sha256:ee6c8fc97d893fdf1fff15a619fee8de2f31c9b289ef7594730e35074fa0cefb", size = 231468 },
    { url = "https://files.pythonhosted.org/packages/46/69/2eb69ee27cba740241cdde6ffc6fda10ac4114bf609f186be4406d640a8f/multidict-6.3.2-cp39-cp39-manylinux_2_5_i686.manylinux1_i686.manylinux_2_17_i686.manylinux2014_i686.whl", hash = "sha256:52081d2f27e0652265d4637b03f09b82f6da5ce5e1474f07dc64674ff8bfc04c", size = 223744 },
    { url = "https://files.pythonhosted.org/packages/9a/28/e17987087faa1432d434ea071b60fbd69e78c50052590f4f1da92955e165/multidict-6.3.2-cp39-cp39-musllinux_1_2_aarch64.whl", hash = "sha256:64529dc395b5fd0a7826ffa70d2d9a7f4abd8f5333d6aaaba67fdf7bedde9f21", size = 233331 },
    { url = "https://files.pythonhosted.org/packages/9c/d9/a76007808d0d53da570397fc411c93911219f9515b5113a09f90f0ef266b/multidict-6.3.2-cp39-cp39-musllinux_1_2_i686.whl", hash = "sha256:2b7c3fad827770840f5399348c89635ed6d6e9bba363baad7d3c7f86a9cf1da3", size = 231691 },
    { url = "https://files.pythonhosted.org/packages/02/86/12203785d7bd867aaaa570393bf06de7024ab1d7ea5d47439c5f8dc19780/multidict-6.3.2-cp39-cp39-musllinux_1_2_ppc64le.whl", hash = "sha256:24aa42b1651c654ae9e5273e06c3b7ccffe9f7cc76fbde40c37e9ae65f170818", size = 242447 },
    { url = "https://files.pythonhosted.org/packages/bf/38/a040e44f14bd9771cf81aee77b337f28e1515727778013c18c476f401075/multidict-6.3.2-cp39-cp39-musllinux_1_2_s390x.whl", hash = "sha256:04ceea01e9991357164b12882e120ce6b4d63a0424bb9f9cd37910aa56d30830", size = 235109 },
    { url = "https://files.pythonhosted.org/packages/6e/26/80774106c61826ffc680d47de2148c18b78e726599ddc1524065c974c308/multidict-6.3.2-cp39-cp39-musllinux_1_2_x86_64.whl", hash = "sha256:943897a41160945416617db567d867ab34e9258adaffc56a25a4c3f99d919598", size = 231811 },
    { url = "https://files.pythonhosted.org/packages/75/8e/0ca0e1e02ca368bfb4529a513da01b59ec3b00ec5da977d915116a524787/multidict-6.3.2-cp39-cp39-win32.whl", hash = "sha256:76157a9a0c5380aadd3b5ff7b8deee355ff5adecc66c837b444fa633b4d409a2", size = 34972 },
    { url = "https://files.pythonhosted.org/packages/bc/cf/26e91f5237961b803ee524c30bc833d701e288d9a192c22ac57877687a05/multidict-6.3.2-cp39-cp39-win_amd64.whl", hash = "sha256:d091d123e44035cd5664554308477aff0b58db37e701e7598a67e907b98d1925", size = 38425 },
    { url = "https://files.pythonhosted.org/packages/aa/c1/7832c95a50641148b567b5366dd3354489950dcfd01c8fc28472bec63b9a/multidict-6.3.2-py3-none-any.whl", hash = "sha256:71409d4579f716217f23be2f5e7afca5ca926aaeb398aa11b72d793bff637a1f", size = 10347 },
]

[[package]]
name = "mypy"
version = "1.15.0"
source = { registry = "https://pypi.org/simple" }
dependencies = [
    { name = "mypy-extensions" },
    { name = "tomli", marker = "python_full_version < '3.11'" },
    { name = "typing-extensions" },
]
sdist = { url = "https://files.pythonhosted.org/packages/ce/43/d5e49a86afa64bd3839ea0d5b9c7103487007d728e1293f52525d6d5486a/mypy-1.15.0.tar.gz", hash = "sha256:404534629d51d3efea5c800ee7c42b72a6554d6c400e6a79eafe15d11341fd43", size = 3239717 }
wheels = [
    { url = "https://files.pythonhosted.org/packages/68/f8/65a7ce8d0e09b6329ad0c8d40330d100ea343bd4dd04c4f8ae26462d0a17/mypy-1.15.0-cp310-cp310-macosx_10_9_x86_64.whl", hash = "sha256:979e4e1a006511dacf628e36fadfecbcc0160a8af6ca7dad2f5025529e082c13", size = 10738433 },
    { url = "https://files.pythonhosted.org/packages/b4/95/9c0ecb8eacfe048583706249439ff52105b3f552ea9c4024166c03224270/mypy-1.15.0-cp310-cp310-macosx_11_0_arm64.whl", hash = "sha256:c4bb0e1bd29f7d34efcccd71cf733580191e9a264a2202b0239da95984c5b559", size = 9861472 },
    { url = "https://files.pythonhosted.org/packages/84/09/9ec95e982e282e20c0d5407bc65031dfd0f0f8ecc66b69538296e06fcbee/mypy-1.15.0-cp310-cp310-manylinux_2_17_aarch64.manylinux2014_aarch64.manylinux_2_28_aarch64.whl", hash = "sha256:be68172e9fd9ad8fb876c6389f16d1c1b5f100ffa779f77b1fb2176fcc9ab95b", size = 11611424 },
    { url = "https://files.pythonhosted.org/packages/78/13/f7d14e55865036a1e6a0a69580c240f43bc1f37407fe9235c0d4ef25ffb0/mypy-1.15.0-cp310-cp310-manylinux_2_17_x86_64.manylinux2014_x86_64.manylinux_2_28_x86_64.whl", hash = "sha256:c7be1e46525adfa0d97681432ee9fcd61a3964c2446795714699a998d193f1a3", size = 12365450 },
    { url = "https://files.pythonhosted.org/packages/48/e1/301a73852d40c241e915ac6d7bcd7fedd47d519246db2d7b86b9d7e7a0cb/mypy-1.15.0-cp310-cp310-musllinux_1_2_x86_64.whl", hash = "sha256:2e2c2e6d3593f6451b18588848e66260ff62ccca522dd231cd4dd59b0160668b", size = 12551765 },
    { url = "https://files.pythonhosted.org/packages/77/ba/c37bc323ae5fe7f3f15a28e06ab012cd0b7552886118943e90b15af31195/mypy-1.15.0-cp310-cp310-win_amd64.whl", hash = "sha256:6983aae8b2f653e098edb77f893f7b6aca69f6cffb19b2cc7443f23cce5f4828", size = 9274701 },
    { url = "https://files.pythonhosted.org/packages/03/bc/f6339726c627bd7ca1ce0fa56c9ae2d0144604a319e0e339bdadafbbb599/mypy-1.15.0-cp311-cp311-macosx_10_9_x86_64.whl", hash = "sha256:2922d42e16d6de288022e5ca321cd0618b238cfc5570e0263e5ba0a77dbef56f", size = 10662338 },
    { url = "https://files.pythonhosted.org/packages/e2/90/8dcf506ca1a09b0d17555cc00cd69aee402c203911410136cd716559efe7/mypy-1.15.0-cp311-cp311-macosx_11_0_arm64.whl", hash = "sha256:2ee2d57e01a7c35de00f4634ba1bbf015185b219e4dc5909e281016df43f5ee5", size = 9787540 },
    { url = "https://files.pythonhosted.org/packages/05/05/a10f9479681e5da09ef2f9426f650d7b550d4bafbef683b69aad1ba87457/mypy-1.15.0-cp311-cp311-manylinux_2_17_aarch64.manylinux2014_aarch64.manylinux_2_28_aarch64.whl", hash = "sha256:973500e0774b85d9689715feeffcc980193086551110fd678ebe1f4342fb7c5e", size = 11538051 },
    { url = "https://files.pythonhosted.org/packages/e9/9a/1f7d18b30edd57441a6411fcbc0c6869448d1a4bacbaee60656ac0fc29c8/mypy-1.15.0-cp311-cp311-manylinux_2_17_x86_64.manylinux2014_x86_64.manylinux_2_28_x86_64.whl", hash = "sha256:5a95fb17c13e29d2d5195869262f8125dfdb5c134dc8d9a9d0aecf7525b10c2c", size = 12286751 },
    { url = "https://files.pythonhosted.org/packages/72/af/19ff499b6f1dafcaf56f9881f7a965ac2f474f69f6f618b5175b044299f5/mypy-1.15.0-cp311-cp311-musllinux_1_2_x86_64.whl", hash = "sha256:1905f494bfd7d85a23a88c5d97840888a7bd516545fc5aaedff0267e0bb54e2f", size = 12421783 },
    { url = "https://files.pythonhosted.org/packages/96/39/11b57431a1f686c1aed54bf794870efe0f6aeca11aca281a0bd87a5ad42c/mypy-1.15.0-cp311-cp311-win_amd64.whl", hash = "sha256:c9817fa23833ff189db061e6d2eff49b2f3b6ed9856b4a0a73046e41932d744f", size = 9265618 },
    { url = "https://files.pythonhosted.org/packages/98/3a/03c74331c5eb8bd025734e04c9840532226775c47a2c39b56a0c8d4f128d/mypy-1.15.0-cp312-cp312-macosx_10_13_x86_64.whl", hash = "sha256:aea39e0583d05124836ea645f412e88a5c7d0fd77a6d694b60d9b6b2d9f184fd", size = 10793981 },
    { url = "https://files.pythonhosted.org/packages/f0/1a/41759b18f2cfd568848a37c89030aeb03534411eef981df621d8fad08a1d/mypy-1.15.0-cp312-cp312-macosx_11_0_arm64.whl", hash = "sha256:2f2147ab812b75e5b5499b01ade1f4a81489a147c01585cda36019102538615f", size = 9749175 },
    { url = "https://files.pythonhosted.org/packages/12/7e/873481abf1ef112c582db832740f4c11b2bfa510e829d6da29b0ab8c3f9c/mypy-1.15.0-cp312-cp312-manylinux_2_17_aarch64.manylinux2014_aarch64.manylinux_2_28_aarch64.whl", hash = "sha256:ce436f4c6d218a070048ed6a44c0bbb10cd2cc5e272b29e7845f6a2f57ee4464", size = 11455675 },
    { url = "https://files.pythonhosted.org/packages/b3/d0/92ae4cde706923a2d3f2d6c39629134063ff64b9dedca9c1388363da072d/mypy-1.15.0-cp312-cp312-manylinux_2_17_x86_64.manylinux2014_x86_64.manylinux_2_28_x86_64.whl", hash = "sha256:8023ff13985661b50a5928fc7a5ca15f3d1affb41e5f0a9952cb68ef090b31ee", size = 12410020 },
    { url = "https://files.pythonhosted.org/packages/46/8b/df49974b337cce35f828ba6fda228152d6db45fed4c86ba56ffe442434fd/mypy-1.15.0-cp312-cp312-musllinux_1_2_x86_64.whl", hash = "sha256:1124a18bc11a6a62887e3e137f37f53fbae476dc36c185d549d4f837a2a6a14e", size = 12498582 },
    { url = "https://files.pythonhosted.org/packages/13/50/da5203fcf6c53044a0b699939f31075c45ae8a4cadf538a9069b165c1050/mypy-1.15.0-cp312-cp312-win_amd64.whl", hash = "sha256:171a9ca9a40cd1843abeca0e405bc1940cd9b305eaeea2dda769ba096932bb22", size = 9366614 },
    { url = "https://files.pythonhosted.org/packages/6a/9b/fd2e05d6ffff24d912f150b87db9e364fa8282045c875654ce7e32fffa66/mypy-1.15.0-cp313-cp313-macosx_10_13_x86_64.whl", hash = "sha256:93faf3fdb04768d44bf28693293f3904bbb555d076b781ad2530214ee53e3445", size = 10788592 },
    { url = "https://files.pythonhosted.org/packages/74/37/b246d711c28a03ead1fd906bbc7106659aed7c089d55fe40dd58db812628/mypy-1.15.0-cp313-cp313-macosx_11_0_arm64.whl", hash = "sha256:811aeccadfb730024c5d3e326b2fbe9249bb7413553f15499a4050f7c30e801d", size = 9753611 },
    { url = "https://files.pythonhosted.org/packages/a6/ac/395808a92e10cfdac8003c3de9a2ab6dc7cde6c0d2a4df3df1b815ffd067/mypy-1.15.0-cp313-cp313-manylinux_2_17_aarch64.manylinux2014_aarch64.manylinux_2_28_aarch64.whl", hash = "sha256:98b7b9b9aedb65fe628c62a6dc57f6d5088ef2dfca37903a7d9ee374d03acca5", size = 11438443 },
    { url = "https://files.pythonhosted.org/packages/d2/8b/801aa06445d2de3895f59e476f38f3f8d610ef5d6908245f07d002676cbf/mypy-1.15.0-cp313-cp313-manylinux_2_17_x86_64.manylinux2014_x86_64.manylinux_2_28_x86_64.whl", hash = "sha256:c43a7682e24b4f576d93072216bf56eeff70d9140241f9edec0c104d0c515036", size = 12402541 },
    { url = "https://files.pythonhosted.org/packages/c7/67/5a4268782eb77344cc613a4cf23540928e41f018a9a1ec4c6882baf20ab8/mypy-1.15.0-cp313-cp313-musllinux_1_2_x86_64.whl", hash = "sha256:baefc32840a9f00babd83251560e0ae1573e2f9d1b067719479bfb0e987c6357", size = 12494348 },
    { url = "https://files.pythonhosted.org/packages/83/3e/57bb447f7bbbfaabf1712d96f9df142624a386d98fb026a761532526057e/mypy-1.15.0-cp313-cp313-win_amd64.whl", hash = "sha256:b9378e2c00146c44793c98b8d5a61039a048e31f429fb0eb546d93f4b000bedf", size = 9373648 },
    { url = "https://files.pythonhosted.org/packages/5a/fa/79cf41a55b682794abe71372151dbbf856e3008f6767057229e6649d294a/mypy-1.15.0-cp39-cp39-macosx_10_9_x86_64.whl", hash = "sha256:e601a7fa172c2131bff456bb3ee08a88360760d0d2f8cbd7a75a65497e2df078", size = 10737129 },
    { url = "https://files.pythonhosted.org/packages/d3/33/dd8feb2597d648de29e3da0a8bf4e1afbda472964d2a4a0052203a6f3594/mypy-1.15.0-cp39-cp39-macosx_11_0_arm64.whl", hash = "sha256:712e962a6357634fef20412699a3655c610110e01cdaa6180acec7fc9f8513ba", size = 9856335 },
    { url = "https://files.pythonhosted.org/packages/e4/b5/74508959c1b06b96674b364ffeb7ae5802646b32929b7701fc6b18447592/mypy-1.15.0-cp39-cp39-manylinux_2_17_aarch64.manylinux2014_aarch64.manylinux_2_28_aarch64.whl", hash = "sha256:f95579473af29ab73a10bada2f9722856792a36ec5af5399b653aa28360290a5", size = 11611935 },
    { url = "https://files.pythonhosted.org/packages/6c/53/da61b9d9973efcd6507183fdad96606996191657fe79701b2c818714d573/mypy-1.15.0-cp39-cp39-manylinux_2_17_x86_64.manylinux2014_x86_64.manylinux_2_28_x86_64.whl", hash = "sha256:8f8722560a14cde92fdb1e31597760dc35f9f5524cce17836c0d22841830fd5b", size = 12365827 },
    { url = "https://files.pythonhosted.org/packages/c1/72/965bd9ee89540c79a25778cc080c7e6ef40aa1eeac4d52cec7eae6eb5228/mypy-1.15.0-cp39-cp39-musllinux_1_2_x86_64.whl", hash = "sha256:1fbb8da62dc352133d7d7ca90ed2fb0e9d42bb1a32724c287d3c76c58cbaa9c2", size = 12541924 },
    { url = "https://files.pythonhosted.org/packages/46/d0/f41645c2eb263e6c77ada7d76f894c580c9ddb20d77f0c24d34273a4dab2/mypy-1.15.0-cp39-cp39-win_amd64.whl", hash = "sha256:d10d994b41fb3497719bbf866f227b3489048ea4bbbb5015357db306249f7980", size = 9271176 },
    { url = "https://files.pythonhosted.org/packages/09/4e/a7d65c7322c510de2c409ff3828b03354a7c43f5a8ed458a7a131b41c7b9/mypy-1.15.0-py3-none-any.whl", hash = "sha256:5469affef548bd1895d86d3bf10ce2b44e33d86923c29e4d675b3e323437ea3e", size = 2221777 },
]

[package.optional-dependencies]
faster-cache = [
    { name = "orjson" },
]

[[package]]
name = "mypy-extensions"
version = "1.0.0"
source = { registry = "https://pypi.org/simple" }
sdist = { url = "https://files.pythonhosted.org/packages/98/a4/1ab47638b92648243faf97a5aeb6ea83059cc3624972ab6b8d2316078d3f/mypy_extensions-1.0.0.tar.gz", hash = "sha256:75dbf8955dc00442a438fc4d0666508a9a97b6bd41aa2f0ffe9d2f2725af0782", size = 4433 }
wheels = [
    { url = "https://files.pythonhosted.org/packages/2a/e2/5d3f6ada4297caebe1a2add3b126fe800c96f56dbe5d1988a2cbe0b267aa/mypy_extensions-1.0.0-py3-none-any.whl", hash = "sha256:4392f6c0eb8a5668a69e23d168ffa70f0be9ccfd32b5cc2d26a34ae5b844552d", size = 4695 },
]

[[package]]
name = "nh3"
version = "0.2.21"
source = { registry = "https://pypi.org/simple" }
sdist = { url = "https://files.pythonhosted.org/packages/37/30/2f81466f250eb7f591d4d193930df661c8c23e9056bdc78e365b646054d8/nh3-0.2.21.tar.gz", hash = "sha256:4990e7ee6a55490dbf00d61a6f476c9a3258e31e711e13713b2ea7d6616f670e", size = 16581 }
wheels = [
    { url = "https://files.pythonhosted.org/packages/7f/81/b83775687fcf00e08ade6d4605f0be9c4584cb44c4973d9f27b7456a31c9/nh3-0.2.21-cp313-cp313t-macosx_10_12_x86_64.macosx_11_0_arm64.macosx_10_12_universal2.whl", hash = "sha256:fcff321bd60c6c5c9cb4ddf2554e22772bb41ebd93ad88171bbbb6f271255286", size = 1297678 },
    { url = "https://files.pythonhosted.org/packages/22/ee/d0ad8fb4b5769f073b2df6807f69a5e57ca9cea504b78809921aef460d20/nh3-0.2.21-cp313-cp313t-manylinux_2_17_x86_64.manylinux2014_x86_64.whl", hash = "sha256:31eedcd7d08b0eae28ba47f43fd33a653b4cdb271d64f1aeda47001618348fde", size = 733774 },
    { url = "https://files.pythonhosted.org/packages/ea/76/b450141e2d384ede43fe53953552f1c6741a499a8c20955ad049555cabc8/nh3-0.2.21-cp313-cp313t-manylinux_2_5_i686.manylinux1_i686.whl", hash = "sha256:d426d7be1a2f3d896950fe263332ed1662f6c78525b4520c8e9861f8d7f0d243", size = 760012 },
    { url = "https://files.pythonhosted.org/packages/97/90/1182275db76cd8fbb1f6bf84c770107fafee0cb7da3e66e416bcb9633da2/nh3-0.2.21-cp313-cp313t-musllinux_1_2_aarch64.whl", hash = "sha256:9d67709bc0d7d1f5797b21db26e7a8b3d15d21c9c5f58ccfe48b5328483b685b", size = 923619 },
    { url = "https://files.pythonhosted.org/packages/29/c7/269a7cfbec9693fad8d767c34a755c25ccb8d048fc1dfc7a7d86bc99375c/nh3-0.2.21-cp313-cp313t-musllinux_1_2_armv7l.whl", hash = "sha256:55823c5ea1f6b267a4fad5de39bc0524d49a47783e1fe094bcf9c537a37df251", size = 1000384 },
    { url = "https://files.pythonhosted.org/packages/68/a9/48479dbf5f49ad93f0badd73fbb48b3d769189f04c6c69b0df261978b009/nh3-0.2.21-cp313-cp313t-musllinux_1_2_i686.whl", hash = "sha256:818f2b6df3763e058efa9e69677b5a92f9bc0acff3295af5ed013da544250d5b", size = 918908 },
    { url = "https://files.pythonhosted.org/packages/d7/da/0279c118f8be2dc306e56819880b19a1cf2379472e3b79fc8eab44e267e3/nh3-0.2.21-cp313-cp313t-musllinux_1_2_x86_64.whl", hash = "sha256:b3b5c58161e08549904ac4abd450dacd94ff648916f7c376ae4b2c0652b98ff9", size = 909180 },
    { url = "https://files.pythonhosted.org/packages/26/16/93309693f8abcb1088ae143a9c8dbcece9c8f7fb297d492d3918340c41f1/nh3-0.2.21-cp313-cp313t-win32.whl", hash = "sha256:637d4a10c834e1b7d9548592c7aad760611415fcd5bd346f77fd8a064309ae6d", size = 532747 },
    { url = "https://files.pythonhosted.org/packages/a2/3a/96eb26c56cbb733c0b4a6a907fab8408ddf3ead5d1b065830a8f6a9c3557/nh3-0.2.21-cp313-cp313t-win_amd64.whl", hash = "sha256:713d16686596e556b65e7f8c58328c2df63f1a7abe1277d87625dcbbc012ef82", size = 528908 },
    { url = "https://files.pythonhosted.org/packages/ba/1d/b1ef74121fe325a69601270f276021908392081f4953d50b03cbb38b395f/nh3-0.2.21-cp38-abi3-macosx_10_12_x86_64.macosx_11_0_arm64.macosx_10_12_universal2.whl", hash = "sha256:a772dec5b7b7325780922dd904709f0f5f3a79fbf756de5291c01370f6df0967", size = 1316133 },
    { url = "https://files.pythonhosted.org/packages/b8/f2/2c7f79ce6de55b41e7715f7f59b159fd59f6cdb66223c05b42adaee2b645/nh3-0.2.21-cp38-abi3-manylinux_2_17_aarch64.manylinux2014_aarch64.whl", hash = "sha256:d002b648592bf3033adfd875a48f09b8ecc000abd7f6a8769ed86b6ccc70c759", size = 758328 },
    { url = "https://files.pythonhosted.org/packages/6d/ad/07bd706fcf2b7979c51b83d8b8def28f413b090cf0cb0035ee6b425e9de5/nh3-0.2.21-cp38-abi3-manylinux_2_17_armv7l.manylinux2014_armv7l.whl", hash = "sha256:2a5174551f95f2836f2ad6a8074560f261cf9740a48437d6151fd2d4d7d617ab", size = 747020 },
    { url = "https://files.pythonhosted.org/packages/75/99/06a6ba0b8a0d79c3d35496f19accc58199a1fb2dce5e711a31be7e2c1426/nh3-0.2.21-cp38-abi3-manylinux_2_17_ppc64.manylinux2014_ppc64.whl", hash = "sha256:b8d55ea1fc7ae3633d758a92aafa3505cd3cc5a6e40470c9164d54dff6f96d42", size = 944878 },
    { url = "https://files.pythonhosted.org/packages/79/d4/dc76f5dc50018cdaf161d436449181557373869aacf38a826885192fc587/nh3-0.2.21-cp38-abi3-manylinux_2_17_ppc64le.manylinux2014_ppc64le.whl", hash = "sha256:6ae319f17cd8960d0612f0f0ddff5a90700fa71926ca800e9028e7851ce44a6f", size = 903460 },
    { url = "https://files.pythonhosted.org/packages/cd/c3/d4f8037b2ab02ebf5a2e8637bd54736ed3d0e6a2869e10341f8d9085f00e/nh3-0.2.21-cp38-abi3-manylinux_2_17_s390x.manylinux2014_s390x.whl", hash = "sha256:63ca02ac6f27fc80f9894409eb61de2cb20ef0a23740c7e29f9ec827139fa578", size = 839369 },
    { url = "https://files.pythonhosted.org/packages/11/a9/1cd3c6964ec51daed7b01ca4686a5c793581bf4492cbd7274b3f544c9abe/nh3-0.2.21-cp38-abi3-manylinux_2_17_x86_64.manylinux2014_x86_64.whl", hash = "sha256:a5f77e62aed5c4acad635239ac1290404c7e940c81abe561fd2af011ff59f585", size = 739036 },
    { url = "https://files.pythonhosted.org/packages/fd/04/bfb3ff08d17a8a96325010ae6c53ba41de6248e63cdb1b88ef6369a6cdfc/nh3-0.2.21-cp38-abi3-manylinux_2_5_i686.manylinux1_i686.whl", hash = "sha256:087ffadfdcd497658c3adc797258ce0f06be8a537786a7217649fc1c0c60c293", size = 768712 },
    { url = "https://files.pythonhosted.org/packages/9e/aa/cfc0bf545d668b97d9adea4f8b4598667d2b21b725d83396c343ad12bba7/nh3-0.2.21-cp38-abi3-musllinux_1_2_aarch64.whl", hash = "sha256:ac7006c3abd097790e611fe4646ecb19a8d7f2184b882f6093293b8d9b887431", size = 930559 },
    { url = "https://files.pythonhosted.org/packages/78/9d/6f5369a801d3a1b02e6a9a097d56bcc2f6ef98cffebf03c4bb3850d8e0f0/nh3-0.2.21-cp38-abi3-musllinux_1_2_armv7l.whl", hash = "sha256:6141caabe00bbddc869665b35fc56a478eb774a8c1dfd6fba9fe1dfdf29e6efa", size = 1008591 },
    { url = "https://files.pythonhosted.org/packages/a6/df/01b05299f68c69e480edff608248313cbb5dbd7595c5e048abe8972a57f9/nh3-0.2.21-cp38-abi3-musllinux_1_2_i686.whl", hash = "sha256:20979783526641c81d2f5bfa6ca5ccca3d1e4472474b162c6256745fbfe31cd1", size = 925670 },
    { url = "https://files.pythonhosted.org/packages/3d/79/bdba276f58d15386a3387fe8d54e980fb47557c915f5448d8c6ac6f7ea9b/nh3-0.2.21-cp38-abi3-musllinux_1_2_x86_64.whl", hash = "sha256:a7ea28cd49293749d67e4fcf326c554c83ec912cd09cd94aa7ec3ab1921c8283", size = 917093 },
    { url = "https://files.pythonhosted.org/packages/e7/d8/c6f977a5cd4011c914fb58f5ae573b071d736187ccab31bfb1d539f4af9f/nh3-0.2.21-cp38-abi3-win32.whl", hash = "sha256:6c9c30b8b0d291a7c5ab0967ab200598ba33208f754f2f4920e9343bdd88f79a", size = 537623 },
    { url = "https://files.pythonhosted.org/packages/23/fc/8ce756c032c70ae3dd1d48a3552577a325475af2a2f629604b44f571165c/nh3-0.2.21-cp38-abi3-win_amd64.whl", hash = "sha256:bb0014948f04d7976aabae43fcd4cb7f551f9f8ce785a4c9ef66e6c2590f8629", size = 535283 },
]

[[package]]
name = "nodeenv"
version = "1.9.1"
source = { registry = "https://pypi.org/simple" }
sdist = { url = "https://files.pythonhosted.org/packages/43/16/fc88b08840de0e0a72a2f9d8c6bae36be573e475a6326ae854bcc549fc45/nodeenv-1.9.1.tar.gz", hash = "sha256:6ec12890a2dab7946721edbfbcd91f3319c6ccc9aec47be7c7e6b7011ee6645f", size = 47437 }
wheels = [
    { url = "https://files.pythonhosted.org/packages/d2/1d/1b658dbd2b9fa9c4c9f32accbfc0205d532c8c6194dc0f2a4c0428e7128a/nodeenv-1.9.1-py2.py3-none-any.whl", hash = "sha256:ba11c9782d29c27c70ffbdda2d7415098754709be8a7056d79a737cd901155c9", size = 22314 },
]

[[package]]
name = "nox"
version = "2025.2.9"
source = { registry = "https://pypi.org/simple" }
dependencies = [
    { name = "argcomplete" },
    { name = "attrs" },
    { name = "colorlog" },
    { name = "dependency-groups" },
    { name = "packaging" },
    { name = "tomli", marker = "python_full_version < '3.11'" },
    { name = "virtualenv" },
]
sdist = { url = "https://files.pythonhosted.org/packages/0d/22/84a2d3442cb33e6fb1af18172a15deb1eea3f970417f1f4c5fa1600143e8/nox-2025.2.9.tar.gz", hash = "sha256:d50cd4ca568bd7621c2e6cbbc4845b3b7f7697f25d5fb0190ce8f4600be79768", size = 4021103 }
wheels = [
    { url = "https://files.pythonhosted.org/packages/57/ca/64e634c056cba463cac743735660a772ab78eb26ec9759e88de735f2cd27/nox-2025.2.9-py3-none-any.whl", hash = "sha256:7d1e92d1918c6980d70aee9cf1c1d19d16faa71c4afe338fffd39e8a460e2067", size = 71315 },
]

[package.optional-dependencies]
uv = [
    { name = "uv" },
]

[[package]]
name = "orjson"
version = "3.10.16"
source = { registry = "https://pypi.org/simple" }
sdist = { url = "https://files.pythonhosted.org/packages/98/c7/03913cc4332174071950acf5b0735463e3f63760c80585ef369270c2b372/orjson-3.10.16.tar.gz", hash = "sha256:d2aaa5c495e11d17b9b93205f5fa196737ee3202f000aaebf028dc9a73750f10", size = 5410415 }
wheels = [
    { url = "https://files.pythonhosted.org/packages/9d/a6/22cb9b03baf167bc2d659c9e74d7580147f36e6a155e633801badfd5a74d/orjson-3.10.16-cp310-cp310-macosx_10_15_x86_64.macosx_11_0_arm64.macosx_10_15_universal2.whl", hash = "sha256:4cb473b8e79154fa778fb56d2d73763d977be3dcc140587e07dbc545bbfc38f8", size = 249179 },
    { url = "https://files.pythonhosted.org/packages/d7/ce/3e68cc33020a6ebd8f359b8628b69d2132cd84fea68155c33057e502ee51/orjson-3.10.16-cp310-cp310-manylinux_2_17_aarch64.manylinux2014_aarch64.whl", hash = "sha256:622a8e85eeec1948690409a19ca1c7d9fd8ff116f4861d261e6ae2094fe59a00", size = 138510 },
    { url = "https://files.pythonhosted.org/packages/dc/12/63bee7764ce12052f7c1a1393ce7f26dc392c93081eb8754dd3dce9b7c6b/orjson-3.10.16-cp310-cp310-manylinux_2_17_armv7l.manylinux2014_armv7l.whl", hash = "sha256:c682d852d0ce77613993dc967e90e151899fe2d8e71c20e9be164080f468e370", size = 132373 },
    { url = "https://files.pythonhosted.org/packages/b3/d5/2998c2f319adcd572f2b03ba2083e8176863d1055d8d713683ddcf927b71/orjson-3.10.16-cp310-cp310-manylinux_2_17_i686.manylinux2014_i686.whl", hash = "sha256:8c520ae736acd2e32df193bcff73491e64c936f3e44a2916b548da048a48b46b", size = 136774 },
    { url = "https://files.pythonhosted.org/packages/00/03/88c236ae307bd0604623204d4a835e15fbf9c75b8535c8f13ef45abd413f/orjson-3.10.16-cp310-cp310-manylinux_2_17_ppc64le.manylinux2014_ppc64le.whl", hash = "sha256:134f87c76bfae00f2094d85cfab261b289b76d78c6da8a7a3b3c09d362fd1e06", size = 138030 },
    { url = "https://files.pythonhosted.org/packages/66/ba/3e256ddfeb364f98fd6ac65774844090d356158b2d1de8998db2bf984503/orjson-3.10.16-cp310-cp310-manylinux_2_17_s390x.manylinux2014_s390x.whl", hash = "sha256:b59afde79563e2cf37cfe62ee3b71c063fd5546c8e662d7fcfc2a3d5031a5c4c", size = 142677 },
    { url = "https://files.pythonhosted.org/packages/2c/71/73a1214bd27baa2ea5184fff4aa6193a114dfb0aa5663dad48fe63e8cd29/orjson-3.10.16-cp310-cp310-manylinux_2_17_x86_64.manylinux2014_x86_64.whl", hash = "sha256:113602f8241daaff05d6fad25bd481d54c42d8d72ef4c831bb3ab682a54d9e15", size = 132798 },
    { url = "https://files.pythonhosted.org/packages/53/ac/0b2f41c0a1e8c095439d0fab3b33103cf41a39be8e6aa2c56298a6034259/orjson-3.10.16-cp310-cp310-musllinux_1_2_aarch64.whl", hash = "sha256:4fc0077d101f8fab4031e6554fc17b4c2ad8fdbc56ee64a727f3c95b379e31da", size = 135450 },
    { url = "https://files.pythonhosted.org/packages/d9/ca/7524c7b0bc815d426ca134dab54cad519802287b808a3846b047a5b2b7a3/orjson-3.10.16-cp310-cp310-musllinux_1_2_armv7l.whl", hash = "sha256:9c6bf6ff180cd69e93f3f50380224218cfab79953a868ea3908430bcfaf9cb5e", size = 412356 },
    { url = "https://files.pythonhosted.org/packages/05/1d/3ae2367c255276bf16ff7e1b210dd0af18bc8da20c4e4295755fc7de1268/orjson-3.10.16-cp310-cp310-musllinux_1_2_i686.whl", hash = "sha256:5673eadfa952f95a7cd76418ff189df11b0a9c34b1995dff43a6fdbce5d63bf4", size = 152769 },
    { url = "https://files.pythonhosted.org/packages/d3/2d/8eb10b6b1d30bb69c35feb15e5ba5ac82466cf743d562e3e8047540efd2f/orjson-3.10.16-cp310-cp310-musllinux_1_2_x86_64.whl", hash = "sha256:5fe638a423d852b0ae1e1a79895851696cb0d9fa0946fdbfd5da5072d9bb9551", size = 137223 },
    { url = "https://files.pythonhosted.org/packages/47/42/f043717930cb2de5fbebe47f308f101bed9ec2b3580b1f99c8284b2f5fe8/orjson-3.10.16-cp310-cp310-win32.whl", hash = "sha256:33af58f479b3c6435ab8f8b57999874b4b40c804c7a36b5cc6b54d8f28e1d3dd", size = 141734 },
    { url = "https://files.pythonhosted.org/packages/67/99/795ad7282b425b9fddcfb8a31bded5dcf84dba78ecb1e7ae716e84e794da/orjson-3.10.16-cp310-cp310-win_amd64.whl", hash = "sha256:0338356b3f56d71293c583350af26f053017071836b07e064e92819ecf1aa055", size = 133779 },
    { url = "https://files.pythonhosted.org/packages/97/29/43f91a5512b5d2535594438eb41c5357865fd5e64dec745d90a588820c75/orjson-3.10.16-cp311-cp311-macosx_10_15_x86_64.macosx_11_0_arm64.macosx_10_15_universal2.whl", hash = "sha256:44fcbe1a1884f8bc9e2e863168b0f84230c3d634afe41c678637d2728ea8e739", size = 249180 },
    { url = "https://files.pythonhosted.org/packages/0c/36/2a72d55e266473c19a86d97b7363bb8bf558ab450f75205689a287d5ce61/orjson-3.10.16-cp311-cp311-manylinux_2_17_aarch64.manylinux2014_aarch64.whl", hash = "sha256:78177bf0a9d0192e0b34c3d78bcff7fe21d1b5d84aeb5ebdfe0dbe637b885225", size = 138510 },
    { url = "https://files.pythonhosted.org/packages/bb/ad/f86d6f55c1a68b57ff6ea7966bce5f4e5163f2e526ddb7db9fc3c2c8d1c4/orjson-3.10.16-cp311-cp311-manylinux_2_17_armv7l.manylinux2014_armv7l.whl", hash = "sha256:12824073a010a754bb27330cad21d6e9b98374f497f391b8707752b96f72e741", size = 132373 },
    { url = "https://files.pythonhosted.org/packages/5e/8b/d18f2711493a809f3082a88fda89342bc8e16767743b909cd3c34989fba3/orjson-3.10.16-cp311-cp311-manylinux_2_17_i686.manylinux2014_i686.whl", hash = "sha256:ddd41007e56284e9867864aa2f29f3136bb1dd19a49ca43c0b4eda22a579cf53", size = 136773 },
    { url = "https://files.pythonhosted.org/packages/a1/dc/ce025f002f8e0749e3f057c4d773a4d4de32b7b4c1fc5a50b429e7532586/orjson-3.10.16-cp311-cp311-manylinux_2_17_ppc64le.manylinux2014_ppc64le.whl", hash = "sha256:0877c4d35de639645de83666458ca1f12560d9fa7aa9b25d8bb8f52f61627d14", size = 138029 },
    { url = "https://files.pythonhosted.org/packages/0e/1b/cf9df85852b91160029d9f26014230366a2b4deb8cc51fabe68e250a8c1a/orjson-3.10.16-cp311-cp311-manylinux_2_17_s390x.manylinux2014_s390x.whl", hash = "sha256:9a09a539e9cc3beead3e7107093b4ac176d015bec64f811afb5965fce077a03c", size = 142677 },
    { url = "https://files.pythonhosted.org/packages/92/18/5b1e1e995bffad49dc4311a0bdfd874bc6f135fd20f0e1f671adc2c9910e/orjson-3.10.16-cp311-cp311-manylinux_2_17_x86_64.manylinux2014_x86_64.whl", hash = "sha256:31b98bc9b40610fec971d9a4d67bb2ed02eec0a8ae35f8ccd2086320c28526ca", size = 132800 },
    { url = "https://files.pythonhosted.org/packages/d6/eb/467f25b580e942fcca1344adef40633b7f05ac44a65a63fc913f9a805d58/orjson-3.10.16-cp311-cp311-musllinux_1_2_aarch64.whl", hash = "sha256:0ce243f5a8739f3a18830bc62dc2e05b69a7545bafd3e3249f86668b2bcd8e50", size = 135451 },
    { url = "https://files.pythonhosted.org/packages/8d/4b/9d10888038975cb375982e9339d9495bac382d5c976c500b8d6f2c8e2e4e/orjson-3.10.16-cp311-cp311-musllinux_1_2_armv7l.whl", hash = "sha256:64792c0025bae049b3074c6abe0cf06f23c8e9f5a445f4bab31dc5ca23dbf9e1", size = 412358 },
    { url = "https://files.pythonhosted.org/packages/3b/e2/cfbcfcc4fbe619e0ca9bdbbfccb2d62b540bbfe41e0ee77d44a628594f59/orjson-3.10.16-cp311-cp311-musllinux_1_2_i686.whl", hash = "sha256:ea53f7e68eec718b8e17e942f7ca56c6bd43562eb19db3f22d90d75e13f0431d", size = 152772 },
    { url = "https://files.pythonhosted.org/packages/b9/d6/627a1b00569be46173007c11dde3da4618c9bfe18409325b0e3e2a82fe29/orjson-3.10.16-cp311-cp311-musllinux_1_2_x86_64.whl", hash = "sha256:a741ba1a9488c92227711bde8c8c2b63d7d3816883268c808fbeada00400c164", size = 137225 },
    { url = "https://files.pythonhosted.org/packages/0a/7b/a73c67b505021af845b9f05c7c848793258ea141fa2058b52dd9b067c2b4/orjson-3.10.16-cp311-cp311-win32.whl", hash = "sha256:c7ed2c61bb8226384c3fdf1fb01c51b47b03e3f4536c985078cccc2fd19f1619", size = 141733 },
    { url = "https://files.pythonhosted.org/packages/f4/22/5e8217c48d68c0adbfb181e749d6a733761074e598b083c69a1383d18147/orjson-3.10.16-cp311-cp311-win_amd64.whl", hash = "sha256:cd67d8b3e0e56222a2e7b7f7da9031e30ecd1fe251c023340b9f12caca85ab60", size = 133784 },
    { url = "https://files.pythonhosted.org/packages/5d/15/67ce9d4c959c83f112542222ea3b9209c1d424231d71d74c4890ea0acd2b/orjson-3.10.16-cp312-cp312-macosx_10_15_x86_64.macosx_11_0_arm64.macosx_10_15_universal2.whl", hash = "sha256:6d3444abbfa71ba21bb042caa4b062535b122248259fdb9deea567969140abca", size = 249325 },
    { url = "https://files.pythonhosted.org/packages/da/2c/1426b06f30a1b9ada74b6f512c1ddf9d2760f53f61cdb59efeb9ad342133/orjson-3.10.16-cp312-cp312-macosx_15_0_arm64.whl", hash = "sha256:30245c08d818fdcaa48b7d5b81499b8cae09acabb216fe61ca619876b128e184", size = 133621 },
    { url = "https://files.pythonhosted.org/packages/9e/88/18d26130954bc73bee3be10f95371ea1dfb8679e0e2c46b0f6d8c6289402/orjson-3.10.16-cp312-cp312-manylinux_2_17_aarch64.manylinux2014_aarch64.whl", hash = "sha256:a0ba1d0baa71bf7579a4ccdcf503e6f3098ef9542106a0eca82395898c8a500a", size = 138270 },
    { url = "https://files.pythonhosted.org/packages/4f/f9/6d8b64fcd58fae072e80ee7981be8ba0d7c26ace954e5cd1d027fc80518f/orjson-3.10.16-cp312-cp312-manylinux_2_17_armv7l.manylinux2014_armv7l.whl", hash = "sha256:eb0beefa5ef3af8845f3a69ff2a4aa62529b5acec1cfe5f8a6b4141033fd46ef", size = 132346 },
    { url = "https://files.pythonhosted.org/packages/16/3f/2513fd5bc786f40cd12af569c23cae6381aeddbefeed2a98f0a666eb5d0d/orjson-3.10.16-cp312-cp312-manylinux_2_17_i686.manylinux2014_i686.whl", hash = "sha256:6daa0e1c9bf2e030e93c98394de94506f2a4d12e1e9dadd7c53d5e44d0f9628e", size = 136845 },
    { url = "https://files.pythonhosted.org/packages/6d/42/b0e7b36720f5ab722b48e8ccf06514d4f769358dd73c51abd8728ef58d0b/orjson-3.10.16-cp312-cp312-manylinux_2_17_ppc64le.manylinux2014_ppc64le.whl", hash = "sha256:9da9019afb21e02410ef600e56666652b73eb3e4d213a0ec919ff391a7dd52aa", size = 138078 },
    { url = "https://files.pythonhosted.org/packages/a3/a8/d220afb8a439604be74fc755dbc740bded5ed14745ca536b304ed32eb18a/orjson-3.10.16-cp312-cp312-manylinux_2_17_s390x.manylinux2014_s390x.whl", hash = "sha256:daeb3a1ee17b69981d3aae30c3b4e786b0f8c9e6c71f2b48f1aef934f63f38f4", size = 142712 },
    { url = "https://files.pythonhosted.org/packages/8c/88/7e41e9883c00f84f92fe357a8371edae816d9d7ef39c67b5106960c20389/orjson-3.10.16-cp312-cp312-manylinux_2_17_x86_64.manylinux2014_x86_64.whl", hash = "sha256:80fed80eaf0e20a31942ae5d0728849862446512769692474be5e6b73123a23b", size = 133136 },
    { url = "https://files.pythonhosted.org/packages/e9/ca/61116095307ad0be828ea26093febaf59e38596d84a9c8d765c3c5e4934f/orjson-3.10.16-cp312-cp312-musllinux_1_2_aarch64.whl", hash = "sha256:73390ed838f03764540a7bdc4071fe0123914c2cc02fb6abf35182d5fd1b7a42", size = 135258 },
    { url = "https://files.pythonhosted.org/packages/dc/1b/09493cf7d801505f094c9295f79c98c1e0af2ac01c7ed8d25b30fcb19ada/orjson-3.10.16-cp312-cp312-musllinux_1_2_armv7l.whl", hash = "sha256:a22bba012a0c94ec02a7768953020ab0d3e2b884760f859176343a36c01adf87", size = 412326 },
    { url = "https://files.pythonhosted.org/packages/ea/02/125d7bbd7f7a500190ddc8ae5d2d3c39d87ed3ed28f5b37cfe76962c678d/orjson-3.10.16-cp312-cp312-musllinux_1_2_i686.whl", hash = "sha256:5385bbfdbc90ff5b2635b7e6bebf259652db00a92b5e3c45b616df75b9058e88", size = 152800 },
    { url = "https://files.pythonhosted.org/packages/f9/09/7658a9e3e793d5b3b00598023e0fb6935d0e7bbb8ff72311c5415a8ce677/orjson-3.10.16-cp312-cp312-musllinux_1_2_x86_64.whl", hash = "sha256:02c6279016346e774dd92625d46c6c40db687b8a0d685aadb91e26e46cc33e1e", size = 137516 },
    { url = "https://files.pythonhosted.org/packages/29/87/32b7a4831e909d347278101a48d4cf9f3f25901b2295e7709df1651f65a1/orjson-3.10.16-cp312-cp312-win32.whl", hash = "sha256:7ca55097a11426db80f79378e873a8c51f4dde9ffc22de44850f9696b7eb0e8c", size = 141759 },
    { url = "https://files.pythonhosted.org/packages/35/ce/81a27e7b439b807bd393585271364cdddf50dc281fc57c4feef7ccb186a6/orjson-3.10.16-cp312-cp312-win_amd64.whl", hash = "sha256:86d127efdd3f9bf5f04809b70faca1e6836556ea3cc46e662b44dab3fe71f3d6", size = 133944 },
    { url = "https://files.pythonhosted.org/packages/87/b9/ff6aa28b8c86af9526160905593a2fe8d004ac7a5e592ee0b0ff71017511/orjson-3.10.16-cp313-cp313-macosx_10_15_x86_64.macosx_11_0_arm64.macosx_10_15_universal2.whl", hash = "sha256:148a97f7de811ba14bc6dbc4a433e0341ffd2cc285065199fb5f6a98013744bd", size = 249289 },
    { url = "https://files.pythonhosted.org/packages/6c/81/6d92a586149b52684ab8fd70f3623c91d0e6a692f30fd8c728916ab2263c/orjson-3.10.16-cp313-cp313-macosx_15_0_arm64.whl", hash = "sha256:1d960c1bf0e734ea36d0adc880076de3846aaec45ffad29b78c7f1b7962516b8", size = 133640 },
    { url = "https://files.pythonhosted.org/packages/c2/88/b72443f4793d2e16039ab85d0026677932b15ab968595fb7149750d74134/orjson-3.10.16-cp313-cp313-manylinux_2_17_aarch64.manylinux2014_aarch64.whl", hash = "sha256:a318cd184d1269f68634464b12871386808dc8b7c27de8565234d25975a7a137", size = 138286 },
    { url = "https://files.pythonhosted.org/packages/c3/3c/72a22d4b28c076c4016d5a52bd644a8e4d849d3bb0373d9e377f9e3b2250/orjson-3.10.16-cp313-cp313-manylinux_2_17_armv7l.manylinux2014_armv7l.whl", hash = "sha256:df23f8df3ef9223d1d6748bea63fca55aae7da30a875700809c500a05975522b", size = 132307 },
    { url = "https://files.pythonhosted.org/packages/8a/a2/f1259561bdb6ad7061ff1b95dab082fe32758c4bc143ba8d3d70831f0a06/orjson-3.10.16-cp313-cp313-manylinux_2_17_i686.manylinux2014_i686.whl", hash = "sha256:b94dda8dd6d1378f1037d7f3f6b21db769ef911c4567cbaa962bb6dc5021cf90", size = 136739 },
    { url = "https://files.pythonhosted.org/packages/3d/af/c7583c4b34f33d8b8b90cfaab010ff18dd64e7074cc1e117a5f1eff20dcf/orjson-3.10.16-cp313-cp313-manylinux_2_17_ppc64le.manylinux2014_ppc64le.whl", hash = "sha256:f12970a26666a8775346003fd94347d03ccb98ab8aa063036818381acf5f523e", size = 138076 },
    { url = "https://files.pythonhosted.org/packages/d7/59/d7fc7fbdd3d4a64c2eae4fc7341a5aa39cf9549bd5e2d7f6d3c07f8b715b/orjson-3.10.16-cp313-cp313-manylinux_2_17_s390x.manylinux2014_s390x.whl", hash = "sha256:15a1431a245d856bd56e4d29ea0023eb4d2c8f71efe914beb3dee8ab3f0cd7fb", size = 142643 },
    { url = "https://files.pythonhosted.org/packages/92/0e/3bd8f2197d27601f16b4464ae948826da2bcf128af31230a9dbbad7ceb57/orjson-3.10.16-cp313-cp313-manylinux_2_17_x86_64.manylinux2014_x86_64.whl", hash = "sha256:c83655cfc247f399a222567d146524674a7b217af7ef8289c0ff53cfe8db09f0", size = 133168 },
    { url = "https://files.pythonhosted.org/packages/af/a8/351fd87b664b02f899f9144d2c3dc848b33ac04a5df05234cbfb9e2a7540/orjson-3.10.16-cp313-cp313-musllinux_1_2_aarch64.whl", hash = "sha256:fa59ae64cb6ddde8f09bdbf7baf933c4cd05734ad84dcf4e43b887eb24e37652", size = 135271 },
    { url = "https://files.pythonhosted.org/packages/ba/b0/a6d42a7d412d867c60c0337d95123517dd5a9370deea705ea1be0f89389e/orjson-3.10.16-cp313-cp313-musllinux_1_2_armv7l.whl", hash = "sha256:ca5426e5aacc2e9507d341bc169d8af9c3cbe88f4cd4c1cf2f87e8564730eb56", size = 412444 },
    { url = "https://files.pythonhosted.org/packages/79/ec/7572cd4e20863f60996f3f10bc0a6da64a6fd9c35954189a914cec0b7377/orjson-3.10.16-cp313-cp313-musllinux_1_2_i686.whl", hash = "sha256:6fd5da4edf98a400946cd3a195680de56f1e7575109b9acb9493331047157430", size = 152737 },
    { url = "https://files.pythonhosted.org/packages/a9/19/ceb9e8fed5403b2e76a8ac15f581b9d25780a3be3c9b3aa54b7777a210d5/orjson-3.10.16-cp313-cp313-musllinux_1_2_x86_64.whl", hash = "sha256:980ecc7a53e567169282a5e0ff078393bac78320d44238da4e246d71a4e0e8f5", size = 137482 },
    { url = "https://files.pythonhosted.org/packages/1b/78/a78bb810f3786579dbbbd94768284cbe8f2fd65167cd7020260679665c17/orjson-3.10.16-cp313-cp313-win32.whl", hash = "sha256:28f79944dd006ac540a6465ebd5f8f45dfdf0948ff998eac7a908275b4c1add6", size = 141714 },
    { url = "https://files.pythonhosted.org/packages/81/9c/b66ce9245ff319df2c3278acd351a3f6145ef34b4a2d7f4b0f739368370f/orjson-3.10.16-cp313-cp313-win_amd64.whl", hash = "sha256:fe0a145e96d51971407cb8ba947e63ead2aa915db59d6631a355f5f2150b56b7", size = 133954 },
    { url = "https://files.pythonhosted.org/packages/33/00/91655baf4fdecf4aff3b56fb77e486306b159bbb77fb80b99bd4a03787a9/orjson-3.10.16-cp39-cp39-macosx_10_15_x86_64.macosx_11_0_arm64.macosx_10_15_universal2.whl", hash = "sha256:c35b5c1fb5a5d6d2fea825dec5d3d16bea3c06ac744708a8e1ff41d4ba10cdf1", size = 249535 },
    { url = "https://files.pythonhosted.org/packages/28/8b/306f08148e3c9a6f35f6bc6084e91fb667338b362e710211c4852d472f5a/orjson-3.10.16-cp39-cp39-manylinux_2_17_aarch64.manylinux2014_aarch64.whl", hash = "sha256:c9aac7ecc86218b4b3048c768f227a9452287001d7548500150bb75ee21bf55d", size = 138340 },
    { url = "https://files.pythonhosted.org/packages/57/b6/542ec958fb5dd83a76240e780780422c68b18512e0032fdc260f823b3255/orjson-3.10.16-cp39-cp39-manylinux_2_17_armv7l.manylinux2014_armv7l.whl", hash = "sha256:6e19f5102fff36f923b6dfdb3236ec710b649da975ed57c29833cb910c5a73ab", size = 132183 },
    { url = "https://files.pythonhosted.org/packages/4c/ea/82d792876e73e57c45a2daf193f90f3cef56348d40d8a78e936d2e0483e5/orjson-3.10.16-cp39-cp39-manylinux_2_17_i686.manylinux2014_i686.whl", hash = "sha256:17210490408eb62755a334a6f20ed17c39f27b4f45d89a38cd144cd458eba80b", size = 136603 },
    { url = "https://files.pythonhosted.org/packages/ee/e4/eff4c75080be8285e1e7d8a5ab1c2d5a49a71c767380651074e8bde73463/orjson-3.10.16-cp39-cp39-manylinux_2_17_ppc64le.manylinux2014_ppc64le.whl", hash = "sha256:fbbe04451db85916e52a9f720bd89bf41f803cf63b038595674691680cbebd1b", size = 137171 },
    { url = "https://files.pythonhosted.org/packages/a7/48/99c3d69f7069fc8e498fc2acac273c16070f58575e493954c4dcafbd975d/orjson-3.10.16-cp39-cp39-manylinux_2_17_s390x.manylinux2014_s390x.whl", hash = "sha256:6a966eba501a3a1f309f5a6af32ed9eb8f316fa19d9947bac3e6350dc63a6f0a", size = 142486 },
    { url = "https://files.pythonhosted.org/packages/5b/a8/28678461c7c9704e62005759f0446828478c323c8917d9199a86c438ac42/orjson-3.10.16-cp39-cp39-manylinux_2_17_x86_64.manylinux2014_x86_64.whl", hash = "sha256:01e0d22f06c81e6c435723343e1eefc710e0510a35d897856766d475f2a15687", size = 132615 },
    { url = "https://files.pythonhosted.org/packages/03/40/d9bdb7c6978d70fc634e29176ef0fb2f69cb10ed3a3d6a2f24b56c520448/orjson-3.10.16-cp39-cp39-musllinux_1_2_aarch64.whl", hash = "sha256:7c1e602d028ee285dbd300fb9820b342b937df64d5a3336e1618b354e95a2569", size = 135247 },
    { url = "https://files.pythonhosted.org/packages/5e/50/5d551c93268ef990df5c8c5df82c2c8ef21666e930fa977b4c5645df7e8c/orjson-3.10.16-cp39-cp39-musllinux_1_2_armv7l.whl", hash = "sha256:d230e5020666a6725629df81e210dc11c3eae7d52fe909a7157b3875238484f3", size = 412165 },
    { url = "https://files.pythonhosted.org/packages/6f/20/e5bbff4f0871ed4741082c51ea6399b5af5bb6336abb8986fbbf145d1ad4/orjson-3.10.16-cp39-cp39-musllinux_1_2_i686.whl", hash = "sha256:0f8baac07d4555f57d44746a7d80fbe6b2c4fe2ed68136b4abb51cfec512a5e9", size = 152511 },
    { url = "https://files.pythonhosted.org/packages/4c/f8/e3b6c13949f0caaad0cc1cf25c08cb9de210770660b404d60c29f2721b3e/orjson-3.10.16-cp39-cp39-musllinux_1_2_x86_64.whl", hash = "sha256:524e48420b90fc66953e91b660b3d05faaf921277d6707e328fde1c218b31250", size = 137057 },
    { url = "https://files.pythonhosted.org/packages/69/a1/4f5ade811b74843e677adc9101b54210a1d5b5e44b58c8683e9303fe7aec/orjson-3.10.16-cp39-cp39-win32.whl", hash = "sha256:a9f614e31423d7292dbca966a53b2d775c64528c7d91424ab2747d8ab8ce5c72", size = 141618 },
    { url = "https://files.pythonhosted.org/packages/d7/78/8db408b16d0cf53a3e9d195bd2866759a7dcd5a89a28e3c9d3c8b8f85649/orjson-3.10.16-cp39-cp39-win_amd64.whl", hash = "sha256:c338dc2296d1ed0d5c5c27dfb22d00b330555cb706c2e0be1e1c3940a0895905", size = 133598 },
]

[[package]]
name = "packaging"
version = "24.2"
source = { registry = "https://pypi.org/simple" }
sdist = { url = "https://files.pythonhosted.org/packages/d0/63/68dbb6eb2de9cb10ee4c9c14a0148804425e13c4fb20d61cce69f53106da/packaging-24.2.tar.gz", hash = "sha256:c228a6dc5e932d346bc5739379109d49e8853dd8223571c7c5b55260edc0b97f", size = 163950 }
wheels = [
    { url = "https://files.pythonhosted.org/packages/88/ef/eb23f262cca3c0c4eb7ab1933c3b1f03d021f2c48f54763065b6f0e321be/packaging-24.2-py3-none-any.whl", hash = "sha256:09abb1bccd265c01f4a3aa3f7a7db064b36514d2cba19a2f694fe6150451a759", size = 65451 },
]

[[package]]
name = "paginate"
version = "0.5.7"
source = { registry = "https://pypi.org/simple" }
sdist = { url = "https://files.pythonhosted.org/packages/ec/46/68dde5b6bc00c1296ec6466ab27dddede6aec9af1b99090e1107091b3b84/paginate-0.5.7.tar.gz", hash = "sha256:22bd083ab41e1a8b4f3690544afb2c60c25e5c9a63a30fa2f483f6c60c8e5945", size = 19252 }
wheels = [
    { url = "https://files.pythonhosted.org/packages/90/96/04b8e52da071d28f5e21a805b19cb9390aa17a47462ac87f5e2696b9566d/paginate-0.5.7-py2.py3-none-any.whl", hash = "sha256:b885e2af73abcf01d9559fd5216b57ef722f8c42affbb63942377668e35c7591", size = 13746 },
]

[[package]]
name = "pathspec"
version = "0.12.1"
source = { registry = "https://pypi.org/simple" }
sdist = { url = "https://files.pythonhosted.org/packages/ca/bc/f35b8446f4531a7cb215605d100cd88b7ac6f44ab3fc94870c120ab3adbf/pathspec-0.12.1.tar.gz", hash = "sha256:a482d51503a1ab33b1c67a6c3813a26953dbdc71c31dacaef9a838c4e29f5712", size = 51043 }
wheels = [
    { url = "https://files.pythonhosted.org/packages/cc/20/ff623b09d963f88bfde16306a54e12ee5ea43e9b597108672ff3a408aad6/pathspec-0.12.1-py3-none-any.whl", hash = "sha256:a0d503e138a4c123b27490a4f7beda6a01c6f288df0e4a8b79c7eb0dc7b4cc08", size = 31191 },
]

[[package]]
name = "pillow"
version = "10.4.0"
source = { registry = "https://pypi.org/simple" }
sdist = { url = "https://files.pythonhosted.org/packages/cd/74/ad3d526f3bf7b6d3f408b73fde271ec69dfac8b81341a318ce825f2b3812/pillow-10.4.0.tar.gz", hash = "sha256:166c1cd4d24309b30d61f79f4a9114b7b2313d7450912277855ff5dfd7cd4a06", size = 46555059 }
wheels = [
    { url = "https://files.pythonhosted.org/packages/0e/69/a31cccd538ca0b5272be2a38347f8839b97a14be104ea08b0db92f749c74/pillow-10.4.0-cp310-cp310-macosx_10_10_x86_64.whl", hash = "sha256:4d9667937cfa347525b319ae34375c37b9ee6b525440f3ef48542fcf66f2731e", size = 3509271 },
    { url = "https://files.pythonhosted.org/packages/9a/9e/4143b907be8ea0bce215f2ae4f7480027473f8b61fcedfda9d851082a5d2/pillow-10.4.0-cp310-cp310-macosx_11_0_arm64.whl", hash = "sha256:543f3dc61c18dafb755773efc89aae60d06b6596a63914107f75459cf984164d", size = 3375658 },
    { url = "https://files.pythonhosted.org/packages/8a/25/1fc45761955f9359b1169aa75e241551e74ac01a09f487adaaf4c3472d11/pillow-10.4.0-cp310-cp310-manylinux_2_17_aarch64.manylinux2014_aarch64.whl", hash = "sha256:7928ecbf1ece13956b95d9cbcfc77137652b02763ba384d9ab508099a2eca856", size = 4332075 },
    { url = "https://files.pythonhosted.org/packages/5e/dd/425b95d0151e1d6c951f45051112394f130df3da67363b6bc75dc4c27aba/pillow-10.4.0-cp310-cp310-manylinux_2_17_x86_64.manylinux2014_x86_64.whl", hash = "sha256:e4d49b85c4348ea0b31ea63bc75a9f3857869174e2bf17e7aba02945cd218e6f", size = 4444808 },
    { url = "https://files.pythonhosted.org/packages/b1/84/9a15cc5726cbbfe7f9f90bfb11f5d028586595907cd093815ca6644932e3/pillow-10.4.0-cp310-cp310-manylinux_2_28_aarch64.whl", hash = "sha256:6c762a5b0997f5659a5ef2266abc1d8851ad7749ad9a6a5506eb23d314e4f46b", size = 4356290 },
    { url = "https://files.pythonhosted.org/packages/b5/5b/6651c288b08df3b8c1e2f8c1152201e0b25d240e22ddade0f1e242fc9fa0/pillow-10.4.0-cp310-cp310-manylinux_2_28_x86_64.whl", hash = "sha256:a985e028fc183bf12a77a8bbf36318db4238a3ded7fa9df1b9a133f1cb79f8fc", size = 4525163 },
    { url = "https://files.pythonhosted.org/packages/07/8b/34854bf11a83c248505c8cb0fcf8d3d0b459a2246c8809b967963b6b12ae/pillow-10.4.0-cp310-cp310-musllinux_1_2_aarch64.whl", hash = "sha256:812f7342b0eee081eaec84d91423d1b4650bb9828eb53d8511bcef8ce5aecf1e", size = 4463100 },
    { url = "https://files.pythonhosted.org/packages/78/63/0632aee4e82476d9cbe5200c0cdf9ba41ee04ed77887432845264d81116d/pillow-10.4.0-cp310-cp310-musllinux_1_2_x86_64.whl", hash = "sha256:ac1452d2fbe4978c2eec89fb5a23b8387aba707ac72810d9490118817d9c0b46", size = 4592880 },
    { url = "https://files.pythonhosted.org/packages/df/56/b8663d7520671b4398b9d97e1ed9f583d4afcbefbda3c6188325e8c297bd/pillow-10.4.0-cp310-cp310-win32.whl", hash = "sha256:bcd5e41a859bf2e84fdc42f4edb7d9aba0a13d29a2abadccafad99de3feff984", size = 2235218 },
    { url = "https://files.pythonhosted.org/packages/f4/72/0203e94a91ddb4a9d5238434ae6c1ca10e610e8487036132ea9bf806ca2a/pillow-10.4.0-cp310-cp310-win_amd64.whl", hash = "sha256:ecd85a8d3e79cd7158dec1c9e5808e821feea088e2f69a974db5edf84dc53141", size = 2554487 },
    { url = "https://files.pythonhosted.org/packages/bd/52/7e7e93d7a6e4290543f17dc6f7d3af4bd0b3dd9926e2e8a35ac2282bc5f4/pillow-10.4.0-cp310-cp310-win_arm64.whl", hash = "sha256:ff337c552345e95702c5fde3158acb0625111017d0e5f24bf3acdb9cc16b90d1", size = 2243219 },
    { url = "https://files.pythonhosted.org/packages/a7/62/c9449f9c3043c37f73e7487ec4ef0c03eb9c9afc91a92b977a67b3c0bbc5/pillow-10.4.0-cp311-cp311-macosx_10_10_x86_64.whl", hash = "sha256:0a9ec697746f268507404647e531e92889890a087e03681a3606d9b920fbee3c", size = 3509265 },
    { url = "https://files.pythonhosted.org/packages/f4/5f/491dafc7bbf5a3cc1845dc0430872e8096eb9e2b6f8161509d124594ec2d/pillow-10.4.0-cp311-cp311-macosx_11_0_arm64.whl", hash = "sha256:dfe91cb65544a1321e631e696759491ae04a2ea11d36715eca01ce07284738be", size = 3375655 },
    { url = "https://files.pythonhosted.org/packages/73/d5/c4011a76f4207a3c151134cd22a1415741e42fa5ddecec7c0182887deb3d/pillow-10.4.0-cp311-cp311-manylinux_2_17_aarch64.manylinux2014_aarch64.whl", hash = "sha256:5dc6761a6efc781e6a1544206f22c80c3af4c8cf461206d46a1e6006e4429ff3", size = 4340304 },
    { url = "https://files.pythonhosted.org/packages/ac/10/c67e20445a707f7a610699bba4fe050583b688d8cd2d202572b257f46600/pillow-10.4.0-cp311-cp311-manylinux_2_17_x86_64.manylinux2014_x86_64.whl", hash = "sha256:5e84b6cc6a4a3d76c153a6b19270b3526a5a8ed6b09501d3af891daa2a9de7d6", size = 4452804 },
    { url = "https://files.pythonhosted.org/packages/a9/83/6523837906d1da2b269dee787e31df3b0acb12e3d08f024965a3e7f64665/pillow-10.4.0-cp311-cp311-manylinux_2_28_aarch64.whl", hash = "sha256:bbc527b519bd3aa9d7f429d152fea69f9ad37c95f0b02aebddff592688998abe", size = 4365126 },
    { url = "https://files.pythonhosted.org/packages/ba/e5/8c68ff608a4203085158cff5cc2a3c534ec384536d9438c405ed6370d080/pillow-10.4.0-cp311-cp311-manylinux_2_28_x86_64.whl", hash = "sha256:76a911dfe51a36041f2e756b00f96ed84677cdeb75d25c767f296c1c1eda1319", size = 4533541 },
    { url = "https://files.pythonhosted.org/packages/f4/7c/01b8dbdca5bc6785573f4cee96e2358b0918b7b2c7b60d8b6f3abf87a070/pillow-10.4.0-cp311-cp311-musllinux_1_2_aarch64.whl", hash = "sha256:59291fb29317122398786c2d44427bbd1a6d7ff54017075b22be9d21aa59bd8d", size = 4471616 },
    { url = "https://files.pythonhosted.org/packages/c8/57/2899b82394a35a0fbfd352e290945440e3b3785655a03365c0ca8279f351/pillow-10.4.0-cp311-cp311-musllinux_1_2_x86_64.whl", hash = "sha256:416d3a5d0e8cfe4f27f574362435bc9bae57f679a7158e0096ad2beb427b8696", size = 4600802 },
    { url = "https://files.pythonhosted.org/packages/4d/d7/a44f193d4c26e58ee5d2d9db3d4854b2cfb5b5e08d360a5e03fe987c0086/pillow-10.4.0-cp311-cp311-win32.whl", hash = "sha256:7086cc1d5eebb91ad24ded9f58bec6c688e9f0ed7eb3dbbf1e4800280a896496", size = 2235213 },
    { url = "https://files.pythonhosted.org/packages/c1/d0/5866318eec2b801cdb8c82abf190c8343d8a1cd8bf5a0c17444a6f268291/pillow-10.4.0-cp311-cp311-win_amd64.whl", hash = "sha256:cbed61494057c0f83b83eb3a310f0bf774b09513307c434d4366ed64f4128a91", size = 2554498 },
    { url = "https://files.pythonhosted.org/packages/d4/c8/310ac16ac2b97e902d9eb438688de0d961660a87703ad1561fd3dfbd2aa0/pillow-10.4.0-cp311-cp311-win_arm64.whl", hash = "sha256:f5f0c3e969c8f12dd2bb7e0b15d5c468b51e5017e01e2e867335c81903046a22", size = 2243219 },
    { url = "https://files.pythonhosted.org/packages/05/cb/0353013dc30c02a8be34eb91d25e4e4cf594b59e5a55ea1128fde1e5f8ea/pillow-10.4.0-cp312-cp312-macosx_10_10_x86_64.whl", hash = "sha256:673655af3eadf4df6b5457033f086e90299fdd7a47983a13827acf7459c15d94", size = 3509350 },
    { url = "https://files.pythonhosted.org/packages/e7/cf/5c558a0f247e0bf9cec92bff9b46ae6474dd736f6d906315e60e4075f737/pillow-10.4.0-cp312-cp312-macosx_11_0_arm64.whl", hash = "sha256:866b6942a92f56300012f5fbac71f2d610312ee65e22f1aa2609e491284e5597", size = 3374980 },
    { url = "https://files.pythonhosted.org/packages/84/48/6e394b86369a4eb68b8a1382c78dc092245af517385c086c5094e3b34428/pillow-10.4.0-cp312-cp312-manylinux_2_17_aarch64.manylinux2014_aarch64.whl", hash = "sha256:29dbdc4207642ea6aad70fbde1a9338753d33fb23ed6956e706936706f52dd80", size = 4343799 },
    { url = "https://files.pythonhosted.org/packages/3b/f3/a8c6c11fa84b59b9df0cd5694492da8c039a24cd159f0f6918690105c3be/pillow-10.4.0-cp312-cp312-manylinux_2_17_x86_64.manylinux2014_x86_64.whl", hash = "sha256:bf2342ac639c4cf38799a44950bbc2dfcb685f052b9e262f446482afaf4bffca", size = 4459973 },
    { url = "https://files.pythonhosted.org/packages/7d/1b/c14b4197b80150fb64453585247e6fb2e1d93761fa0fa9cf63b102fde822/pillow-10.4.0-cp312-cp312-manylinux_2_28_aarch64.whl", hash = "sha256:f5b92f4d70791b4a67157321c4e8225d60b119c5cc9aee8ecf153aace4aad4ef", size = 4370054 },
    { url = "https://files.pythonhosted.org/packages/55/77/40daddf677897a923d5d33329acd52a2144d54a9644f2a5422c028c6bf2d/pillow-10.4.0-cp312-cp312-manylinux_2_28_x86_64.whl", hash = "sha256:86dcb5a1eb778d8b25659d5e4341269e8590ad6b4e8b44d9f4b07f8d136c414a", size = 4539484 },
    { url = "https://files.pythonhosted.org/packages/40/54/90de3e4256b1207300fb2b1d7168dd912a2fb4b2401e439ba23c2b2cabde/pillow-10.4.0-cp312-cp312-musllinux_1_2_aarch64.whl", hash = "sha256:780c072c2e11c9b2c7ca37f9a2ee8ba66f44367ac3e5c7832afcfe5104fd6d1b", size = 4477375 },
    { url = "https://files.pythonhosted.org/packages/13/24/1bfba52f44193860918ff7c93d03d95e3f8748ca1de3ceaf11157a14cf16/pillow-10.4.0-cp312-cp312-musllinux_1_2_x86_64.whl", hash = "sha256:37fb69d905be665f68f28a8bba3c6d3223c8efe1edf14cc4cfa06c241f8c81d9", size = 4608773 },
    { url = "https://files.pythonhosted.org/packages/55/04/5e6de6e6120451ec0c24516c41dbaf80cce1b6451f96561235ef2429da2e/pillow-10.4.0-cp312-cp312-win32.whl", hash = "sha256:7dfecdbad5c301d7b5bde160150b4db4c659cee2b69589705b6f8a0c509d9f42", size = 2235690 },
    { url = "https://files.pythonhosted.org/packages/74/0a/d4ce3c44bca8635bd29a2eab5aa181b654a734a29b263ca8efe013beea98/pillow-10.4.0-cp312-cp312-win_amd64.whl", hash = "sha256:1d846aea995ad352d4bdcc847535bd56e0fd88d36829d2c90be880ef1ee4668a", size = 2554951 },
    { url = "https://files.pythonhosted.org/packages/b5/ca/184349ee40f2e92439be9b3502ae6cfc43ac4b50bc4fc6b3de7957563894/pillow-10.4.0-cp312-cp312-win_arm64.whl", hash = "sha256:e553cad5179a66ba15bb18b353a19020e73a7921296a7979c4a2b7f6a5cd57f9", size = 2243427 },
    { url = "https://files.pythonhosted.org/packages/c3/00/706cebe7c2c12a6318aabe5d354836f54adff7156fd9e1bd6c89f4ba0e98/pillow-10.4.0-cp313-cp313-macosx_10_13_x86_64.whl", hash = "sha256:8bc1a764ed8c957a2e9cacf97c8b2b053b70307cf2996aafd70e91a082e70df3", size = 3525685 },
    { url = "https://files.pythonhosted.org/packages/cf/76/f658cbfa49405e5ecbfb9ba42d07074ad9792031267e782d409fd8fe7c69/pillow-10.4.0-cp313-cp313-macosx_11_0_arm64.whl", hash = "sha256:6209bb41dc692ddfee4942517c19ee81b86c864b626dbfca272ec0f7cff5d9fb", size = 3374883 },
    { url = "https://files.pythonhosted.org/packages/46/2b/99c28c4379a85e65378211971c0b430d9c7234b1ec4d59b2668f6299e011/pillow-10.4.0-cp313-cp313-manylinux_2_17_aarch64.manylinux2014_aarch64.whl", hash = "sha256:bee197b30783295d2eb680b311af15a20a8b24024a19c3a26431ff83eb8d1f70", size = 4339837 },
    { url = "https://files.pythonhosted.org/packages/f1/74/b1ec314f624c0c43711fdf0d8076f82d9d802afd58f1d62c2a86878e8615/pillow-10.4.0-cp313-cp313-manylinux_2_17_x86_64.manylinux2014_x86_64.whl", hash = "sha256:1ef61f5dd14c300786318482456481463b9d6b91ebe5ef12f405afbba77ed0be", size = 4455562 },
    { url = "https://files.pythonhosted.org/packages/4a/2a/4b04157cb7b9c74372fa867096a1607e6fedad93a44deeff553ccd307868/pillow-10.4.0-cp313-cp313-manylinux_2_28_aarch64.whl", hash = "sha256:297e388da6e248c98bc4a02e018966af0c5f92dfacf5a5ca22fa01cb3179bca0", size = 4366761 },
    { url = "https://files.pythonhosted.org/packages/ac/7b/8f1d815c1a6a268fe90481232c98dd0e5fa8c75e341a75f060037bd5ceae/pillow-10.4.0-cp313-cp313-manylinux_2_28_x86_64.whl", hash = "sha256:e4db64794ccdf6cb83a59d73405f63adbe2a1887012e308828596100a0b2f6cc", size = 4536767 },
    { url = "https://files.pythonhosted.org/packages/e5/77/05fa64d1f45d12c22c314e7b97398ffb28ef2813a485465017b7978b3ce7/pillow-10.4.0-cp313-cp313-musllinux_1_2_aarch64.whl", hash = "sha256:bd2880a07482090a3bcb01f4265f1936a903d70bc740bfcb1fd4e8a2ffe5cf5a", size = 4477989 },
    { url = "https://files.pythonhosted.org/packages/12/63/b0397cfc2caae05c3fb2f4ed1b4fc4fc878f0243510a7a6034ca59726494/pillow-10.4.0-cp313-cp313-musllinux_1_2_x86_64.whl", hash = "sha256:4b35b21b819ac1dbd1233317adeecd63495f6babf21b7b2512d244ff6c6ce309", size = 4610255 },
    { url = "https://files.pythonhosted.org/packages/7b/f9/cfaa5082ca9bc4a6de66ffe1c12c2d90bf09c309a5f52b27759a596900e7/pillow-10.4.0-cp313-cp313-win32.whl", hash = "sha256:551d3fd6e9dc15e4c1eb6fc4ba2b39c0c7933fa113b220057a34f4bb3268a060", size = 2235603 },
    { url = "https://files.pythonhosted.org/packages/01/6a/30ff0eef6e0c0e71e55ded56a38d4859bf9d3634a94a88743897b5f96936/pillow-10.4.0-cp313-cp313-win_amd64.whl", hash = "sha256:030abdbe43ee02e0de642aee345efa443740aa4d828bfe8e2eb11922ea6a21ea", size = 2554972 },
    { url = "https://files.pythonhosted.org/packages/48/2c/2e0a52890f269435eee38b21c8218e102c621fe8d8df8b9dd06fabf879ba/pillow-10.4.0-cp313-cp313-win_arm64.whl", hash = "sha256:5b001114dd152cfd6b23befeb28d7aee43553e2402c9f159807bf55f33af8a8d", size = 2243375 },
    { url = "https://files.pythonhosted.org/packages/31/85/955fa5400fa8039921f630372cfe5056eed6e1b8e0430ee4507d7de48832/pillow-10.4.0-cp39-cp39-macosx_10_10_x86_64.whl", hash = "sha256:0ae24a547e8b711ccaaf99c9ae3cd975470e1a30caa80a6aaee9a2f19c05701d", size = 3509283 },
    { url = "https://files.pythonhosted.org/packages/23/9c/343827267eb28d41cd82b4180d33b10d868af9077abcec0af9793aa77d2d/pillow-10.4.0-cp39-cp39-macosx_11_0_arm64.whl", hash = "sha256:298478fe4f77a4408895605f3482b6cc6222c018b2ce565c2b6b9c354ac3229b", size = 3375691 },
    { url = "https://files.pythonhosted.org/packages/60/a3/7ebbeabcd341eab722896d1a5b59a3df98c4b4d26cf4b0385f8aa94296f7/pillow-10.4.0-cp39-cp39-manylinux_2_17_aarch64.manylinux2014_aarch64.whl", hash = "sha256:134ace6dc392116566980ee7436477d844520a26a4b1bd4053f6f47d096997fd", size = 4328295 },
    { url = "https://files.pythonhosted.org/packages/32/3f/c02268d0c6fb6b3958bdda673c17b315c821d97df29ae6969f20fb49388a/pillow-10.4.0-cp39-cp39-manylinux_2_17_x86_64.manylinux2014_x86_64.whl", hash = "sha256:930044bb7679ab003b14023138b50181899da3f25de50e9dbee23b61b4de2126", size = 4440810 },
    { url = "https://files.pythonhosted.org/packages/67/5d/1c93c8cc35f2fdd3d6cc7e4ad72d203902859a2867de6ad957d9b708eb8d/pillow-10.4.0-cp39-cp39-manylinux_2_28_aarch64.whl", hash = "sha256:c76e5786951e72ed3686e122d14c5d7012f16c8303a674d18cdcd6d89557fc5b", size = 4352283 },
    { url = "https://files.pythonhosted.org/packages/bc/a8/8655557c9c7202b8abbd001f61ff36711cefaf750debcaa1c24d154ef602/pillow-10.4.0-cp39-cp39-manylinux_2_28_x86_64.whl", hash = "sha256:b2724fdb354a868ddf9a880cb84d102da914e99119211ef7ecbdc613b8c96b3c", size = 4521800 },
    { url = "https://files.pythonhosted.org/packages/58/78/6f95797af64d137124f68af1bdaa13b5332da282b86031f6fa70cf368261/pillow-10.4.0-cp39-cp39-musllinux_1_2_aarch64.whl", hash = "sha256:dbc6ae66518ab3c5847659e9988c3b60dc94ffb48ef9168656e0019a93dbf8a1", size = 4459177 },
    { url = "https://files.pythonhosted.org/packages/8a/6d/2b3ce34f1c4266d79a78c9a51d1289a33c3c02833fe294ef0dcbb9cba4ed/pillow-10.4.0-cp39-cp39-musllinux_1_2_x86_64.whl", hash = "sha256:06b2f7898047ae93fad74467ec3d28fe84f7831370e3c258afa533f81ef7f3df", size = 4589079 },
    { url = "https://files.pythonhosted.org/packages/e3/e0/456258c74da1ff5bf8ef1eab06a95ca994d8b9ed44c01d45c3f8cbd1db7e/pillow-10.4.0-cp39-cp39-win32.whl", hash = "sha256:7970285ab628a3779aecc35823296a7869f889b8329c16ad5a71e4901a3dc4ef", size = 2235247 },
    { url = "https://files.pythonhosted.org/packages/37/f8/bef952bdb32aa53741f58bf21798642209e994edc3f6598f337f23d5400a/pillow-10.4.0-cp39-cp39-win_amd64.whl", hash = "sha256:961a7293b2457b405967af9c77dcaa43cc1a8cd50d23c532e62d48ab6cdd56f5", size = 2554479 },
    { url = "https://files.pythonhosted.org/packages/bb/8e/805201619cad6651eef5fc1fdef913804baf00053461522fabbc5588ea12/pillow-10.4.0-cp39-cp39-win_arm64.whl", hash = "sha256:32cda9e3d601a52baccb2856b8ea1fc213c90b340c542dcef77140dfa3278a9e", size = 2243226 },
    { url = "https://files.pythonhosted.org/packages/38/30/095d4f55f3a053392f75e2eae45eba3228452783bab3d9a920b951ac495c/pillow-10.4.0-pp310-pypy310_pp73-macosx_10_15_x86_64.whl", hash = "sha256:5b4815f2e65b30f5fbae9dfffa8636d992d49705723fe86a3661806e069352d4", size = 3493889 },
    { url = "https://files.pythonhosted.org/packages/f3/e8/4ff79788803a5fcd5dc35efdc9386af153569853767bff74540725b45863/pillow-10.4.0-pp310-pypy310_pp73-macosx_11_0_arm64.whl", hash = "sha256:8f0aef4ef59694b12cadee839e2ba6afeab89c0f39a3adc02ed51d109117b8da", size = 3346160 },
    { url = "https://files.pythonhosted.org/packages/d7/ac/4184edd511b14f760c73f5bb8a5d6fd85c591c8aff7c2229677a355c4179/pillow-10.4.0-pp310-pypy310_pp73-manylinux_2_17_aarch64.manylinux2014_aarch64.whl", hash = "sha256:9f4727572e2918acaa9077c919cbbeb73bd2b3ebcfe033b72f858fc9fbef0026", size = 3435020 },
    { url = "https://files.pythonhosted.org/packages/da/21/1749cd09160149c0a246a81d646e05f35041619ce76f6493d6a96e8d1103/pillow-10.4.0-pp310-pypy310_pp73-manylinux_2_17_x86_64.manylinux2014_x86_64.whl", hash = "sha256:ff25afb18123cea58a591ea0244b92eb1e61a1fd497bf6d6384f09bc3262ec3e", size = 3490539 },
    { url = "https://files.pythonhosted.org/packages/b6/f5/f71fe1888b96083b3f6dfa0709101f61fc9e972c0c8d04e9d93ccef2a045/pillow-10.4.0-pp310-pypy310_pp73-manylinux_2_28_aarch64.whl", hash = "sha256:dc3e2db6ba09ffd7d02ae9141cfa0ae23393ee7687248d46a7507b75d610f4f5", size = 3476125 },
    { url = "https://files.pythonhosted.org/packages/96/b9/c0362c54290a31866c3526848583a2f45a535aa9d725fd31e25d318c805f/pillow-10.4.0-pp310-pypy310_pp73-manylinux_2_28_x86_64.whl", hash = "sha256:02a2be69f9c9b8c1e97cf2713e789d4e398c751ecfd9967c18d0ce304efbf885", size = 3579373 },
    { url = "https://files.pythonhosted.org/packages/52/3b/ce7a01026a7cf46e5452afa86f97a5e88ca97f562cafa76570178ab56d8d/pillow-10.4.0-pp310-pypy310_pp73-win_amd64.whl", hash = "sha256:0755ffd4a0c6f267cccbae2e9903d95477ca2f77c4fcf3a3a09570001856c8a5", size = 2554661 },
    { url = "https://files.pythonhosted.org/packages/e1/1f/5a9fcd6ced51633c22481417e11b1b47d723f64fb536dfd67c015eb7f0ab/pillow-10.4.0-pp39-pypy39_pp73-macosx_10_15_x86_64.whl", hash = "sha256:a02364621fe369e06200d4a16558e056fe2805d3468350df3aef21e00d26214b", size = 3493850 },
    { url = "https://files.pythonhosted.org/packages/cb/e6/3ea4755ed5320cb62aa6be2f6de47b058c6550f752dd050e86f694c59798/pillow-10.4.0-pp39-pypy39_pp73-macosx_11_0_arm64.whl", hash = "sha256:1b5dea9831a90e9d0721ec417a80d4cbd7022093ac38a568db2dd78363b00908", size = 3346118 },
    { url = "https://files.pythonhosted.org/packages/0a/22/492f9f61e4648422b6ca39268ec8139277a5b34648d28f400faac14e0f48/pillow-10.4.0-pp39-pypy39_pp73-manylinux_2_17_aarch64.manylinux2014_aarch64.whl", hash = "sha256:9b885f89040bb8c4a1573566bbb2f44f5c505ef6e74cec7ab9068c900047f04b", size = 3434958 },
    { url = "https://files.pythonhosted.org/packages/f9/19/559a48ad4045704bb0547965b9a9345f5cd461347d977a56d178db28819e/pillow-10.4.0-pp39-pypy39_pp73-manylinux_2_17_x86_64.manylinux2014_x86_64.whl", hash = "sha256:87dd88ded2e6d74d31e1e0a99a726a6765cda32d00ba72dc37f0651f306daaa8", size = 3490340 },
    { url = "https://files.pythonhosted.org/packages/d9/de/cebaca6fb79905b3a1aa0281d238769df3fb2ede34fd7c0caa286575915a/pillow-10.4.0-pp39-pypy39_pp73-manylinux_2_28_aarch64.whl", hash = "sha256:2db98790afc70118bd0255c2eeb465e9767ecf1f3c25f9a1abb8ffc8cfd1fe0a", size = 3476048 },
    { url = "https://files.pythonhosted.org/packages/71/f0/86d5b2f04693b0116a01d75302b0a307800a90d6c351a8aa4f8ae76cd499/pillow-10.4.0-pp39-pypy39_pp73-manylinux_2_28_x86_64.whl", hash = "sha256:f7baece4ce06bade126fb84b8af1c33439a76d8a6fd818970215e0560ca28c27", size = 3579366 },
    { url = "https://files.pythonhosted.org/packages/37/ae/2dbfc38cc4fd14aceea14bc440d5151b21f64c4c3ba3f6f4191610b7ee5d/pillow-10.4.0-pp39-pypy39_pp73-win_amd64.whl", hash = "sha256:cfdd747216947628af7b259d274771d84db2268ca062dd5faf373639d00113a3", size = 2554652 },
]

[[package]]
name = "platformdirs"
version = "4.3.7"
source = { registry = "https://pypi.org/simple" }
sdist = { url = "https://files.pythonhosted.org/packages/b6/2d/7d512a3913d60623e7eb945c6d1b4f0bddf1d0b7ada5225274c87e5b53d1/platformdirs-4.3.7.tar.gz", hash = "sha256:eb437d586b6a0986388f0d6f74aa0cde27b48d0e3d66843640bfb6bdcdb6e351", size = 21291 }
wheels = [
    { url = "https://files.pythonhosted.org/packages/6d/45/59578566b3275b8fd9157885918fcd0c4d74162928a5310926887b856a51/platformdirs-4.3.7-py3-none-any.whl", hash = "sha256:a03875334331946f13c549dbd8f4bac7a13a50a895a0eb1e8c6a8ace80d40a94", size = 18499 },
]

[[package]]
name = "pluggy"
version = "1.5.0"
source = { registry = "https://pypi.org/simple" }
sdist = { url = "https://files.pythonhosted.org/packages/96/2d/02d4312c973c6050a18b314a5ad0b3210edb65a906f868e31c111dede4a6/pluggy-1.5.0.tar.gz", hash = "sha256:2cffa88e94fdc978c4c574f15f9e59b7f4201d439195c3715ca9e2486f1d0cf1", size = 67955 }
wheels = [
    { url = "https://files.pythonhosted.org/packages/88/5f/e351af9a41f866ac3f1fac4ca0613908d9a41741cfcf2228f4ad853b697d/pluggy-1.5.0-py3-none-any.whl", hash = "sha256:44e1ad92c8ca002de6377e165f3e0f1be63266ab4d554740532335b9d75ea669", size = 20556 },
]

[[package]]
name = "propcache"
version = "0.3.1"
source = { registry = "https://pypi.org/simple" }
sdist = { url = "https://files.pythonhosted.org/packages/07/c8/fdc6686a986feae3541ea23dcaa661bd93972d3940460646c6bb96e21c40/propcache-0.3.1.tar.gz", hash = "sha256:40d980c33765359098837527e18eddefc9a24cea5b45e078a7f3bb5b032c6ecf", size = 43651 }
wheels = [
    { url = "https://files.pythonhosted.org/packages/20/56/e27c136101addf877c8291dbda1b3b86ae848f3837ce758510a0d806c92f/propcache-0.3.1-cp310-cp310-macosx_10_9_universal2.whl", hash = "sha256:f27785888d2fdd918bc36de8b8739f2d6c791399552333721b58193f68ea3e98", size = 80224 },
    { url = "https://files.pythonhosted.org/packages/63/bd/88e98836544c4f04db97eefd23b037c2002fa173dd2772301c61cd3085f9/propcache-0.3.1-cp310-cp310-macosx_10_9_x86_64.whl", hash = "sha256:d4e89cde74154c7b5957f87a355bb9c8ec929c167b59c83d90654ea36aeb6180", size = 46491 },
    { url = "https://files.pythonhosted.org/packages/15/43/0b8eb2a55753c4a574fc0899885da504b521068d3b08ca56774cad0bea2b/propcache-0.3.1-cp310-cp310-macosx_11_0_arm64.whl", hash = "sha256:730178f476ef03d3d4d255f0c9fa186cb1d13fd33ffe89d39f2cda4da90ceb71", size = 45927 },
    { url = "https://files.pythonhosted.org/packages/ad/6c/d01f9dfbbdc613305e0a831016844987a1fb4861dd221cd4c69b1216b43f/propcache-0.3.1-cp310-cp310-manylinux_2_17_aarch64.manylinux2014_aarch64.whl", hash = "sha256:967a8eec513dbe08330f10137eacb427b2ca52118769e82ebcfcab0fba92a649", size = 206135 },
    { url = "https://files.pythonhosted.org/packages/9a/8a/e6e1c77394088f4cfdace4a91a7328e398ebed745d59c2f6764135c5342d/propcache-0.3.1-cp310-cp310-manylinux_2_17_ppc64le.manylinux2014_ppc64le.whl", hash = "sha256:5b9145c35cc87313b5fd480144f8078716007656093d23059e8993d3a8fa730f", size = 220517 },
    { url = "https://files.pythonhosted.org/packages/19/3b/6c44fa59d6418f4239d5db8b1ece757351e85d6f3ca126dfe37d427020c8/propcache-0.3.1-cp310-cp310-manylinux_2_17_s390x.manylinux2014_s390x.whl", hash = "sha256:9e64e948ab41411958670f1093c0a57acfdc3bee5cf5b935671bbd5313bcf229", size = 218952 },
    { url = "https://files.pythonhosted.org/packages/7c/e4/4aeb95a1cd085e0558ab0de95abfc5187329616193a1012a6c4c930e9f7a/propcache-0.3.1-cp310-cp310-manylinux_2_17_x86_64.manylinux2014_x86_64.whl", hash = "sha256:319fa8765bfd6a265e5fa661547556da381e53274bc05094fc9ea50da51bfd46", size = 206593 },
    { url = "https://files.pythonhosted.org/packages/da/6a/29fa75de1cbbb302f1e1d684009b969976ca603ee162282ae702287b6621/propcache-0.3.1-cp310-cp310-manylinux_2_5_i686.manylinux1_i686.manylinux_2_17_i686.manylinux2014_i686.whl", hash = "sha256:c66d8ccbc902ad548312b96ed8d5d266d0d2c6d006fd0f66323e9d8f2dd49be7", size = 196745 },
    { url = "https://files.pythonhosted.org/packages/19/7e/2237dad1dbffdd2162de470599fa1a1d55df493b16b71e5d25a0ac1c1543/propcache-0.3.1-cp310-cp310-musllinux_1_2_aarch64.whl", hash = "sha256:2d219b0dbabe75e15e581fc1ae796109b07c8ba7d25b9ae8d650da582bed01b0", size = 203369 },
    { url = "https://files.pythonhosted.org/packages/a4/bc/a82c5878eb3afb5c88da86e2cf06e1fe78b7875b26198dbb70fe50a010dc/propcache-0.3.1-cp310-cp310-musllinux_1_2_armv7l.whl", hash = "sha256:cd6a55f65241c551eb53f8cf4d2f4af33512c39da5d9777694e9d9c60872f519", size = 198723 },
    { url = "https://files.pythonhosted.org/packages/17/76/9632254479c55516f51644ddbf747a45f813031af5adcb8db91c0b824375/propcache-0.3.1-cp310-cp310-musllinux_1_2_i686.whl", hash = "sha256:9979643ffc69b799d50d3a7b72b5164a2e97e117009d7af6dfdd2ab906cb72cd", size = 200751 },
    { url = "https://files.pythonhosted.org/packages/3e/c3/a90b773cf639bd01d12a9e20c95be0ae978a5a8abe6d2d343900ae76cd71/propcache-0.3.1-cp310-cp310-musllinux_1_2_ppc64le.whl", hash = "sha256:4cf9e93a81979f1424f1a3d155213dc928f1069d697e4353edb8a5eba67c6259", size = 210730 },
    { url = "https://files.pythonhosted.org/packages/ed/ec/ad5a952cdb9d65c351f88db7c46957edd3d65ffeee72a2f18bd6341433e0/propcache-0.3.1-cp310-cp310-musllinux_1_2_s390x.whl", hash = "sha256:2fce1df66915909ff6c824bbb5eb403d2d15f98f1518e583074671a30fe0c21e", size = 213499 },
    { url = "https://files.pythonhosted.org/packages/83/c0/ea5133dda43e298cd2010ec05c2821b391e10980e64ee72c0a76cdbb813a/propcache-0.3.1-cp310-cp310-musllinux_1_2_x86_64.whl", hash = "sha256:4d0dfdd9a2ebc77b869a0b04423591ea8823f791293b527dc1bb896c1d6f1136", size = 207132 },
    { url = "https://files.pythonhosted.org/packages/79/dd/71aae9dec59333064cfdd7eb31a63fa09f64181b979802a67a90b2abfcba/propcache-0.3.1-cp310-cp310-win32.whl", hash = "sha256:1f6cc0ad7b4560e5637eb2c994e97b4fa41ba8226069c9277eb5ea7101845b42", size = 40952 },
    { url = "https://files.pythonhosted.org/packages/31/0a/49ff7e5056c17dfba62cbdcbb90a29daffd199c52f8e65e5cb09d5f53a57/propcache-0.3.1-cp310-cp310-win_amd64.whl", hash = "sha256:47ef24aa6511e388e9894ec16f0fbf3313a53ee68402bc428744a367ec55b833", size = 45163 },
    { url = "https://files.pythonhosted.org/packages/90/0f/5a5319ee83bd651f75311fcb0c492c21322a7fc8f788e4eef23f44243427/propcache-0.3.1-cp311-cp311-macosx_10_9_universal2.whl", hash = "sha256:7f30241577d2fef2602113b70ef7231bf4c69a97e04693bde08ddab913ba0ce5", size = 80243 },
    { url = "https://files.pythonhosted.org/packages/ce/84/3db5537e0879942783e2256616ff15d870a11d7ac26541336fe1b673c818/propcache-0.3.1-cp311-cp311-macosx_10_9_x86_64.whl", hash = "sha256:43593c6772aa12abc3af7784bff4a41ffa921608dd38b77cf1dfd7f5c4e71371", size = 46503 },
    { url = "https://files.pythonhosted.org/packages/e2/c8/b649ed972433c3f0d827d7f0cf9ea47162f4ef8f4fe98c5f3641a0bc63ff/propcache-0.3.1-cp311-cp311-macosx_11_0_arm64.whl", hash = "sha256:a75801768bbe65499495660b777e018cbe90c7980f07f8aa57d6be79ea6f71da", size = 45934 },
    { url = "https://files.pythonhosted.org/packages/59/f9/4c0a5cf6974c2c43b1a6810c40d889769cc8f84cea676cbe1e62766a45f8/propcache-0.3.1-cp311-cp311-manylinux_2_17_aarch64.manylinux2014_aarch64.whl", hash = "sha256:f6f1324db48f001c2ca26a25fa25af60711e09b9aaf4b28488602776f4f9a744", size = 233633 },
    { url = "https://files.pythonhosted.org/packages/e7/64/66f2f4d1b4f0007c6e9078bd95b609b633d3957fe6dd23eac33ebde4b584/propcache-0.3.1-cp311-cp311-manylinux_2_17_ppc64le.manylinux2014_ppc64le.whl", hash = "sha256:5cdb0f3e1eb6dfc9965d19734d8f9c481b294b5274337a8cb5cb01b462dcb7e0", size = 241124 },
    { url = "https://files.pythonhosted.org/packages/aa/bf/7b8c9fd097d511638fa9b6af3d986adbdf567598a567b46338c925144c1b/propcache-0.3.1-cp311-cp311-manylinux_2_17_s390x.manylinux2014_s390x.whl", hash = "sha256:1eb34d90aac9bfbced9a58b266f8946cb5935869ff01b164573a7634d39fbcb5", size = 240283 },
    { url = "https://files.pythonhosted.org/packages/fa/c9/e85aeeeaae83358e2a1ef32d6ff50a483a5d5248bc38510d030a6f4e2816/propcache-0.3.1-cp311-cp311-manylinux_2_17_x86_64.manylinux2014_x86_64.whl", hash = "sha256:f35c7070eeec2cdaac6fd3fe245226ed2a6292d3ee8c938e5bb645b434c5f256", size = 232498 },
    { url = "https://files.pythonhosted.org/packages/8e/66/acb88e1f30ef5536d785c283af2e62931cb934a56a3ecf39105887aa8905/propcache-0.3.1-cp311-cp311-manylinux_2_5_i686.manylinux1_i686.manylinux_2_17_i686.manylinux2014_i686.whl", hash = "sha256:b23c11c2c9e6d4e7300c92e022046ad09b91fd00e36e83c44483df4afa990073", size = 221486 },
    { url = "https://files.pythonhosted.org/packages/f5/f9/233ddb05ffdcaee4448508ee1d70aa7deff21bb41469ccdfcc339f871427/propcache-0.3.1-cp311-cp311-musllinux_1_2_aarch64.whl", hash = "sha256:3e19ea4ea0bf46179f8a3652ac1426e6dcbaf577ce4b4f65be581e237340420d", size = 222675 },
    { url = "https://files.pythonhosted.org/packages/98/b8/eb977e28138f9e22a5a789daf608d36e05ed93093ef12a12441030da800a/propcache-0.3.1-cp311-cp311-musllinux_1_2_armv7l.whl", hash = "sha256:bd39c92e4c8f6cbf5f08257d6360123af72af9f4da75a690bef50da77362d25f", size = 215727 },
    { url = "https://files.pythonhosted.org/packages/89/2d/5f52d9c579f67b8ee1edd9ec073c91b23cc5b7ff7951a1e449e04ed8fdf3/propcache-0.3.1-cp311-cp311-musllinux_1_2_i686.whl", hash = "sha256:b0313e8b923b3814d1c4a524c93dfecea5f39fa95601f6a9b1ac96cd66f89ea0", size = 217878 },
    { url = "https://files.pythonhosted.org/packages/7a/fd/5283e5ed8a82b00c7a989b99bb6ea173db1ad750bf0bf8dff08d3f4a4e28/propcache-0.3.1-cp311-cp311-musllinux_1_2_ppc64le.whl", hash = "sha256:e861ad82892408487be144906a368ddbe2dc6297074ade2d892341b35c59844a", size = 230558 },
    { url = "https://files.pythonhosted.org/packages/90/38/ab17d75938ef7ac87332c588857422ae126b1c76253f0f5b1242032923ca/propcache-0.3.1-cp311-cp311-musllinux_1_2_s390x.whl", hash = "sha256:61014615c1274df8da5991a1e5da85a3ccb00c2d4701ac6f3383afd3ca47ab0a", size = 233754 },
    { url = "https://files.pythonhosted.org/packages/06/5d/3b921b9c60659ae464137508d3b4c2b3f52f592ceb1964aa2533b32fcf0b/propcache-0.3.1-cp311-cp311-musllinux_1_2_x86_64.whl", hash = "sha256:71ebe3fe42656a2328ab08933d420df5f3ab121772eef78f2dc63624157f0ed9", size = 226088 },
    { url = "https://files.pythonhosted.org/packages/54/6e/30a11f4417d9266b5a464ac5a8c5164ddc9dd153dfa77bf57918165eb4ae/propcache-0.3.1-cp311-cp311-win32.whl", hash = "sha256:58aa11f4ca8b60113d4b8e32d37e7e78bd8af4d1a5b5cb4979ed856a45e62005", size = 40859 },
    { url = "https://files.pythonhosted.org/packages/1d/3a/8a68dd867da9ca2ee9dfd361093e9cb08cb0f37e5ddb2276f1b5177d7731/propcache-0.3.1-cp311-cp311-win_amd64.whl", hash = "sha256:9532ea0b26a401264b1365146c440a6d78269ed41f83f23818d4b79497aeabe7", size = 45153 },
    { url = "https://files.pythonhosted.org/packages/41/aa/ca78d9be314d1e15ff517b992bebbed3bdfef5b8919e85bf4940e57b6137/propcache-0.3.1-cp312-cp312-macosx_10_13_universal2.whl", hash = "sha256:f78eb8422acc93d7b69964012ad7048764bb45a54ba7a39bb9e146c72ea29723", size = 80430 },
    { url = "https://files.pythonhosted.org/packages/1a/d8/f0c17c44d1cda0ad1979af2e593ea290defdde9eaeb89b08abbe02a5e8e1/propcache-0.3.1-cp312-cp312-macosx_10_13_x86_64.whl", hash = "sha256:89498dd49c2f9a026ee057965cdf8192e5ae070ce7d7a7bd4b66a8e257d0c976", size = 46637 },
    { url = "https://files.pythonhosted.org/packages/ae/bd/c1e37265910752e6e5e8a4c1605d0129e5b7933c3dc3cf1b9b48ed83b364/propcache-0.3.1-cp312-cp312-macosx_11_0_arm64.whl", hash = "sha256:09400e98545c998d57d10035ff623266927cb784d13dd2b31fd33b8a5316b85b", size = 46123 },
    { url = "https://files.pythonhosted.org/packages/d4/b0/911eda0865f90c0c7e9f0415d40a5bf681204da5fd7ca089361a64c16b28/propcache-0.3.1-cp312-cp312-manylinux_2_17_aarch64.manylinux2014_aarch64.whl", hash = "sha256:aa8efd8c5adc5a2c9d3b952815ff8f7710cefdcaf5f2c36d26aff51aeca2f12f", size = 243031 },
    { url = "https://files.pythonhosted.org/packages/0a/06/0da53397c76a74271621807265b6eb61fb011451b1ddebf43213df763669/propcache-0.3.1-cp312-cp312-manylinux_2_17_ppc64le.manylinux2014_ppc64le.whl", hash = "sha256:c2fe5c910f6007e716a06d269608d307b4f36e7babee5f36533722660e8c4a70", size = 249100 },
    { url = "https://files.pythonhosted.org/packages/f1/eb/13090e05bf6b963fc1653cdc922133ced467cb4b8dab53158db5a37aa21e/propcache-0.3.1-cp312-cp312-manylinux_2_17_s390x.manylinux2014_s390x.whl", hash = "sha256:a0ab8cf8cdd2194f8ff979a43ab43049b1df0b37aa64ab7eca04ac14429baeb7", size = 250170 },
    { url = "https://files.pythonhosted.org/packages/3b/4c/f72c9e1022b3b043ec7dc475a0f405d4c3e10b9b1d378a7330fecf0652da/propcache-0.3.1-cp312-cp312-manylinux_2_17_x86_64.manylinux2014_x86_64.whl", hash = "sha256:563f9d8c03ad645597b8d010ef4e9eab359faeb11a0a2ac9f7b4bc8c28ebef25", size = 245000 },
    { url = "https://files.pythonhosted.org/packages/e8/fd/970ca0e22acc829f1adf5de3724085e778c1ad8a75bec010049502cb3a86/propcache-0.3.1-cp312-cp312-manylinux_2_5_i686.manylinux1_i686.manylinux_2_17_i686.manylinux2014_i686.whl", hash = "sha256:fb6e0faf8cb6b4beea5d6ed7b5a578254c6d7df54c36ccd3d8b3eb00d6770277", size = 230262 },
    { url = "https://files.pythonhosted.org/packages/c4/42/817289120c6b9194a44f6c3e6b2c3277c5b70bbad39e7df648f177cc3634/propcache-0.3.1-cp312-cp312-musllinux_1_2_aarch64.whl", hash = "sha256:1c5c7ab7f2bb3f573d1cb921993006ba2d39e8621019dffb1c5bc94cdbae81e8", size = 236772 },
    { url = "https://files.pythonhosted.org/packages/7c/9c/3b3942b302badd589ad6b672da3ca7b660a6c2f505cafd058133ddc73918/propcache-0.3.1-cp312-cp312-musllinux_1_2_armv7l.whl", hash = "sha256:050b571b2e96ec942898f8eb46ea4bfbb19bd5502424747e83badc2d4a99a44e", size = 231133 },
    { url = "https://files.pythonhosted.org/packages/98/a1/75f6355f9ad039108ff000dfc2e19962c8dea0430da9a1428e7975cf24b2/propcache-0.3.1-cp312-cp312-musllinux_1_2_i686.whl", hash = "sha256:e1c4d24b804b3a87e9350f79e2371a705a188d292fd310e663483af6ee6718ee", size = 230741 },
    { url = "https://files.pythonhosted.org/packages/67/0c/3e82563af77d1f8731132166da69fdfd95e71210e31f18edce08a1eb11ea/propcache-0.3.1-cp312-cp312-musllinux_1_2_ppc64le.whl", hash = "sha256:e4fe2a6d5ce975c117a6bb1e8ccda772d1e7029c1cca1acd209f91d30fa72815", size = 244047 },
    { url = "https://files.pythonhosted.org/packages/f7/50/9fb7cca01532a08c4d5186d7bb2da6c4c587825c0ae134b89b47c7d62628/propcache-0.3.1-cp312-cp312-musllinux_1_2_s390x.whl", hash = "sha256:feccd282de1f6322f56f6845bf1207a537227812f0a9bf5571df52bb418d79d5", size = 246467 },
    { url = "https://files.pythonhosted.org/packages/a9/02/ccbcf3e1c604c16cc525309161d57412c23cf2351523aedbb280eb7c9094/propcache-0.3.1-cp312-cp312-musllinux_1_2_x86_64.whl", hash = "sha256:ec314cde7314d2dd0510c6787326bbffcbdc317ecee6b7401ce218b3099075a7", size = 241022 },
    { url = "https://files.pythonhosted.org/packages/db/19/e777227545e09ca1e77a6e21274ae9ec45de0f589f0ce3eca2a41f366220/propcache-0.3.1-cp312-cp312-win32.whl", hash = "sha256:7d2d5a0028d920738372630870e7d9644ce437142197f8c827194fca404bf03b", size = 40647 },
    { url = "https://files.pythonhosted.org/packages/24/bb/3b1b01da5dd04c77a204c84e538ff11f624e31431cfde7201d9110b092b1/propcache-0.3.1-cp312-cp312-win_amd64.whl", hash = "sha256:88c423efef9d7a59dae0614eaed718449c09a5ac79a5f224a8b9664d603f04a3", size = 44784 },
    { url = "https://files.pythonhosted.org/packages/58/60/f645cc8b570f99be3cf46714170c2de4b4c9d6b827b912811eff1eb8a412/propcache-0.3.1-cp313-cp313-macosx_10_13_universal2.whl", hash = "sha256:f1528ec4374617a7a753f90f20e2f551121bb558fcb35926f99e3c42367164b8", size = 77865 },
    { url = "https://files.pythonhosted.org/packages/6f/d4/c1adbf3901537582e65cf90fd9c26fde1298fde5a2c593f987112c0d0798/propcache-0.3.1-cp313-cp313-macosx_10_13_x86_64.whl", hash = "sha256:dc1915ec523b3b494933b5424980831b636fe483d7d543f7afb7b3bf00f0c10f", size = 45452 },
    { url = "https://files.pythonhosted.org/packages/d1/b5/fe752b2e63f49f727c6c1c224175d21b7d1727ce1d4873ef1c24c9216830/propcache-0.3.1-cp313-cp313-macosx_11_0_arm64.whl", hash = "sha256:a110205022d077da24e60b3df8bcee73971be9575dec5573dd17ae5d81751111", size = 44800 },
    { url = "https://files.pythonhosted.org/packages/62/37/fc357e345bc1971e21f76597028b059c3d795c5ca7690d7a8d9a03c9708a/propcache-0.3.1-cp313-cp313-manylinux_2_17_aarch64.manylinux2014_aarch64.whl", hash = "sha256:d249609e547c04d190e820d0d4c8ca03ed4582bcf8e4e160a6969ddfb57b62e5", size = 225804 },
    { url = "https://files.pythonhosted.org/packages/0d/f1/16e12c33e3dbe7f8b737809bad05719cff1dccb8df4dafbcff5575002c0e/propcache-0.3.1-cp313-cp313-manylinux_2_17_ppc64le.manylinux2014_ppc64le.whl", hash = "sha256:5ced33d827625d0a589e831126ccb4f5c29dfdf6766cac441d23995a65825dcb", size = 230650 },
    { url = "https://files.pythonhosted.org/packages/3e/a2/018b9f2ed876bf5091e60153f727e8f9073d97573f790ff7cdf6bc1d1fb8/propcache-0.3.1-cp313-cp313-manylinux_2_17_s390x.manylinux2014_s390x.whl", hash = "sha256:4114c4ada8f3181af20808bedb250da6bae56660e4b8dfd9cd95d4549c0962f7", size = 234235 },
    { url = "https://files.pythonhosted.org/packages/45/5f/3faee66fc930dfb5da509e34c6ac7128870631c0e3582987fad161fcb4b1/propcache-0.3.1-cp313-cp313-manylinux_2_17_x86_64.manylinux2014_x86_64.whl", hash = "sha256:975af16f406ce48f1333ec5e912fe11064605d5c5b3f6746969077cc3adeb120", size = 228249 },
    { url = "https://files.pythonhosted.org/packages/62/1e/a0d5ebda5da7ff34d2f5259a3e171a94be83c41eb1e7cd21a2105a84a02e/propcache-0.3.1-cp313-cp313-manylinux_2_5_i686.manylinux1_i686.manylinux_2_17_i686.manylinux2014_i686.whl", hash = "sha256:a34aa3a1abc50740be6ac0ab9d594e274f59960d3ad253cd318af76b996dd654", size = 214964 },
    { url = "https://files.pythonhosted.org/packages/db/a0/d72da3f61ceab126e9be1f3bc7844b4e98c6e61c985097474668e7e52152/propcache-0.3.1-cp313-cp313-musllinux_1_2_aarch64.whl", hash = "sha256:9cec3239c85ed15bfaded997773fdad9fb5662b0a7cbc854a43f291eb183179e", size = 222501 },
    { url = "https://files.pythonhosted.org/packages/18/6d/a008e07ad7b905011253adbbd97e5b5375c33f0b961355ca0a30377504ac/propcache-0.3.1-cp313-cp313-musllinux_1_2_armv7l.whl", hash = "sha256:05543250deac8e61084234d5fc54f8ebd254e8f2b39a16b1dce48904f45b744b", size = 217917 },
    { url = "https://files.pythonhosted.org/packages/98/37/02c9343ffe59e590e0e56dc5c97d0da2b8b19fa747ebacf158310f97a79a/propcache-0.3.1-cp313-cp313-musllinux_1_2_i686.whl", hash = "sha256:5cb5918253912e088edbf023788de539219718d3b10aef334476b62d2b53de53", size = 217089 },
    { url = "https://files.pythonhosted.org/packages/53/1b/d3406629a2c8a5666d4674c50f757a77be119b113eedd47b0375afdf1b42/propcache-0.3.1-cp313-cp313-musllinux_1_2_ppc64le.whl", hash = "sha256:f3bbecd2f34d0e6d3c543fdb3b15d6b60dd69970c2b4c822379e5ec8f6f621d5", size = 228102 },
    { url = "https://files.pythonhosted.org/packages/cd/a7/3664756cf50ce739e5f3abd48febc0be1a713b1f389a502ca819791a6b69/propcache-0.3.1-cp313-cp313-musllinux_1_2_s390x.whl", hash = "sha256:aca63103895c7d960a5b9b044a83f544b233c95e0dcff114389d64d762017af7", size = 230122 },
    { url = "https://files.pythonhosted.org/packages/35/36/0bbabaacdcc26dac4f8139625e930f4311864251276033a52fd52ff2a274/propcache-0.3.1-cp313-cp313-musllinux_1_2_x86_64.whl", hash = "sha256:5a0a9898fdb99bf11786265468571e628ba60af80dc3f6eb89a3545540c6b0ef", size = 226818 },
    { url = "https://files.pythonhosted.org/packages/cc/27/4e0ef21084b53bd35d4dae1634b6d0bad35e9c58ed4f032511acca9d4d26/propcache-0.3.1-cp313-cp313-win32.whl", hash = "sha256:3a02a28095b5e63128bcae98eb59025924f121f048a62393db682f049bf4ac24", size = 40112 },
    { url = "https://files.pythonhosted.org/packages/a6/2c/a54614d61895ba6dd7ac8f107e2b2a0347259ab29cbf2ecc7b94fa38c4dc/propcache-0.3.1-cp313-cp313-win_amd64.whl", hash = "sha256:813fbb8b6aea2fc9659815e585e548fe706d6f663fa73dff59a1677d4595a037", size = 44034 },
    { url = "https://files.pythonhosted.org/packages/5a/a8/0a4fd2f664fc6acc66438370905124ce62e84e2e860f2557015ee4a61c7e/propcache-0.3.1-cp313-cp313t-macosx_10_13_universal2.whl", hash = "sha256:a444192f20f5ce8a5e52761a031b90f5ea6288b1eef42ad4c7e64fef33540b8f", size = 82613 },
    { url = "https://files.pythonhosted.org/packages/4d/e5/5ef30eb2cd81576256d7b6caaa0ce33cd1d2c2c92c8903cccb1af1a4ff2f/propcache-0.3.1-cp313-cp313t-macosx_10_13_x86_64.whl", hash = "sha256:0fbe94666e62ebe36cd652f5fc012abfbc2342de99b523f8267a678e4dfdee3c", size = 47763 },
    { url = "https://files.pythonhosted.org/packages/87/9a/87091ceb048efeba4d28e903c0b15bcc84b7c0bf27dc0261e62335d9b7b8/propcache-0.3.1-cp313-cp313t-macosx_11_0_arm64.whl", hash = "sha256:f011f104db880f4e2166bcdcf7f58250f7a465bc6b068dc84c824a3d4a5c94dc", size = 47175 },
    { url = "https://files.pythonhosted.org/packages/3e/2f/854e653c96ad1161f96194c6678a41bbb38c7947d17768e8811a77635a08/propcache-0.3.1-cp313-cp313t-manylinux_2_17_aarch64.manylinux2014_aarch64.whl", hash = "sha256:3e584b6d388aeb0001d6d5c2bd86b26304adde6d9bb9bfa9c4889805021b96de", size = 292265 },
    { url = "https://files.pythonhosted.org/packages/40/8d/090955e13ed06bc3496ba4a9fb26c62e209ac41973cb0d6222de20c6868f/propcache-0.3.1-cp313-cp313t-manylinux_2_17_ppc64le.manylinux2014_ppc64le.whl", hash = "sha256:8a17583515a04358b034e241f952f1715243482fc2c2945fd99a1b03a0bd77d6", size = 294412 },
    { url = "https://files.pythonhosted.org/packages/39/e6/d51601342e53cc7582449e6a3c14a0479fab2f0750c1f4d22302e34219c6/propcache-0.3.1-cp313-cp313t-manylinux_2_17_s390x.manylinux2014_s390x.whl", hash = "sha256:5aed8d8308215089c0734a2af4f2e95eeb360660184ad3912686c181e500b2e7", size = 294290 },
    { url = "https://files.pythonhosted.org/packages/3b/4d/be5f1a90abc1881884aa5878989a1acdafd379a91d9c7e5e12cef37ec0d7/propcache-0.3.1-cp313-cp313t-manylinux_2_17_x86_64.manylinux2014_x86_64.whl", hash = "sha256:6d8e309ff9a0503ef70dc9a0ebd3e69cf7b3894c9ae2ae81fc10943c37762458", size = 282926 },
    { url = "https://files.pythonhosted.org/packages/57/2b/8f61b998c7ea93a2b7eca79e53f3e903db1787fca9373af9e2cf8dc22f9d/propcache-0.3.1-cp313-cp313t-manylinux_2_5_i686.manylinux1_i686.manylinux_2_17_i686.manylinux2014_i686.whl", hash = "sha256:b655032b202028a582d27aeedc2e813299f82cb232f969f87a4fde491a233f11", size = 267808 },
    { url = "https://files.pythonhosted.org/packages/11/1c/311326c3dfce59c58a6098388ba984b0e5fb0381ef2279ec458ef99bd547/propcache-0.3.1-cp313-cp313t-musllinux_1_2_aarch64.whl", hash = "sha256:9f64d91b751df77931336b5ff7bafbe8845c5770b06630e27acd5dbb71e1931c", size = 290916 },
    { url = "https://files.pythonhosted.org/packages/4b/74/91939924b0385e54dc48eb2e4edd1e4903ffd053cf1916ebc5347ac227f7/propcache-0.3.1-cp313-cp313t-musllinux_1_2_armv7l.whl", hash = "sha256:19a06db789a4bd896ee91ebc50d059e23b3639c25d58eb35be3ca1cbe967c3bf", size = 262661 },
    { url = "https://files.pythonhosted.org/packages/c2/d7/e6079af45136ad325c5337f5dd9ef97ab5dc349e0ff362fe5c5db95e2454/propcache-0.3.1-cp313-cp313t-musllinux_1_2_i686.whl", hash = "sha256:bef100c88d8692864651b5f98e871fb090bd65c8a41a1cb0ff2322db39c96c27", size = 264384 },
    { url = "https://files.pythonhosted.org/packages/b7/d5/ba91702207ac61ae6f1c2da81c5d0d6bf6ce89e08a2b4d44e411c0bbe867/propcache-0.3.1-cp313-cp313t-musllinux_1_2_ppc64le.whl", hash = "sha256:87380fb1f3089d2a0b8b00f006ed12bd41bd858fabfa7330c954c70f50ed8757", size = 291420 },
    { url = "https://files.pythonhosted.org/packages/58/70/2117780ed7edcd7ba6b8134cb7802aada90b894a9810ec56b7bb6018bee7/propcache-0.3.1-cp313-cp313t-musllinux_1_2_s390x.whl", hash = "sha256:e474fc718e73ba5ec5180358aa07f6aded0ff5f2abe700e3115c37d75c947e18", size = 290880 },
    { url = "https://files.pythonhosted.org/packages/4a/1f/ecd9ce27710021ae623631c0146719280a929d895a095f6d85efb6a0be2e/propcache-0.3.1-cp313-cp313t-musllinux_1_2_x86_64.whl", hash = "sha256:17d1c688a443355234f3c031349da69444be052613483f3e4158eef751abcd8a", size = 287407 },
    { url = "https://files.pythonhosted.org/packages/3e/66/2e90547d6b60180fb29e23dc87bd8c116517d4255240ec6d3f7dc23d1926/propcache-0.3.1-cp313-cp313t-win32.whl", hash = "sha256:359e81a949a7619802eb601d66d37072b79b79c2505e6d3fd8b945538411400d", size = 42573 },
    { url = "https://files.pythonhosted.org/packages/cb/8f/50ad8599399d1861b4d2b6b45271f0ef6af1b09b0a2386a46dbaf19c9535/propcache-0.3.1-cp313-cp313t-win_amd64.whl", hash = "sha256:e7fb9a84c9abbf2b2683fa3e7b0d7da4d8ecf139a1c635732a8bda29c5214b0e", size = 46757 },
    { url = "https://files.pythonhosted.org/packages/aa/e1/4a782cdc7ebc42dfb44224dabf93b481395a0b6cbc9f0149785edbbab19c/propcache-0.3.1-cp39-cp39-macosx_10_9_universal2.whl", hash = "sha256:ed5f6d2edbf349bd8d630e81f474d33d6ae5d07760c44d33cd808e2f5c8f4ae6", size = 81368 },
    { url = "https://files.pythonhosted.org/packages/18/c6/9a39b2646a71321815d8d616e890851af9fb327af7d1b9fdce7d2d8377ca/propcache-0.3.1-cp39-cp39-macosx_10_9_x86_64.whl", hash = "sha256:668ddddc9f3075af019f784456267eb504cb77c2c4bd46cc8402d723b4d200bf", size = 47037 },
    { url = "https://files.pythonhosted.org/packages/f3/e2/88ad1c4c42861dd09b45924e468c42a1beb2c5267cb960b7a9f6af67dd04/propcache-0.3.1-cp39-cp39-macosx_11_0_arm64.whl", hash = "sha256:0c86e7ceea56376216eba345aa1fc6a8a6b27ac236181f840d1d7e6a1ea9ba5c", size = 46462 },
    { url = "https://files.pythonhosted.org/packages/ae/7e/3e3b36854e96be2e881bc6e87293d59c74dd734dd038dd4981474be44e26/propcache-0.3.1-cp39-cp39-manylinux_2_17_aarch64.manylinux2014_aarch64.whl", hash = "sha256:83be47aa4e35b87c106fc0c84c0fc069d3f9b9b06d3c494cd404ec6747544894", size = 209214 },
    { url = "https://files.pythonhosted.org/packages/11/1a/ac0f757cc0babdc8217056fca85150066cf43bf11db9651e6b7d8e0646d6/propcache-0.3.1-cp39-cp39-manylinux_2_17_ppc64le.manylinux2014_ppc64le.whl", hash = "sha256:27c6ac6aa9fc7bc662f594ef380707494cb42c22786a558d95fcdedb9aa5d035", size = 224702 },
    { url = "https://files.pythonhosted.org/packages/92/0a/0cf77d0e984b7058019ffa5385b3efd6962cbd5340a8f278ae103032863a/propcache-0.3.1-cp39-cp39-manylinux_2_17_s390x.manylinux2014_s390x.whl", hash = "sha256:64a956dff37080b352c1c40b2966b09defb014347043e740d420ca1eb7c9b908", size = 223085 },
    { url = "https://files.pythonhosted.org/packages/05/fc/cb52a0caf803caff9b95b0a99e7c9c87f15b7e34ba0feebfd2572b49013d/propcache-0.3.1-cp39-cp39-manylinux_2_17_x86_64.manylinux2014_x86_64.whl", hash = "sha256:82de5da8c8893056603ac2d6a89eb8b4df49abf1a7c19d536984c8dd63f481d5", size = 209613 },
    { url = "https://files.pythonhosted.org/packages/e5/fc/b1d1fdffbe1e0278ab535f8d21fc6b030889417714a545755bdd5ebe9bb0/propcache-0.3.1-cp39-cp39-manylinux_2_5_i686.manylinux1_i686.manylinux_2_17_i686.manylinux2014_i686.whl", hash = "sha256:0c3c3a203c375b08fd06a20da3cf7aac293b834b6f4f4db71190e8422750cca5", size = 199931 },
    { url = "https://files.pythonhosted.org/packages/23/a9/2a2f8d93d8f526c35dd8dbbc4a1ac22a106712cd821e15e2a6530aea8931/propcache-0.3.1-cp39-cp39-musllinux_1_2_aarch64.whl", hash = "sha256:b303b194c2e6f171cfddf8b8ba30baefccf03d36a4d9cab7fd0bb68ba476a3d7", size = 208937 },
    { url = "https://files.pythonhosted.org/packages/ef/71/5247a264b95e8d4ba86757cf9ad6a523d764bd4579a2d80007a2d4d2b0ad/propcache-0.3.1-cp39-cp39-musllinux_1_2_armv7l.whl", hash = "sha256:916cd229b0150129d645ec51614d38129ee74c03293a9f3f17537be0029a9641", size = 202577 },
    { url = "https://files.pythonhosted.org/packages/6f/4e/c8ec771731f1b1e7d07bd8875f1d13c1564b5d60f7483624d021eaef5687/propcache-0.3.1-cp39-cp39-musllinux_1_2_i686.whl", hash = "sha256:a461959ead5b38e2581998700b26346b78cd98540b5524796c175722f18b0294", size = 204669 },
    { url = "https://files.pythonhosted.org/packages/c5/b8/bdfcb1170a7b8504226064d7c0b4deb61acbcc6bb2e754ee25fb36c1b72a/propcache-0.3.1-cp39-cp39-musllinux_1_2_ppc64le.whl", hash = "sha256:069e7212890b0bcf9b2be0a03afb0c2d5161d91e1bf51569a64f629acc7defbf", size = 214334 },
    { url = "https://files.pythonhosted.org/packages/72/c6/fdb9e8ba161a4e12c75a7415cb99314cad195d3b8ae9d770783cec54001e/propcache-0.3.1-cp39-cp39-musllinux_1_2_s390x.whl", hash = "sha256:ef2e4e91fb3945769e14ce82ed53007195e616a63aa43b40fb7ebaaf907c8d4c", size = 218052 },
    { url = "https://files.pythonhosted.org/packages/67/3f/0dd87220f61598b61b590a8b3562142ae475a9c0f694ee32bf97e4e41d44/propcache-0.3.1-cp39-cp39-musllinux_1_2_x86_64.whl", hash = "sha256:8638f99dca15b9dff328fb6273e09f03d1c50d9b6512f3b65a4154588a7595fe", size = 210852 },
    { url = "https://files.pythonhosted.org/packages/7b/4e/e332164372af66992c07b470448beb7e36ce7dba6a06c6c2b6131f112e74/propcache-0.3.1-cp39-cp39-win32.whl", hash = "sha256:6f173bbfe976105aaa890b712d1759de339d8a7cef2fc0a1714cc1a1e1c47f64", size = 41481 },
    { url = "https://files.pythonhosted.org/packages/61/73/d64abb7bb5d18880ecfac152247c0f1a5807256ea21e4737ce3019afffeb/propcache-0.3.1-cp39-cp39-win_amd64.whl", hash = "sha256:603f1fe4144420374f1a69b907494c3acbc867a581c2d49d4175b0de7cc64566", size = 45720 },
    { url = "https://files.pythonhosted.org/packages/b8/d3/c3cb8f1d6ae3b37f83e1de806713a9b3642c5895f0215a62e1a4bd6e5e34/propcache-0.3.1-py3-none-any.whl", hash = "sha256:9a8ecf38de50a7f518c21568c80f985e776397b902f1ce0b01f799aba1608b40", size = 12376 },
]

[[package]]
name = "pycares"
version = "4.6.0"
source = { registry = "https://pypi.org/simple" }
dependencies = [
    { name = "cffi" },
]
sdist = { url = "https://files.pythonhosted.org/packages/6c/ac/05e32fe0abecf98b58cb28646d59280ebad8d79b9785ad6771fa830a458b/pycares-4.6.0.tar.gz", hash = "sha256:b8a004b18a7465ac9400216bc3fad9d9966007af1ee32f4412d2b3a94e33456e", size = 822080 }
wheels = [
    { url = "https://files.pythonhosted.org/packages/c4/c2/7f90747cae3500a1de397bbdb22560e60a6890880f017661b623d47d4e9a/pycares-4.6.0-cp310-cp310-macosx_10_9_x86_64.whl", hash = "sha256:faeb63477c00ed984dbefece97a6c1f413f9b3d89731d88bb0d35d754a5c6be4", size = 75589 },
    { url = "https://files.pythonhosted.org/packages/f9/0c/38239ca32e261b947f567be0b9bcc50067575c1bdcd22514c7bc2632a3ff/pycares-4.6.0-cp310-cp310-macosx_11_0_arm64.whl", hash = "sha256:b971c676c560634548a2ea674588eefd79ea65d37cbd66adb574aedb6e79012f", size = 72076 },
    { url = "https://files.pythonhosted.org/packages/22/10/dc6a3835b7a13d5d217fe21554a14b017686d86187ac8caf7d87688197f1/pycares-4.6.0-cp310-cp310-manylinux_2_17_aarch64.manylinux2014_aarch64.whl", hash = "sha256:968b3b913f131b0366b5359c02fddb44971f65fc54aa7c1e822f1a1df3a37869", size = 289891 },
    { url = "https://files.pythonhosted.org/packages/21/99/1af0b43b2bc099674ac3259f6b72ca4c5fef986fdaafaea29a6dc5122e45/pycares-4.6.0-cp310-cp310-manylinux_2_17_ppc64le.manylinux2014_ppc64le.whl", hash = "sha256:672c7dc9f517ac0af1a138ee9d6a2b8c6b8a9b2d08e27139f0ec747aa137e40e", size = 304552 },
    { url = "https://files.pythonhosted.org/packages/d8/4d/ac79318e6f50f5b0df0a14169462c88f7db07fe84d8a6aad16a80127b310/pycares-4.6.0-cp310-cp310-manylinux_2_17_s390x.manylinux2014_s390x.whl", hash = "sha256:0873a0c8a14d2d8f6d6c874703b4ae5e4b88746a2ee7ec045c6096c48ecdce10", size = 294005 },
    { url = "https://files.pythonhosted.org/packages/3b/9b/41debae5314b6c2f9da097e96360841c5dd48fbc7d5df2829c3f234fba12/pycares-4.6.0-cp310-cp310-manylinux_2_17_x86_64.manylinux2014_x86_64.whl", hash = "sha256:98603752dd8f395061e97431b9a288cc01be11c7a379654b880d139d0e955785", size = 289333 },
    { url = "https://files.pythonhosted.org/packages/af/b6/7330be36dded5d4cb9d225f87a188f3878405a884aff1296ee719d03bcde/pycares-4.6.0-cp310-cp310-manylinux_2_5_i686.manylinux1_i686.manylinux_2_17_i686.manylinux2014_i686.whl", hash = "sha256:471de96c6883d89e8913147f85c7c96f61014c1ff3b9993cf8458a4ac0cfebcd", size = 270675 },
    { url = "https://files.pythonhosted.org/packages/04/0c/df7afaae76b1efeb4c1a4f41521e17660a73ec236c4053463eb17fadc888/pycares-4.6.0-cp310-cp310-musllinux_1_2_aarch64.whl", hash = "sha256:892b66044e2c17a5ec0da9fac60c0f01c92d701ff0adb9fa4b66bca33075f13d", size = 278646 },
    { url = "https://files.pythonhosted.org/packages/92/c4/53dcc02f08e571cb906560062bcaab76e61fd3c7a0468db0c19bba8bd78e/pycares-4.6.0-cp310-cp310-musllinux_1_2_i686.whl", hash = "sha256:6fce06d93a6e8d433906144d66a4fbbf025e2dd9f6fb8440a27d3739460892cd", size = 264469 },
    { url = "https://files.pythonhosted.org/packages/1e/89/96918fdb4fbb0e93f4fe8158c47d56e65d72deb8dbd583de24b3cb2c8270/pycares-4.6.0-cp310-cp310-musllinux_1_2_ppc64le.whl", hash = "sha256:15b54b954f58218e1e1195515805985c2f57fd41f911cab9867b396c9235f5bc", size = 298178 },
    { url = "https://files.pythonhosted.org/packages/62/72/645a6fbd6645d65184445dbb6e13a86185c889c426703fd0219b05644546/pycares-4.6.0-cp310-cp310-musllinux_1_2_s390x.whl", hash = "sha256:f693d850833d23377c573725ff948dd5e18b95ab9105817f89bbb0d0ddc0e817", size = 291245 },
    { url = "https://files.pythonhosted.org/packages/5d/ff/f564bd0d68a7ba455f8d9690d5a92f2163f1f33a3935d9fb9bde72c402fb/pycares-4.6.0-cp310-cp310-musllinux_1_2_x86_64.whl", hash = "sha256:505e59b558f5f3f1901d22e22d02990dea4c96e32ad251014adc2aadcbea2207", size = 280732 },
    { url = "https://files.pythonhosted.org/packages/58/75/8efeb3466629ca8fc6fc4b95a1a5c2d22df040161057de3d4abdbd8741a2/pycares-4.6.0-cp311-cp311-macosx_10_9_x86_64.whl", hash = "sha256:44973963fa4a3900b2b6c155b2b301456a2b514e5afd93139cda3cfca27e71d0", size = 75589 },
    { url = "https://files.pythonhosted.org/packages/24/08/5658710a195401b095bcd10a734edf125919574d320dfb14542a54c3ca37/pycares-4.6.0-cp311-cp311-macosx_11_0_arm64.whl", hash = "sha256:889e671a7d1a164585597186b0bf445589f4766f96e3b465da64d0239ba20863", size = 72079 },
    { url = "https://files.pythonhosted.org/packages/a3/58/79e0b1133757bef9eacdc4e6bb4603fb1e79fc18b816c1087d02d92269fd/pycares-4.6.0-cp311-cp311-manylinux_2_17_aarch64.manylinux2014_aarch64.whl", hash = "sha256:19701de492309b1dcfba44897987fd98571400f964ca5b64377b552f6771ae12", size = 289884 },
    { url = "https://files.pythonhosted.org/packages/ec/f6/d8caf4e6c4920db71079964f68c2d520f7e318392cd411737983f416c522/pycares-4.6.0-cp311-cp311-manylinux_2_17_ppc64le.manylinux2014_ppc64le.whl", hash = "sha256:b873b6547de2d8ced4ed17fda6af3a1666d6cdedaf9c47092351aeeac3d1b207", size = 304540 },
    { url = "https://files.pythonhosted.org/packages/fe/4b/1af8217ae68f0a76f07fb55de1269b081dda48f09b4ad39575e6a101223d/pycares-4.6.0-cp311-cp311-manylinux_2_17_s390x.manylinux2014_s390x.whl", hash = "sha256:84bb8599fa9e983ad863debdb86fc7d2af44bc910e0e68c3d26b3a346e5ee175", size = 293981 },
    { url = "https://files.pythonhosted.org/packages/e6/62/155535b4899753a3e7ad6afe2c3a3ac34a0422fea7205fb25cc4ef99617c/pycares-4.6.0-cp311-cp311-manylinux_2_17_x86_64.manylinux2014_x86_64.whl", hash = "sha256:e2143f0387df6b0ebf8d5a0b6a10f80dacf4f8ef74babc2e683b9f6ed7b95d4f", size = 289320 },
    { url = "https://files.pythonhosted.org/packages/a4/66/c8e16d5fe4dce3613d30f4dca3735ceaf795ce6174d70f62166f86f9c055/pycares-4.6.0-cp311-cp311-manylinux_2_5_i686.manylinux1_i686.manylinux_2_17_i686.manylinux2014_i686.whl", hash = "sha256:8d77e15b41f3ae8ab2196adc5eb0ce99c3bc3a73cc169cee0140b874aeb57bd0", size = 270622 },
    { url = "https://files.pythonhosted.org/packages/9e/86/b9045875839a7b696ca997b90085aa5cb98a7091740c31fef171668abfe2/pycares-4.6.0-cp311-cp311-musllinux_1_2_aarch64.whl", hash = "sha256:8513edc4392746bb34d963b75df9df6a337ed987476fc0a019546cc4b46283e5", size = 278605 },
    { url = "https://files.pythonhosted.org/packages/bb/e5/415c6c462ccf382dc8bd80bbd2206984208675be6a060555afa5f20861b5/pycares-4.6.0-cp311-cp311-musllinux_1_2_i686.whl", hash = "sha256:d30ba8ffb8f8ded2704a9bef79aba738050426691c369d38c1f36d53d6528890", size = 264442 },
    { url = "https://files.pythonhosted.org/packages/68/e2/c8fd6291e4c828f46891c90016de0366468094d3fb2bdfd882ea9e43d9de/pycares-4.6.0-cp311-cp311-musllinux_1_2_ppc64le.whl", hash = "sha256:063275e0f59a8ddc19b56a6a28b6e50290f6f209d7bfa9debeab3ee59c098212", size = 298226 },
    { url = "https://files.pythonhosted.org/packages/ca/60/2e303ac0733997ed6a380ac5d338d15ebacce54759c18b713eb4106b94ed/pycares-4.6.0-cp311-cp311-musllinux_1_2_s390x.whl", hash = "sha256:8ceebe4a96c1428d197008bbc3e6ce10a279e70084aed165e37ca4cc4da581c5", size = 291274 },
    { url = "https://files.pythonhosted.org/packages/05/a9/8f499198dac6cdb4709b22b2c1da2f9b293e032b12a4b54be112c284275b/pycares-4.6.0-cp311-cp311-musllinux_1_2_x86_64.whl", hash = "sha256:cb2107570ffd414184705525a638bd310a6504816221672f3dec5049be634eaf", size = 280726 },
    { url = "https://files.pythonhosted.org/packages/bf/25/0da39434c0cecbd309628b8a3bb88b26ec2391d84cf282034bfcd65b0cfa/pycares-4.6.0-cp312-cp312-macosx_10_13_x86_64.whl", hash = "sha256:21c3254ccbeb0111f0d3e570e55ae1bdb7bc7e4a547b664b33aeff701c794cf6", size = 75676 },
    { url = "https://files.pythonhosted.org/packages/fe/3f/3335bc34b46c4ad0de3d0a363d6e809e985bab09d24ba5464e8d034914b5/pycares-4.6.0-cp312-cp312-macosx_11_0_arm64.whl", hash = "sha256:86f443dacbd31b9bd0b4b2124c9268fa6697856b44b5b4a4c7bab9f81615fe5c", size = 72089 },
    { url = "https://files.pythonhosted.org/packages/13/9b/0b37f124b621921bfb13558989d22aaba6723621d49dc12f93b755ae76ce/pycares-4.6.0-cp312-cp312-manylinux_2_17_aarch64.manylinux2014_aarch64.whl", hash = "sha256:3813815990345deaaee9e8db5e42f0c9cd2f46154ff5cb43d765f1c4891e1cee", size = 291100 },
    { url = "https://files.pythonhosted.org/packages/80/4f/4308a2765e102ddac0413c74a9446c0794685c7b64f5deed770b8a5351be/pycares-4.6.0-cp312-cp312-manylinux_2_17_ppc64le.manylinux2014_ppc64le.whl", hash = "sha256:c49887eaf68c33beb88f5c3454efa9165753df0b27d3cac9ae0f8fa4cc377be4", size = 305062 },
    { url = "https://files.pythonhosted.org/packages/34/54/f73c6940905269b2967b8c0c637649f16089dfc728b2370bc412e1e39d90/pycares-4.6.0-cp312-cp312-manylinux_2_17_s390x.manylinux2014_s390x.whl", hash = "sha256:ee60a544e8d6ff2a3d5e1518e5c9597d528848413cc330aa46cf3fc62f48d9e0", size = 295043 },
    { url = "https://files.pythonhosted.org/packages/5c/7b/dfddb506936ed27ab0dac6f53f5882e2094d5fc4ca1e41c1ed5ae738c316/pycares-4.6.0-cp312-cp312-manylinux_2_17_x86_64.manylinux2014_x86_64.whl", hash = "sha256:44224d486b5b03804a2b575f22feae3df22cd07fde2be0ac055c752c17133542", size = 290642 },
    { url = "https://files.pythonhosted.org/packages/9d/05/76ab86b13684f5e752634030511270264d5f8dc99e23a8bf24af6dc66fb6/pycares-4.6.0-cp312-cp312-manylinux_2_5_i686.manylinux1_i686.manylinux_2_17_i686.manylinux2014_i686.whl", hash = "sha256:59989759114d68ec4a16d2c2b020ec702b5076e351e9d40f7a4629945f9d56f7", size = 271377 },
    { url = "https://files.pythonhosted.org/packages/09/21/d032d9c9aa1c124a3443fa42e0b0311555d4ebd33c4b5cb1c16e180ca9f5/pycares-4.6.0-cp312-cp312-musllinux_1_2_aarch64.whl", hash = "sha256:e2e65edf4a2c84eb61340b7698573dd36f58182641db3d61f44abe142ba39b83", size = 279317 },
    { url = "https://files.pythonhosted.org/packages/18/84/927f45d2b3c8a7cf52c1d94c1d418950f04261443eedea30e997ebe782d5/pycares-4.6.0-cp312-cp312-musllinux_1_2_i686.whl", hash = "sha256:b0e02b71765f0ab1a8dd97a126cf4e674f2e98ef9e5108c00ff577bed29c439c", size = 264481 },
    { url = "https://files.pythonhosted.org/packages/f3/a7/5c54f36ba75464e7789d973f7467fbb9d1fe7b3b778c35b85ba886e167ed/pycares-4.6.0-cp312-cp312-musllinux_1_2_ppc64le.whl", hash = "sha256:7ce93fcde4a35dfc53b32333bee7b2a131bac9a605263e76342cbb37eff3af04", size = 298494 },
    { url = "https://files.pythonhosted.org/packages/af/36/a30565c579e92d0bce14afad31ed202374fd824e89be87bc40e1cbe86f7e/pycares-4.6.0-cp312-cp312-musllinux_1_2_s390x.whl", hash = "sha256:178287b3a3761024cfd492e1c4293c1ed886cd84ac128278646b317dba082613", size = 292394 },
    { url = "https://files.pythonhosted.org/packages/33/f5/803674db3ef0f7f0340b4f7faf49ee3b151cf2b3a53ba3605326ea351d0d/pycares-4.6.0-cp312-cp312-musllinux_1_2_x86_64.whl", hash = "sha256:bae8cda2af0c0f3325bb035fe7484e1d88d21698ae7043ad920d5c330a4f694e", size = 281916 },
    { url = "https://files.pythonhosted.org/packages/7a/ea/2cee3369713fafc04f4ac56b13f709879e652a55528c23a88a65eba3abaf/pycares-4.6.0-cp313-cp313-macosx_10_13_x86_64.whl", hash = "sha256:8687028455f243dc3fe047e2e4b4b98d77811ce0e1e83d1929baf4a2f60bcd0b", size = 75674 },
    { url = "https://files.pythonhosted.org/packages/59/21/bac9ebdfe03d3b07456fd44042ae2cb95fd552f6f1050618077957bb6303/pycares-4.6.0-cp313-cp313-macosx_11_0_arm64.whl", hash = "sha256:02587f22cd7540dbf608dcc942d3c6eee4246bbb76c9cc8449d307188ad26441", size = 72095 },
    { url = "https://files.pythonhosted.org/packages/3f/46/fa7e5d053040c4e8e214864a0b2709eb6ad903b332eb107af34103c8a716/pycares-4.6.0-cp313-cp313-manylinux_2_17_aarch64.manylinux2014_aarch64.whl", hash = "sha256:25f07d1558503ac72475f9bb2ce6116c18fc868ab083b8e67c6433ca0c7b09d3", size = 291073 },
    { url = "https://files.pythonhosted.org/packages/2e/22/aae38c9e676904138535bde04d8315361aaad6afd4da66ec273a38e4aab9/pycares-4.6.0-cp313-cp313-manylinux_2_17_ppc64le.manylinux2014_ppc64le.whl", hash = "sha256:d39bb28bebb98a4be0438f06adfed5f4c12b115af531b48cd27692b8704eec02", size = 304994 },
    { url = "https://files.pythonhosted.org/packages/5c/96/18330188d540be9307f9cdce5ba6336de8590792496af0d2d9e0b23aa870/pycares-4.6.0-cp313-cp313-manylinux_2_17_s390x.manylinux2014_s390x.whl", hash = "sha256:e63b5c955b0ade059e147334efc0aafe76ba513f4cf6dd802af9c2450dc4f6ad", size = 295017 },
    { url = "https://files.pythonhosted.org/packages/33/0c/e7cc479a7fb6e849a500985944a5a1a3d8b4fd05b9d4aa98c2e01048e2c2/pycares-4.6.0-cp313-cp313-manylinux_2_17_x86_64.manylinux2014_x86_64.whl", hash = "sha256:cae9c72108784d725d2fa38eedbf702a6511cb67e24e27714b35c930e4d3bee6", size = 290624 },
    { url = "https://files.pythonhosted.org/packages/34/c6/803bca58a4a381f60f1654c5fcb06df83789a03f546a6fc883d640eafec4/pycares-4.6.0-cp313-cp313-manylinux_2_5_i686.manylinux1_i686.manylinux_2_17_i686.manylinux2014_i686.whl", hash = "sha256:30ca7df82180edffd0562ebc22228f8dd348f91810d37ac0389ebc73e4a7d723", size = 271348 },
    { url = "https://files.pythonhosted.org/packages/27/a1/c45fce9580658021b96a788cd6e054d24af834fe910ec7067f49d1f713ac/pycares-4.6.0-cp313-cp313-musllinux_1_2_aarch64.whl", hash = "sha256:74dd022766d987eb6ea64ef5db45821849508b1818bdbd5ef8d0ad198ab25d02", size = 279333 },
    { url = "https://files.pythonhosted.org/packages/ff/14/fac01d5a2d8401357c1c38fa5053f5d808a79cf853e3eb104bc4af17df2b/pycares-4.6.0-cp313-cp313-musllinux_1_2_i686.whl", hash = "sha256:9716e6c1041569fd391aeb71a75b18038cb5e796a93408a88c27cc48dd076035", size = 264468 },
    { url = "https://files.pythonhosted.org/packages/03/6b/ff6cc8b671f7742f9054bf1d50ba3188b1ae8b1a188610dbc9515eb11ca3/pycares-4.6.0-cp313-cp313-musllinux_1_2_ppc64le.whl", hash = "sha256:a1972b3a1473d473e52038f8153b0a9b49860b7dffd183d8bef2fe481e850ce5", size = 298489 },
    { url = "https://files.pythonhosted.org/packages/cd/a6/20d1d368621e8327cc2b178982b1a1990608bb0cb65ec7b822faeee41475/pycares-4.6.0-cp313-cp313-musllinux_1_2_s390x.whl", hash = "sha256:c2b69622fa6fafbda109f8a79bb92d785d38546c81dfd94207fb0ead4d237a36", size = 292391 },
    { url = "https://files.pythonhosted.org/packages/df/29/5209f3ec6bc20d0c6f81c9b444027ffc346f2b603d5b764abc2bc1153645/pycares-4.6.0-cp313-cp313-musllinux_1_2_x86_64.whl", hash = "sha256:63012f6194be62a9d6a62bcb57fa3df90bfb58b81f613f548df0289ce6b53067", size = 281924 },
    { url = "https://files.pythonhosted.org/packages/44/19/fdf0f85f52cae71d924c7853df9112638e3452f97b833ff77d32c15ed52c/pycares-4.6.0-cp39-cp39-macosx_10_9_x86_64.whl", hash = "sha256:904e0ebbed7b392c7b4a30d0bb2d3b58dc37b2dd8808ba0d7f891f4df75a117d", size = 75592 },
    { url = "https://files.pythonhosted.org/packages/bc/c4/6bb6c0d5d27c49707c4e28441ef448eda5c7a9e711334cd58ab0423d5fe4/pycares-4.6.0-cp39-cp39-macosx_11_0_arm64.whl", hash = "sha256:1ec29531ede0c92b4a51fe42bac61a342d49611c5236878c5c514cf16123f962", size = 72088 },
    { url = "https://files.pythonhosted.org/packages/a3/b6/bde8ed3501a8f0c13e7d099866f7684d9ea13f43d534267357f9b1af0d94/pycares-4.6.0-cp39-cp39-manylinux_2_17_aarch64.manylinux2014_aarch64.whl", hash = "sha256:5f8f93289065274aacfc6adf46a72f3d7bc12beb8adb39673ba26fe5d5517d21", size = 289887 },
    { url = "https://files.pythonhosted.org/packages/c5/e5/4c0c8db949e4c5a90e1170fa693412e453470ccf4f3f7525ca40a295e44a/pycares-4.6.0-cp39-cp39-manylinux_2_17_ppc64le.manylinux2014_ppc64le.whl", hash = "sha256:8bd98e5f48b1e88cc7ba48ffbc7f63d3b8d9bd41300b22472b15ed8dcd6aefaa", size = 304516 },
    { url = "https://files.pythonhosted.org/packages/0d/d6/4e33c1c8009281af527e145cfee29ac472273b24ce8b5062916b899a5f21/pycares-4.6.0-cp39-cp39-manylinux_2_17_s390x.manylinux2014_s390x.whl", hash = "sha256:ce2ca71d8ab9957a8090542d7b7a3f50bca3c33846674cb4b389a9a469adc3d7", size = 294014 },
    { url = "https://files.pythonhosted.org/packages/4b/4c/926671e7271fa3abe1963aa5ef97e0146d8743837c9323043ea68d0f45ac/pycares-4.6.0-cp39-cp39-manylinux_2_17_x86_64.manylinux2014_x86_64.whl", hash = "sha256:62680e3f5e04af4cfd76f9b184a6cfe432846ffbe5c651cc2d6e1c2635de0775", size = 289338 },
    { url = "https://files.pythonhosted.org/packages/04/18/603ecf610e497f8dd112999a26a071a2533d8b68f623d7a543769a8543a6/pycares-4.6.0-cp39-cp39-manylinux_2_5_i686.manylinux1_i686.manylinux_2_17_i686.manylinux2014_i686.whl", hash = "sha256:e5a3551d530e67e96ef22be487f58569e24d367c7f7f025e745b074e5cbc1602", size = 270664 },
    { url = "https://files.pythonhosted.org/packages/4a/31/2d25dab3140719dc2356cff6c3abeeb8739c7612818ecac5bdb2a8a85ee8/pycares-4.6.0-cp39-cp39-musllinux_1_2_aarch64.whl", hash = "sha256:579399b52dd701ec73adf06629afe8e9b2f7780030d1c55772b874059d70c06b", size = 278652 },
    { url = "https://files.pythonhosted.org/packages/f6/16/42254e43c2d7b5de74e9b1442c4f0e91ad0c038fc70d64df100027b2ac36/pycares-4.6.0-cp39-cp39-musllinux_1_2_i686.whl", hash = "sha256:d9dab1bd8dbfa50ae534c73b6ed9dfad6341d226bbd535c778973a5de58e888c", size = 264466 },
    { url = "https://files.pythonhosted.org/packages/04/97/5e863bade7a0938947032a42015d694167865569f2fecb5758a054838024/pycares-4.6.0-cp39-cp39-musllinux_1_2_ppc64le.whl", hash = "sha256:cd9ceb60733d892ade72d74fe9c2f3d5540d5ed95346b4cfd8f7c8e83f3a30c0", size = 298172 },
    { url = "https://files.pythonhosted.org/packages/19/49/b8d4e308f84945384a0de7ac3752482c7d558be67f89ff7273934e8853de/pycares-4.6.0-cp39-cp39-musllinux_1_2_s390x.whl", hash = "sha256:b6b3b4c2d65e527c74bfe8f45840eb1497b842e552e486e02e3d34ac4f5016f2", size = 291220 },
    { url = "https://files.pythonhosted.org/packages/72/d4/9bce1a26788a48ab6b6ae34dd4821da875ae45bbd172919c4be876d77031/pycares-4.6.0-cp39-cp39-musllinux_1_2_x86_64.whl", hash = "sha256:4f92d3e8708d039cdd83c5276fdd7960349ad209455eef6e88e52d3ab9af051a", size = 280731 },
]

[[package]]
name = "pycparser"
version = "2.22"
source = { registry = "https://pypi.org/simple" }
sdist = { url = "https://files.pythonhosted.org/packages/1d/b2/31537cf4b1ca988837256c910a668b553fceb8f069bedc4b1c826024b52c/pycparser-2.22.tar.gz", hash = "sha256:491c8be9c040f5390f5bf44a5b07752bd07f56edf992381b05c701439eec10f6", size = 172736 }
wheels = [
    { url = "https://files.pythonhosted.org/packages/13/a3/a812df4e2dd5696d1f351d58b8fe16a405b234ad2886a0dab9183fb78109/pycparser-2.22-py3-none-any.whl", hash = "sha256:c3702b6d3dd8c7abc1afa565d7e63d53a1d0bd86cdc24edd75470f4de499cfcc", size = 117552 },
]

[[package]]
name = "pydantic"
version = "2.11.2"
source = { registry = "https://pypi.org/simple" }
dependencies = [
    { name = "annotated-types" },
    { name = "pydantic-core" },
    { name = "typing-extensions" },
    { name = "typing-inspection" },
]
sdist = { url = "https://files.pythonhosted.org/packages/b0/41/832125a41fe098b58d1fdd04ae819b4dc6b34d6b09ed78304fd93d4bc051/pydantic-2.11.2.tar.gz", hash = "sha256:2138628e050bd7a1e70b91d4bf4a91167f4ad76fdb83209b107c8d84b854917e", size = 784742 }
wheels = [
    { url = "https://files.pythonhosted.org/packages/bf/c2/0f3baea344d0b15e35cb3e04ad5b953fa05106b76efbf4c782a3f47f22f5/pydantic-2.11.2-py3-none-any.whl", hash = "sha256:7f17d25846bcdf89b670a86cdfe7b29a9f1c9ca23dee154221c9aa81845cfca7", size = 443295 },
]

[package.optional-dependencies]
email = [
    { name = "email-validator" },
]

[[package]]
name = "pydantic-core"
version = "2.33.1"
source = { registry = "https://pypi.org/simple" }
dependencies = [
    { name = "typing-extensions" },
]
sdist = { url = "https://files.pythonhosted.org/packages/17/19/ed6a078a5287aea7922de6841ef4c06157931622c89c2a47940837b5eecd/pydantic_core-2.33.1.tar.gz", hash = "sha256:bcc9c6fdb0ced789245b02b7d6603e17d1563064ddcfc36f046b61c0c05dd9df", size = 434395 }
wheels = [
    { url = "https://files.pythonhosted.org/packages/38/ea/5f572806ab4d4223d11551af814d243b0e3e02cc6913def4d1fe4a5ca41c/pydantic_core-2.33.1-cp310-cp310-macosx_10_12_x86_64.whl", hash = "sha256:3077cfdb6125cc8dab61b155fdd714663e401f0e6883f9632118ec12cf42df26", size = 2044021 },
    { url = "https://files.pythonhosted.org/packages/8c/d1/f86cc96d2aa80e3881140d16d12ef2b491223f90b28b9a911346c04ac359/pydantic_core-2.33.1-cp310-cp310-macosx_11_0_arm64.whl", hash = "sha256:8ffab8b2908d152e74862d276cf5017c81a2f3719f14e8e3e8d6b83fda863927", size = 1861742 },
    { url = "https://files.pythonhosted.org/packages/37/08/fbd2cd1e9fc735a0df0142fac41c114ad9602d1c004aea340169ae90973b/pydantic_core-2.33.1-cp310-cp310-manylinux_2_17_aarch64.manylinux2014_aarch64.whl", hash = "sha256:5183e4f6a2d468787243ebcd70cf4098c247e60d73fb7d68d5bc1e1beaa0c4db", size = 1910414 },
    { url = "https://files.pythonhosted.org/packages/7f/73/3ac217751decbf8d6cb9443cec9b9eb0130eeada6ae56403e11b486e277e/pydantic_core-2.33.1-cp310-cp310-manylinux_2_17_armv7l.manylinux2014_armv7l.whl", hash = "sha256:398a38d323f37714023be1e0285765f0a27243a8b1506b7b7de87b647b517e48", size = 1996848 },
    { url = "https://files.pythonhosted.org/packages/9a/f5/5c26b265cdcff2661e2520d2d1e9db72d117ea00eb41e00a76efe68cb009/pydantic_core-2.33.1-cp310-cp310-manylinux_2_17_ppc64le.manylinux2014_ppc64le.whl", hash = "sha256:87d3776f0001b43acebfa86f8c64019c043b55cc5a6a2e313d728b5c95b46969", size = 2141055 },
    { url = "https://files.pythonhosted.org/packages/5d/14/a9c3cee817ef2f8347c5ce0713e91867a0dceceefcb2973942855c917379/pydantic_core-2.33.1-cp310-cp310-manylinux_2_17_s390x.manylinux2014_s390x.whl", hash = "sha256:c566dd9c5f63d22226409553531f89de0cac55397f2ab8d97d6f06cfce6d947e", size = 2753806 },
    { url = "https://files.pythonhosted.org/packages/f2/68/866ce83a51dd37e7c604ce0050ff6ad26de65a7799df89f4db87dd93d1d6/pydantic_core-2.33.1-cp310-cp310-manylinux_2_17_x86_64.manylinux2014_x86_64.whl", hash = "sha256:a0d5f3acc81452c56895e90643a625302bd6be351e7010664151cc55b7b97f89", size = 2007777 },
    { url = "https://files.pythonhosted.org/packages/b6/a8/36771f4404bb3e49bd6d4344da4dede0bf89cc1e01f3b723c47248a3761c/pydantic_core-2.33.1-cp310-cp310-manylinux_2_5_i686.manylinux1_i686.whl", hash = "sha256:d3a07fadec2a13274a8d861d3d37c61e97a816beae717efccaa4b36dfcaadcde", size = 2122803 },
    { url = "https://files.pythonhosted.org/packages/18/9c/730a09b2694aa89360d20756369822d98dc2f31b717c21df33b64ffd1f50/pydantic_core-2.33.1-cp310-cp310-musllinux_1_1_aarch64.whl", hash = "sha256:f99aeda58dce827f76963ee87a0ebe75e648c72ff9ba1174a253f6744f518f65", size = 2086755 },
    { url = "https://files.pythonhosted.org/packages/54/8e/2dccd89602b5ec31d1c58138d02340ecb2ebb8c2cac3cc66b65ce3edb6ce/pydantic_core-2.33.1-cp310-cp310-musllinux_1_1_armv7l.whl", hash = "sha256:902dbc832141aa0ec374f4310f1e4e7febeebc3256f00dc359a9ac3f264a45dc", size = 2257358 },
    { url = "https://files.pythonhosted.org/packages/d1/9c/126e4ac1bfad8a95a9837acdd0963695d69264179ba4ede8b8c40d741702/pydantic_core-2.33.1-cp310-cp310-musllinux_1_1_x86_64.whl", hash = "sha256:fe44d56aa0b00d66640aa84a3cbe80b7a3ccdc6f0b1ca71090696a6d4777c091", size = 2257916 },
    { url = "https://files.pythonhosted.org/packages/7d/ba/91eea2047e681a6853c81c20aeca9dcdaa5402ccb7404a2097c2adf9d038/pydantic_core-2.33.1-cp310-cp310-win32.whl", hash = "sha256:ed3eb16d51257c763539bde21e011092f127a2202692afaeaccb50db55a31383", size = 1923823 },
    { url = "https://files.pythonhosted.org/packages/94/c0/fcdf739bf60d836a38811476f6ecd50374880b01e3014318b6e809ddfd52/pydantic_core-2.33.1-cp310-cp310-win_amd64.whl", hash = "sha256:694ad99a7f6718c1a498dc170ca430687a39894a60327f548e02a9c7ee4b6504", size = 1952494 },
    { url = "https://files.pythonhosted.org/packages/d6/7f/c6298830cb780c46b4f46bb24298d01019ffa4d21769f39b908cd14bbd50/pydantic_core-2.33.1-cp311-cp311-macosx_10_12_x86_64.whl", hash = "sha256:6e966fc3caaf9f1d96b349b0341c70c8d6573bf1bac7261f7b0ba88f96c56c24", size = 2044224 },
    { url = "https://files.pythonhosted.org/packages/a8/65/6ab3a536776cad5343f625245bd38165d6663256ad43f3a200e5936afd6c/pydantic_core-2.33.1-cp311-cp311-macosx_11_0_arm64.whl", hash = "sha256:bfd0adeee563d59c598ceabddf2c92eec77abcb3f4a391b19aa7366170bd9e30", size = 1858845 },
    { url = "https://files.pythonhosted.org/packages/e9/15/9a22fd26ba5ee8c669d4b8c9c244238e940cd5d818649603ca81d1c69861/pydantic_core-2.33.1-cp311-cp311-manylinux_2_17_aarch64.manylinux2014_aarch64.whl", hash = "sha256:91815221101ad3c6b507804178a7bb5cb7b2ead9ecd600041669c8d805ebd595", size = 1910029 },
    { url = "https://files.pythonhosted.org/packages/d5/33/8cb1a62818974045086f55f604044bf35b9342900318f9a2a029a1bec460/pydantic_core-2.33.1-cp311-cp311-manylinux_2_17_armv7l.manylinux2014_armv7l.whl", hash = "sha256:9fea9c1869bb4742d174a57b4700c6dadea951df8b06de40c2fedb4f02931c2e", size = 1997784 },
    { url = "https://files.pythonhosted.org/packages/c0/ca/49958e4df7715c71773e1ea5be1c74544923d10319173264e6db122543f9/pydantic_core-2.33.1-cp311-cp311-manylinux_2_17_ppc64le.manylinux2014_ppc64le.whl", hash = "sha256:1d20eb4861329bb2484c021b9d9a977566ab16d84000a57e28061151c62b349a", size = 2141075 },
    { url = "https://files.pythonhosted.org/packages/7b/a6/0b3a167a9773c79ba834b959b4e18c3ae9216b8319bd8422792abc8a41b1/pydantic_core-2.33.1-cp311-cp311-manylinux_2_17_s390x.manylinux2014_s390x.whl", hash = "sha256:0fb935c5591573ae3201640579f30128ccc10739b45663f93c06796854405505", size = 2745849 },
    { url = "https://files.pythonhosted.org/packages/0b/60/516484135173aa9e5861d7a0663dce82e4746d2e7f803627d8c25dfa5578/pydantic_core-2.33.1-cp311-cp311-manylinux_2_17_x86_64.manylinux2014_x86_64.whl", hash = "sha256:c964fd24e6166420d18fb53996d8c9fd6eac9bf5ae3ec3d03015be4414ce497f", size = 2005794 },
    { url = "https://files.pythonhosted.org/packages/86/70/05b1eb77459ad47de00cf78ee003016da0cedf8b9170260488d7c21e9181/pydantic_core-2.33.1-cp311-cp311-manylinux_2_5_i686.manylinux1_i686.whl", hash = "sha256:681d65e9011f7392db5aa002b7423cc442d6a673c635668c227c6c8d0e5a4f77", size = 2123237 },
    { url = "https://files.pythonhosted.org/packages/c7/57/12667a1409c04ae7dc95d3b43158948eb0368e9c790be8b095cb60611459/pydantic_core-2.33.1-cp311-cp311-musllinux_1_1_aarch64.whl", hash = "sha256:e100c52f7355a48413e2999bfb4e139d2977a904495441b374f3d4fb4a170961", size = 2086351 },
    { url = "https://files.pythonhosted.org/packages/57/61/cc6d1d1c1664b58fdd6ecc64c84366c34ec9b606aeb66cafab6f4088974c/pydantic_core-2.33.1-cp311-cp311-musllinux_1_1_armv7l.whl", hash = "sha256:048831bd363490be79acdd3232f74a0e9951b11b2b4cc058aeb72b22fdc3abe1", size = 2258914 },
    { url = "https://files.pythonhosted.org/packages/d1/0a/edb137176a1f5419b2ddee8bde6a0a548cfa3c74f657f63e56232df8de88/pydantic_core-2.33.1-cp311-cp311-musllinux_1_1_x86_64.whl", hash = "sha256:bdc84017d28459c00db6f918a7272a5190bec3090058334e43a76afb279eac7c", size = 2257385 },
    { url = "https://files.pythonhosted.org/packages/26/3c/48ca982d50e4b0e1d9954919c887bdc1c2b462801bf408613ccc641b3daa/pydantic_core-2.33.1-cp311-cp311-win32.whl", hash = "sha256:32cd11c5914d1179df70406427097c7dcde19fddf1418c787540f4b730289896", size = 1923765 },
    { url = "https://files.pythonhosted.org/packages/33/cd/7ab70b99e5e21559f5de38a0928ea84e6f23fdef2b0d16a6feaf942b003c/pydantic_core-2.33.1-cp311-cp311-win_amd64.whl", hash = "sha256:2ea62419ba8c397e7da28a9170a16219d310d2cf4970dbc65c32faf20d828c83", size = 1950688 },
    { url = "https://files.pythonhosted.org/packages/4b/ae/db1fc237b82e2cacd379f63e3335748ab88b5adde98bf7544a1b1bd10a84/pydantic_core-2.33.1-cp311-cp311-win_arm64.whl", hash = "sha256:fc903512177361e868bc1f5b80ac8c8a6e05fcdd574a5fb5ffeac5a9982b9e89", size = 1908185 },
    { url = "https://files.pythonhosted.org/packages/c8/ce/3cb22b07c29938f97ff5f5bb27521f95e2ebec399b882392deb68d6c440e/pydantic_core-2.33.1-cp312-cp312-macosx_10_12_x86_64.whl", hash = "sha256:1293d7febb995e9d3ec3ea09caf1a26214eec45b0f29f6074abb004723fc1de8", size = 2026640 },
    { url = "https://files.pythonhosted.org/packages/19/78/f381d643b12378fee782a72126ec5d793081ef03791c28a0fd542a5bee64/pydantic_core-2.33.1-cp312-cp312-macosx_11_0_arm64.whl", hash = "sha256:99b56acd433386c8f20be5c4000786d1e7ca0523c8eefc995d14d79c7a081498", size = 1852649 },
    { url = "https://files.pythonhosted.org/packages/9d/2b/98a37b80b15aac9eb2c6cfc6dbd35e5058a352891c5cce3a8472d77665a6/pydantic_core-2.33.1-cp312-cp312-manylinux_2_17_aarch64.manylinux2014_aarch64.whl", hash = "sha256:35a5ec3fa8c2fe6c53e1b2ccc2454398f95d5393ab398478f53e1afbbeb4d939", size = 1892472 },
    { url = "https://files.pythonhosted.org/packages/4e/d4/3c59514e0f55a161004792b9ff3039da52448f43f5834f905abef9db6e4a/pydantic_core-2.33.1-cp312-cp312-manylinux_2_17_armv7l.manylinux2014_armv7l.whl", hash = "sha256:b172f7b9d2f3abc0efd12e3386f7e48b576ef309544ac3a63e5e9cdd2e24585d", size = 1977509 },
    { url = "https://files.pythonhosted.org/packages/a9/b6/c2c7946ef70576f79a25db59a576bce088bdc5952d1b93c9789b091df716/pydantic_core-2.33.1-cp312-cp312-manylinux_2_17_ppc64le.manylinux2014_ppc64le.whl", hash = "sha256:9097b9f17f91eea659b9ec58148c0747ec354a42f7389b9d50701610d86f812e", size = 2128702 },
    { url = "https://files.pythonhosted.org/packages/88/fe/65a880f81e3f2a974312b61f82a03d85528f89a010ce21ad92f109d94deb/pydantic_core-2.33.1-cp312-cp312-manylinux_2_17_s390x.manylinux2014_s390x.whl", hash = "sha256:cc77ec5b7e2118b152b0d886c7514a4653bcb58c6b1d760134a9fab915f777b3", size = 2679428 },
    { url = "https://files.pythonhosted.org/packages/6f/ff/4459e4146afd0462fb483bb98aa2436d69c484737feaceba1341615fb0ac/pydantic_core-2.33.1-cp312-cp312-manylinux_2_17_x86_64.manylinux2014_x86_64.whl", hash = "sha256:d5e3d15245b08fa4a84cefc6c9222e6f37c98111c8679fbd94aa145f9a0ae23d", size = 2008753 },
    { url = "https://files.pythonhosted.org/packages/7c/76/1c42e384e8d78452ededac8b583fe2550c84abfef83a0552e0e7478ccbc3/pydantic_core-2.33.1-cp312-cp312-manylinux_2_5_i686.manylinux1_i686.whl", hash = "sha256:ef99779001d7ac2e2461d8ab55d3373fe7315caefdbecd8ced75304ae5a6fc6b", size = 2114849 },
    { url = "https://files.pythonhosted.org/packages/00/72/7d0cf05095c15f7ffe0eb78914b166d591c0eed72f294da68378da205101/pydantic_core-2.33.1-cp312-cp312-musllinux_1_1_aarch64.whl", hash = "sha256:fc6bf8869e193855e8d91d91f6bf59699a5cdfaa47a404e278e776dd7f168b39", size = 2069541 },
    { url = "https://files.pythonhosted.org/packages/b3/69/94a514066bb7d8be499aa764926937409d2389c09be0b5107a970286ef81/pydantic_core-2.33.1-cp312-cp312-musllinux_1_1_armv7l.whl", hash = "sha256:b1caa0bc2741b043db7823843e1bde8aaa58a55a58fda06083b0569f8b45693a", size = 2239225 },
    { url = "https://files.pythonhosted.org/packages/84/b0/e390071eadb44b41f4f54c3cef64d8bf5f9612c92686c9299eaa09e267e2/pydantic_core-2.33.1-cp312-cp312-musllinux_1_1_x86_64.whl", hash = "sha256:ec259f62538e8bf364903a7d0d0239447059f9434b284f5536e8402b7dd198db", size = 2248373 },
    { url = "https://files.pythonhosted.org/packages/d6/b2/288b3579ffc07e92af66e2f1a11be3b056fe1214aab314748461f21a31c3/pydantic_core-2.33.1-cp312-cp312-win32.whl", hash = "sha256:e14f369c98a7c15772b9da98987f58e2b509a93235582838bd0d1d8c08b68fda", size = 1907034 },
    { url = "https://files.pythonhosted.org/packages/02/28/58442ad1c22b5b6742b992ba9518420235adced665513868f99a1c2638a5/pydantic_core-2.33.1-cp312-cp312-win_amd64.whl", hash = "sha256:1c607801d85e2e123357b3893f82c97a42856192997b95b4d8325deb1cd0c5f4", size = 1956848 },
    { url = "https://files.pythonhosted.org/packages/a1/eb/f54809b51c7e2a1d9f439f158b8dd94359321abcc98767e16fc48ae5a77e/pydantic_core-2.33.1-cp312-cp312-win_arm64.whl", hash = "sha256:8d13f0276806ee722e70a1c93da19748594f19ac4299c7e41237fc791d1861ea", size = 1903986 },
    { url = "https://files.pythonhosted.org/packages/7a/24/eed3466a4308d79155f1cdd5c7432c80ddcc4530ba8623b79d5ced021641/pydantic_core-2.33.1-cp313-cp313-macosx_10_12_x86_64.whl", hash = "sha256:70af6a21237b53d1fe7b9325b20e65cbf2f0a848cf77bed492b029139701e66a", size = 2033551 },
    { url = "https://files.pythonhosted.org/packages/ab/14/df54b1a0bc9b6ded9b758b73139d2c11b4e8eb43e8ab9c5847c0a2913ada/pydantic_core-2.33.1-cp313-cp313-macosx_11_0_arm64.whl", hash = "sha256:282b3fe1bbbe5ae35224a0dbd05aed9ccabccd241e8e6b60370484234b456266", size = 1852785 },
    { url = "https://files.pythonhosted.org/packages/fa/96/e275f15ff3d34bb04b0125d9bc8848bf69f25d784d92a63676112451bfb9/pydantic_core-2.33.1-cp313-cp313-manylinux_2_17_aarch64.manylinux2014_aarch64.whl", hash = "sha256:4b315e596282bbb5822d0c7ee9d255595bd7506d1cb20c2911a4da0b970187d3", size = 1897758 },
    { url = "https://files.pythonhosted.org/packages/b7/d8/96bc536e975b69e3a924b507d2a19aedbf50b24e08c80fb00e35f9baaed8/pydantic_core-2.33.1-cp313-cp313-manylinux_2_17_armv7l.manylinux2014_armv7l.whl", hash = "sha256:1dfae24cf9921875ca0ca6a8ecb4bb2f13c855794ed0d468d6abbec6e6dcd44a", size = 1986109 },
    { url = "https://files.pythonhosted.org/packages/90/72/ab58e43ce7e900b88cb571ed057b2fcd0e95b708a2e0bed475b10130393e/pydantic_core-2.33.1-cp313-cp313-manylinux_2_17_ppc64le.manylinux2014_ppc64le.whl", hash = "sha256:6dd8ecfde08d8bfadaea669e83c63939af76f4cf5538a72597016edfa3fad516", size = 2129159 },
    { url = "https://files.pythonhosted.org/packages/dc/3f/52d85781406886c6870ac995ec0ba7ccc028b530b0798c9080531b409fdb/pydantic_core-2.33.1-cp313-cp313-manylinux_2_17_s390x.manylinux2014_s390x.whl", hash = "sha256:2f593494876eae852dc98c43c6f260f45abdbfeec9e4324e31a481d948214764", size = 2680222 },
    { url = "https://files.pythonhosted.org/packages/f4/56/6e2ef42f363a0eec0fd92f74a91e0ac48cd2e49b695aac1509ad81eee86a/pydantic_core-2.33.1-cp313-cp313-manylinux_2_17_x86_64.manylinux2014_x86_64.whl", hash = "sha256:948b73114f47fd7016088e5186d13faf5e1b2fe83f5e320e371f035557fd264d", size = 2006980 },
    { url = "https://files.pythonhosted.org/packages/4c/c0/604536c4379cc78359f9ee0aa319f4aedf6b652ec2854953f5a14fc38c5a/pydantic_core-2.33.1-cp313-cp313-manylinux_2_5_i686.manylinux1_i686.whl", hash = "sha256:e11f3864eb516af21b01e25fac915a82e9ddad3bb0fb9e95a246067398b435a4", size = 2120840 },
    { url = "https://files.pythonhosted.org/packages/1f/46/9eb764814f508f0edfb291a0f75d10854d78113fa13900ce13729aaec3ae/pydantic_core-2.33.1-cp313-cp313-musllinux_1_1_aarch64.whl", hash = "sha256:549150be302428b56fdad0c23c2741dcdb5572413776826c965619a25d9c6bde", size = 2072518 },
    { url = "https://files.pythonhosted.org/packages/42/e3/fb6b2a732b82d1666fa6bf53e3627867ea3131c5f39f98ce92141e3e3dc1/pydantic_core-2.33.1-cp313-cp313-musllinux_1_1_armv7l.whl", hash = "sha256:495bc156026efafd9ef2d82372bd38afce78ddd82bf28ef5276c469e57c0c83e", size = 2248025 },
    { url = "https://files.pythonhosted.org/packages/5c/9d/fbe8fe9d1aa4dac88723f10a921bc7418bd3378a567cb5e21193a3c48b43/pydantic_core-2.33.1-cp313-cp313-musllinux_1_1_x86_64.whl", hash = "sha256:ec79de2a8680b1a67a07490bddf9636d5c2fab609ba8c57597e855fa5fa4dacd", size = 2254991 },
    { url = "https://files.pythonhosted.org/packages/aa/99/07e2237b8a66438d9b26482332cda99a9acccb58d284af7bc7c946a42fd3/pydantic_core-2.33.1-cp313-cp313-win32.whl", hash = "sha256:ee12a7be1742f81b8a65b36c6921022301d466b82d80315d215c4c691724986f", size = 1915262 },
    { url = "https://files.pythonhosted.org/packages/8a/f4/e457a7849beeed1e5defbcf5051c6f7b3c91a0624dd31543a64fc9adcf52/pydantic_core-2.33.1-cp313-cp313-win_amd64.whl", hash = "sha256:ede9b407e39949d2afc46385ce6bd6e11588660c26f80576c11c958e6647bc40", size = 1956626 },
    { url = "https://files.pythonhosted.org/packages/20/d0/e8d567a7cff7b04e017ae164d98011f1e1894269fe8e90ea187a3cbfb562/pydantic_core-2.33.1-cp313-cp313-win_arm64.whl", hash = "sha256:aa687a23d4b7871a00e03ca96a09cad0f28f443690d300500603bd0adba4b523", size = 1909590 },
    { url = "https://files.pythonhosted.org/packages/ef/fd/24ea4302d7a527d672c5be06e17df16aabfb4e9fdc6e0b345c21580f3d2a/pydantic_core-2.33.1-cp313-cp313t-macosx_11_0_arm64.whl", hash = "sha256:401d7b76e1000d0dd5538e6381d28febdcacb097c8d340dde7d7fc6e13e9f95d", size = 1812963 },
    { url = "https://files.pythonhosted.org/packages/5f/95/4fbc2ecdeb5c1c53f1175a32d870250194eb2fdf6291b795ab08c8646d5d/pydantic_core-2.33.1-cp313-cp313t-manylinux_2_17_x86_64.manylinux2014_x86_64.whl", hash = "sha256:7aeb055a42d734c0255c9e489ac67e75397d59c6fbe60d155851e9782f276a9c", size = 1986896 },
    { url = "https://files.pythonhosted.org/packages/71/ae/fe31e7f4a62431222d8f65a3bd02e3fa7e6026d154a00818e6d30520ea77/pydantic_core-2.33.1-cp313-cp313t-win_amd64.whl", hash = "sha256:338ea9b73e6e109f15ab439e62cb3b78aa752c7fd9536794112e14bee02c8d18", size = 1931810 },
    { url = "https://files.pythonhosted.org/packages/49/78/b86bad645cc3e8dfa6858c70ec38939bf350e54004837c48de09474b2b9e/pydantic_core-2.33.1-cp39-cp39-macosx_10_12_x86_64.whl", hash = "sha256:5ab77f45d33d264de66e1884fca158bc920cb5e27fd0764a72f72f5756ae8bdb", size = 2044282 },
    { url = "https://files.pythonhosted.org/packages/3b/00/a02531331773b2bf08743d84c6b776bd6a449d23b3ae6b0e3229d568bac4/pydantic_core-2.33.1-cp39-cp39-macosx_11_0_arm64.whl", hash = "sha256:e7aaba1b4b03aaea7bb59e1b5856d734be011d3e6d98f5bcaa98cb30f375f2ad", size = 1877598 },
    { url = "https://files.pythonhosted.org/packages/a1/fa/32cc152b84a1f420f8a7d80161373e8d87d4ffa077e67d6c8aab3ce1a6ab/pydantic_core-2.33.1-cp39-cp39-manylinux_2_17_aarch64.manylinux2014_aarch64.whl", hash = "sha256:7fb66263e9ba8fea2aa85e1e5578980d127fb37d7f2e292773e7bc3a38fb0c7b", size = 1911021 },
    { url = "https://files.pythonhosted.org/packages/5e/87/ea553e0d98bce6c4876f8c50f65cb45597eff6e0aaa8b15813e9972bb19d/pydantic_core-2.33.1-cp39-cp39-manylinux_2_17_armv7l.manylinux2014_armv7l.whl", hash = "sha256:3f2648b9262607a7fb41d782cc263b48032ff7a03a835581abbf7a3bec62bcf5", size = 1997276 },
    { url = "https://files.pythonhosted.org/packages/f7/9b/60cb9f4b52158b3adac0066492bbadd0b8473f4f8da5bcc73972655b76ef/pydantic_core-2.33.1-cp39-cp39-manylinux_2_17_ppc64le.manylinux2014_ppc64le.whl", hash = "sha256:723c5630c4259400818b4ad096735a829074601805d07f8cafc366d95786d331", size = 2141348 },
    { url = "https://files.pythonhosted.org/packages/9b/38/374d254e270d4de0add68a8239f4ed0f444fdd7b766ea69244fb9491dccb/pydantic_core-2.33.1-cp39-cp39-manylinux_2_17_s390x.manylinux2014_s390x.whl", hash = "sha256:d100e3ae783d2167782391e0c1c7a20a31f55f8015f3293647544df3f9c67824", size = 2753708 },
    { url = "https://files.pythonhosted.org/packages/05/a8/fd79111eb5ab9bc4ef98d8fb0b3a2ffdc80107b2c59859a741ab379c96f8/pydantic_core-2.33.1-cp39-cp39-manylinux_2_17_x86_64.manylinux2014_x86_64.whl", hash = "sha256:177d50460bc976a0369920b6c744d927b0ecb8606fb56858ff542560251b19e5", size = 2008699 },
    { url = "https://files.pythonhosted.org/packages/35/31/2e06619868eb4c18642c5601db420599c1cf9cf50fe868c9ac09cd298e24/pydantic_core-2.33.1-cp39-cp39-manylinux_2_5_i686.manylinux1_i686.whl", hash = "sha256:a3edde68d1a1f9af1273b2fe798997b33f90308fb6d44d8550c89fc6a3647cf6", size = 2123426 },
    { url = "https://files.pythonhosted.org/packages/4a/d0/3531e8783a311802e3db7ee5a1a5ed79e5706e930b1b4e3109ce15eeb681/pydantic_core-2.33.1-cp39-cp39-musllinux_1_1_aarch64.whl", hash = "sha256:a62c3c3ef6a7e2c45f7853b10b5bc4ddefd6ee3cd31024754a1a5842da7d598d", size = 2087330 },
    { url = "https://files.pythonhosted.org/packages/ac/32/5ff252ed73bacd7677a706ab17723e261a76793f98b305aa20cfc10bbd56/pydantic_core-2.33.1-cp39-cp39-musllinux_1_1_armv7l.whl", hash = "sha256:c91dbb0ab683fa0cd64a6e81907c8ff41d6497c346890e26b23de7ee55353f96", size = 2258171 },
    { url = "https://files.pythonhosted.org/packages/c9/f9/e96e00f92b8f5b3e2cddc80c5ee6cf038f8a0f238c44b67b01759943a7b4/pydantic_core-2.33.1-cp39-cp39-musllinux_1_1_x86_64.whl", hash = "sha256:9f466e8bf0a62dc43e068c12166281c2eca72121dd2adc1040f3aa1e21ef8599", size = 2258745 },
    { url = "https://files.pythonhosted.org/packages/54/1e/51c86688e809d94797fdf0efc41514f001caec982a05f62d90c180a9639d/pydantic_core-2.33.1-cp39-cp39-win32.whl", hash = "sha256:ab0277cedb698749caada82e5d099dc9fed3f906a30d4c382d1a21725777a1e5", size = 1923626 },
    { url = "https://files.pythonhosted.org/packages/57/18/c2da959fd8d019b70cadafdda2bf845378ada47973e0bad6cc84f56dbe6e/pydantic_core-2.33.1-cp39-cp39-win_amd64.whl", hash = "sha256:5773da0ee2d17136b1f1c6fbde543398d452a6ad2a7b54ea1033e2daa739b8d2", size = 1953703 },
    { url = "https://files.pythonhosted.org/packages/9c/c7/8b311d5adb0fe00a93ee9b4e92a02b0ec08510e9838885ef781ccbb20604/pydantic_core-2.33.1-pp310-pypy310_pp73-macosx_10_12_x86_64.whl", hash = "sha256:5c834f54f8f4640fd7e4b193f80eb25a0602bba9e19b3cd2fc7ffe8199f5ae02", size = 2041659 },
    { url = "https://files.pythonhosted.org/packages/8a/d6/4f58d32066a9e26530daaf9adc6664b01875ae0691570094968aaa7b8fcc/pydantic_core-2.33.1-pp310-pypy310_pp73-macosx_11_0_arm64.whl", hash = "sha256:049e0de24cf23766f12cc5cc71d8abc07d4a9deb9061b334b62093dedc7cb068", size = 1873294 },
    { url = "https://files.pythonhosted.org/packages/f7/3f/53cc9c45d9229da427909c751f8ed2bf422414f7664ea4dde2d004f596ba/pydantic_core-2.33.1-pp310-pypy310_pp73-manylinux_2_17_aarch64.manylinux2014_aarch64.whl", hash = "sha256:1a28239037b3d6f16916a4c831a5a0eadf856bdd6d2e92c10a0da3a59eadcf3e", size = 1903771 },
    { url = "https://files.pythonhosted.org/packages/f0/49/bf0783279ce674eb9903fb9ae43f6c614cb2f1c4951370258823f795368b/pydantic_core-2.33.1-pp310-pypy310_pp73-manylinux_2_17_x86_64.manylinux2014_x86_64.whl", hash = "sha256:9d3da303ab5f378a268fa7d45f37d7d85c3ec19769f28d2cc0c61826a8de21fe", size = 2083558 },
    { url = "https://files.pythonhosted.org/packages/9c/5b/0d998367687f986c7d8484a2c476d30f07bf5b8b1477649a6092bd4c540e/pydantic_core-2.33.1-pp310-pypy310_pp73-manylinux_2_5_i686.manylinux1_i686.whl", hash = "sha256:25626fb37b3c543818c14821afe0fd3830bc327a43953bc88db924b68c5723f1", size = 2118038 },
    { url = "https://files.pythonhosted.org/packages/b3/33/039287d410230ee125daee57373ac01940d3030d18dba1c29cd3089dc3ca/pydantic_core-2.33.1-pp310-pypy310_pp73-musllinux_1_1_aarch64.whl", hash = "sha256:3ab2d36e20fbfcce8f02d73c33a8a7362980cff717926bbae030b93ae46b56c7", size = 2079315 },
    { url = "https://files.pythonhosted.org/packages/1f/85/6d8b2646d99c062d7da2d0ab2faeb0d6ca9cca4c02da6076376042a20da3/pydantic_core-2.33.1-pp310-pypy310_pp73-musllinux_1_1_armv7l.whl", hash = "sha256:2f9284e11c751b003fd4215ad92d325d92c9cb19ee6729ebd87e3250072cdcde", size = 2249063 },
    { url = "https://files.pythonhosted.org/packages/17/d7/c37d208d5738f7b9ad8f22ae8a727d88ebf9c16c04ed2475122cc3f7224a/pydantic_core-2.33.1-pp310-pypy310_pp73-musllinux_1_1_x86_64.whl", hash = "sha256:048c01eee07d37cbd066fc512b9d8b5ea88ceeb4e629ab94b3e56965ad655add", size = 2254631 },
    { url = "https://files.pythonhosted.org/packages/13/e0/bafa46476d328e4553b85ab9b2f7409e7aaef0ce4c937c894821c542d347/pydantic_core-2.33.1-pp310-pypy310_pp73-win_amd64.whl", hash = "sha256:5ccd429694cf26af7997595d627dd2637e7932214486f55b8a357edaac9dae8c", size = 2080877 },
    { url = "https://files.pythonhosted.org/packages/0b/76/1794e440c1801ed35415238d2c728f26cd12695df9057154ad768b7b991c/pydantic_core-2.33.1-pp311-pypy311_pp73-macosx_10_12_x86_64.whl", hash = "sha256:3a371dc00282c4b84246509a5ddc808e61b9864aa1eae9ecc92bb1268b82db4a", size = 2042858 },
    { url = "https://files.pythonhosted.org/packages/73/b4/9cd7b081fb0b1b4f8150507cd59d27b275c3e22ad60b35cb19ea0977d9b9/pydantic_core-2.33.1-pp311-pypy311_pp73-macosx_11_0_arm64.whl", hash = "sha256:f59295ecc75a1788af8ba92f2e8c6eeaa5a94c22fc4d151e8d9638814f85c8fc", size = 1873745 },
    { url = "https://files.pythonhosted.org/packages/e1/d7/9ddb7575d4321e40d0363903c2576c8c0c3280ebea137777e5ab58d723e3/pydantic_core-2.33.1-pp311-pypy311_pp73-manylinux_2_17_aarch64.manylinux2014_aarch64.whl", hash = "sha256:08530b8ac922003033f399128505f513e30ca770527cc8bbacf75a84fcc2c74b", size = 1904188 },
    { url = "https://files.pythonhosted.org/packages/d1/a8/3194ccfe461bb08da19377ebec8cb4f13c9bd82e13baebc53c5c7c39a029/pydantic_core-2.33.1-pp311-pypy311_pp73-manylinux_2_17_x86_64.manylinux2014_x86_64.whl", hash = "sha256:bae370459da6a5466978c0eacf90690cb57ec9d533f8e63e564ef3822bfa04fe", size = 2083479 },
    { url = "https://files.pythonhosted.org/packages/42/c7/84cb569555d7179ca0b3f838cef08f66f7089b54432f5b8599aac6e9533e/pydantic_core-2.33.1-pp311-pypy311_pp73-manylinux_2_5_i686.manylinux1_i686.whl", hash = "sha256:e3de2777e3b9f4d603112f78006f4ae0acb936e95f06da6cb1a45fbad6bdb4b5", size = 2118415 },
    { url = "https://files.pythonhosted.org/packages/3b/67/72abb8c73e0837716afbb58a59cc9e3ae43d1aa8677f3b4bc72c16142716/pydantic_core-2.33.1-pp311-pypy311_pp73-musllinux_1_1_aarch64.whl", hash = "sha256:3a64e81e8cba118e108d7126362ea30e021291b7805d47e4896e52c791be2761", size = 2079623 },
    { url = "https://files.pythonhosted.org/packages/0b/cd/c59707e35a47ba4cbbf153c3f7c56420c58653b5801b055dc52cccc8e2dc/pydantic_core-2.33.1-pp311-pypy311_pp73-musllinux_1_1_armv7l.whl", hash = "sha256:52928d8c1b6bda03cc6d811e8923dffc87a2d3c8b3bfd2ce16471c7147a24850", size = 2250175 },
    { url = "https://files.pythonhosted.org/packages/84/32/e4325a6676b0bed32d5b084566ec86ed7fd1e9bcbfc49c578b1755bde920/pydantic_core-2.33.1-pp311-pypy311_pp73-musllinux_1_1_x86_64.whl", hash = "sha256:1b30d92c9412beb5ac6b10a3eb7ef92ccb14e3f2a8d7732e2d739f58b3aa7544", size = 2254674 },
    { url = "https://files.pythonhosted.org/packages/12/6f/5596dc418f2e292ffc661d21931ab34591952e2843e7168ea5a52591f6ff/pydantic_core-2.33.1-pp311-pypy311_pp73-win_amd64.whl", hash = "sha256:f995719707e0e29f0f41a8aa3bcea6e761a36c9136104d3189eafb83f5cec5e5", size = 2080951 },
    { url = "https://files.pythonhosted.org/packages/2d/a8/c2c8f29bd18f7ef52de32a6deb9e3ee87ba18b7b2122636aa9f4438cf627/pydantic_core-2.33.1-pp39-pypy39_pp73-macosx_10_12_x86_64.whl", hash = "sha256:7edbc454a29fc6aeae1e1eecba4f07b63b8d76e76a748532233c4c167b4cb9ea", size = 2041791 },
    { url = "https://files.pythonhosted.org/packages/08/ad/328081b1c82543ae49d0650048305058583c51f1a9a56a0d6e87bb3a2443/pydantic_core-2.33.1-pp39-pypy39_pp73-macosx_11_0_arm64.whl", hash = "sha256:ad05b683963f69a1d5d2c2bdab1274a31221ca737dbbceaa32bcb67359453cdd", size = 1873579 },
    { url = "https://files.pythonhosted.org/packages/6e/8a/bc65dbf7e501e88367cdab06a2c1340457c785f0c72288cae737fd80c0fa/pydantic_core-2.33.1-pp39-pypy39_pp73-manylinux_2_17_aarch64.manylinux2014_aarch64.whl", hash = "sha256:df6a94bf9452c6da9b5d76ed229a5683d0306ccb91cca8e1eea883189780d568", size = 1904189 },
    { url = "https://files.pythonhosted.org/packages/9a/db/30ca6aefda211fb01ef185ca73cb7a0c6e7fe952c524025c8782b5acd771/pydantic_core-2.33.1-pp39-pypy39_pp73-manylinux_2_17_x86_64.manylinux2014_x86_64.whl", hash = "sha256:7965c13b3967909a09ecc91f21d09cfc4576bf78140b988904e94f130f188396", size = 2084446 },
    { url = "https://files.pythonhosted.org/packages/f2/89/a12b55286e30c9f476eab7c53c9249ec76faf70430596496ab0309f28629/pydantic_core-2.33.1-pp39-pypy39_pp73-manylinux_2_5_i686.manylinux1_i686.whl", hash = "sha256:3f1fdb790440a34f6ecf7679e1863b825cb5ffde858a9197f851168ed08371e5", size = 2118215 },
    { url = "https://files.pythonhosted.org/packages/8e/55/12721c4a8d7951584ad3d9848b44442559cf1876e0bb424148d1060636b3/pydantic_core-2.33.1-pp39-pypy39_pp73-musllinux_1_1_aarch64.whl", hash = "sha256:5277aec8d879f8d05168fdd17ae811dd313b8ff894aeeaf7cd34ad28b4d77e33", size = 2079963 },
    { url = "https://files.pythonhosted.org/packages/bd/0c/3391bd5d6ff62ea998db94732528d9bc32c560b0ed861c39119759461946/pydantic_core-2.33.1-pp39-pypy39_pp73-musllinux_1_1_armv7l.whl", hash = "sha256:8ab581d3530611897d863d1a649fb0644b860286b4718db919bfd51ece41f10b", size = 2249388 },
    { url = "https://files.pythonhosted.org/packages/d3/5f/3e4feb042998d7886a9b523b372d83955cbc192a07013dcd24276db078ee/pydantic_core-2.33.1-pp39-pypy39_pp73-musllinux_1_1_x86_64.whl", hash = "sha256:0483847fa9ad5e3412265c1bd72aad35235512d9ce9d27d81a56d935ef489672", size = 2255226 },
    { url = "https://files.pythonhosted.org/packages/25/f2/1647933efaaad61846109a27619f3704929e758a09e6431b8f932a053d40/pydantic_core-2.33.1-pp39-pypy39_pp73-win_amd64.whl", hash = "sha256:de9e06abe3cc5ec6a2d5f75bc99b0bdca4f5c719a5b34026f8c57efbdecd2ee3", size = 2081073 },
]

[[package]]
name = "pydub-stubs"
version = "0.25.1.5"
source = { registry = "https://pypi.org/simple" }
dependencies = [
    { name = "typing-extensions" },
]
sdist = { url = "https://files.pythonhosted.org/packages/c1/f5/0482df00f87e95295888007c4dc94bf33bed74daf910f0587bcb9a2b6cf5/pydub_stubs-0.25.1.5.tar.gz", hash = "sha256:fa5e98441e7de3be3b8329c02c8a34c7900a2712d49cf52e47cd58c722c779e6", size = 8413 }
wheels = [
    { url = "https://files.pythonhosted.org/packages/84/9c/7c6fffba2b87dfda8248701d4fc28bc662562d5687123084fe63aa330b1c/pydub_stubs-0.25.1.5-py3-none-any.whl", hash = "sha256:a463a81c832e4b720478c5e2e8f6c76000765c821797457b253aa695a352c414", size = 9326 },
]

[[package]]
name = "pygments"
version = "2.19.1"
source = { registry = "https://pypi.org/simple" }
sdist = { url = "https://files.pythonhosted.org/packages/7c/2d/c3338d48ea6cc0feb8446d8e6937e1408088a72a39937982cc6111d17f84/pygments-2.19.1.tar.gz", hash = "sha256:61c16d2a8576dc0649d9f39e089b5f02bcd27fba10d8fb4dcc28173f7a45151f", size = 4968581 }
wheels = [
    { url = "https://files.pythonhosted.org/packages/8a/0b/9fcc47d19c48b59121088dd6da2488a49d5f72dacf8262e2790a1d2c7d15/pygments-2.19.1-py3-none-any.whl", hash = "sha256:9ea1544ad55cecf4b8242fab6dd35a93bbce657034b0611ee383099054ab6d8c", size = 1225293 },
]

[[package]]
name = "pymdown-extensions"
version = "10.14.3"
source = { registry = "https://pypi.org/simple" }
dependencies = [
    { name = "markdown" },
    { name = "pyyaml" },
]
sdist = { url = "https://files.pythonhosted.org/packages/7c/44/e6de2fdc880ad0ec7547ca2e087212be815efbc9a425a8d5ba9ede602cbb/pymdown_extensions-10.14.3.tar.gz", hash = "sha256:41e576ce3f5d650be59e900e4ceff231e0aed2a88cf30acaee41e02f063a061b", size = 846846 }
wheels = [
    { url = "https://files.pythonhosted.org/packages/eb/f5/b9e2a42aa8f9e34d52d66de87941ecd236570c7ed2e87775ed23bbe4e224/pymdown_extensions-10.14.3-py3-none-any.whl", hash = "sha256:05e0bee73d64b9c71a4ae17c72abc2f700e8bc8403755a00580b49a4e9f189e9", size = 264467 },
]

[[package]]
name = "pynacl"
version = "1.5.0"
source = { registry = "https://pypi.org/simple" }
dependencies = [
    { name = "cffi" },
]
sdist = { url = "https://files.pythonhosted.org/packages/a7/22/27582568be639dfe22ddb3902225f91f2f17ceff88ce80e4db396c8986da/PyNaCl-1.5.0.tar.gz", hash = "sha256:8ac7448f09ab85811607bdd21ec2464495ac8b7c66d146bf545b0f08fb9220ba", size = 3392854 }
wheels = [
    { url = "https://files.pythonhosted.org/packages/ce/75/0b8ede18506041c0bf23ac4d8e2971b4161cd6ce630b177d0a08eb0d8857/PyNaCl-1.5.0-cp36-abi3-macosx_10_10_universal2.whl", hash = "sha256:401002a4aaa07c9414132aaed7f6836ff98f59277a234704ff66878c2ee4a0d1", size = 349920 },
    { url = "https://files.pythonhosted.org/packages/59/bb/fddf10acd09637327a97ef89d2a9d621328850a72f1fdc8c08bdf72e385f/PyNaCl-1.5.0-cp36-abi3-manylinux_2_17_aarch64.manylinux2014_aarch64.manylinux_2_24_aarch64.whl", hash = "sha256:52cb72a79269189d4e0dc537556f4740f7f0a9ec41c1322598799b0bdad4ef92", size = 601722 },
    { url = "https://files.pythonhosted.org/packages/5d/70/87a065c37cca41a75f2ce113a5a2c2aa7533be648b184ade58971b5f7ccc/PyNaCl-1.5.0-cp36-abi3-manylinux_2_17_aarch64.manylinux2014_aarch64.whl", hash = "sha256:a36d4a9dda1f19ce6e03c9a784a2921a4b726b02e1c736600ca9c22029474394", size = 680087 },
    { url = "https://files.pythonhosted.org/packages/ee/87/f1bb6a595f14a327e8285b9eb54d41fef76c585a0edef0a45f6fc95de125/PyNaCl-1.5.0-cp36-abi3-manylinux_2_17_x86_64.manylinux2014_x86_64.manylinux_2_24_x86_64.whl", hash = "sha256:0c84947a22519e013607c9be43706dd42513f9e6ae5d39d3613ca1e142fba44d", size = 856678 },
    { url = "https://files.pythonhosted.org/packages/66/28/ca86676b69bf9f90e710571b67450508484388bfce09acf8a46f0b8c785f/PyNaCl-1.5.0-cp36-abi3-manylinux_2_17_x86_64.manylinux2014_x86_64.whl", hash = "sha256:06b8f6fa7f5de8d5d2f7573fe8c863c051225a27b61e6860fd047b1775807858", size = 1133660 },
    { url = "https://files.pythonhosted.org/packages/3d/85/c262db650e86812585e2bc59e497a8f59948a005325a11bbbc9ecd3fe26b/PyNaCl-1.5.0-cp36-abi3-musllinux_1_1_aarch64.whl", hash = "sha256:a422368fc821589c228f4c49438a368831cb5bbc0eab5ebe1d7fac9dded6567b", size = 663824 },
    { url = "https://files.pythonhosted.org/packages/fd/1a/cc308a884bd299b651f1633acb978e8596c71c33ca85e9dc9fa33a5399b9/PyNaCl-1.5.0-cp36-abi3-musllinux_1_1_x86_64.whl", hash = "sha256:61f642bf2378713e2c2e1de73444a3778e5f0a38be6fee0fe532fe30060282ff", size = 1117912 },
    { url = "https://files.pythonhosted.org/packages/25/2d/b7df6ddb0c2a33afdb358f8af6ea3b8c4d1196ca45497dd37a56f0c122be/PyNaCl-1.5.0-cp36-abi3-win32.whl", hash = "sha256:e46dae94e34b085175f8abb3b0aaa7da40767865ac82c928eeb9e57e1ea8a543", size = 204624 },
    { url = "https://files.pythonhosted.org/packages/5e/22/d3db169895faaf3e2eda892f005f433a62db2decbcfbc2f61e6517adfa87/PyNaCl-1.5.0-cp36-abi3-win_amd64.whl", hash = "sha256:20f42270d27e1b6a29f54032090b972d97f0a1b0948cc52392041ef7831fee93", size = 212141 },
]

[[package]]
name = "pyright"
version = "1.1.399"
source = { registry = "https://pypi.org/simple" }
dependencies = [
    { name = "nodeenv" },
    { name = "typing-extensions" },
]
sdist = { url = "https://files.pythonhosted.org/packages/db/9d/d91d5f6d26b2db95476fefc772e2b9a16d54c6bd0ea6bb5c1b6d635ab8b4/pyright-1.1.399.tar.gz", hash = "sha256:439035d707a36c3d1b443aec980bc37053fbda88158eded24b8eedcf1c7b7a1b", size = 3856954 }
wheels = [
    { url = "https://files.pythonhosted.org/packages/2f/b5/380380c9e7a534cb1783c70c3e8ac6d1193c599650a55838d0557586796e/pyright-1.1.399-py3-none-any.whl", hash = "sha256:55f9a875ddf23c9698f24208c764465ffdfd38be6265f7faf9a176e1dc549f3b", size = 5592584 },
]

[[package]]
name = "pytest"
version = "8.3.5"
source = { registry = "https://pypi.org/simple" }
dependencies = [
    { name = "colorama", marker = "sys_platform == 'win32'" },
    { name = "exceptiongroup", marker = "python_full_version < '3.11'" },
    { name = "iniconfig" },
    { name = "packaging" },
    { name = "pluggy" },
    { name = "tomli", marker = "python_full_version < '3.11'" },
]
sdist = { url = "https://files.pythonhosted.org/packages/ae/3c/c9d525a414d506893f0cd8a8d0de7706446213181570cdbd766691164e40/pytest-8.3.5.tar.gz", hash = "sha256:f4efe70cc14e511565ac476b57c279e12a855b11f48f212af1080ef2263d3845", size = 1450891 }
wheels = [
    { url = "https://files.pythonhosted.org/packages/30/3d/64ad57c803f1fa1e963a7946b6e0fea4a70df53c1a7fed304586539c2bac/pytest-8.3.5-py3-none-any.whl", hash = "sha256:c69214aa47deac29fad6c2a4f590b9c4a9fdb16a403176fe154b79c0b4d4d820", size = 343634 },
]

[[package]]
name = "pytest-asyncio"
version = "0.26.0"
source = { registry = "https://pypi.org/simple" }
dependencies = [
    { name = "pytest" },
    { name = "typing-extensions", marker = "python_full_version < '3.10'" },
]
sdist = { url = "https://files.pythonhosted.org/packages/8e/c4/453c52c659521066969523e87d85d54139bbd17b78f09532fb8eb8cdb58e/pytest_asyncio-0.26.0.tar.gz", hash = "sha256:c4df2a697648241ff39e7f0e4a73050b03f123f760673956cf0d72a4990e312f", size = 54156 }
wheels = [
    { url = "https://files.pythonhosted.org/packages/20/7f/338843f449ace853647ace35870874f69a764d251872ed1b4de9f234822c/pytest_asyncio-0.26.0-py3-none-any.whl", hash = "sha256:7b51ed894f4fbea1340262bdae5135797ebbe21d8638978e35d31c6d19f72fb0", size = 19694 },
]

[[package]]
name = "pytest-cov"
version = "6.1.1"
source = { registry = "https://pypi.org/simple" }
dependencies = [
    { name = "coverage", extra = ["toml"] },
    { name = "pytest" },
]
sdist = { url = "https://files.pythonhosted.org/packages/25/69/5f1e57f6c5a39f81411b550027bf72842c4567ff5fd572bed1edc9e4b5d9/pytest_cov-6.1.1.tar.gz", hash = "sha256:46935f7aaefba760e716c2ebfbe1c216240b9592966e7da99ea8292d4d3e2a0a", size = 66857 }
wheels = [
    { url = "https://files.pythonhosted.org/packages/28/d0/def53b4a790cfb21483016430ed828f64830dd981ebe1089971cd10cab25/pytest_cov-6.1.1-py3-none-any.whl", hash = "sha256:bddf29ed2d0ab6f4df17b4c55b0a657287db8684af9c42ea546b21b1041b3dde", size = 23841 },
]

[[package]]
name = "pytest-randomly"
version = "3.16.0"
source = { registry = "https://pypi.org/simple" }
dependencies = [
    { name = "importlib-metadata", marker = "python_full_version < '3.10'" },
    { name = "pytest" },
]
sdist = { url = "https://files.pythonhosted.org/packages/c0/68/d221ed7f4a2a49a664da721b8e87b52af6dd317af2a6cb51549cf17ac4b8/pytest_randomly-3.16.0.tar.gz", hash = "sha256:11bf4d23a26484de7860d82f726c0629837cf4064b79157bd18ec9d41d7feb26", size = 13367 }
wheels = [
    { url = "https://files.pythonhosted.org/packages/22/70/b31577d7c46d8e2f9baccfed5067dd8475262a2331ffb0bfdf19361c9bde/pytest_randomly-3.16.0-py3-none-any.whl", hash = "sha256:8633d332635a1a0983d3bba19342196807f6afb17c3eef78e02c2f85dade45d6", size = 8396 },
]

[[package]]
name = "python-dateutil"
version = "2.9.0.post0"
source = { registry = "https://pypi.org/simple" }
dependencies = [
    { name = "six" },
]
sdist = { url = "https://files.pythonhosted.org/packages/66/c0/0c8b6ad9f17a802ee498c46e004a0eb49bc148f2fd230864601a86dcf6db/python-dateutil-2.9.0.post0.tar.gz", hash = "sha256:37dd54208da7e1cd875388217d5e00ebd4179249f90fb72437e91a35459a0ad3", size = 342432 }
wheels = [
    { url = "https://files.pythonhosted.org/packages/ec/57/56b9bcc3c9c6a792fcbaf139543cee77261f3651ca9da0c93f5c1221264b/python_dateutil-2.9.0.post0-py2.py3-none-any.whl", hash = "sha256:a8b2bc7bffae282281c8140a97d3aa9c14da0b136dfe83f850eea9a5f7470427", size = 229892 },
]

[[package]]
name = "pywin32-ctypes"
version = "0.2.3"
source = { registry = "https://pypi.org/simple" }
sdist = { url = "https://files.pythonhosted.org/packages/85/9f/01a1a99704853cb63f253eea009390c88e7131c67e66a0a02099a8c917cb/pywin32-ctypes-0.2.3.tar.gz", hash = "sha256:d162dc04946d704503b2edc4d55f3dba5c1d539ead017afa00142c38b9885755", size = 29471 }
wheels = [
    { url = "https://files.pythonhosted.org/packages/de/3d/8161f7711c017e01ac9f008dfddd9410dff3674334c233bde66e7ba65bbf/pywin32_ctypes-0.2.3-py3-none-any.whl", hash = "sha256:8a1513379d709975552d202d942d9837758905c8d01eb82b8bcc30918929e7b8", size = 30756 },
]

[[package]]
name = "pyyaml"
version = "6.0.2"
source = { registry = "https://pypi.org/simple" }
sdist = { url = "https://files.pythonhosted.org/packages/54/ed/79a089b6be93607fa5cdaedf301d7dfb23af5f25c398d5ead2525b063e17/pyyaml-6.0.2.tar.gz", hash = "sha256:d584d9ec91ad65861cc08d42e834324ef890a082e591037abe114850ff7bbc3e", size = 130631 }
wheels = [
    { url = "https://files.pythonhosted.org/packages/9b/95/a3fac87cb7158e231b5a6012e438c647e1a87f09f8e0d123acec8ab8bf71/PyYAML-6.0.2-cp310-cp310-macosx_10_9_x86_64.whl", hash = "sha256:0a9a2848a5b7feac301353437eb7d5957887edbf81d56e903999a75a3d743086", size = 184199 },
    { url = "https://files.pythonhosted.org/packages/c7/7a/68bd47624dab8fd4afbfd3c48e3b79efe09098ae941de5b58abcbadff5cb/PyYAML-6.0.2-cp310-cp310-macosx_11_0_arm64.whl", hash = "sha256:29717114e51c84ddfba879543fb232a6ed60086602313ca38cce623c1d62cfbf", size = 171758 },
    { url = "https://files.pythonhosted.org/packages/49/ee/14c54df452143b9ee9f0f29074d7ca5516a36edb0b4cc40c3f280131656f/PyYAML-6.0.2-cp310-cp310-manylinux_2_17_aarch64.manylinux2014_aarch64.whl", hash = "sha256:8824b5a04a04a047e72eea5cec3bc266db09e35de6bdfe34c9436ac5ee27d237", size = 718463 },
    { url = "https://files.pythonhosted.org/packages/4d/61/de363a97476e766574650d742205be468921a7b532aa2499fcd886b62530/PyYAML-6.0.2-cp310-cp310-manylinux_2_17_s390x.manylinux2014_s390x.whl", hash = "sha256:7c36280e6fb8385e520936c3cb3b8042851904eba0e58d277dca80a5cfed590b", size = 719280 },
    { url = "https://files.pythonhosted.org/packages/6b/4e/1523cb902fd98355e2e9ea5e5eb237cbc5f3ad5f3075fa65087aa0ecb669/PyYAML-6.0.2-cp310-cp310-manylinux_2_17_x86_64.manylinux2014_x86_64.whl", hash = "sha256:ec031d5d2feb36d1d1a24380e4db6d43695f3748343d99434e6f5f9156aaa2ed", size = 751239 },
    { url = "https://files.pythonhosted.org/packages/b7/33/5504b3a9a4464893c32f118a9cc045190a91637b119a9c881da1cf6b7a72/PyYAML-6.0.2-cp310-cp310-musllinux_1_1_aarch64.whl", hash = "sha256:936d68689298c36b53b29f23c6dbb74de12b4ac12ca6cfe0e047bedceea56180", size = 695802 },
    { url = "https://files.pythonhosted.org/packages/5c/20/8347dcabd41ef3a3cdc4f7b7a2aff3d06598c8779faa189cdbf878b626a4/PyYAML-6.0.2-cp310-cp310-musllinux_1_1_x86_64.whl", hash = "sha256:23502f431948090f597378482b4812b0caae32c22213aecf3b55325e049a6c68", size = 720527 },
    { url = "https://files.pythonhosted.org/packages/be/aa/5afe99233fb360d0ff37377145a949ae258aaab831bde4792b32650a4378/PyYAML-6.0.2-cp310-cp310-win32.whl", hash = "sha256:2e99c6826ffa974fe6e27cdb5ed0021786b03fc98e5ee3c5bfe1fd5015f42b99", size = 144052 },
    { url = "https://files.pythonhosted.org/packages/b5/84/0fa4b06f6d6c958d207620fc60005e241ecedceee58931bb20138e1e5776/PyYAML-6.0.2-cp310-cp310-win_amd64.whl", hash = "sha256:a4d3091415f010369ae4ed1fc6b79def9416358877534caf6a0fdd2146c87a3e", size = 161774 },
    { url = "https://files.pythonhosted.org/packages/f8/aa/7af4e81f7acba21a4c6be026da38fd2b872ca46226673c89a758ebdc4fd2/PyYAML-6.0.2-cp311-cp311-macosx_10_9_x86_64.whl", hash = "sha256:cc1c1159b3d456576af7a3e4d1ba7e6924cb39de8f67111c735f6fc832082774", size = 184612 },
    { url = "https://files.pythonhosted.org/packages/8b/62/b9faa998fd185f65c1371643678e4d58254add437edb764a08c5a98fb986/PyYAML-6.0.2-cp311-cp311-macosx_11_0_arm64.whl", hash = "sha256:1e2120ef853f59c7419231f3bf4e7021f1b936f6ebd222406c3b60212205d2ee", size = 172040 },
    { url = "https://files.pythonhosted.org/packages/ad/0c/c804f5f922a9a6563bab712d8dcc70251e8af811fce4524d57c2c0fd49a4/PyYAML-6.0.2-cp311-cp311-manylinux_2_17_aarch64.manylinux2014_aarch64.whl", hash = "sha256:5d225db5a45f21e78dd9358e58a98702a0302f2659a3c6cd320564b75b86f47c", size = 736829 },
    { url = "https://files.pythonhosted.org/packages/51/16/6af8d6a6b210c8e54f1406a6b9481febf9c64a3109c541567e35a49aa2e7/PyYAML-6.0.2-cp311-cp311-manylinux_2_17_s390x.manylinux2014_s390x.whl", hash = "sha256:5ac9328ec4831237bec75defaf839f7d4564be1e6b25ac710bd1a96321cc8317", size = 764167 },
    { url = "https://files.pythonhosted.org/packages/75/e4/2c27590dfc9992f73aabbeb9241ae20220bd9452df27483b6e56d3975cc5/PyYAML-6.0.2-cp311-cp311-manylinux_2_17_x86_64.manylinux2014_x86_64.whl", hash = "sha256:3ad2a3decf9aaba3d29c8f537ac4b243e36bef957511b4766cb0057d32b0be85", size = 762952 },
    { url = "https://files.pythonhosted.org/packages/9b/97/ecc1abf4a823f5ac61941a9c00fe501b02ac3ab0e373c3857f7d4b83e2b6/PyYAML-6.0.2-cp311-cp311-musllinux_1_1_aarch64.whl", hash = "sha256:ff3824dc5261f50c9b0dfb3be22b4567a6f938ccce4587b38952d85fd9e9afe4", size = 735301 },
    { url = "https://files.pythonhosted.org/packages/45/73/0f49dacd6e82c9430e46f4a027baa4ca205e8b0a9dce1397f44edc23559d/PyYAML-6.0.2-cp311-cp311-musllinux_1_1_x86_64.whl", hash = "sha256:797b4f722ffa07cc8d62053e4cff1486fa6dc094105d13fea7b1de7d8bf71c9e", size = 756638 },
    { url = "https://files.pythonhosted.org/packages/22/5f/956f0f9fc65223a58fbc14459bf34b4cc48dec52e00535c79b8db361aabd/PyYAML-6.0.2-cp311-cp311-win32.whl", hash = "sha256:11d8f3dd2b9c1207dcaf2ee0bbbfd5991f571186ec9cc78427ba5bd32afae4b5", size = 143850 },
    { url = "https://files.pythonhosted.org/packages/ed/23/8da0bbe2ab9dcdd11f4f4557ccaf95c10b9811b13ecced089d43ce59c3c8/PyYAML-6.0.2-cp311-cp311-win_amd64.whl", hash = "sha256:e10ce637b18caea04431ce14fabcf5c64a1c61ec9c56b071a4b7ca131ca52d44", size = 161980 },
    { url = "https://files.pythonhosted.org/packages/86/0c/c581167fc46d6d6d7ddcfb8c843a4de25bdd27e4466938109ca68492292c/PyYAML-6.0.2-cp312-cp312-macosx_10_9_x86_64.whl", hash = "sha256:c70c95198c015b85feafc136515252a261a84561b7b1d51e3384e0655ddf25ab", size = 183873 },
    { url = "https://files.pythonhosted.org/packages/a8/0c/38374f5bb272c051e2a69281d71cba6fdb983413e6758b84482905e29a5d/PyYAML-6.0.2-cp312-cp312-macosx_11_0_arm64.whl", hash = "sha256:ce826d6ef20b1bc864f0a68340c8b3287705cae2f8b4b1d932177dcc76721725", size = 173302 },
    { url = "https://files.pythonhosted.org/packages/c3/93/9916574aa8c00aa06bbac729972eb1071d002b8e158bd0e83a3b9a20a1f7/PyYAML-6.0.2-cp312-cp312-manylinux_2_17_aarch64.manylinux2014_aarch64.whl", hash = "sha256:1f71ea527786de97d1a0cc0eacd1defc0985dcf6b3f17bb77dcfc8c34bec4dc5", size = 739154 },
    { url = "https://files.pythonhosted.org/packages/95/0f/b8938f1cbd09739c6da569d172531567dbcc9789e0029aa070856f123984/PyYAML-6.0.2-cp312-cp312-manylinux_2_17_s390x.manylinux2014_s390x.whl", hash = "sha256:9b22676e8097e9e22e36d6b7bda33190d0d400f345f23d4065d48f4ca7ae0425", size = 766223 },
    { url = "https://files.pythonhosted.org/packages/b9/2b/614b4752f2e127db5cc206abc23a8c19678e92b23c3db30fc86ab731d3bd/PyYAML-6.0.2-cp312-cp312-manylinux_2_17_x86_64.manylinux2014_x86_64.whl", hash = "sha256:80bab7bfc629882493af4aa31a4cfa43a4c57c83813253626916b8c7ada83476", size = 767542 },
    { url = "https://files.pythonhosted.org/packages/d4/00/dd137d5bcc7efea1836d6264f049359861cf548469d18da90cd8216cf05f/PyYAML-6.0.2-cp312-cp312-musllinux_1_1_aarch64.whl", hash = "sha256:0833f8694549e586547b576dcfaba4a6b55b9e96098b36cdc7ebefe667dfed48", size = 731164 },
    { url = "https://files.pythonhosted.org/packages/c9/1f/4f998c900485e5c0ef43838363ba4a9723ac0ad73a9dc42068b12aaba4e4/PyYAML-6.0.2-cp312-cp312-musllinux_1_1_x86_64.whl", hash = "sha256:8b9c7197f7cb2738065c481a0461e50ad02f18c78cd75775628afb4d7137fb3b", size = 756611 },
    { url = "https://files.pythonhosted.org/packages/df/d1/f5a275fdb252768b7a11ec63585bc38d0e87c9e05668a139fea92b80634c/PyYAML-6.0.2-cp312-cp312-win32.whl", hash = "sha256:ef6107725bd54b262d6dedcc2af448a266975032bc85ef0172c5f059da6325b4", size = 140591 },
    { url = "https://files.pythonhosted.org/packages/0c/e8/4f648c598b17c3d06e8753d7d13d57542b30d56e6c2dedf9c331ae56312e/PyYAML-6.0.2-cp312-cp312-win_amd64.whl", hash = "sha256:7e7401d0de89a9a855c839bc697c079a4af81cf878373abd7dc625847d25cbd8", size = 156338 },
    { url = "https://files.pythonhosted.org/packages/ef/e3/3af305b830494fa85d95f6d95ef7fa73f2ee1cc8ef5b495c7c3269fb835f/PyYAML-6.0.2-cp313-cp313-macosx_10_13_x86_64.whl", hash = "sha256:efdca5630322a10774e8e98e1af481aad470dd62c3170801852d752aa7a783ba", size = 181309 },
    { url = "https://files.pythonhosted.org/packages/45/9f/3b1c20a0b7a3200524eb0076cc027a970d320bd3a6592873c85c92a08731/PyYAML-6.0.2-cp313-cp313-macosx_11_0_arm64.whl", hash = "sha256:50187695423ffe49e2deacb8cd10510bc361faac997de9efef88badc3bb9e2d1", size = 171679 },
    { url = "https://files.pythonhosted.org/packages/7c/9a/337322f27005c33bcb656c655fa78325b730324c78620e8328ae28b64d0c/PyYAML-6.0.2-cp313-cp313-manylinux_2_17_aarch64.manylinux2014_aarch64.whl", hash = "sha256:0ffe8360bab4910ef1b9e87fb812d8bc0a308b0d0eef8c8f44e0254ab3b07133", size = 733428 },
    { url = "https://files.pythonhosted.org/packages/a3/69/864fbe19e6c18ea3cc196cbe5d392175b4cf3d5d0ac1403ec3f2d237ebb5/PyYAML-6.0.2-cp313-cp313-manylinux_2_17_s390x.manylinux2014_s390x.whl", hash = "sha256:17e311b6c678207928d649faa7cb0d7b4c26a0ba73d41e99c4fff6b6c3276484", size = 763361 },
    { url = "https://files.pythonhosted.org/packages/04/24/b7721e4845c2f162d26f50521b825fb061bc0a5afcf9a386840f23ea19fa/PyYAML-6.0.2-cp313-cp313-manylinux_2_17_x86_64.manylinux2014_x86_64.whl", hash = "sha256:70b189594dbe54f75ab3a1acec5f1e3faa7e8cf2f1e08d9b561cb41b845f69d5", size = 759523 },
    { url = "https://files.pythonhosted.org/packages/2b/b2/e3234f59ba06559c6ff63c4e10baea10e5e7df868092bf9ab40e5b9c56b6/PyYAML-6.0.2-cp313-cp313-musllinux_1_1_aarch64.whl", hash = "sha256:41e4e3953a79407c794916fa277a82531dd93aad34e29c2a514c2c0c5fe971cc", size = 726660 },
    { url = "https://files.pythonhosted.org/packages/fe/0f/25911a9f080464c59fab9027482f822b86bf0608957a5fcc6eaac85aa515/PyYAML-6.0.2-cp313-cp313-musllinux_1_1_x86_64.whl", hash = "sha256:68ccc6023a3400877818152ad9a1033e3db8625d899c72eacb5a668902e4d652", size = 751597 },
    { url = "https://files.pythonhosted.org/packages/14/0d/e2c3b43bbce3cf6bd97c840b46088a3031085179e596d4929729d8d68270/PyYAML-6.0.2-cp313-cp313-win32.whl", hash = "sha256:bc2fa7c6b47d6bc618dd7fb02ef6fdedb1090ec036abab80d4681424b84c1183", size = 140527 },
    { url = "https://files.pythonhosted.org/packages/fa/de/02b54f42487e3d3c6efb3f89428677074ca7bf43aae402517bc7cca949f3/PyYAML-6.0.2-cp313-cp313-win_amd64.whl", hash = "sha256:8388ee1976c416731879ac16da0aff3f63b286ffdd57cdeb95f3f2e085687563", size = 156446 },
    { url = "https://files.pythonhosted.org/packages/65/d8/b7a1db13636d7fb7d4ff431593c510c8b8fca920ade06ca8ef20015493c5/PyYAML-6.0.2-cp39-cp39-macosx_10_9_x86_64.whl", hash = "sha256:688ba32a1cffef67fd2e9398a2efebaea461578b0923624778664cc1c914db5d", size = 184777 },
    { url = "https://files.pythonhosted.org/packages/0a/02/6ec546cd45143fdf9840b2c6be8d875116a64076218b61d68e12548e5839/PyYAML-6.0.2-cp39-cp39-macosx_11_0_arm64.whl", hash = "sha256:a8786accb172bd8afb8be14490a16625cbc387036876ab6ba70912730faf8e1f", size = 172318 },
    { url = "https://files.pythonhosted.org/packages/0e/9a/8cc68be846c972bda34f6c2a93abb644fb2476f4dcc924d52175786932c9/PyYAML-6.0.2-cp39-cp39-manylinux_2_17_aarch64.manylinux2014_aarch64.whl", hash = "sha256:d8e03406cac8513435335dbab54c0d385e4a49e4945d2909a581c83647ca0290", size = 720891 },
    { url = "https://files.pythonhosted.org/packages/e9/6c/6e1b7f40181bc4805e2e07f4abc10a88ce4648e7e95ff1abe4ae4014a9b2/PyYAML-6.0.2-cp39-cp39-manylinux_2_17_s390x.manylinux2014_s390x.whl", hash = "sha256:f753120cb8181e736c57ef7636e83f31b9c0d1722c516f7e86cf15b7aa57ff12", size = 722614 },
    { url = "https://files.pythonhosted.org/packages/3d/32/e7bd8535d22ea2874cef6a81021ba019474ace0d13a4819c2a4bce79bd6a/PyYAML-6.0.2-cp39-cp39-manylinux_2_17_x86_64.manylinux2014_x86_64.whl", hash = "sha256:3b1fdb9dc17f5a7677423d508ab4f243a726dea51fa5e70992e59a7411c89d19", size = 737360 },
    { url = "https://files.pythonhosted.org/packages/d7/12/7322c1e30b9be969670b672573d45479edef72c9a0deac3bb2868f5d7469/PyYAML-6.0.2-cp39-cp39-musllinux_1_1_aarch64.whl", hash = "sha256:0b69e4ce7a131fe56b7e4d770c67429700908fc0752af059838b1cfb41960e4e", size = 699006 },
    { url = "https://files.pythonhosted.org/packages/82/72/04fcad41ca56491995076630c3ec1e834be241664c0c09a64c9a2589b507/PyYAML-6.0.2-cp39-cp39-musllinux_1_1_x86_64.whl", hash = "sha256:a9f8c2e67970f13b16084e04f134610fd1d374bf477b17ec1599185cf611d725", size = 723577 },
    { url = "https://files.pythonhosted.org/packages/ed/5e/46168b1f2757f1fcd442bc3029cd8767d88a98c9c05770d8b420948743bb/PyYAML-6.0.2-cp39-cp39-win32.whl", hash = "sha256:6395c297d42274772abc367baaa79683958044e5d3835486c16da75d2a694631", size = 144593 },
    { url = "https://files.pythonhosted.org/packages/19/87/5124b1c1f2412bb95c59ec481eaf936cd32f0fe2a7b16b97b81c4c017a6a/PyYAML-6.0.2-cp39-cp39-win_amd64.whl", hash = "sha256:39693e1f8320ae4f43943590b49779ffb98acb81f788220ea932a6b6c51004d8", size = 162312 },
]

[[package]]
name = "pyyaml-env-tag"
version = "0.1"
source = { registry = "https://pypi.org/simple" }
dependencies = [
    { name = "pyyaml" },
]
sdist = { url = "https://files.pythonhosted.org/packages/fb/8e/da1c6c58f751b70f8ceb1eb25bc25d524e8f14fe16edcce3f4e3ba08629c/pyyaml_env_tag-0.1.tar.gz", hash = "sha256:70092675bda14fdec33b31ba77e7543de9ddc88f2e5b99160396572d11525bdb", size = 5631 }
wheels = [
    { url = "https://files.pythonhosted.org/packages/5a/66/bbb1dd374f5c870f59c5bb1db0e18cbe7fa739415a24cbd95b2d1f5ae0c4/pyyaml_env_tag-0.1-py3-none-any.whl", hash = "sha256:af31106dec8a4d68c60207c1886031cbf839b68aa7abccdb19868200532c2069", size = 3911 },
]

[[package]]
name = "readme-renderer"
version = "44.0"
source = { registry = "https://pypi.org/simple" }
dependencies = [
    { name = "docutils" },
    { name = "nh3" },
    { name = "pygments" },
]
sdist = { url = "https://files.pythonhosted.org/packages/5a/a9/104ec9234c8448c4379768221ea6df01260cd6c2ce13182d4eac531c8342/readme_renderer-44.0.tar.gz", hash = "sha256:8712034eabbfa6805cacf1402b4eeb2a73028f72d1166d6f5cb7f9c047c5d1e1", size = 32056 }
wheels = [
    { url = "https://files.pythonhosted.org/packages/e1/67/921ec3024056483db83953ae8e48079ad62b92db7880013ca77632921dd0/readme_renderer-44.0-py3-none-any.whl", hash = "sha256:2fbca89b81a08526aadf1357a8c2ae889ec05fb03f5da67f9769c9a592166151", size = 13310 },
]

[[package]]
name = "requests"
version = "2.32.3"
source = { registry = "https://pypi.org/simple" }
dependencies = [
    { name = "certifi" },
    { name = "charset-normalizer" },
    { name = "idna" },
    { name = "urllib3" },
]
sdist = { url = "https://files.pythonhosted.org/packages/63/70/2bf7780ad2d390a8d301ad0b550f1581eadbd9a20f896afe06353c2a2913/requests-2.32.3.tar.gz", hash = "sha256:55365417734eb18255590a9ff9eb97e9e1da868d4ccd6402399eaf68af20a760", size = 131218 }
wheels = [
    { url = "https://files.pythonhosted.org/packages/f9/9b/335f9764261e915ed497fcdeb11df5dfd6f7bf257d4a6a2a686d80da4d54/requests-2.32.3-py3-none-any.whl", hash = "sha256:70761cfe03c773ceb22aa2f671b4757976145175cdfca038c02654d061d6dcc6", size = 64928 },
]

[[package]]
name = "requests-toolbelt"
version = "1.0.0"
source = { registry = "https://pypi.org/simple" }
dependencies = [
    { name = "requests" },
]
sdist = { url = "https://files.pythonhosted.org/packages/f3/61/d7545dafb7ac2230c70d38d31cbfe4cc64f7144dc41f6e4e4b78ecd9f5bb/requests-toolbelt-1.0.0.tar.gz", hash = "sha256:7681a0a3d047012b5bdc0ee37d7f8f07ebe76ab08caeccfc3921ce23c88d5bc6", size = 206888 }
wheels = [
    { url = "https://files.pythonhosted.org/packages/3f/51/d4db610ef29373b879047326cbf6fa98b6c1969d6f6dc423279de2b1be2c/requests_toolbelt-1.0.0-py2.py3-none-any.whl", hash = "sha256:cccfdd665f0a24fcf4726e690f65639d272bb0637b9b92dfd91a5568ccf6bd06", size = 54481 },
]

[[package]]
name = "rfc3986"
version = "2.0.0"
source = { registry = "https://pypi.org/simple" }
sdist = { url = "https://files.pythonhosted.org/packages/85/40/1520d68bfa07ab5a6f065a186815fb6610c86fe957bc065754e47f7b0840/rfc3986-2.0.0.tar.gz", hash = "sha256:97aacf9dbd4bfd829baad6e6309fa6573aaf1be3f6fa735c8ab05e46cecb261c", size = 49026 }
wheels = [
    { url = "https://files.pythonhosted.org/packages/ff/9a/9afaade874b2fa6c752c36f1548f718b5b83af81ed9b76628329dab81c1b/rfc3986-2.0.0-py2.py3-none-any.whl", hash = "sha256:50b1502b60e289cb37883f3dfd34532b8873c7de9f49bb546641ce9cbd256ebd", size = 31326 },
]

[[package]]
name = "rich"
version = "14.0.0"
source = { registry = "https://pypi.org/simple" }
dependencies = [
    { name = "markdown-it-py" },
    { name = "pygments" },
    { name = "typing-extensions", marker = "python_full_version < '3.11'" },
]
sdist = { url = "https://files.pythonhosted.org/packages/a1/53/830aa4c3066a8ab0ae9a9955976fb770fe9c6102117c8ec4ab3ea62d89e8/rich-14.0.0.tar.gz", hash = "sha256:82f1bc23a6a21ebca4ae0c45af9bdbc492ed20231dcb63f297d6d1021a9d5725", size = 224078 }
wheels = [
    { url = "https://files.pythonhosted.org/packages/0d/9b/63f4c7ebc259242c89b3acafdb37b41d1185c07ff0011164674e9076b491/rich-14.0.0-py3-none-any.whl", hash = "sha256:1c9491e1951aac09caffd42f448ee3d04e58923ffe14993f6e83068dc395d7e0", size = 243229 },
]

[[package]]
name = "ruff"
version = "0.11.5"
source = { registry = "https://pypi.org/simple" }
sdist = { url = "https://files.pythonhosted.org/packages/45/71/5759b2a6b2279bb77fe15b1435b89473631c2cd6374d45ccdb6b785810be/ruff-0.11.5.tar.gz", hash = "sha256:cae2e2439cb88853e421901ec040a758960b576126dab520fa08e9de431d1bef", size = 3976488 }
wheels = [
    { url = "https://files.pythonhosted.org/packages/23/db/6efda6381778eec7f35875b5cbefd194904832a1153d68d36d6b269d81a8/ruff-0.11.5-py3-none-linux_armv6l.whl", hash = "sha256:2561294e108eb648e50f210671cc56aee590fb6167b594144401532138c66c7b", size = 10103150 },
    { url = "https://files.pythonhosted.org/packages/44/f2/06cd9006077a8db61956768bc200a8e52515bf33a8f9b671ee527bb10d77/ruff-0.11.5-py3-none-macosx_10_12_x86_64.whl", hash = "sha256:ac12884b9e005c12d0bd121f56ccf8033e1614f736f766c118ad60780882a077", size = 10898637 },
    { url = "https://files.pythonhosted.org/packages/18/f5/af390a013c56022fe6f72b95c86eb7b2585c89cc25d63882d3bfe411ecf1/ruff-0.11.5-py3-none-macosx_11_0_arm64.whl", hash = "sha256:4bfd80a6ec559a5eeb96c33f832418bf0fb96752de0539905cf7b0cc1d31d779", size = 10236012 },
    { url = "https://files.pythonhosted.org/packages/b8/ca/b9bf954cfed165e1a0c24b86305d5c8ea75def256707f2448439ac5e0d8b/ruff-0.11.5-py3-none-manylinux_2_17_aarch64.manylinux2014_aarch64.whl", hash = "sha256:0947c0a1afa75dcb5db4b34b070ec2bccee869d40e6cc8ab25aca11a7d527794", size = 10415338 },
    { url = "https://files.pythonhosted.org/packages/d9/4d/2522dde4e790f1b59885283f8786ab0046958dfd39959c81acc75d347467/ruff-0.11.5-py3-none-manylinux_2_17_armv7l.manylinux2014_armv7l.whl", hash = "sha256:ad871ff74b5ec9caa66cb725b85d4ef89b53f8170f47c3406e32ef040400b038", size = 9965277 },
    { url = "https://files.pythonhosted.org/packages/e5/7a/749f56f150eef71ce2f626a2f6988446c620af2f9ba2a7804295ca450397/ruff-0.11.5-py3-none-manylinux_2_17_i686.manylinux2014_i686.whl", hash = "sha256:e6cf918390cfe46d240732d4d72fa6e18e528ca1f60e318a10835cf2fa3dc19f", size = 11541614 },
    { url = "https://files.pythonhosted.org/packages/89/b2/7d9b8435222485b6aac627d9c29793ba89be40b5de11584ca604b829e960/ruff-0.11.5-py3-none-manylinux_2_17_ppc64.manylinux2014_ppc64.whl", hash = "sha256:56145ee1478582f61c08f21076dc59153310d606ad663acc00ea3ab5b2125f82", size = 12198873 },
    { url = "https://files.pythonhosted.org/packages/00/e0/a1a69ef5ffb5c5f9c31554b27e030a9c468fc6f57055886d27d316dfbabd/ruff-0.11.5-py3-none-manylinux_2_17_ppc64le.manylinux2014_ppc64le.whl", hash = "sha256:e5f66f8f1e8c9fc594cbd66fbc5f246a8d91f916cb9667e80208663ec3728304", size = 11670190 },
    { url = "https://files.pythonhosted.org/packages/05/61/c1c16df6e92975072c07f8b20dad35cd858e8462b8865bc856fe5d6ccb63/ruff-0.11.5-py3-none-manylinux_2_17_s390x.manylinux2014_s390x.whl", hash = "sha256:80b4df4d335a80315ab9afc81ed1cff62be112bd165e162b5eed8ac55bfc8470", size = 13902301 },
    { url = "https://files.pythonhosted.org/packages/79/89/0af10c8af4363304fd8cb833bd407a2850c760b71edf742c18d5a87bb3ad/ruff-0.11.5-py3-none-manylinux_2_17_x86_64.manylinux2014_x86_64.whl", hash = "sha256:3068befab73620b8a0cc2431bd46b3cd619bc17d6f7695a3e1bb166b652c382a", size = 11350132 },
    { url = "https://files.pythonhosted.org/packages/b9/e1/ecb4c687cbf15164dd00e38cf62cbab238cad05dd8b6b0fc68b0c2785e15/ruff-0.11.5-py3-none-musllinux_1_2_aarch64.whl", hash = "sha256:f5da2e710a9641828e09aa98b92c9ebbc60518fdf3921241326ca3e8f8e55b8b", size = 10312937 },
    { url = "https://files.pythonhosted.org/packages/cf/4f/0e53fe5e500b65934500949361e3cd290c5ba60f0324ed59d15f46479c06/ruff-0.11.5-py3-none-musllinux_1_2_armv7l.whl", hash = "sha256:ef39f19cb8ec98cbc762344921e216f3857a06c47412030374fffd413fb8fd3a", size = 9936683 },
    { url = "https://files.pythonhosted.org/packages/04/a8/8183c4da6d35794ae7f76f96261ef5960853cd3f899c2671961f97a27d8e/ruff-0.11.5-py3-none-musllinux_1_2_i686.whl", hash = "sha256:b2a7cedf47244f431fd11aa5a7e2806dda2e0c365873bda7834e8f7d785ae159", size = 10950217 },
    { url = "https://files.pythonhosted.org/packages/26/88/9b85a5a8af21e46a0639b107fcf9bfc31da4f1d263f2fc7fbe7199b47f0a/ruff-0.11.5-py3-none-musllinux_1_2_x86_64.whl", hash = "sha256:81be52e7519f3d1a0beadcf8e974715b2dfc808ae8ec729ecfc79bddf8dbb783", size = 11404521 },
    { url = "https://files.pythonhosted.org/packages/fc/52/047f35d3b20fd1ae9ccfe28791ef0f3ca0ef0b3e6c1a58badd97d450131b/ruff-0.11.5-py3-none-win32.whl", hash = "sha256:e268da7b40f56e3eca571508a7e567e794f9bfcc0f412c4b607931d3af9c4afe", size = 10320697 },
    { url = "https://files.pythonhosted.org/packages/b9/fe/00c78010e3332a6e92762424cf4c1919065707e962232797d0b57fd8267e/ruff-0.11.5-py3-none-win_amd64.whl", hash = "sha256:6c6dc38af3cfe2863213ea25b6dc616d679205732dc0fb673356c2d69608f800", size = 11378665 },
    { url = "https://files.pythonhosted.org/packages/43/7c/c83fe5cbb70ff017612ff36654edfebec4b1ef79b558b8e5fd933bab836b/ruff-0.11.5-py3-none-win_arm64.whl", hash = "sha256:67e241b4314f4eacf14a601d586026a962f4002a475aa702c69980a38087aa4e", size = 10460287 },
]

[[package]]
name = "secretstorage"
version = "3.3.3"
source = { registry = "https://pypi.org/simple" }
dependencies = [
    { name = "cryptography" },
    { name = "jeepney" },
]
sdist = { url = "https://files.pythonhosted.org/packages/53/a4/f48c9d79cb507ed1373477dbceaba7401fd8a23af63b837fa61f1dcd3691/SecretStorage-3.3.3.tar.gz", hash = "sha256:2403533ef369eca6d2ba81718576c5e0f564d5cca1b58f73a8b23e7d4eeebd77", size = 19739 }
wheels = [
    { url = "https://files.pythonhosted.org/packages/54/24/b4293291fa1dd830f353d2cb163295742fa87f179fcc8a20a306a81978b7/SecretStorage-3.3.3-py3-none-any.whl", hash = "sha256:f356e6628222568e3af06f2eba8df495efa13b3b63081dafd4f7d9a7b7bc9f99", size = 15221 },
]

[[package]]
name = "shellingham"
version = "1.5.4"
source = { registry = "https://pypi.org/simple" }
sdist = { url = "https://files.pythonhosted.org/packages/58/15/8b3609fd3830ef7b27b655beb4b4e9c62313a4e8da8c676e142cc210d58e/shellingham-1.5.4.tar.gz", hash = "sha256:8dbca0739d487e5bd35ab3ca4b36e11c4078f3a234bfce294b0a0291363404de", size = 10310 }
wheels = [
    { url = "https://files.pythonhosted.org/packages/e0/f9/0595336914c5619e5f28a1fb793285925a8cd4b432c9da0a987836c7f822/shellingham-1.5.4-py2.py3-none-any.whl", hash = "sha256:7ecfff8f2fd72616f7481040475a65b2bf8af90a56c89140852d1120324e8686", size = 9755 },
]

[[package]]
name = "six"
version = "1.17.0"
source = { registry = "https://pypi.org/simple" }
sdist = { url = "https://files.pythonhosted.org/packages/94/e7/b2c673351809dca68a0e064b6af791aa332cf192da575fd474ed7d6f16a2/six-1.17.0.tar.gz", hash = "sha256:ff70335d468e7eb6ec65b95b99d3a2836546063f63acc5171de367e834932a81", size = 34031 }
wheels = [
    { url = "https://files.pythonhosted.org/packages/b7/ce/149a00dd41f10bc29e5921b496af8b574d8413afcd5e30dfa0ed46c2cc5e/six-1.17.0-py2.py3-none-any.whl", hash = "sha256:4721f391ed90541fddacab5acf947aa0d3dc7d27b2e1e8eda2be8970586c3274", size = 11050 },
]

[[package]]
name = "slotscheck"
version = "0.19.1"
source = { registry = "https://pypi.org/simple" }
dependencies = [
    { name = "click" },
    { name = "tomli", marker = "python_full_version < '3.11'" },
]
sdist = { url = "https://files.pythonhosted.org/packages/4b/57/6fcb8df11e7c76eb87b23bfa931408e47f051c6161749c531b4060a45516/slotscheck-0.19.1.tar.gz", hash = "sha256:6146b7747f8db335a00a66b782f86011b74b995f61746dc5b36a9e77d5326013", size = 16050 }
wheels = [
    { url = "https://files.pythonhosted.org/packages/da/32/bd569256267f80b76b87d21a09795741a175778b954bee1d7b1a89852b6f/slotscheck-0.19.1-py3-none-any.whl", hash = "sha256:bff9926f8d6408ea21b6c6bbaa4389cea1682962e73ee4f30084b6d2b89260ee", size = 16995 },
]

[[package]]
name = "sniffio"
version = "1.3.1"
source = { registry = "https://pypi.org/simple" }
sdist = { url = "https://files.pythonhosted.org/packages/a2/87/a6771e1546d97e7e041b6ae58d80074f81b7d5121207425c964ddf5cfdbd/sniffio-1.3.1.tar.gz", hash = "sha256:f4324edc670a0f49750a81b895f35c3adb843cca46f0530f79fc1babb23789dc", size = 20372 }
wheels = [
    { url = "https://files.pythonhosted.org/packages/e9/44/75a9c9421471a6c4805dbf2356f7c181a29c1879239abab1ea2cc8f38b40/sniffio-1.3.1-py3-none-any.whl", hash = "sha256:2f6da418d1f1e0fddd844478f41680e794e6051915791a034ff65e5f100525a2", size = 10235 },
]

[[package]]
name = "tinycss2"
version = "1.4.0"
source = { registry = "https://pypi.org/simple" }
dependencies = [
    { name = "webencodings" },
]
sdist = { url = "https://files.pythonhosted.org/packages/7a/fd/7a5ee21fd08ff70d3d33a5781c255cbe779659bd03278feb98b19ee550f4/tinycss2-1.4.0.tar.gz", hash = "sha256:10c0972f6fc0fbee87c3edb76549357415e94548c1ae10ebccdea16fb404a9b7", size = 87085 }
wheels = [
    { url = "https://files.pythonhosted.org/packages/e6/34/ebdc18bae6aa14fbee1a08b63c015c72b64868ff7dae68808ab500c492e2/tinycss2-1.4.0-py3-none-any.whl", hash = "sha256:3a49cf47b7675da0b15d0c6e1df8df4ebd96e9394bb905a5775adb0d884c5289", size = 26610 },
]

[[package]]
name = "tomli"
version = "2.2.1"
source = { registry = "https://pypi.org/simple" }
sdist = { url = "https://files.pythonhosted.org/packages/18/87/302344fed471e44a87289cf4967697d07e532f2421fdaf868a303cbae4ff/tomli-2.2.1.tar.gz", hash = "sha256:cd45e1dc79c835ce60f7404ec8119f2eb06d38b1deba146f07ced3bbc44505ff", size = 17175 }
wheels = [
    { url = "https://files.pythonhosted.org/packages/43/ca/75707e6efa2b37c77dadb324ae7d9571cb424e61ea73fad7c56c2d14527f/tomli-2.2.1-cp311-cp311-macosx_10_9_x86_64.whl", hash = "sha256:678e4fa69e4575eb77d103de3df8a895e1591b48e740211bd1067378c69e8249", size = 131077 },
    { url = "https://files.pythonhosted.org/packages/c7/16/51ae563a8615d472fdbffc43a3f3d46588c264ac4f024f63f01283becfbb/tomli-2.2.1-cp311-cp311-macosx_11_0_arm64.whl", hash = "sha256:023aa114dd824ade0100497eb2318602af309e5a55595f76b626d6d9f3b7b0a6", size = 123429 },
    { url = "https://files.pythonhosted.org/packages/f1/dd/4f6cd1e7b160041db83c694abc78e100473c15d54620083dbd5aae7b990e/tomli-2.2.1-cp311-cp311-manylinux_2_17_aarch64.manylinux2014_aarch64.whl", hash = "sha256:ece47d672db52ac607a3d9599a9d48dcb2f2f735c6c2d1f34130085bb12b112a", size = 226067 },
    { url = "https://files.pythonhosted.org/packages/a9/6b/c54ede5dc70d648cc6361eaf429304b02f2871a345bbdd51e993d6cdf550/tomli-2.2.1-cp311-cp311-manylinux_2_17_x86_64.manylinux2014_x86_64.whl", hash = "sha256:6972ca9c9cc9f0acaa56a8ca1ff51e7af152a9f87fb64623e31d5c83700080ee", size = 236030 },
    { url = "https://files.pythonhosted.org/packages/1f/47/999514fa49cfaf7a92c805a86c3c43f4215621855d151b61c602abb38091/tomli-2.2.1-cp311-cp311-manylinux_2_5_i686.manylinux1_i686.manylinux_2_17_i686.manylinux2014_i686.whl", hash = "sha256:c954d2250168d28797dd4e3ac5cf812a406cd5a92674ee4c8f123c889786aa8e", size = 240898 },
    { url = "https://files.pythonhosted.org/packages/73/41/0a01279a7ae09ee1573b423318e7934674ce06eb33f50936655071d81a24/tomli-2.2.1-cp311-cp311-musllinux_1_2_aarch64.whl", hash = "sha256:8dd28b3e155b80f4d54beb40a441d366adcfe740969820caf156c019fb5c7ec4", size = 229894 },
    { url = "https://files.pythonhosted.org/packages/55/18/5d8bc5b0a0362311ce4d18830a5d28943667599a60d20118074ea1b01bb7/tomli-2.2.1-cp311-cp311-musllinux_1_2_i686.whl", hash = "sha256:e59e304978767a54663af13c07b3d1af22ddee3bb2fb0618ca1593e4f593a106", size = 245319 },
    { url = "https://files.pythonhosted.org/packages/92/a3/7ade0576d17f3cdf5ff44d61390d4b3febb8a9fc2b480c75c47ea048c646/tomli-2.2.1-cp311-cp311-musllinux_1_2_x86_64.whl", hash = "sha256:33580bccab0338d00994d7f16f4c4ec25b776af3ffaac1ed74e0b3fc95e885a8", size = 238273 },
    { url = "https://files.pythonhosted.org/packages/72/6f/fa64ef058ac1446a1e51110c375339b3ec6be245af9d14c87c4a6412dd32/tomli-2.2.1-cp311-cp311-win32.whl", hash = "sha256:465af0e0875402f1d226519c9904f37254b3045fc5084697cefb9bdde1ff99ff", size = 98310 },
    { url = "https://files.pythonhosted.org/packages/6a/1c/4a2dcde4a51b81be3530565e92eda625d94dafb46dbeb15069df4caffc34/tomli-2.2.1-cp311-cp311-win_amd64.whl", hash = "sha256:2d0f2fdd22b02c6d81637a3c95f8cd77f995846af7414c5c4b8d0545afa1bc4b", size = 108309 },
    { url = "https://files.pythonhosted.org/packages/52/e1/f8af4c2fcde17500422858155aeb0d7e93477a0d59a98e56cbfe75070fd0/tomli-2.2.1-cp312-cp312-macosx_10_13_x86_64.whl", hash = "sha256:4a8f6e44de52d5e6c657c9fe83b562f5f4256d8ebbfe4ff922c495620a7f6cea", size = 132762 },
    { url = "https://files.pythonhosted.org/packages/03/b8/152c68bb84fc00396b83e7bbddd5ec0bd3dd409db4195e2a9b3e398ad2e3/tomli-2.2.1-cp312-cp312-macosx_11_0_arm64.whl", hash = "sha256:8d57ca8095a641b8237d5b079147646153d22552f1c637fd3ba7f4b0b29167a8", size = 123453 },
    { url = "https://files.pythonhosted.org/packages/c8/d6/fc9267af9166f79ac528ff7e8c55c8181ded34eb4b0e93daa767b8841573/tomli-2.2.1-cp312-cp312-manylinux_2_17_aarch64.manylinux2014_aarch64.whl", hash = "sha256:4e340144ad7ae1533cb897d406382b4b6fede8890a03738ff1683af800d54192", size = 233486 },
    { url = "https://files.pythonhosted.org/packages/5c/51/51c3f2884d7bab89af25f678447ea7d297b53b5a3b5730a7cb2ef6069f07/tomli-2.2.1-cp312-cp312-manylinux_2_17_x86_64.manylinux2014_x86_64.whl", hash = "sha256:db2b95f9de79181805df90bedc5a5ab4c165e6ec3fe99f970d0e302f384ad222", size = 242349 },
    { url = "https://files.pythonhosted.org/packages/ab/df/bfa89627d13a5cc22402e441e8a931ef2108403db390ff3345c05253935e/tomli-2.2.1-cp312-cp312-manylinux_2_5_i686.manylinux1_i686.manylinux_2_17_i686.manylinux2014_i686.whl", hash = "sha256:40741994320b232529c802f8bc86da4e1aa9f413db394617b9a256ae0f9a7f77", size = 252159 },
    { url = "https://files.pythonhosted.org/packages/9e/6e/fa2b916dced65763a5168c6ccb91066f7639bdc88b48adda990db10c8c0b/tomli-2.2.1-cp312-cp312-musllinux_1_2_aarch64.whl", hash = "sha256:400e720fe168c0f8521520190686ef8ef033fb19fc493da09779e592861b78c6", size = 237243 },
    { url = "https://files.pythonhosted.org/packages/b4/04/885d3b1f650e1153cbb93a6a9782c58a972b94ea4483ae4ac5cedd5e4a09/tomli-2.2.1-cp312-cp312-musllinux_1_2_i686.whl", hash = "sha256:02abe224de6ae62c19f090f68da4e27b10af2b93213d36cf44e6e1c5abd19fdd", size = 259645 },
    { url = "https://files.pythonhosted.org/packages/9c/de/6b432d66e986e501586da298e28ebeefd3edc2c780f3ad73d22566034239/tomli-2.2.1-cp312-cp312-musllinux_1_2_x86_64.whl", hash = "sha256:b82ebccc8c8a36f2094e969560a1b836758481f3dc360ce9a3277c65f374285e", size = 244584 },
    { url = "https://files.pythonhosted.org/packages/1c/9a/47c0449b98e6e7d1be6cbac02f93dd79003234ddc4aaab6ba07a9a7482e2/tomli-2.2.1-cp312-cp312-win32.whl", hash = "sha256:889f80ef92701b9dbb224e49ec87c645ce5df3fa2cc548664eb8a25e03127a98", size = 98875 },
    { url = "https://files.pythonhosted.org/packages/ef/60/9b9638f081c6f1261e2688bd487625cd1e660d0a85bd469e91d8db969734/tomli-2.2.1-cp312-cp312-win_amd64.whl", hash = "sha256:7fc04e92e1d624a4a63c76474610238576942d6b8950a2d7f908a340494e67e4", size = 109418 },
    { url = "https://files.pythonhosted.org/packages/04/90/2ee5f2e0362cb8a0b6499dc44f4d7d48f8fff06d28ba46e6f1eaa61a1388/tomli-2.2.1-cp313-cp313-macosx_10_13_x86_64.whl", hash = "sha256:f4039b9cbc3048b2416cc57ab3bda989a6fcf9b36cf8937f01a6e731b64f80d7", size = 132708 },
    { url = "https://files.pythonhosted.org/packages/c0/ec/46b4108816de6b385141f082ba99e315501ccd0a2ea23db4a100dd3990ea/tomli-2.2.1-cp313-cp313-macosx_11_0_arm64.whl", hash = "sha256:286f0ca2ffeeb5b9bd4fcc8d6c330534323ec51b2f52da063b11c502da16f30c", size = 123582 },
    { url = "https://files.pythonhosted.org/packages/a0/bd/b470466d0137b37b68d24556c38a0cc819e8febe392d5b199dcd7f578365/tomli-2.2.1-cp313-cp313-manylinux_2_17_aarch64.manylinux2014_aarch64.whl", hash = "sha256:a92ef1a44547e894e2a17d24e7557a5e85a9e1d0048b0b5e7541f76c5032cb13", size = 232543 },
    { url = "https://files.pythonhosted.org/packages/d9/e5/82e80ff3b751373f7cead2815bcbe2d51c895b3c990686741a8e56ec42ab/tomli-2.2.1-cp313-cp313-manylinux_2_17_x86_64.manylinux2014_x86_64.whl", hash = "sha256:9316dc65bed1684c9a98ee68759ceaed29d229e985297003e494aa825ebb0281", size = 241691 },
    { url = "https://files.pythonhosted.org/packages/05/7e/2a110bc2713557d6a1bfb06af23dd01e7dde52b6ee7dadc589868f9abfac/tomli-2.2.1-cp313-cp313-manylinux_2_5_i686.manylinux1_i686.manylinux_2_17_i686.manylinux2014_i686.whl", hash = "sha256:e85e99945e688e32d5a35c1ff38ed0b3f41f43fad8df0bdf79f72b2ba7bc5272", size = 251170 },
    { url = "https://files.pythonhosted.org/packages/64/7b/22d713946efe00e0adbcdfd6d1aa119ae03fd0b60ebed51ebb3fa9f5a2e5/tomli-2.2.1-cp313-cp313-musllinux_1_2_aarch64.whl", hash = "sha256:ac065718db92ca818f8d6141b5f66369833d4a80a9d74435a268c52bdfa73140", size = 236530 },
    { url = "https://files.pythonhosted.org/packages/38/31/3a76f67da4b0cf37b742ca76beaf819dca0ebef26d78fc794a576e08accf/tomli-2.2.1-cp313-cp313-musllinux_1_2_i686.whl", hash = "sha256:d920f33822747519673ee656a4b6ac33e382eca9d331c87770faa3eef562aeb2", size = 258666 },
    { url = "https://files.pythonhosted.org/packages/07/10/5af1293da642aded87e8a988753945d0cf7e00a9452d3911dd3bb354c9e2/tomli-2.2.1-cp313-cp313-musllinux_1_2_x86_64.whl", hash = "sha256:a198f10c4d1b1375d7687bc25294306e551bf1abfa4eace6650070a5c1ae2744", size = 243954 },
    { url = "https://files.pythonhosted.org/packages/5b/b9/1ed31d167be802da0fc95020d04cd27b7d7065cc6fbefdd2f9186f60d7bd/tomli-2.2.1-cp313-cp313-win32.whl", hash = "sha256:d3f5614314d758649ab2ab3a62d4f2004c825922f9e370b29416484086b264ec", size = 98724 },
    { url = "https://files.pythonhosted.org/packages/c7/32/b0963458706accd9afcfeb867c0f9175a741bf7b19cd424230714d722198/tomli-2.2.1-cp313-cp313-win_amd64.whl", hash = "sha256:a38aa0308e754b0e3c67e344754dff64999ff9b513e691d0e786265c93583c69", size = 109383 },
    { url = "https://files.pythonhosted.org/packages/6e/c2/61d3e0f47e2b74ef40a68b9e6ad5984f6241a942f7cd3bbfbdbd03861ea9/tomli-2.2.1-py3-none-any.whl", hash = "sha256:cb55c73c5f4408779d0cf3eef9f762b9c9f147a77de7b258bef0a5628adc85cc", size = 14257 },
]

[[package]]
name = "towncrier"
version = "24.8.0"
source = { registry = "https://pypi.org/simple" }
dependencies = [
    { name = "click" },
    { name = "importlib-metadata", marker = "python_full_version < '3.10'" },
    { name = "importlib-resources", marker = "python_full_version < '3.10'" },
    { name = "jinja2" },
    { name = "tomli", marker = "python_full_version < '3.11'" },
]
sdist = { url = "https://files.pythonhosted.org/packages/69/d7/a5183f788cf4fabf03f7c767ae0b968249b0c737eb64b4d87a07ae01fea7/towncrier-24.8.0.tar.gz", hash = "sha256:013423ee7eed102b2f393c287d22d95f66f1a3ea10a4baa82d298001a7f18af3", size = 61635 }
wheels = [
    { url = "https://files.pythonhosted.org/packages/93/1b/2f7b88506e22d9798c139261af4946865c0787cfa345514ca3c70173a9cc/towncrier-24.8.0-py3-none-any.whl", hash = "sha256:9343209592b839209cdf28c339ba45792fbfe9775b5f9c177462fd693e127d8d", size = 56981 },
]

[[package]]
name = "twine"
version = "6.1.0"
source = { registry = "https://pypi.org/simple" }
dependencies = [
    { name = "id" },
    { name = "importlib-metadata", marker = "python_full_version < '3.10'" },
    { name = "keyring", marker = "platform_machine != 'ppc64le' and platform_machine != 's390x'" },
    { name = "packaging" },
    { name = "readme-renderer" },
    { name = "requests" },
    { name = "requests-toolbelt" },
    { name = "rfc3986" },
    { name = "rich" },
    { name = "urllib3" },
]
sdist = { url = "https://files.pythonhosted.org/packages/c8/a2/6df94fc5c8e2170d21d7134a565c3a8fb84f9797c1dd65a5976aaf714418/twine-6.1.0.tar.gz", hash = "sha256:be324f6272eff91d07ee93f251edf232fc647935dd585ac003539b42404a8dbd", size = 168404 }
wheels = [
    { url = "https://files.pythonhosted.org/packages/7c/b6/74e927715a285743351233f33ea3c684528a0d374d2e43ff9ce9585b73fe/twine-6.1.0-py3-none-any.whl", hash = "sha256:a47f973caf122930bf0fbbf17f80b83bc1602c9ce393c7845f289a3001dc5384", size = 40791 },
]

[[package]]
name = "typeguard"
version = "4.4.2"
source = { registry = "https://pypi.org/simple" }
dependencies = [
    { name = "importlib-metadata", marker = "python_full_version < '3.10'" },
    { name = "typing-extensions" },
]
sdist = { url = "https://files.pythonhosted.org/packages/70/60/8cd6a3d78d00ceeb2193c02b7ed08f063d5341ccdfb24df88e61f383048e/typeguard-4.4.2.tar.gz", hash = "sha256:a6f1065813e32ef365bc3b3f503af8a96f9dd4e0033a02c28c4a4983de8c6c49", size = 75746 }
wheels = [
    { url = "https://files.pythonhosted.org/packages/cf/4b/9a77dc721aa0b7f74440a42e4ef6f9a4fae7324e17f64f88b96f4c25cc05/typeguard-4.4.2-py3-none-any.whl", hash = "sha256:77a78f11f09777aeae7fa08585f33b5f4ef0e7335af40005b0c422ed398ff48c", size = 35801 },
]

[[package]]
name = "typer"
version = "0.15.2"
source = { registry = "https://pypi.org/simple" }
dependencies = [
    { name = "click" },
    { name = "rich" },
    { name = "shellingham" },
    { name = "typing-extensions" },
]
sdist = { url = "https://files.pythonhosted.org/packages/8b/6f/3991f0f1c7fcb2df31aef28e0594d8d54b05393a0e4e34c65e475c2a5d41/typer-0.15.2.tar.gz", hash = "sha256:ab2fab47533a813c49fe1f16b1a370fd5819099c00b119e0633df65f22144ba5", size = 100711 }
wheels = [
    { url = "https://files.pythonhosted.org/packages/7f/fc/5b29fea8cee020515ca82cc68e3b8e1e34bb19a3535ad854cac9257b414c/typer-0.15.2-py3-none-any.whl", hash = "sha256:46a499c6107d645a9c13f7ee46c5d5096cae6f5fc57dd11eccbbb9ae3e44ddfc", size = 45061 },
]

[[package]]
name = "typing-extensions"
version = "4.13.1"
source = { registry = "https://pypi.org/simple" }
sdist = { url = "https://files.pythonhosted.org/packages/76/ad/cd3e3465232ec2416ae9b983f27b9e94dc8171d56ac99b345319a9475967/typing_extensions-4.13.1.tar.gz", hash = "sha256:98795af00fb9640edec5b8e31fc647597b4691f099ad75f469a2616be1a76dff", size = 106633 }
wheels = [
    { url = "https://files.pythonhosted.org/packages/df/c5/e7a0b0f5ed69f94c8ab7379c599e6036886bffcde609969a5325f47f1332/typing_extensions-4.13.1-py3-none-any.whl", hash = "sha256:4b6cf02909eb5495cfbc3f6e8fd49217e6cc7944e145cdda8caa3734777f9e69", size = 45739 },
]

[[package]]
name = "typing-inspection"
version = "0.4.0"
source = { registry = "https://pypi.org/simple" }
dependencies = [
    { name = "typing-extensions" },
]
sdist = { url = "https://files.pythonhosted.org/packages/82/5c/e6082df02e215b846b4b8c0b887a64d7d08ffaba30605502639d44c06b82/typing_inspection-0.4.0.tar.gz", hash = "sha256:9765c87de36671694a67904bf2c96e395be9c6439bb6c87b5142569dcdd65122", size = 76222 }
wheels = [
    { url = "https://files.pythonhosted.org/packages/31/08/aa4fdfb71f7de5176385bd9e90852eaf6b5d622735020ad600f2bab54385/typing_inspection-0.4.0-py3-none-any.whl", hash = "sha256:50e72559fcd2a6367a19f7a7e610e6afcb9fac940c650290eed893d61386832f", size = 14125 },
]

[[package]]
name = "urllib3"
version = "2.3.0"
source = { registry = "https://pypi.org/simple" }
sdist = { url = "https://files.pythonhosted.org/packages/aa/63/e53da845320b757bf29ef6a9062f5c669fe997973f966045cb019c3f4b66/urllib3-2.3.0.tar.gz", hash = "sha256:f8c5449b3cf0861679ce7e0503c7b44b5ec981bec0d1d3795a07f1ba96f0204d", size = 307268 }
wheels = [
    { url = "https://files.pythonhosted.org/packages/c8/19/4ec628951a74043532ca2cf5d97b7b14863931476d117c471e8e2b1eb39f/urllib3-2.3.0-py3-none-any.whl", hash = "sha256:1cee9ad369867bfdbbb48b7dd50374c0967a0bb7710050facf0dd6911440e3df", size = 128369 },
]

[[package]]
name = "uv"
version = "0.6.12"
source = { registry = "https://pypi.org/simple" }
sdist = { url = "https://files.pythonhosted.org/packages/9e/d1/b31059e582f8a92f64a4c98e9684840a83048d3547392d9b14186d98c557/uv-0.6.12.tar.gz", hash = "sha256:b6f67fb3458b2c856152b54b54102f0f3b82cfd18fddbbc38b59ff7fa87e5291", size = 3117528 }
wheels = [
    { url = "https://files.pythonhosted.org/packages/19/70/38f27bdd68f7e187125c6f5bf2aa653d844c9baacb4be07410470b8b4d18/uv-0.6.12-py3-none-linux_armv6l.whl", hash = "sha256:cddc4ffb7c5337efe7584d3654875db6812175326100fa8a2b5f5af0b90f6482", size = 16011234 },
    { url = "https://files.pythonhosted.org/packages/3e/f1/0fffa9c63fbf0e54746109fc94c77c09dd805c3f10605715f00a2e6b8fcc/uv-0.6.12-py3-none-macosx_10_12_x86_64.whl", hash = "sha256:3c048a48df0fb7cc905a4a9f727179d0c65661d61b850afa3a5d413d81dac3d4", size = 16122250 },
    { url = "https://files.pythonhosted.org/packages/54/08/b8369dfade56724ce42df1254d7e483d75cdbc535feff60ac9fa2d6672fa/uv-0.6.12-py3-none-macosx_11_0_arm64.whl", hash = "sha256:829999121373dd00990abf35b59da3214977d935021027ae338dd55a7f30daa4", size = 14944312 },
    { url = "https://files.pythonhosted.org/packages/e4/4e/7ff41d3b4b3d6c19276b4f7dd703a7581404fdeabb31756082eb356b72a9/uv-0.6.12-py3-none-manylinux_2_17_aarch64.manylinux2014_aarch64.musllinux_1_1_aarch64.whl", hash = "sha256:ba1348123de4fdddc9fd75007e42ddc4bf0a213e62fe3d278d7ce98c27da144e", size = 15399035 },
    { url = "https://files.pythonhosted.org/packages/e7/1e/879f09d579e1610cddab2a3908ab9c4aaccd0026a1f984c7aabbb0ccbe6e/uv-0.6.12-py3-none-manylinux_2_17_armv7l.manylinux2014_armv7l.whl", hash = "sha256:72ea6424d54b44a21e63e126d11e86c5102e4840cf93c7af712cc2ff23d66e9b", size = 15673445 },
    { url = "https://files.pythonhosted.org/packages/4b/56/22c94b9637770c9851f376886c4b062091858719f64b832c3b7427ef3c91/uv-0.6.12-py3-none-manylinux_2_17_i686.manylinux2014_i686.whl", hash = "sha256:32f2123d3a828857d9757d8bb92c8c4b436f8a420d78364cd6b4bb256f27d8d4", size = 16400873 },
    { url = "https://files.pythonhosted.org/packages/8e/9b/f41b99e547f7d5c2771bb6b28d40d6d97164aaffdf8bda5b132853a81007/uv-0.6.12-py3-none-manylinux_2_17_ppc64.manylinux2014_ppc64.whl", hash = "sha256:27bade3c1fbcd8ca97fad1846693d79d0cd2c7c1a5b752929eae53b78acfacb7", size = 17341617 },
    { url = "https://files.pythonhosted.org/packages/d7/07/2e04fb798f157e536c5a4ab7fe4107e0e82d09d5250c370604793b69cb23/uv-0.6.12-py3-none-manylinux_2_17_ppc64le.manylinux2014_ppc64le.whl", hash = "sha256:9719c163c89c66afa6fd9f82bc965a02ac4d048908f67ebc2a5384de2d8a5205", size = 17098181 },
    { url = "https://files.pythonhosted.org/packages/c8/f2/91a2e20f55a146bcb4efbdddd5b073137660eb5b22b0b54bbd00fe0256a7/uv-0.6.12-py3-none-manylinux_2_17_s390x.manylinux2014_s390x.whl", hash = "sha256:5e26dd9aa9b52acf8cec4cca50b0158733f8d94e2a23b6d2910d09162ccfa4d8", size = 21278391 },
    { url = "https://files.pythonhosted.org/packages/bc/86/710fd8fa0186539fac8962ecd5cb738e6e93452877c1fbfdf5ea5bfc32da/uv-0.6.12-py3-none-manylinux_2_17_x86_64.manylinux2014_x86_64.whl", hash = "sha256:6932436148b8c300aa143e1c38b2711ad1ec27ef22bf61036baf6257d8026250", size = 16762542 },
    { url = "https://files.pythonhosted.org/packages/bb/7f/e11acbbd863ffad2edefdfb57e3cc8e6ab147994f11893ec734eb24aa959/uv-0.6.12-py3-none-manylinux_2_28_aarch64.whl", hash = "sha256:15d747d024a93eb5bc9186a601e97c853b9600e522219a7651b4b2041fa6de72", size = 15647309 },
    { url = "https://files.pythonhosted.org/packages/92/d7/034962db8bac194d97c91a1a761205f8bbfbfe0f4a3bbc05e19394e5a1ac/uv-0.6.12-py3-none-musllinux_1_1_armv7l.whl", hash = "sha256:4288d00e346fe82847d90335fb812ba5dd27cae6a4d1fcb7f14c8a9eefd46a1d", size = 15705972 },
    { url = "https://files.pythonhosted.org/packages/cc/66/55fe8e114460037736a89df83f7d19ac4d6f761c8634f0d362c5a397d571/uv-0.6.12-py3-none-musllinux_1_1_i686.whl", hash = "sha256:98e0dfcd102d1630681eb73f03e1b307e0487a2e714f22adf6bea3d7bd83d40b", size = 16016347 },
    { url = "https://files.pythonhosted.org/packages/37/7e/f1c95f34de2016d3dba40aad32f15efe21915f128aa7d4f455e0251227e6/uv-0.6.12-py3-none-musllinux_1_1_x86_64.whl", hash = "sha256:78f44b83fe4b0e1c747cd5a9d04532e9e4558b63658a7784539a429dbb189160", size = 16902438 },
    { url = "https://files.pythonhosted.org/packages/aa/4a/a355d564a80d18e43a66b9317ff3348986da9621ec2967dbca279c33de08/uv-0.6.12-py3-none-win32.whl", hash = "sha256:28d207fc832909e19b08cbc6d00b849b3951b358d67926cb1b355467d10dace4", size = 16136117 },
    { url = "https://files.pythonhosted.org/packages/65/3a/62ac4182edaf27006a4e7d01a058595b871f226f760204fd765f34610415/uv-0.6.12-py3-none-win_amd64.whl", hash = "sha256:2af26986a94a91cad1805d59e76f529c57dcbb69b37f51e329754c254b90ace2", size = 17582809 },
    { url = "https://files.pythonhosted.org/packages/9f/d5/26b7b5eaa766e7927dca40777aa20c7f685c3ed7aa0bd9fe8f89af46cc8d/uv-0.6.12-py3-none-win_arm64.whl", hash = "sha256:3a016661589c422413acdf2c238cd461570b3cde77a690cbd37205dc21fc1c09", size = 16319209 },
]

[[package]]
name = "uv-secure"
version = "0.9.0"
source = { registry = "https://pypi.org/simple" }
dependencies = [
    { name = "anyio" },
    { name = "asyncer" },
    { name = "hishel" },
    { name = "httpx" },
    { name = "humanize" },
    { name = "inflect" },
    { name = "pydantic", extra = ["email"] },
    { name = "rich" },
    { name = "tomli", marker = "python_full_version < '3.11'" },
    { name = "typer" },
]
sdist = { url = "https://files.pythonhosted.org/packages/cc/f7/f85361593800863e59427eaae4bc527e88a41a2420183e53edc7c2c789d7/uv_secure-0.9.0.tar.gz", hash = "sha256:4055afa1457b3037455f1bf25b96a000959e82e3592f8c575ec0fcbe23a85cb9", size = 62799 }
wheels = [
    { url = "https://files.pythonhosted.org/packages/83/15/2e31c2121a72a79751235439425e0bedcb5ee2bfe85a73ce7f5793f6e18a/uv_secure-0.9.0-py3-none-any.whl", hash = "sha256:07b1b248f41c325874eaa2a4e906ea072f9c92ff4ee9bd65ab1efa4222aefbb1", size = 21470 },
]

[[package]]
name = "virtualenv"
version = "20.30.0"
source = { registry = "https://pypi.org/simple" }
dependencies = [
    { name = "distlib" },
    { name = "filelock" },
    { name = "platformdirs" },
]
sdist = { url = "https://files.pythonhosted.org/packages/38/e0/633e369b91bbc664df47dcb5454b6c7cf441e8f5b9d0c250ce9f0546401e/virtualenv-20.30.0.tar.gz", hash = "sha256:800863162bcaa5450a6e4d721049730e7f2dae07720e0902b0e4040bd6f9ada8", size = 4346945 }
wheels = [
    { url = "https://files.pythonhosted.org/packages/4c/ed/3cfeb48175f0671ec430ede81f628f9fb2b1084c9064ca67ebe8c0ed6a05/virtualenv-20.30.0-py3-none-any.whl", hash = "sha256:e34302959180fca3af42d1800df014b35019490b119eba981af27f2fa486e5d6", size = 4329461 },
]

[[package]]
name = "watchdog"
version = "6.0.0"
source = { registry = "https://pypi.org/simple" }
sdist = { url = "https://files.pythonhosted.org/packages/db/7d/7f3d619e951c88ed75c6037b246ddcf2d322812ee8ea189be89511721d54/watchdog-6.0.0.tar.gz", hash = "sha256:9ddf7c82fda3ae8e24decda1338ede66e1c99883db93711d8fb941eaa2d8c282", size = 131220 }
wheels = [
    { url = "https://files.pythonhosted.org/packages/0c/56/90994d789c61df619bfc5ce2ecdabd5eeff564e1eb47512bd01b5e019569/watchdog-6.0.0-cp310-cp310-macosx_10_9_universal2.whl", hash = "sha256:d1cdb490583ebd691c012b3d6dae011000fe42edb7a82ece80965b42abd61f26", size = 96390 },
    { url = "https://files.pythonhosted.org/packages/55/46/9a67ee697342ddf3c6daa97e3a587a56d6c4052f881ed926a849fcf7371c/watchdog-6.0.0-cp310-cp310-macosx_10_9_x86_64.whl", hash = "sha256:bc64ab3bdb6a04d69d4023b29422170b74681784ffb9463ed4870cf2f3e66112", size = 88389 },
    { url = "https://files.pythonhosted.org/packages/44/65/91b0985747c52064d8701e1075eb96f8c40a79df889e59a399453adfb882/watchdog-6.0.0-cp310-cp310-macosx_11_0_arm64.whl", hash = "sha256:c897ac1b55c5a1461e16dae288d22bb2e412ba9807df8397a635d88f671d36c3", size = 89020 },
    { url = "https://files.pythonhosted.org/packages/e0/24/d9be5cd6642a6aa68352ded4b4b10fb0d7889cb7f45814fb92cecd35f101/watchdog-6.0.0-cp311-cp311-macosx_10_9_universal2.whl", hash = "sha256:6eb11feb5a0d452ee41f824e271ca311a09e250441c262ca2fd7ebcf2461a06c", size = 96393 },
    { url = "https://files.pythonhosted.org/packages/63/7a/6013b0d8dbc56adca7fdd4f0beed381c59f6752341b12fa0886fa7afc78b/watchdog-6.0.0-cp311-cp311-macosx_10_9_x86_64.whl", hash = "sha256:ef810fbf7b781a5a593894e4f439773830bdecb885e6880d957d5b9382a960d2", size = 88392 },
    { url = "https://files.pythonhosted.org/packages/d1/40/b75381494851556de56281e053700e46bff5b37bf4c7267e858640af5a7f/watchdog-6.0.0-cp311-cp311-macosx_11_0_arm64.whl", hash = "sha256:afd0fe1b2270917c5e23c2a65ce50c2a4abb63daafb0d419fde368e272a76b7c", size = 89019 },
    { url = "https://files.pythonhosted.org/packages/39/ea/3930d07dafc9e286ed356a679aa02d777c06e9bfd1164fa7c19c288a5483/watchdog-6.0.0-cp312-cp312-macosx_10_13_universal2.whl", hash = "sha256:bdd4e6f14b8b18c334febb9c4425a878a2ac20efd1e0b231978e7b150f92a948", size = 96471 },
    { url = "https://files.pythonhosted.org/packages/12/87/48361531f70b1f87928b045df868a9fd4e253d9ae087fa4cf3f7113be363/watchdog-6.0.0-cp312-cp312-macosx_10_13_x86_64.whl", hash = "sha256:c7c15dda13c4eb00d6fb6fc508b3c0ed88b9d5d374056b239c4ad1611125c860", size = 88449 },
    { url = "https://files.pythonhosted.org/packages/5b/7e/8f322f5e600812e6f9a31b75d242631068ca8f4ef0582dd3ae6e72daecc8/watchdog-6.0.0-cp312-cp312-macosx_11_0_arm64.whl", hash = "sha256:6f10cb2d5902447c7d0da897e2c6768bca89174d0c6e1e30abec5421af97a5b0", size = 89054 },
    { url = "https://files.pythonhosted.org/packages/68/98/b0345cabdce2041a01293ba483333582891a3bd5769b08eceb0d406056ef/watchdog-6.0.0-cp313-cp313-macosx_10_13_universal2.whl", hash = "sha256:490ab2ef84f11129844c23fb14ecf30ef3d8a6abafd3754a6f75ca1e6654136c", size = 96480 },
    { url = "https://files.pythonhosted.org/packages/85/83/cdf13902c626b28eedef7ec4f10745c52aad8a8fe7eb04ed7b1f111ca20e/watchdog-6.0.0-cp313-cp313-macosx_10_13_x86_64.whl", hash = "sha256:76aae96b00ae814b181bb25b1b98076d5fc84e8a53cd8885a318b42b6d3a5134", size = 88451 },
    { url = "https://files.pythonhosted.org/packages/fe/c4/225c87bae08c8b9ec99030cd48ae9c4eca050a59bf5c2255853e18c87b50/watchdog-6.0.0-cp313-cp313-macosx_11_0_arm64.whl", hash = "sha256:a175f755fc2279e0b7312c0035d52e27211a5bc39719dd529625b1930917345b", size = 89057 },
    { url = "https://files.pythonhosted.org/packages/05/52/7223011bb760fce8ddc53416beb65b83a3ea6d7d13738dde75eeb2c89679/watchdog-6.0.0-cp39-cp39-macosx_10_9_universal2.whl", hash = "sha256:e6f0e77c9417e7cd62af82529b10563db3423625c5fce018430b249bf977f9e8", size = 96390 },
    { url = "https://files.pythonhosted.org/packages/9c/62/d2b21bc4e706d3a9d467561f487c2938cbd881c69f3808c43ac1ec242391/watchdog-6.0.0-cp39-cp39-macosx_10_9_x86_64.whl", hash = "sha256:90c8e78f3b94014f7aaae121e6b909674df5b46ec24d6bebc45c44c56729af2a", size = 88386 },
    { url = "https://files.pythonhosted.org/packages/ea/22/1c90b20eda9f4132e4603a26296108728a8bfe9584b006bd05dd94548853/watchdog-6.0.0-cp39-cp39-macosx_11_0_arm64.whl", hash = "sha256:e7631a77ffb1f7d2eefa4445ebbee491c720a5661ddf6df3498ebecae5ed375c", size = 89017 },
    { url = "https://files.pythonhosted.org/packages/30/ad/d17b5d42e28a8b91f8ed01cb949da092827afb9995d4559fd448d0472763/watchdog-6.0.0-pp310-pypy310_pp73-macosx_10_15_x86_64.whl", hash = "sha256:c7ac31a19f4545dd92fc25d200694098f42c9a8e391bc00bdd362c5736dbf881", size = 87902 },
    { url = "https://files.pythonhosted.org/packages/5c/ca/c3649991d140ff6ab67bfc85ab42b165ead119c9e12211e08089d763ece5/watchdog-6.0.0-pp310-pypy310_pp73-macosx_11_0_arm64.whl", hash = "sha256:9513f27a1a582d9808cf21a07dae516f0fab1cf2d7683a742c498b93eedabb11", size = 88380 },
    { url = "https://files.pythonhosted.org/packages/5b/79/69f2b0e8d3f2afd462029031baafb1b75d11bb62703f0e1022b2e54d49ee/watchdog-6.0.0-pp39-pypy39_pp73-macosx_10_15_x86_64.whl", hash = "sha256:7a0e56874cfbc4b9b05c60c8a1926fedf56324bb08cfbc188969777940aef3aa", size = 87903 },
    { url = "https://files.pythonhosted.org/packages/e2/2b/dc048dd71c2e5f0f7ebc04dd7912981ec45793a03c0dc462438e0591ba5d/watchdog-6.0.0-pp39-pypy39_pp73-macosx_11_0_arm64.whl", hash = "sha256:e6439e374fc012255b4ec786ae3c4bc838cd7309a540e5fe0952d03687d8804e", size = 88381 },
    { url = "https://files.pythonhosted.org/packages/a9/c7/ca4bf3e518cb57a686b2feb4f55a1892fd9a3dd13f470fca14e00f80ea36/watchdog-6.0.0-py3-none-manylinux2014_aarch64.whl", hash = "sha256:7607498efa04a3542ae3e05e64da8202e58159aa1fa4acddf7678d34a35d4f13", size = 79079 },
    { url = "https://files.pythonhosted.org/packages/5c/51/d46dc9332f9a647593c947b4b88e2381c8dfc0942d15b8edc0310fa4abb1/watchdog-6.0.0-py3-none-manylinux2014_armv7l.whl", hash = "sha256:9041567ee8953024c83343288ccc458fd0a2d811d6a0fd68c4c22609e3490379", size = 79078 },
    { url = "https://files.pythonhosted.org/packages/d4/57/04edbf5e169cd318d5f07b4766fee38e825d64b6913ca157ca32d1a42267/watchdog-6.0.0-py3-none-manylinux2014_i686.whl", hash = "sha256:82dc3e3143c7e38ec49d61af98d6558288c415eac98486a5c581726e0737c00e", size = 79076 },
    { url = "https://files.pythonhosted.org/packages/ab/cc/da8422b300e13cb187d2203f20b9253e91058aaf7db65b74142013478e66/watchdog-6.0.0-py3-none-manylinux2014_ppc64.whl", hash = "sha256:212ac9b8bf1161dc91bd09c048048a95ca3a4c4f5e5d4a7d1b1a7d5752a7f96f", size = 79077 },
    { url = "https://files.pythonhosted.org/packages/2c/3b/b8964e04ae1a025c44ba8e4291f86e97fac443bca31de8bd98d3263d2fcf/watchdog-6.0.0-py3-none-manylinux2014_ppc64le.whl", hash = "sha256:e3df4cbb9a450c6d49318f6d14f4bbc80d763fa587ba46ec86f99f9e6876bb26", size = 79078 },
    { url = "https://files.pythonhosted.org/packages/62/ae/a696eb424bedff7407801c257d4b1afda455fe40821a2be430e173660e81/watchdog-6.0.0-py3-none-manylinux2014_s390x.whl", hash = "sha256:2cce7cfc2008eb51feb6aab51251fd79b85d9894e98ba847408f662b3395ca3c", size = 79077 },
    { url = "https://files.pythonhosted.org/packages/b5/e8/dbf020b4d98251a9860752a094d09a65e1b436ad181faf929983f697048f/watchdog-6.0.0-py3-none-manylinux2014_x86_64.whl", hash = "sha256:20ffe5b202af80ab4266dcd3e91aae72bf2da48c0d33bdb15c66658e685e94e2", size = 79078 },
    { url = "https://files.pythonhosted.org/packages/07/f6/d0e5b343768e8bcb4cda79f0f2f55051bf26177ecd5651f84c07567461cf/watchdog-6.0.0-py3-none-win32.whl", hash = "sha256:07df1fdd701c5d4c8e55ef6cf55b8f0120fe1aef7ef39a1c6fc6bc2e606d517a", size = 79065 },
    { url = "https://files.pythonhosted.org/packages/db/d9/c495884c6e548fce18a8f40568ff120bc3a4b7b99813081c8ac0c936fa64/watchdog-6.0.0-py3-none-win_amd64.whl", hash = "sha256:cbafb470cf848d93b5d013e2ecb245d4aa1c8fd0504e863ccefa32445359d680", size = 79070 },
    { url = "https://files.pythonhosted.org/packages/33/e8/e40370e6d74ddba47f002a32919d91310d6074130fe4e17dabcafc15cbf1/watchdog-6.0.0-py3-none-win_ia64.whl", hash = "sha256:a1914259fa9e1454315171103c6a30961236f508b9b623eae470268bbcc6a22f", size = 79067 },
]

[[package]]
name = "webencodings"
version = "0.5.1"
source = { registry = "https://pypi.org/simple" }
sdist = { url = "https://files.pythonhosted.org/packages/0b/02/ae6ceac1baeda530866a85075641cec12989bd8d31af6d5ab4a3e8c92f47/webencodings-0.5.1.tar.gz", hash = "sha256:b36a1c245f2d304965eb4e0a82848379241dc04b865afcc4aab16748587e1923", size = 9721 }
wheels = [
    { url = "https://files.pythonhosted.org/packages/f4/24/2a3e3df732393fed8b3ebf2ec078f05546de641fe1b667ee316ec1dcf3b7/webencodings-0.5.1-py2.py3-none-any.whl", hash = "sha256:a0af1213f3c2226497a97e2b3aa01a7e4bee4f403f95be16fc9acd2947514a78", size = 11774 },
]

[[package]]
name = "yarl"
version = "1.19.0"
source = { registry = "https://pypi.org/simple" }
dependencies = [
    { name = "idna" },
    { name = "multidict" },
    { name = "propcache" },
]
sdist = { url = "https://files.pythonhosted.org/packages/fc/4d/8a8f57caccce49573e567744926f88c6ab3ca0b47a257806d1cf88584c5f/yarl-1.19.0.tar.gz", hash = "sha256:01e02bb80ae0dbed44273c304095295106e1d9470460e773268a27d11e594892", size = 184396 }
wheels = [
    { url = "https://files.pythonhosted.org/packages/96/0f/e5bd0d7d98bb194a30740dea2c4324f85dfc2f8daba9d7bc7e47b45d1034/yarl-1.19.0-cp310-cp310-macosx_10_9_universal2.whl", hash = "sha256:0bae32f8ebd35c04d6528cedb4a26b8bf25339d3616b04613b97347f919b76d3", size = 144954 },
    { url = "https://files.pythonhosted.org/packages/07/bf/2acc4b643dbdfc823d0d2058768197198a3d93b41fffb41b83359c520a4d/yarl-1.19.0-cp310-cp310-macosx_10_9_x86_64.whl", hash = "sha256:8015a076daf77823e7ebdcba474156587391dab4e70c732822960368c01251e6", size = 96613 },
    { url = "https://files.pythonhosted.org/packages/ca/38/c60ccca9aad0bb939e665b63a4e1550fecc922971f1f246dd7ad709a1a72/yarl-1.19.0-cp310-cp310-macosx_11_0_arm64.whl", hash = "sha256:9973ac95327f5d699eb620286c39365990b240031672b5c436a4cd00539596c5", size = 94408 },
    { url = "https://files.pythonhosted.org/packages/9a/43/2d5b49b4784743d88054e612a97aee2a9d2d463983c6a8e2fa4c872b294a/yarl-1.19.0-cp310-cp310-manylinux_2_17_aarch64.manylinux2014_aarch64.whl", hash = "sha256:fd4b5fbd7b9dde785cfeb486b8cca211a0b138d4f3a7da27db89a25b3c482e5c", size = 330774 },
    { url = "https://files.pythonhosted.org/packages/3b/48/7decce219b6eedce321345f61461ee140ee6b3faf4875efe518f0e7b5817/yarl-1.19.0-cp310-cp310-manylinux_2_17_armv7l.manylinux2014_armv7l.manylinux_2_31_armv7l.whl", hash = "sha256:75460740005de5a912b19f657848aef419387426a40f581b1dc9fac0eb9addb5", size = 323399 },
    { url = "https://files.pythonhosted.org/packages/67/2f/d6253528e49ce1c6f5119ec5269314752b06dd670f5a81721648d98b1dc7/yarl-1.19.0-cp310-cp310-manylinux_2_17_ppc64le.manylinux2014_ppc64le.whl", hash = "sha256:57abd66ca913f2cfbb51eb3dbbbac3648f1f6983f614a4446e0802e241441d2a", size = 343329 },
    { url = "https://files.pythonhosted.org/packages/fc/6b/efeb1a088e8addbf5841a84b74dad2a06346b0e4a712eb269a0cd9ada8b7/yarl-1.19.0-cp310-cp310-manylinux_2_17_s390x.manylinux2014_s390x.whl", hash = "sha256:46ade37911b7c99ce28a959147cb28bffbd14cea9e7dd91021e06a8d2359a5aa", size = 338275 },
    { url = "https://files.pythonhosted.org/packages/a6/b6/31acc2efcaf6999fd256d11f26ccc95ea773bc790ad1973331d7294b25db/yarl-1.19.0-cp310-cp310-manylinux_2_17_x86_64.manylinux2014_x86_64.whl", hash = "sha256:8346ec72ada749a6b5d82bff7be72578eab056ad7ec38c04f668a685abde6af0", size = 334014 },
    { url = "https://files.pythonhosted.org/packages/79/16/1deb54324842479e4d8b34841a383653587dfcc403c132f88b493f0c513e/yarl-1.19.0-cp310-cp310-manylinux_2_5_i686.manylinux1_i686.manylinux_2_17_i686.manylinux2014_i686.whl", hash = "sha256:7e4cb14a6ee5b6649ccf1c6d648b4da9220e8277d4d4380593c03cc08d8fe937", size = 322007 },
    { url = "https://files.pythonhosted.org/packages/80/77/4a073cec4f40ce84897510ee9d347bc10128f715be59b36e5c037463523b/yarl-1.19.0-cp310-cp310-musllinux_1_2_aarch64.whl", hash = "sha256:66fc1c2926a73a2fb46e4b92e3a6c03904d9bc3a0b65e01cb7d2b84146a8bd3b", size = 336569 },
    { url = "https://files.pythonhosted.org/packages/73/e1/2f0455379bbee5f4ece8bc0968106386ec4e74237e8d68ced00bbff0a1fc/yarl-1.19.0-cp310-cp310-musllinux_1_2_armv7l.whl", hash = "sha256:5a70201dd1e0a4304849b6445a9891d7210604c27e67da59091d5412bc19e51c", size = 336384 },
    { url = "https://files.pythonhosted.org/packages/74/e0/307aa8ae96bc0e72644855c76e8960019fc24c511a5dda73f05214da46f0/yarl-1.19.0-cp310-cp310-musllinux_1_2_i686.whl", hash = "sha256:e4807aab1bdeab6ae6f296be46337a260ae4b1f3a8c2fcd373e236b4b2b46efd", size = 340454 },
    { url = "https://files.pythonhosted.org/packages/af/19/2dcdb1e5eef26751c9e79369d1f80d6a1162dababb5070f62bc5b1a8f81e/yarl-1.19.0-cp310-cp310-musllinux_1_2_ppc64le.whl", hash = "sha256:ae584afe81a1de4c1bb06672481050f0d001cad13163e3c019477409f638f9b7", size = 355804 },
    { url = "https://files.pythonhosted.org/packages/c1/af/8c1e102c6d61713ed31022ab8f8866d263b87cb8f466c37f20a99019d169/yarl-1.19.0-cp310-cp310-musllinux_1_2_s390x.whl", hash = "sha256:30eaf4459df6e91f21b2999d1ee18f891bcd51e3cbe1de301b4858c84385895b", size = 359877 },
    { url = "https://files.pythonhosted.org/packages/1a/cf/c3c4bd85ecc7f189e14d21c3bea67ce389511d9178a302d97281868477aa/yarl-1.19.0-cp310-cp310-musllinux_1_2_x86_64.whl", hash = "sha256:0e617d45d03c8dec0dfce6f51f3e1b8a31aa81aaf4a4d1442fdb232bcf0c6d8c", size = 351282 },
    { url = "https://files.pythonhosted.org/packages/c6/85/0994f1c607b0520ef007717ff74f3317df3f7b7f32756ba2bf26c0c58ddf/yarl-1.19.0-cp310-cp310-win32.whl", hash = "sha256:32ba32d0fa23893fd8ea8d05bdb05de6eb19d7f2106787024fd969f4ba5466cb", size = 86529 },
    { url = "https://files.pythonhosted.org/packages/59/00/39bc8da1f67614633a099a44a5f69d056bb4d65a8e52a4003460e3fa4cc7/yarl-1.19.0-cp310-cp310-win_amd64.whl", hash = "sha256:545575ecfcd465891b51546c2bcafdde0acd2c62c2097d8d71902050b20e4922", size = 92707 },
    { url = "https://files.pythonhosted.org/packages/9b/df/5fa7cd75e46306e0f9baf38a7c8969ff6730ea503b86232e85cb740304cf/yarl-1.19.0-cp311-cp311-macosx_10_9_universal2.whl", hash = "sha256:163ff326680de5f6d4966954cf9e3fe1bf980f5fee2255e46e89b8cf0f3418b5", size = 145126 },
    { url = "https://files.pythonhosted.org/packages/2a/be/c1b52129cd2166ab7337f08e701a61baa7c260c7b03b534098cc8297aecc/yarl-1.19.0-cp311-cp311-macosx_10_9_x86_64.whl", hash = "sha256:a626c4d9cca298d1be8625cff4b17004a9066330ac82d132bbda64a4c17c18d3", size = 96691 },
    { url = "https://files.pythonhosted.org/packages/8d/39/ad62139b45515f9bf129c805aeaaedf86fd93ae57ffe911f4caeabef3e74/yarl-1.19.0-cp311-cp311-macosx_11_0_arm64.whl", hash = "sha256:961c3e401ea7f13d02b8bb7cb0c709152a632a6e14cdc8119e9c6ee5596cd45d", size = 94505 },
    { url = "https://files.pythonhosted.org/packages/be/be/04e3202cdc9bb5f81761e327af7095cffb0d81e32421a6b87f926052d2ae/yarl-1.19.0-cp311-cp311-manylinux_2_17_aarch64.manylinux2014_aarch64.whl", hash = "sha256:a39d7b807ab58e633ed760f80195cbd145b58ba265436af35f9080f1810dfe64", size = 355485 },
    { url = "https://files.pythonhosted.org/packages/00/7d/1463203663ca1ae62af8fb9ebc9601dd07f04dbced7edb1df3141a2cb2fe/yarl-1.19.0-cp311-cp311-manylinux_2_17_armv7l.manylinux2014_armv7l.manylinux_2_31_armv7l.whl", hash = "sha256:c4228978fb59c6b10f60124ba8e311c26151e176df364e996f3f8ff8b93971b5", size = 344569 },
    { url = "https://files.pythonhosted.org/packages/b0/1b/5263203017348669e637bb73856fb9632110538e92d5e9f8214fcc764da9/yarl-1.19.0-cp311-cp311-manylinux_2_17_ppc64le.manylinux2014_ppc64le.whl", hash = "sha256:9ba536b17ecf3c74a94239ec1137a3ad3caea8c0e4deb8c8d2ffe847d870a8c5", size = 371426 },
    { url = "https://files.pythonhosted.org/packages/78/59/90ca5f16d56b7741e5383951acc2e065fce41920eb5d8fda3065b5e288dc/yarl-1.19.0-cp311-cp311-manylinux_2_17_s390x.manylinux2014_s390x.whl", hash = "sha256:a251e00e445d2e9df7b827c9843c0b87f58a3254aaa3f162fb610747491fe00f", size = 368102 },
    { url = "https://files.pythonhosted.org/packages/84/f2/5e33aa0251ffd2c2a9041bf887e163eeefdc1dca238fdabac444d9463c3f/yarl-1.19.0-cp311-cp311-manylinux_2_17_x86_64.manylinux2014_x86_64.whl", hash = "sha256:f9b92431d8b4d4ca5ccbfdbac95b05a3a6cd70cd73aa62f32f9627acfde7549c", size = 358740 },
    { url = "https://files.pythonhosted.org/packages/22/9e/ba92d234c81cf94495fc01eaa0b6000175733f76bd63e60ff748bce22c81/yarl-1.19.0-cp311-cp311-manylinux_2_5_i686.manylinux1_i686.manylinux_2_17_i686.manylinux2014_i686.whl", hash = "sha256:ec2f56edaf476f70b5831bbd59700b53d9dd011b1f77cd4846b5ab5c5eafdb3f", size = 346965 },
    { url = "https://files.pythonhosted.org/packages/8d/0b/d4f53136ef12ddad540855a886d7503a6cc17cfabb9a03ce0c179f3b9e51/yarl-1.19.0-cp311-cp311-musllinux_1_2_aarch64.whl", hash = "sha256:acf9b92c4245ac8b59bc7ec66a38d3dcb8d1f97fac934672529562bb824ecadb", size = 368547 },
    { url = "https://files.pythonhosted.org/packages/31/4b/35ec8622908a728f378a8511f0ab2d47878b2c0b8cbe035f2d907914a5fc/yarl-1.19.0-cp311-cp311-musllinux_1_2_armv7l.whl", hash = "sha256:57711f1465c06fee8825b95c0b83e82991e6d9425f9a042c3c19070a70ac92bf", size = 357610 },
    { url = "https://files.pythonhosted.org/packages/c1/71/1f39f7c55b0684834d945a2bcfdfe59e6e02ca2483a3d33c2f77a0c3b177/yarl-1.19.0-cp311-cp311-musllinux_1_2_i686.whl", hash = "sha256:528e86f5b1de0ad8dd758ddef4e0ed24f5d946d4a1cef80ffb2d4fca4e10f122", size = 365331 },
    { url = "https://files.pythonhosted.org/packages/2e/13/57675964de5c8ccf6427df93ac97f9bb7328f3f8f7ebc31a5f5a286ab1c0/yarl-1.19.0-cp311-cp311-musllinux_1_2_ppc64le.whl", hash = "sha256:3b77173663e075d9e5a57e09d711e9da2f3266be729ecca0b8ae78190990d260", size = 378624 },
    { url = "https://files.pythonhosted.org/packages/d4/c6/5868e40f8da041ed0c3b5fd8c08cece849d9f609e970e6043308767fbb60/yarl-1.19.0-cp311-cp311-musllinux_1_2_s390x.whl", hash = "sha256:d8717924cf0a825b62b1a96fc7d28aab7f55a81bf5338b8ef41d7a76ab9223e9", size = 383981 },
    { url = "https://files.pythonhosted.org/packages/f4/3f/e40124c986d96741d3d341ffac35be42b6df82ef8c18b5984ca2e7d838dd/yarl-1.19.0-cp311-cp311-musllinux_1_2_x86_64.whl", hash = "sha256:0df9f0221a78d858793f40cbea3915c29f969c11366646a92ca47e080a14f881", size = 378868 },
    { url = "https://files.pythonhosted.org/packages/01/eb/caf2774c770288bd87a818b11f3a56ada6a855f1987d93421aae01a175bf/yarl-1.19.0-cp311-cp311-win32.whl", hash = "sha256:8b3ade62678ee2c7c10dcd6be19045135e9badad53108f7d2ed14896ee396045", size = 86446 },
    { url = "https://files.pythonhosted.org/packages/4a/97/d4fe6168c1bb789507ffeb58c2e8c675a7e71de732dc02e12bda904c1362/yarl-1.19.0-cp311-cp311-win_amd64.whl", hash = "sha256:0626ee31edb23ac36bdffe607231de2cca055ad3a5e2dc5da587ef8bc6a321bc", size = 93121 },
    { url = "https://files.pythonhosted.org/packages/b8/70/44ef8f69d61cb5123167a4dda87f6c739a833fbdb2ed52960b4e8409d65c/yarl-1.19.0-cp312-cp312-macosx_10_13_universal2.whl", hash = "sha256:7b687c334da3ff8eab848c9620c47a253d005e78335e9ce0d6868ed7e8fd170b", size = 146855 },
    { url = "https://files.pythonhosted.org/packages/c3/94/38c14d6c8217cc818647689f2dd647b976ced8fea08d0ac84e3c8168252b/yarl-1.19.0-cp312-cp312-macosx_10_13_x86_64.whl", hash = "sha256:b0fe766febcf523a2930b819c87bb92407ae1368662c1bc267234e79b20ff894", size = 97523 },
    { url = "https://files.pythonhosted.org/packages/35/a5/43a613586a6255105c4655a911c307ef3420e49e540d6ae2c5829863fb25/yarl-1.19.0-cp312-cp312-macosx_11_0_arm64.whl", hash = "sha256:742ceffd3c7beeb2b20d47cdb92c513eef83c9ef88c46829f88d5b06be6734ee", size = 95540 },
    { url = "https://files.pythonhosted.org/packages/d4/60/ed26049f4a8b06ebfa6d5f3cb6a51b152fd57081aa818b6497474f65a631/yarl-1.19.0-cp312-cp312-manylinux_2_17_aarch64.manylinux2014_aarch64.whl", hash = "sha256:2af682a1e97437382ee0791eacbf540318bd487a942e068e7e0a6c571fadbbd3", size = 344386 },
    { url = "https://files.pythonhosted.org/packages/49/a6/b84899cab411f49af5986cfb44b514040788d81c8084f5811e6a7c0f1ce6/yarl-1.19.0-cp312-cp312-manylinux_2_17_armv7l.manylinux2014_armv7l.manylinux_2_31_armv7l.whl", hash = "sha256:63702f1a098d0eaaea755e9c9d63172be1acb9e2d4aeb28b187092bcc9ca2d17", size = 338889 },
    { url = "https://files.pythonhosted.org/packages/cc/ce/0704f7166a781b1f81bdd45c4f49eadbae0230ebd35b9ec7cd7769d3a6ff/yarl-1.19.0-cp312-cp312-manylinux_2_17_ppc64le.manylinux2014_ppc64le.whl", hash = "sha256:3560dcba3c71ae7382975dc1e912ee76e50b4cd7c34b454ed620d55464f11876", size = 353107 },
    { url = "https://files.pythonhosted.org/packages/75/e5/0ecd6f2a9cc4264c16d8dfb0d3d71ba8d03cb58f3bcd42b1df4358331189/yarl-1.19.0-cp312-cp312-manylinux_2_17_s390x.manylinux2014_s390x.whl", hash = "sha256:68972df6a0cc47c8abaf77525a76ee5c5f6ea9bbdb79b9565b3234ded3c5e675", size = 353128 },
    { url = "https://files.pythonhosted.org/packages/ad/c7/cd0fd1de581f1c2e8f996e704c9fd979e00106f18eebd91b0173cf1a13c6/yarl-1.19.0-cp312-cp312-manylinux_2_17_x86_64.manylinux2014_x86_64.whl", hash = "sha256:5684e7ff93ea74e47542232bd132f608df4d449f8968fde6b05aaf9e08a140f9", size = 349107 },
    { url = "https://files.pythonhosted.org/packages/e6/34/ba3e5a20bd1d6a09034fc7985aaf1309976f2a7a5aefd093c9e56f6e1e0c/yarl-1.19.0-cp312-cp312-manylinux_2_5_i686.manylinux1_i686.manylinux_2_17_i686.manylinux2014_i686.whl", hash = "sha256:8182ad422bfacdebd4759ce3adc6055c0c79d4740aea1104e05652a81cd868c6", size = 335144 },
    { url = "https://files.pythonhosted.org/packages/1e/98/d9b7beb932fade015906efe0980aa7d522b8f93cf5ebf1082e74faa314b7/yarl-1.19.0-cp312-cp312-musllinux_1_2_aarch64.whl", hash = "sha256:aee5b90a5a9b71ac57400a7bdd0feaa27c51e8f961decc8d412e720a004a1791", size = 360795 },
    { url = "https://files.pythonhosted.org/packages/9a/11/70b8770039cc54af5948970591517a1e1d093df3f04f328c655c9a0fefb7/yarl-1.19.0-cp312-cp312-musllinux_1_2_armv7l.whl", hash = "sha256:8c0b2371858d5a814b08542d5d548adb03ff2d7ab32f23160e54e92250961a72", size = 360140 },
    { url = "https://files.pythonhosted.org/packages/d4/67/708e3e36fafc4d9d96b4eecc6c8b9f37c8ad50df8a16c7a1d5ba9df53050/yarl-1.19.0-cp312-cp312-musllinux_1_2_i686.whl", hash = "sha256:cd430c2b7df4ae92498da09e9b12cad5bdbb140d22d138f9e507de1aa3edfea3", size = 364431 },
    { url = "https://files.pythonhosted.org/packages/c3/8b/937fbbcc895553a7e16fcd86ae4e0724c6ac9468237ad8e7c29cc3b1c9d9/yarl-1.19.0-cp312-cp312-musllinux_1_2_ppc64le.whl", hash = "sha256:a93208282c0ccdf73065fd76c6c129bd428dba5ff65d338ae7d2ab27169861a0", size = 373832 },
    { url = "https://files.pythonhosted.org/packages/f8/ca/288ddc2230c9b6647fe907504f1119adb41252ac533eb564d3fc73511215/yarl-1.19.0-cp312-cp312-musllinux_1_2_s390x.whl", hash = "sha256:b8179280cdeb4c36eb18d6534a328f9d40da60d2b96ac4a295c5f93e2799e9d9", size = 378122 },
    { url = "https://files.pythonhosted.org/packages/4f/5a/79e1ef31d14968fbfc0ecec70a6683b574890d9c7550c376dd6d40de7754/yarl-1.19.0-cp312-cp312-musllinux_1_2_x86_64.whl", hash = "sha256:eda3c2b42dc0c389b7cfda2c4df81c12eeb552019e0de28bde8f913fc3d1fcf3", size = 375178 },
    { url = "https://files.pythonhosted.org/packages/95/38/9b0e56bf14026c3f550ad6425679f6d1a2f4821d70767f39d6f4c56a0820/yarl-1.19.0-cp312-cp312-win32.whl", hash = "sha256:57f3fed859af367b9ca316ecc05ce79ce327d6466342734305aa5cc380e4d8be", size = 86172 },
    { url = "https://files.pythonhosted.org/packages/b3/96/5c2f3987c4bb4e5cdebea3caf99a45946b13a9516f849c02222203d99860/yarl-1.19.0-cp312-cp312-win_amd64.whl", hash = "sha256:5507c1f7dd3d41251b67eecba331c8b2157cfd324849879bebf74676ce76aff7", size = 92617 },
    { url = "https://files.pythonhosted.org/packages/cd/a7/222144efa2f4a47363a5fee27d8a1d24851283b5a7f628890805fe7f7a66/yarl-1.19.0-cp313-cp313-macosx_10_13_universal2.whl", hash = "sha256:59281b9ed27bc410e0793833bcbe7fc149739d56ffa071d1e0fe70536a4f7b61", size = 144789 },
    { url = "https://files.pythonhosted.org/packages/72/4f/3ee8de3f94baa33c0716260b0048b1fd5306f104b3efc6e1713693e7063e/yarl-1.19.0-cp313-cp313-macosx_10_13_x86_64.whl", hash = "sha256:d27a6482ad5e05e8bafd47bf42866f8a1c0c3345abcb48d4511b3c29ecc197dc", size = 96685 },
    { url = "https://files.pythonhosted.org/packages/3e/7c/fbeebf875c1ededd872d6fefabd8a8526ef8aba6e9e8bcdf230d895d487b/yarl-1.19.0-cp313-cp313-macosx_11_0_arm64.whl", hash = "sha256:7a8e19fd5a6fdf19a91f2409665c7a089ffe7b9b5394ab33c0eec04cbecdd01f", size = 94307 },
    { url = "https://files.pythonhosted.org/packages/f3/ff/b7a9c1d7df37e594b43b7a8030e228ccd4ce361eeff24a92b17fe210e57d/yarl-1.19.0-cp313-cp313-manylinux_2_17_aarch64.manylinux2014_aarch64.whl", hash = "sha256:cda34ab19099c3a1685ad48fe45172536610c312b993310b5f1ca3eb83453b36", size = 342811 },
    { url = "https://files.pythonhosted.org/packages/79/e2/9e092876b2156c1d386e4864e85eba541ccabf2b9dcc47da64624bad0cc9/yarl-1.19.0-cp313-cp313-manylinux_2_17_armv7l.manylinux2014_armv7l.manylinux_2_31_armv7l.whl", hash = "sha256:7908a25d33f94852b479910f9cae6cdb9e2a509894e8d5f416c8342c0253c397", size = 336928 },
    { url = "https://files.pythonhosted.org/packages/71/24/648d99c134f2e14fc01ba790ad36ab56815e00069e60a12a4af893448b83/yarl-1.19.0-cp313-cp313-manylinux_2_17_ppc64le.manylinux2014_ppc64le.whl", hash = "sha256:e66c14d162bac94973e767b24de5d7e6c5153f7305a64ff4fcba701210bcd638", size = 351021 },
    { url = "https://files.pythonhosted.org/packages/0c/ee/7278d475784d407d1990a5939722e66a0fef057046fb5f1721f0a6eb156c/yarl-1.19.0-cp313-cp313-manylinux_2_17_s390x.manylinux2014_s390x.whl", hash = "sha256:c03607bf932aa4cfae371e2dc9ca8b76faf031f106dac6a6ff1458418140c165", size = 354454 },
    { url = "https://files.pythonhosted.org/packages/15/ae/242546114e052a7de21a75bd7d4860266439f90bbc21c5e4dd696866d91d/yarl-1.19.0-cp313-cp313-manylinux_2_17_x86_64.manylinux2014_x86_64.whl", hash = "sha256:9931343d1c1f4e77421687b6b94bbebd8a15a64ab8279adf6fbb047eff47e536", size = 347594 },
    { url = "https://files.pythonhosted.org/packages/46/2c/35f4347f76ea4c986e9c1f774b085f489b3a1bf1503c67a4dfc5d8e68e92/yarl-1.19.0-cp313-cp313-manylinux_2_5_i686.manylinux1_i686.manylinux_2_17_i686.manylinux2014_i686.whl", hash = "sha256:262087a8a0d73e1d169d45c2baf968126f93c97cf403e1af23a7d5455d52721f", size = 334113 },
    { url = "https://files.pythonhosted.org/packages/20/89/3086bc8ec8d7bd505531c51056452d7ae6af906d29c427374f1170ac1938/yarl-1.19.0-cp313-cp313-musllinux_1_2_aarch64.whl", hash = "sha256:70f384921c24e703d249a6ccdabeb57dd6312b568b504c69e428a8dd3e8e68ca", size = 361037 },
    { url = "https://files.pythonhosted.org/packages/a1/5b/2c9765524a70d1c51922b41c91caa30c8094a416734349166e1a3d8de055/yarl-1.19.0-cp313-cp313-musllinux_1_2_armv7l.whl", hash = "sha256:756b9ea5292a2c180d1fe782a377bc4159b3cfefaca7e41b5b0a00328ef62fa9", size = 361025 },
    { url = "https://files.pythonhosted.org/packages/ca/f8/c4a190bcc3cd98fb428d1dd31519e58004153dc7f2acd1236ecae54e3433/yarl-1.19.0-cp313-cp313-musllinux_1_2_i686.whl", hash = "sha256:cbeb9c145d534c240a63b6ecc8a8dd451faeb67b3dc61d729ec197bb93e29497", size = 364397 },
    { url = "https://files.pythonhosted.org/packages/6b/fb/f65b1347be8e12ac4e3e37a9bb880e6b9b604f252aaafd88e4879b1e9348/yarl-1.19.0-cp313-cp313-musllinux_1_2_ppc64le.whl", hash = "sha256:087ae8f8319848c18e0d114d0f56131a9c017f29200ab1413b0137ad7c83e2ae", size = 374065 },
    { url = "https://files.pythonhosted.org/packages/1c/c5/102cc3b9baad1a76f9127453ad08e0f5bc9c996c18128b1e28fe03817d6c/yarl-1.19.0-cp313-cp313-musllinux_1_2_s390x.whl", hash = "sha256:362f5480ba527b6c26ff58cff1f229afe8b7fdd54ee5ffac2ab827c1a75fc71c", size = 381341 },
    { url = "https://files.pythonhosted.org/packages/f7/ce/f5dc0439320dfe59fadab8cdd24ac324be19cf6ae4736422c7e2a510ddf3/yarl-1.19.0-cp313-cp313-musllinux_1_2_x86_64.whl", hash = "sha256:f408d4b4315e814e5c3668094e33d885f13c7809cbe831cbdc5b1bb8c7a448f4", size = 376552 },
    { url = "https://files.pythonhosted.org/packages/a9/4a/4833a134c76af987eff3ce8cb71e42932234120e6be061eb2555061e8844/yarl-1.19.0-cp313-cp313-win32.whl", hash = "sha256:24e4c367ad69988a2283dd45ea88172561ca24b2326b9781e164eb46eea68345", size = 85878 },
    { url = "https://files.pythonhosted.org/packages/32/e9/59327daab3af8f79221638a8f0d11474d20f6a8fbc41e9da80c5ef69e688/yarl-1.19.0-cp313-cp313-win_amd64.whl", hash = "sha256:0110f91c57ab43d1538dfa92d61c45e33b84df9257bd08fcfcda90cce931cbc9", size = 92448 },
    { url = "https://files.pythonhosted.org/packages/f0/77/38ee2b6ea52fa46efb3a68c17d066760a2e873c99837001922dad3c5d4e5/yarl-1.19.0-cp39-cp39-macosx_10_9_universal2.whl", hash = "sha256:85ac908cd5a97bbd3048cca9f1bf37b932ea26c3885099444f34b0bf5d5e9fa6", size = 146440 },
    { url = "https://files.pythonhosted.org/packages/08/14/4c2f8696bf09d851d299e4af62bf005e6087f162cd34b8c88c332d8580ea/yarl-1.19.0-cp39-cp39-macosx_10_9_x86_64.whl", hash = "sha256:6ba0931b559f1345df48a78521c31cfe356585670e8be22af84a33a39f7b9221", size = 97490 },
    { url = "https://files.pythonhosted.org/packages/8d/b9/a67586d46e9c68ecae6162164539c50fdeab3f4722decda4f6ea9f7bf4fd/yarl-1.19.0-cp39-cp39-macosx_11_0_arm64.whl", hash = "sha256:5bc503e1c1fee1b86bcb58db67c032957a52cae39fe8ddd95441f414ffbab83e", size = 95236 },
    { url = "https://files.pythonhosted.org/packages/76/01/2f3c33ef91f9292bb4bb59654fc5f6e0c24780de74cc993f583dec7c6adb/yarl-1.19.0-cp39-cp39-manylinux_2_17_aarch64.manylinux2014_aarch64.whl", hash = "sha256:d995122dcaf180fd4830a9aa425abddab7c0246107c21ecca2fa085611fa7ce9", size = 330624 },
    { url = "https://files.pythonhosted.org/packages/43/fd/64e414ffba8f19e5d151c06e9402a0a0054f0c8f5d5e25519612d5d583ad/yarl-1.19.0-cp39-cp39-manylinux_2_17_armv7l.manylinux2014_armv7l.manylinux_2_31_armv7l.whl", hash = "sha256:217f69e60a14da4eed454a030ea8283f8fbd01a7d6d81e57efb865856822489b", size = 325798 },
    { url = "https://files.pythonhosted.org/packages/7a/84/813be2b6b8c4c5bdafa5e0c0e5b17213f45fd10efbfaaa1279a917201373/yarl-1.19.0-cp39-cp39-manylinux_2_17_ppc64le.manylinux2014_ppc64le.whl", hash = "sha256:aad67c8f13a4b79990082f72ef09c078a77de2b39899aabf3960a48069704973", size = 348176 },
    { url = "https://files.pythonhosted.org/packages/4f/06/81f9a80e243e043f0dc6a043d1a89dc004b06e3f71fb7c83f9013959bb5b/yarl-1.19.0-cp39-cp39-manylinux_2_17_s390x.manylinux2014_s390x.whl", hash = "sha256:dff065a1a8ed051d7e641369ba1ad030d5a707afac54cf4ede7069b959898835", size = 343497 },
    { url = "https://files.pythonhosted.org/packages/ec/8a/abbed688dd85b5a29e91ed9a7f4cce9efe925083d7567f341ece0b36cc7e/yarl-1.19.0-cp39-cp39-manylinux_2_17_x86_64.manylinux2014_x86_64.whl", hash = "sha256:ada882e26b16ee651ab6544ce956f2f4beaed38261238f67c2a96db748e17741", size = 336969 },
    { url = "https://files.pythonhosted.org/packages/33/1a/7a6316473afec0b57e1cbf2ccaa02df9f138c0e447b43e85e8b1a4e7a549/yarl-1.19.0-cp39-cp39-manylinux_2_5_i686.manylinux1_i686.manylinux_2_17_i686.manylinux2014_i686.whl", hash = "sha256:67a56b1acc7093451ea2de0687aa3bd4e58d6b4ef6cbeeaad137b45203deaade", size = 328910 },
    { url = "https://files.pythonhosted.org/packages/29/07/ba204b362147a04a5e172af726887156ae4e098fab826aa9d7269fbdbf89/yarl-1.19.0-cp39-cp39-musllinux_1_2_aarch64.whl", hash = "sha256:e97d2f0a06b39e231e59ebab0e6eec45c7683b339e8262299ac952707bdf7688", size = 342614 },
    { url = "https://files.pythonhosted.org/packages/e1/43/555be0062c999a610ad2c7b5a78695f25a70890be8c3e9ae555386b20cd3/yarl-1.19.0-cp39-cp39-musllinux_1_2_armv7l.whl", hash = "sha256:a5288adb7c59d0f54e4ad58d86fb06d4b26e08a59ed06d00a1aac978c0e32884", size = 340438 },
    { url = "https://files.pythonhosted.org/packages/26/17/703f82dbac560b9a47cee7c83abad923ac98f062eda9430dab098c28a3c9/yarl-1.19.0-cp39-cp39-musllinux_1_2_i686.whl", hash = "sha256:1efbf4d03e6eddf5da27752e0b67a8e70599053436e9344d0969532baa99df53", size = 343236 },
    { url = "https://files.pythonhosted.org/packages/e7/2c/a73354c4cc84e39a1eb83c1fabce01a75640a7fcf4183e5d3e99b1e510bd/yarl-1.19.0-cp39-cp39-musllinux_1_2_ppc64le.whl", hash = "sha256:f228f42f29cc87db67020f7d71624102b2c837686e55317b16e1d3ef2747a993", size = 358432 },
    { url = "https://files.pythonhosted.org/packages/f2/b5/5213af4695344281637d65005b781151008446bbd852a4b6a1b47b6952fa/yarl-1.19.0-cp39-cp39-musllinux_1_2_s390x.whl", hash = "sha256:c515f7dd60ca724e4c62b34aeaa603188964abed2eb66bb8e220f7f104d5a187", size = 359656 },
    { url = "https://files.pythonhosted.org/packages/d0/7d/00c56abbb3bec635dbe1f0ffb11f04eefc9ec2e1af24f10b34ed5d4e154d/yarl-1.19.0-cp39-cp39-musllinux_1_2_x86_64.whl", hash = "sha256:4815ec6d3d68a96557fa71bd36661b45ac773fb50e5cfa31a7e843edb098f060", size = 353732 },
    { url = "https://files.pythonhosted.org/packages/84/4f/37e5c9162af1a494f9854683869c67be271c5e66f75b0c7010c78a025356/yarl-1.19.0-cp39-cp39-win32.whl", hash = "sha256:9fac2dd1c5ecb921359d9546bc23a6dcc18c6acd50c6d96f118188d68010f497", size = 87082 },
    { url = "https://files.pythonhosted.org/packages/55/7f/ef6a2a6d95671430364ec801286ed748cc9808bd747f038639158b5f308d/yarl-1.19.0-cp39-cp39-win_amd64.whl", hash = "sha256:5864f539ce86b935053bfa18205fa08ce38e9a40ea4d51b19ce923345f0ed5db", size = 93180 },
    { url = "https://files.pythonhosted.org/packages/a4/06/ae25a353e8f032322df6f30d6bb1fc329773ee48e1a80a2196ccb8d1206b/yarl-1.19.0-py3-none-any.whl", hash = "sha256:a727101eb27f66727576630d02985d8a065d09cd0b5fcbe38a5793f71b2a97ef", size = 45990 },
]

[[package]]
name = "zipp"
version = "3.21.0"
source = { registry = "https://pypi.org/simple" }
sdist = { url = "https://files.pythonhosted.org/packages/3f/50/bad581df71744867e9468ebd0bcd6505de3b275e06f202c2cb016e3ff56f/zipp-3.21.0.tar.gz", hash = "sha256:2c9958f6430a2040341a52eb608ed6dd93ef4392e02ffe219417c1b28b5dd1f4", size = 24545 }
wheels = [
    { url = "https://files.pythonhosted.org/packages/b7/1a/7e4798e9339adc931158c9d69ecc34f5e6791489d469f5e50ec15e35f458/zipp-3.21.0-py3-none-any.whl", hash = "sha256:ac1bbe05fd2991f160ebce24ffbac5f6d11d83dc90891255885223d42b3cd931", size = 9630 },
]<|MERGE_RESOLUTION|>--- conflicted
+++ resolved
@@ -1062,14 +1062,7 @@
     { name = "pydub-stubs", specifier = "~=0.25.1.5" },
 ]
 nox = [{ name = "nox", extras = ["uv"], specifier = "==2025.2.9" }]
-<<<<<<< HEAD
-pyright = [
-    { name = "pydub-stubs", specifier = "~=0.25.1.5" },
-    { name = "pyright", specifier = "==1.1.398" },
-]
-=======
 pyright = [{ name = "pyright", specifier = "==1.1.399" }]
->>>>>>> 92dbe46f
 pytest = [
     { name = "async-timeout", specifier = "==5.0.1" },
     { name = "coverage", extras = ["toml"], specifier = "==7.8.0" },
