<div align="center">
<h1>hikari</h1>
<a href="https://pypi.org/project/hikari"><img height="20" alt="Supported python versions" src="https://img.shields.io/pypi/pyversions/hikari"></a>
<a href="https://pypi.org/project/hikari"><img height="20" alt="PyPI version" src="https://img.shields.io/pypi/v/hikari"></a>
<br>
<a href="https://github.com/hikari-py/hikari/actions"><img height="20" alt="CI status" src="https://github.com/hikari-py/hikari/actions/workflows/ci.yml/badge.svg?branch=master&event=push"></a>
<a href="https://pypi.org/project/mypy/"><img height="20" alt="Mypy badge" src="https://img.shields.io/badge/mypy-checked-blue"></a>
<a href="https://pypi.org/project/ruff"><img height="20" alt="Ruff badge" src="https://img.shields.io/endpoint?url=https://raw.githubusercontent.com/charliermarsh/ruff/main/assets/badge/v2.json"></a>
<a href="https://codeclimate.com/github/hikari-py/hikari/test_coverage"><img height="20" alt="Test coverage" src="https://api.codeclimate.com/v1/badges/f95070b25136a69b0589/test_coverage"></a>
<br>
<a href="https://discord.gg/Jx4cNGG"><img height="20" alt="Discord invite" src="https://discord.com/api/guilds/574921006817476608/widget.png"></a>
<a href="https://docs.hikari-py.dev/en/stable"><img height="20" alt="Documentation Status" src="https://readthedocs.org/projects/hikari-py/badge/?version=latest"></a>
</div>

An opinionated, static typed Discord microframework for Python3 and asyncio that supports Discord's v10 REST and
Gateway APIs.

Built on good intentions and the hope that it will be extendable and reusable, rather than an obstacle for future
development.

<<<<<<< HEAD
Python 3.8, 3.9, 3.10, 3.11, 3.12 and 3.13-dev are currently supported.
=======
Python 3.9, 3.10, 3.11 and 3.12 are currently supported.
>>>>>>> c22bfe0b

## Installation

Install hikari from PyPI with the following command:

```bash
python -m pip install -U hikari
# Windows users may need to run this instead...
py -3 -m pip install -U hikari
```

----

## Bots

Hikari provides two different default bot implementations to suit your needs:

- [GatewayBot](#gatewaybot)
- [RESTBot](#restbot)

### GatewayBot

A [`GatewayBot`](https://docs.hikari-py.dev/en/stable/reference/hikari/impl/gateway_bot/#hikari.impl.gateway_bot.GatewayBot)
is one which will connect to Discord through the gateway and receive
events through there. A simple startup example could be the following:

```py
import hikari

bot = hikari.GatewayBot(token="...")

@bot.listen()
async def ping(event: hikari.GuildMessageCreateEvent) -> None:
    """If a non-bot user mentions your bot, respond with 'Pong!'."""

    # Do not respond to bots nor webhooks pinging us, only user accounts
    if not event.is_human:
        return

    me = bot.get_me()

    if me.id in event.message.user_mentions_ids:
        await event.message.respond("Pong!")

bot.run()
```

This will only respond to messages created in guilds. You can use `DMMessageCreateEvent` instead to only listen on
DMs, or `MessageCreateEvent` to listen to both DMs and guild-based messages. A full list of events
can be found in the [events docs](https://docs.hikari-py.dev/en/stable/reference/hikari/events/).

If you wish to customize the intents being used in order to change which events your bot is notified about, then you
can pass the `intents` kwarg to the `GatewayBot` constructor:

```py
import hikari

# the default is to enable all unprivileged intents (all events that do not target the
# presence, activity of a specific member nor message content).
bot = hikari.GatewayBot(intents=hikari.Intents.ALL, token="...")
```

The above example would enable all intents, thus enabling events relating to member presences to be received
(you'd need to whitelist your application first to be able to start the bot if you do this).

Events are determined by the type annotation on the event parameter, or alternatively as a type passed to the
`@bot.listen()` decorator, if you do not want to use type hints.

```py
import hikari

bot = hikari.GatewayBot("...")

@bot.listen()
async def ping(event: hikari.MessageCreateEvent):
    ...

# or

@bot.listen(hikari.MessageCreateEvent)
async def ping(event):
    ...
```

### RESTBot

A [`RESTBot`](https://docs.hikari-py.dev/en/stable/reference/hikari/impl/rest_bot/#hikari.impl.rest_bot.RESTBot)
spawns an interaction server to which Discord will **only** send interaction events,
which can be handled and responded to.

An example of a simple `RESTBot` could be the following:

```py
import asyncio

import hikari


# This function will handle the interactions received
async def handle_command(interaction: hikari.CommandInteraction):
    # Create an initial response to be able to take longer to respond
    yield interaction.build_deferred_response()

    await asyncio.sleep(5)

    # Edit the initial response
    await interaction.edit_initial_response("Edit after 5 seconds!")


# Register the commands on startup.
#
# Note that this is not a nice way to manage this, as it is quite spammy
# to do it every time the bot is started. You can either use a command handler
# or only run this code in a script using `RESTApp` or add checks to not update
# the commands if there were no changes
async def create_commands(bot: hikari.RESTBot):
    application = await bot.rest.fetch_application()

    await bot.rest.set_application_commands(
        application=application.id,
        commands=[
            bot.rest.slash_command_builder("test", "My first test command!"),
        ],
    )


bot = hikari.RESTBot(
    token="...",
    token_type="...",
    public_key="...",
)

bot.add_startup_callback(create_commands)
bot.set_listener(hikari.CommandInteraction, handle_command)

bot.run()
```

Unlike `GatewayBot`, registering listeners is done through `.set_listener`, and it takes in an interaction type
that the handler will take in.

Note that a bit of a setup is required to get the above code to work. You will need to host the project to
the World Wide Web (scary!) and then register the URL on the [Discord application portal](https://discord.com/developers/applications)
for your application under "Interactions Endpoint URL".

A quick way you can get your bot onto the internet and reachable by Discord (**for development environment only**) is
through a tool like [ngrok](https://ngrok.com/) or [localhost.run](https://localhost.run/). More information on how to
use them can be found in their respective websites.

### Common helpful features

Both implementations take in helpful arguments such as [customizing timeouts for requests](https://docs.hikari-py.dev/en/stable/reference/hikari/impl/config/#hikari.impl.config.HTTPSettings.timeouts)
and [enabling a proxy](https://docs.hikari-py.dev/en/stable/reference/hikari/impl/config/#hikari.impl.config.ProxySettings),
which are passed directly into the bot during initialization.

Also note that you could pass extra options to `bot.run` during development, for example:

```py
import hikari

bot = hikari.GatewayBot("...")
# or
bot = hikari.RESTBot("...", "...")

bot.run(
    asyncio_debug=True,             # enable asyncio debug to detect blocking and slow code.

    coroutine_tracking_depth=20,    # enable tracking of coroutines, makes some asyncio
                                    # errors clearer.

    propagate_interrupts=True,      # Any OS interrupts get rethrown as errors.
)
```

Many other helpful options exist for you to take advantage of if you wish. Links to the respective docs can be seen
below:

- [GatewayBot.run](https://docs.hikari-py.dev/en/stable/reference/hikari/impl/gateway_bot/#hikari.impl.gateway_bot.GatewayBot.run)
- [RESTBot.run](https://docs.hikari-py.dev/en/stable/reference/hikari/impl/rest_bot/#hikari.impl.rest_bot.RESTBot.run)

---

## REST-only applications

You may only want to integrate with the REST API, for example if writing a web dashboard.

This is relatively simple to do:

```py
import hikari
import asyncio

rest = hikari.RESTApp()

async def print_my_user(token):
    await rest.start()
  
    # We acquire a client with a given token. This allows one REST app instance
    # with one internal connection pool to be reused.
    async with rest.acquire(token) as client:
        my_user = await client.fetch_my_user()
        print(my_user)

    await rest.close()
        
asyncio.run(print_my_user("user token acquired through OAuth here"))
```

---

## Optional Features

Optional features can be specified when installing hikari:

* `server` - Install dependencies required to enable Hikari's standard interaction server (RESTBot) functionality.
* `speedups` - Detailed in [`hikari[speedups]`](#hikarispeedups).

Example:

```bash
# To install hikari with the speedups feature:
python -m pip install -U hikari[speedups]

# To install hikari with both the speedups and server features:
python -m pip install -U hikari[speedups, server]
```

## Additional resources

You may wish to use a command framework on top of hikari so that you can start writing a bot quickly without
implementing your own command handler.

Hikari does not include a command framework by default, so you will want to pick a third party library to do it:

- [`arc`](https://github.com/hypergonial/hikari-arc) - a bot framework with a focus on type-safety and correctness.
- [`crescent`](https://github.com/magpie-dev/hikari-crescent) - a command handler for hikari that keeps your project neat and tidy.
- [`lightbulb`](https://github.com/tandemdude/hikari-lightbulb) - a simple and easy to use command framework for hikari.
- [`tanjun`](https://github.com/FasterSpeeding/Tanjun) - a flexible command framework designed to extend hikari.

There are also third party libraries to help you manage components:

- [`miru`](https://github.com/hypergonial/hikari-miru) - A component handler for hikari, inspired by discord.py's views.
- [`flare`](https://github.com/brazier-dev/hikari-flare/) - a component manager designed to write simple interactions with persistent data.

---

## Making your application more efficient

As your application scales, you may need to adjust some things to keep it performing nicely.

### Python optimization flags

CPython provides two optimization flags that remove internal safety checks that are useful for development, and change
other internal settings in the interpreter.

- `python bot.py` - no optimization - this is the default.
- `python -O bot.py` - first level optimization - features such as internal assertions will be disabled.
- `python -OO bot.py` - second level optimization - more features (**including all docstrings**) will be removed from
  the loaded code at runtime.

**A minimum of first level of optimization** is recommended when running bots in a production environment.

### `hikari[speedups]`

If you have a C compiler (Microsoft VC++ Redistributable 14.0 or newer, or a modern copy of GCC/G++, Clang, etc), it is
recommended you install Hikari using `pip install -U hikari[speedups]`. This will install `aiohttp` with its available
speedups, `ciso8601` and `orjson` which will provide you with a substantial performance boost.

### `uvloop`

**If you use a UNIX-like system**, you will get additional performance benefits from using a library called `uvloop`.
This replaces the default `asyncio` event loop with one that uses `libuv` internally. You can run `pip install uvloop`
and then amend your script to be something similar to the following example to utilise it in your application:

```py
import asyncio
import os

if os.name != "nt":
    import uvloop
    asyncio.set_event_loop_policy(uvloop.EventLoopPolicy())


# Your code goes here
```

### Compiled extensions

Eventually, we will start providing the option to use compiled components of this library over pure Python ones if it
suits your use case. This should also enable further scalability of your application, should
[_PEP 554 -- Multiple Interpreters in the Stdlib_](https://www.python.org/dev/peps/pep-0554/#abstract) be accepted.

Currently, this functionality does not yet exist.

---

## Developing hikari

To familiarize yourself a bit with the project, we recommend reading our
[contributing manual](https://github.com/hikari-py/hikari/blob/master/CONTRIBUTING.md).

If you wish to contribute something, you should first start by cloning the repository.

In the repository, make a virtual environment (`python -m venv .venv`) and enter it (`source .venv/bin/activate` on
Linux, or for Windows use one of `.venv\Scripts\activate.ps1`, `.venv\Scripts\activate.bat`,
`source .venv/Scripts/activate`).

The first thing you should run is `pip install -r dev-requirements.txt` to install nox.
This handles running predefined tasks and pipelines.

Once this is complete, you can run `nox` without any arguments to ensure everything builds and is correct.

### Where can I start?

Check out the issues tab on GitHub. If you are nervous, look for issues marked as "good first issue" for something
easy to start with!

[![good-first-issues](https://img.shields.io/github/issues/hikari-py/hikari/good%20first%20issue)](https://github.com/hikari-py/hikari/issues?q=is%3Aopen+is%3Aissue+label%3A%22good+first+issue%22)

Feel free to also join our [Discord](https://discord.gg/Jx4cNGG) to directly ask questions to the maintainers! They will
be glad to help you out and point you in the right direction.<|MERGE_RESOLUTION|>--- conflicted
+++ resolved
@@ -18,11 +18,7 @@
 Built on good intentions and the hope that it will be extendable and reusable, rather than an obstacle for future
 development.
 
-<<<<<<< HEAD
-Python 3.8, 3.9, 3.10, 3.11, 3.12 and 3.13-dev are currently supported.
-=======
-Python 3.9, 3.10, 3.11 and 3.12 are currently supported.
->>>>>>> c22bfe0b
+Python 3.9, 3.10, 3.11, 3.12 and 3.13-dev are currently supported.
 
 ## Installation
 
