--- conflicted
+++ resolved
@@ -178,15 +178,9 @@
 
 ### `hikari[speedups]`
 
-<<<<<<< HEAD
 If you have a C compiler (Microsoft VC++ Redistributable 14.0 or newer, or a modern copy of GCC/G++, Clang, etc), it is
-recommended you install Hikari using `pip install -U hikari[speedups]`. This will install `aiodns`, `cchardet`,
-`Brotli`, and `ciso8601` which will provide you with a small performance boost.
-=======
-If you have a C compiler (Microsoft VC++ Redistributable 14.0 or newer, or a modern copy of GCC/G++, Clang, etc), you
-can install Hikari using `pip install -U hikari[speedups]`. This will install `aiohttp` with its available speedups, and
-`ciso8601` which will provide you with a small performance boost.
->>>>>>> d87f16af
+recommended you install Hikari using `pip install -U hikari[speedups]`. This will install `aiohttp` with its available
+speedups, and `ciso8601` which will provide you with a small performance boost.
 
 ### `uvloop`
 
