--- conflicted
+++ resolved
@@ -36,11 +36,7 @@
 bot.run()
 ```
 
-<<<<<<< HEAD
-This will only respond to messages created in guilds. You can use `PrivateMessageCreateEvent`
-=======
 This will only respond to messages created in guilds. You can use `DMMessageCreateEvent`
->>>>>>> 500e6efa
 instead to only listen on DMs, or `MessageCreateEvent` to listen to both DMs and guild-based
 messages.
 
