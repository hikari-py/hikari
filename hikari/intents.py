--- conflicted
+++ resolved
@@ -227,11 +227,7 @@
     * `GUILD_BAN_REMOVE`
     """
 
-<<<<<<< HEAD
-    GUILD_BANS = GUILD_MODERATION
-=======
     GUILD_BANS = enums.deprecated(GUILD_MODERATION, removal_version="2.0.0.dev118")
->>>>>>> 427a3480
     """Deprecated alias of `GUILD_BANS`."""
 
     GUILD_EMOJIS = 1 << 3
