# -*- coding: utf-8 -*-
# cython: language_level=3
# Copyright (c) 2020 Nekokatt
# Copyright (c) 2021-present davfsa
#
# Permission is hereby granted, free of charge, to any person obtaining a copy
# of this software and associated documentation files (the "Software"), to deal
# in the Software without restriction, including without limitation the rights
# to use, copy, modify, merge, publish, distribute, sublicense, and/or sell
# copies of the Software, and to permit persons to whom the Software is
# furnished to do so, subject to the following conditions:
#
# The above copyright notice and this permission notice shall be included in all
# copies or substantial portions of the Software.
#
# THE SOFTWARE IS PROVIDED "AS IS", WITHOUT WARRANTY OF ANY KIND, EXPRESS OR
# IMPLIED, INCLUDING BUT NOT LIMITED TO THE WARRANTIES OF MERCHANTABILITY,
# FITNESS FOR A PARTICULAR PURPOSE AND NONINFRINGEMENT. IN NO EVENT SHALL THE
# AUTHORS OR COPYRIGHT HOLDERS BE LIABLE FOR ANY CLAIM, DAMAGES OR OTHER
# LIABILITY, WHETHER IN AN ACTION OF CONTRACT, TORT OR OTHERWISE, ARISING FROM,
# OUT OF OR IN CONNECTION WITH THE SOFTWARE OR THE USE OR OTHER DEALINGS IN THE
# SOFTWARE.
"""Provides an interface for Interaction REST server API implementations to follow."""
from __future__ import annotations

__all__: typing.Sequence[str] = ("ListenerT", "Response", "InteractionServer")

import abc
import typing

if typing.TYPE_CHECKING:
    from hikari import files as files_
    from hikari.api import special_endpoints
    from hikari.interactions import base_interactions
    from hikari.interactions import command_interactions
    from hikari.interactions import component_interactions
    from hikari.interactions import modal_interactions

    _InteractionT_co = typing.TypeVar("_InteractionT_co", bound=base_interactions.PartialInteraction, covariant=True)
    _ResponseT_co = typing.TypeVar("_ResponseT_co", bound=special_endpoints.InteractionResponseBuilder, covariant=True)
    _MessageResponseBuilderT = typing.Union[
        special_endpoints.InteractionDeferredBuilder,
        special_endpoints.InteractionMessageBuilder,
    ]
    _ModalOrMessageResponseBuilder = typing.Union[
        _MessageResponseBuilderT,
        special_endpoints.InteractionModalBuilder,
    ]


ListenerT = typing.Union[
    typing.Callable[["_InteractionT_co"], typing.Awaitable["_ResponseT_co"]],
    typing.Callable[["_InteractionT_co"], typing.AsyncGenerator["_ResponseT_co", None]],
]
"""Type hint of a Interaction server's listener callback.

This should be an async callback which takes in one positional argument which
subclasses `hikari.interactions.base_interactions.PartialInteraction` and may return an
instance of the relevant `hikari.api.special_endpoints.InteractionResponseBuilder`
subclass for the provided interaction type which will instruct the server on how
to respond.

.. note::
    For the standard implementations of
    `hikari.api.special_endpoints.InteractionResponseBuilder` see
    `hikari.impl.special_endpoints`.
"""


class Response(typing.Protocol):
    """Protocol of the data returned by `InteractionServer.on_interaction`.

    This is used to instruct lower-level REST server logic on how it should
    respond.
    """

    __slots__: typing.Sequence[str] = ()

    @property
    def content_type(self) -> typing.Optional[str]:
        """Content type of the response's payload, if applicable."""
        raise NotImplementedError

    @property
    def charset(self) -> typing.Optional[str]:
        """Charset of the response's payload, if applicable."""
        raise NotImplementedError

    @property
    def files(self) -> typing.Sequence[files_.Resource[files_.AsyncReader]]:
        """Up to 10 files that should be included alongside a JSON response."""
        raise NotImplementedError

    @property
    def headers(self) -> typing.Optional[typing.MutableMapping[str, str]]:
        """Headers that should be added to the response if applicable."""
        raise NotImplementedError

    @property
    def payload(self) -> typing.Optional[bytes]:
        """Payload to provide in the response."""
        raise NotImplementedError

    @property
    def status_code(self) -> int:
        """Status code that should be used to respond.

        For more information see <https://developer.mozilla.org/en-US/docs/Web/HTTP/Status>.
        """
        raise NotImplementedError


class InteractionServer(abc.ABC):
    """Interface for an implementation of an interactions compatible REST server."""

    __slots__: typing.Sequence[str] = ()

    @abc.abstractmethod
    async def on_interaction(self, body: bytes, signature: bytes, timestamp: bytes) -> Response:
        """Handle an interaction received from Discord as a REST server.

        Parameters
        ----------
        body : bytes
            The interaction payload.
        signature : bytes
            Value of the `"X-Signature-Ed25519"` header used to verify the body.
        timestamp : bytes
            Value of the `"X-Signature-Timestamp"` header used to verify the body.

        Returns
        -------
        Response
            Instructions on how the REST server calling this should respond to
            the interaction request.
        """

    @typing.overload
    @abc.abstractmethod
    def get_listener(
        self, interaction_type: typing.Type[command_interactions.CommandInteraction], /
    ) -> typing.Optional[ListenerT[command_interactions.CommandInteraction, _ModalOrMessageResponseBuilder]]:
        ...

    @typing.overload
    @abc.abstractmethod
    def get_listener(
        self, interaction_type: typing.Type[component_interactions.ComponentInteraction], /
    ) -> typing.Optional[ListenerT[component_interactions.ComponentInteraction, _ModalOrMessageResponseBuilder]]:
        ...

    @typing.overload
    @abc.abstractmethod
    def get_listener(
        self, interaction_type: typing.Type[command_interactions.AutocompleteInteraction], /
    ) -> typing.Optional[
        ListenerT[command_interactions.AutocompleteInteraction, special_endpoints.InteractionAutocompleteBuilder]
    ]:
        ...

    @typing.overload
    @abc.abstractmethod
    def get_listener(
        self, interaction_type: typing.Type[modal_interactions.ModalInteraction], /
    ) -> typing.Optional[ListenerT[modal_interactions.ModalInteraction, _MessageResponseBuilderT]]:
        ...

    @typing.overload
    @abc.abstractmethod
    def get_listener(
        self, interaction_type: typing.Type[_InteractionT_co], /
    ) -> typing.Optional[ListenerT[_InteractionT_co, special_endpoints.InteractionResponseBuilder]]:
        ...

    @abc.abstractmethod
    def get_listener(
        self, interaction_type: typing.Type[_InteractionT_co], /
    ) -> typing.Optional[ListenerT[_InteractionT_co, special_endpoints.InteractionResponseBuilder]]:
        """Get the listener registered for an interaction.

        Parameters
        ----------
        interaction_type : typing.Type[hikari.interactions.base_interactions.PartialInteraction]
            Type of the interaction to get the registered listener for.

        Returns
        -------
        typing.Optional[ListenersT[hikari.interactions.base_interactions.PartialInteraction, hikari.api.special_endpoints.InteractionResponseBuilder]
            The callback registered for the provided interaction type if found,
            else `None`.
        """  # noqa: E501 - Line too long

    @typing.overload
    @abc.abstractmethod
    def set_listener(
        self,
        interaction_type: typing.Type[command_interactions.CommandInteraction],
        listener: typing.Optional[ListenerT[command_interactions.CommandInteraction, _ModalOrMessageResponseBuilder]],
        /,
        *,
        replace: bool = False,
    ) -> None:
        ...

    @typing.overload
    @abc.abstractmethod
    def set_listener(
        self,
        interaction_type: typing.Type[component_interactions.ComponentInteraction],
        listener: typing.Optional[
            ListenerT[component_interactions.ComponentInteraction, _ModalOrMessageResponseBuilder]
        ],
        /,
        *,
        replace: bool = False,
    ) -> None:
        ...

    @typing.overload
    @abc.abstractmethod
    def set_listener(
        self,
        interaction_type: typing.Type[command_interactions.AutocompleteInteraction],
        listener: typing.Optional[
            ListenerT[command_interactions.AutocompleteInteraction, special_endpoints.InteractionAutocompleteBuilder]
        ],
        /,
        *,
        replace: bool = False,
    ) -> None:
        ...

    @typing.overload
    @abc.abstractmethod
    def set_listener(
        self,
        interaction_type: typing.Type[modal_interactions.ModalInteraction],
        listener: typing.Optional[ListenerT[modal_interactions.ModalInteraction, _MessageResponseBuilderT]],
        /,
        *,
        replace: bool = False,
    ) -> None:
        ...

    @abc.abstractmethod
    def set_listener(
        self,
        interaction_type: typing.Type[_InteractionT_co],
        listener: typing.Optional[ListenerT[_InteractionT_co, special_endpoints.InteractionResponseBuilder]],
        /,
        *,
        replace: bool = False,
    ) -> None:
        """Set the listener callback for this interaction server.

        Parameters
        ----------
        interaction_type : typing.Type[hikari.interactions.base_interactions.PartialInteraction]
            The type of interaction this listener should be registered for.
        listener : typing.Optional[ListenerT[hikari.interactions.base_interactions.PartialInteraction, hikari.api.special_endpoints.InteractionResponseBuilder]]
<<<<<<< HEAD
            The asynchronous listener callback to set or `builtins.None` to unset the previous listener.

            An asynchronous listener can be either a normal coroutine or an
            async generator which should yield exactly once. This allows
            sending an initial response to the request, while still
            later executing further logic.
=======
            The asynchronous listener callback to set or `None` to
            unset the previous listener.
>>>>>>> 1f2ceba1

        Other Parameters
        ----------------
        replace : bool
            Whether this call should replace the previously set listener or not.
            This call will raise a `ValueError` if set to `False`
            when a listener is already set.

        Raises
        ------
        TypeError
            If `replace` is `False` when a listener is already set.
        """  # noqa: E501 - Line too long<|MERGE_RESOLUTION|>--- conflicted
+++ resolved
@@ -258,17 +258,12 @@
         interaction_type : typing.Type[hikari.interactions.base_interactions.PartialInteraction]
             The type of interaction this listener should be registered for.
         listener : typing.Optional[ListenerT[hikari.interactions.base_interactions.PartialInteraction, hikari.api.special_endpoints.InteractionResponseBuilder]]
-<<<<<<< HEAD
-            The asynchronous listener callback to set or `builtins.None` to unset the previous listener.
+            The asynchronous listener callback to set or `None` to unset the previous listener.
 
             An asynchronous listener can be either a normal coroutine or an
             async generator which should yield exactly once. This allows
             sending an initial response to the request, while still
             later executing further logic.
-=======
-            The asynchronous listener callback to set or `None` to
-            unset the previous listener.
->>>>>>> 1f2ceba1
 
         Other Parameters
         ----------------
