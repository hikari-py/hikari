--- conflicted
+++ resolved
@@ -184,13 +184,8 @@
         -------
         typing.Optional[ListenersT[hikari.interactions.base_interactions.PartialInteraction, hikari.api.special_endpoints.InteractionResponseBuilder]
             The callback registered for the provided interaction type if found,
-<<<<<<< HEAD
             else `None`.
-        """  # noqa E501 - Line too long
-=======
-            else `builtins.None`.
         """  # noqa: E501 - Line too long
->>>>>>> b638e0cc
 
     @typing.overload
     @abc.abstractmethod
@@ -272,12 +267,6 @@
 
         Raises
         ------
-<<<<<<< HEAD
         TypeError
             If `replace` is `False` when a listener is already set.
-        """  # noqa E501 - Line too long
-=======
-        builtins.TypeError
-            If `replace` is `builtins.False` when a listener is already set.
-        """  # noqa: E501 - Line too long
->>>>>>> b638e0cc
+        """  # noqa: E501 - Line too long