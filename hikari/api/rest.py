--- conflicted
+++ resolved
@@ -5569,16 +5569,10 @@
     def reposition_channels(
         self,
         guild: snowflakes.SnowflakeishOr[guilds.PartialGuild],
-<<<<<<< HEAD
         positions: typing.Mapping[int, snowflakes.SnowflakeishOr[channels_.GuildChannel]] = {},
+        reason: undefined.UndefinedOr[str] = undefined.UNDEFINED,
     ) -> special_endpoints.ChannelRepositioner:
         """Return a [`hikari.api.special_endpoints.ChannelRepositioner`][], used to reposition channels in a guild.
-=======
-        positions: typing.Mapping[int, snowflakes.SnowflakeishOr[channels_.GuildChannel]],
-        reason: undefined.UndefinedOr[str] = undefined.UNDEFINED,
-    ) -> None:
-        """Reposition the channels in a guild.
->>>>>>> 519b03c5
 
         Parameters
         ----------
