--- conflicted
+++ resolved
@@ -1032,15 +1032,6 @@
             nature, and will trigger this exception if they occur.
         hikari.errors.InternalServerError
             If an internal error occurs on Discord while handling the request.
-<<<<<<< HEAD
-=======
-
-        !!! note
-            The exceptions on this endpoint (other than `builtins.TypeError`) will only
-            be raised once the result is awaited or iterated over. Invoking
-            this function itself will not raise anything (other than
-            `builtins.TypeError`).
->>>>>>> b638e0cc
         """
 
     @abc.abstractmethod
