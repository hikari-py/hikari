--- conflicted
+++ resolved
@@ -8046,40 +8046,6 @@
         """
 
     @abc.abstractmethod
-<<<<<<< HEAD
-    async def fetch_stage_instance(
-        self, channel: snowflakes.SnowflakeishOr[channels_.GuildStageChannel]
-    ) -> stage_instances.StageInstance:
-        """Fetch the stage instance associated with a guild stage channel.
-
-        Parameters
-        ----------
-        channel: hikari.snowflakes.SnowflakeishOr[hikari.channels.GuildStageChannel]
-            The guild stage channel to fetch the stage instance from.
-
-        Returns
-        -------
-        hikari.stage_instances.StageInstance
-            The stage instance associated with the guild stage channel.
-
-        Raises
-        ------
-        hikari.errors.UnauthorizedError
-            If you are unauthorized to make the request (invalid/missing token).
-        hikari.errors.NotFoundError
-            If the stage instance or channel is not found.
-        hikari.errors.RateLimitTooLongError
-            Raised in the event that a rate limit occurs that is
-            longer than `max_rate_limit` when making a request.
-        hikari.errors.RateLimitedError
-            Usually, Hikari will handle and retry on hitting
-            rate-limits automatically. This includes most bucket-specific
-            rate-limits and global rate-limits. In some rare edge cases,
-            however, Discord implements other undocumented rules for
-            rate-limiting, such as limits per attribute. These cannot be
-            detected or handled normally by Hikari due to their undocumented
-            nature, and will trigger this exception if they occur.
-=======
     async def fetch_skus(
         self, application: snowflakes.SnowflakeishOr[guilds.PartialApplication]
     ) -> typing.Sequence[monetization.SKU]:
@@ -8108,111 +8074,11 @@
         hikari.errors.RateLimitTooLongError
             Raised in the event that a rate limit occurs that is
             longer than `max_rate_limit` when making a request.
->>>>>>> 9d323752
-        hikari.errors.InternalServerError
-            If an internal error occurs on Discord while handling the request.
-        """
-
-    @abc.abstractmethod
-<<<<<<< HEAD
-    async def create_stage_instance(
-        self,
-        channel: snowflakes.SnowflakeishOr[channels_.GuildStageChannel],
-        *,
-        topic: str,
-        send_start_notification: undefined.UndefinedOr[bool] = undefined.UNDEFINED,
-        guild_scheduled_event_id: undefined.UndefinedOr[
-            snowflakes.SnowflakeishOr[scheduled_events.ScheduledEvent]
-        ] = undefined.UNDEFINED,
-    ) -> stage_instances.StageInstance:
-        """Create a stage instance in guild stage channel.
-
-        Parameters
-        ----------
-        channel: hikari.snowflakes.SnowflakeishOr[hikari.channels.GuildStageChannel]
-            The channel to use for the stage instance creation.
-
-        Other Parameters
-        ----------------
-        topic: str
-            The topic for the stage instance.
-
-        send_start_notification: hikari.undefined.UndefinedOr[bool]
-            Whether to send a notification to *all* server members that the stage instance has started.
-
-        guild_scheduled_event_id: hikari.undefined.UndefinedOr[hikari.snowflakes.SnowflakeishOr[hikari.scheduled_events.ScheduledEvent]]
-            The ID of the scheduled event to associate with the stage instance.
-
-
-        Returns
-        -------
-        hikari.stage_instances.StageInstance
-            The created stage instance.
-
-        Raises
-        ------
-        hikari.errors.UnauthorizedError
-            If you are unauthorized to make the request (invalid/missing token).
-        hikari.errors.NotFoundError
-            If the interaction or response is not found.
-        hikari.errors.RateLimitTooLongError
-            Raised in the event that a rate limit occurs that is
-            longer than `max_rate_limit` when making a request.
-        hikari.errors.RateLimitedError
-            Usually, Hikari will handle and retry on hitting
-            rate-limits automatically. This includes most bucket-specific
-            rate-limits and global rate-limits. In some rare edge cases,
-            however, Discord implements other undocumented rules for
-            rate-limiting, such as limits per attribute. These cannot be
-            detected or handled normally by Hikari due to their undocumented
-            nature, and will trigger this exception if they occur.
-        hikari.errors.InternalServerError
-            If an internal error occurs on Discord while handling the request.
-        """  # noqa: E501 - Line too long
-
-    @abc.abstractmethod
-    async def edit_stage_instance(
-        self,
-        channel: snowflakes.SnowflakeishOr[channels_.GuildStageChannel],
-        *,
-        topic: undefined.UndefinedOr[str] = undefined.UNDEFINED,
-    ) -> stage_instances.StageInstance:
-        """Edit the stage instance in a guild stage channel.
-
-        Parameters
-        ----------
-        channel: hikari.snowflakes.SnowflakeishOr[hikari.channels.GuildStageChannel]
-            The channel that the stage instance is associated with.
-
-        Other Parameters
-        ----------------
-        topic: hikari.undefined.UndefinedOr[str]
-            The topic for the stage instance.
-
-        Returns
-        -------
-        hikari.stage_instances.StageInstance
-            The edited stage instance.
-
-        Raises
-        ------
-        hikari.errors.UnauthorizedError
-            If you are unauthorized to make the request (invalid/missing token
-            or you are not a moderator of the stage instance).
-        hikari.errors.NotFoundError
-            If the interaction or response is not found.
-        hikari.errors.RateLimitTooLongError
-            Raised in the event that a rate limit occurs that is
-            longer than `max_rate_limit` when making a request.
-        hikari.errors.RateLimitedError
-            Usually, Hikari will handle and retry on hitting
-            rate-limits automatically. This includes most bucket-specific
-            rate-limits and global rate-limits. In some rare edge cases,
-            however, Discord implements other undocumented rules for
-            rate-limiting, such as limits per attribute. These cannot be
-            detected or handled normally by Hikari due to their undocumented
-            nature, and will trigger this exception if they occur.
-=======
+        hikari.errors.InternalServerError
+            If an internal error occurs on Discord while handling the request.
+        """
+
+    @abc.abstractmethod
     async def fetch_entitlements(
         self,
         application: snowflakes.SnowflakeishOr[guilds.PartialApplication],
@@ -8307,17 +8173,46 @@
         hikari.errors.RateLimitTooLongError
             Raised in the event that a rate limit occurs that is
             longer than `max_rate_limit` when making a request.
->>>>>>> 9d323752
-        hikari.errors.InternalServerError
-            If an internal error occurs on Discord while handling the request.
-        """
-
-    @abc.abstractmethod
-<<<<<<< HEAD
-    async def delete_stage_instance(
+        hikari.errors.InternalServerError
+            If an internal error occurs on Discord while handling the request.
+        """
+
+    @abc.abstractmethod
+    async def delete_test_entitlement(
+        self,
+        application: snowflakes.SnowflakeishOr[guilds.PartialApplication],
+        entitlement: snowflakes.SnowflakeishOr[monetization.Entitlement],
+        /,
+    ) -> None:
+        """Delete a test entitlement.
+
+        Parameters
+        ----------
+        application
+            The application to delete the entitlement from.
+        entitlement
+            The entitlement to delete.
+
+        Raises
+        ------
+        hikari.errors.BadRequestError
+            If any of the fields that are passed have an invalid value.
+        hikari.errors.UnauthorizedError
+            If you are unauthorized to make the request (invalid/missing token).
+        hikari.errors.NotFoundError
+            If the entitlement was not found.
+        hikari.errors.RateLimitTooLongError
+            Raised in the event that a rate limit occurs that is
+            longer than `max_rate_limit` when making a request.
+        hikari.errors.InternalServerError
+            If an internal error occurs on Discord while handling the request.
+        """
+
+    @abc.abstractmethod
+    async def fetch_stage_instance(
         self, channel: snowflakes.SnowflakeishOr[channels_.GuildStageChannel]
     ) -> stage_instances.StageInstance:
-        """Delete the stage instance.
+        """Fetch the stage instance associated with a guild stage channel.
 
         Parameters
         ----------
@@ -8327,14 +8222,14 @@
         Returns
         -------
         hikari.stage_instances.StageInstance
-            The stage instance that was deleted.
-
-        Raises
-        ------
-        hikari.errors.UnauthorizedError
-            If you are unauthorized to make the request (invalid/missing token).
-        hikari.errors.NotFoundError
-            If the interaction or response is not found.
+            The stage instance associated with the guild stage channel.
+
+        Raises
+        ------
+        hikari.errors.UnauthorizedError
+            If you are unauthorized to make the request (invalid/missing token).
+        hikari.errors.NotFoundError
+            If the stage instance or channel is not found.
         hikari.errors.RateLimitTooLongError
             Raised in the event that a rate limit occurs that is
             longer than `max_rate_limit` when making a request.
@@ -8346,34 +8241,145 @@
             rate-limiting, such as limits per attribute. These cannot be
             detected or handled normally by Hikari due to their undocumented
             nature, and will trigger this exception if they occur.
-=======
-    async def delete_test_entitlement(
-        self,
-        application: snowflakes.SnowflakeishOr[guilds.PartialApplication],
-        entitlement: snowflakes.SnowflakeishOr[monetization.Entitlement],
-        /,
-    ) -> None:
-        """Delete a test entitlement.
-
-        Parameters
-        ----------
-        application
-            The application to delete the entitlement from.
-        entitlement
-            The entitlement to delete.
-
-        Raises
-        ------
-        hikari.errors.BadRequestError
-            If any of the fields that are passed have an invalid value.
-        hikari.errors.UnauthorizedError
-            If you are unauthorized to make the request (invalid/missing token).
-        hikari.errors.NotFoundError
-            If the entitlement was not found.
-        hikari.errors.RateLimitTooLongError
-            Raised in the event that a rate limit occurs that is
-            longer than `max_rate_limit` when making a request.
->>>>>>> 9d323752
+        hikari.errors.InternalServerError
+            If an internal error occurs on Discord while handling the request.
+        """
+
+    @abc.abstractmethod
+    async def create_stage_instance(
+        self,
+        channel: snowflakes.SnowflakeishOr[channels_.GuildStageChannel],
+        *,
+        topic: str,
+        send_start_notification: undefined.UndefinedOr[bool] = undefined.UNDEFINED,
+        guild_scheduled_event_id: undefined.UndefinedOr[
+            snowflakes.SnowflakeishOr[scheduled_events.ScheduledEvent]
+        ] = undefined.UNDEFINED,
+    ) -> stage_instances.StageInstance:
+        """Create a stage instance in guild stage channel.
+
+        Parameters
+        ----------
+        channel: hikari.snowflakes.SnowflakeishOr[hikari.channels.GuildStageChannel]
+            The channel to use for the stage instance creation.
+
+        Other Parameters
+        ----------------
+        topic: str
+            The topic for the stage instance.
+
+        send_start_notification: hikari.undefined.UndefinedOr[bool]
+            Whether to send a notification to *all* server members that the stage instance has started.
+
+        guild_scheduled_event_id: hikari.undefined.UndefinedOr[hikari.snowflakes.SnowflakeishOr[hikari.scheduled_events.ScheduledEvent]]
+            The ID of the scheduled event to associate with the stage instance.
+
+
+        Returns
+        -------
+        hikari.stage_instances.StageInstance
+            The created stage instance.
+
+        Raises
+        ------
+        hikari.errors.UnauthorizedError
+            If you are unauthorized to make the request (invalid/missing token).
+        hikari.errors.NotFoundError
+            If the interaction or response is not found.
+        hikari.errors.RateLimitTooLongError
+            Raised in the event that a rate limit occurs that is
+            longer than `max_rate_limit` when making a request.
+        hikari.errors.RateLimitedError
+            Usually, Hikari will handle and retry on hitting
+            rate-limits automatically. This includes most bucket-specific
+            rate-limits and global rate-limits. In some rare edge cases,
+            however, Discord implements other undocumented rules for
+            rate-limiting, such as limits per attribute. These cannot be
+            detected or handled normally by Hikari due to their undocumented
+            nature, and will trigger this exception if they occur.
+        hikari.errors.InternalServerError
+            If an internal error occurs on Discord while handling the request.
+        """  # noqa: E501 - Line too long
+
+    @abc.abstractmethod
+    async def edit_stage_instance(
+        self,
+        channel: snowflakes.SnowflakeishOr[channels_.GuildStageChannel],
+        *,
+        topic: undefined.UndefinedOr[str] = undefined.UNDEFINED,
+    ) -> stage_instances.StageInstance:
+        """Edit the stage instance in a guild stage channel.
+
+        Parameters
+        ----------
+        channel: hikari.snowflakes.SnowflakeishOr[hikari.channels.GuildStageChannel]
+            The channel that the stage instance is associated with.
+
+        Other Parameters
+        ----------------
+        topic: hikari.undefined.UndefinedOr[str]
+            The topic for the stage instance.
+
+        Returns
+        -------
+        hikari.stage_instances.StageInstance
+            The edited stage instance.
+
+        Raises
+        ------
+        hikari.errors.UnauthorizedError
+            If you are unauthorized to make the request (invalid/missing token
+            or you are not a moderator of the stage instance).
+        hikari.errors.NotFoundError
+            If the interaction or response is not found.
+        hikari.errors.RateLimitTooLongError
+            Raised in the event that a rate limit occurs that is
+            longer than `max_rate_limit` when making a request.
+        hikari.errors.RateLimitedError
+            Usually, Hikari will handle and retry on hitting
+            rate-limits automatically. This includes most bucket-specific
+            rate-limits and global rate-limits. In some rare edge cases,
+            however, Discord implements other undocumented rules for
+            rate-limiting, such as limits per attribute. These cannot be
+            detected or handled normally by Hikari due to their undocumented
+            nature, and will trigger this exception if they occur.
+        hikari.errors.InternalServerError
+            If an internal error occurs on Discord while handling the request.
+        """
+
+    @abc.abstractmethod
+    async def delete_stage_instance(
+        self, channel: snowflakes.SnowflakeishOr[channels_.GuildStageChannel]
+    ) -> stage_instances.StageInstance:
+        """Delete the stage instance.
+
+        Parameters
+        ----------
+        channel: hikari.snowflakes.SnowflakeishOr[hikari.channels.GuildStageChannel]
+            The guild stage channel to fetch the stage instance from.
+
+        Returns
+        -------
+        hikari.stage_instances.StageInstance
+            The stage instance that was deleted.
+
+        Raises
+        ------
+        hikari.errors.UnauthorizedError
+            If you are unauthorized to make the request (invalid/missing token).
+        hikari.errors.NotFoundError
+            If the interaction or response is not found.
+        hikari.errors.RateLimitTooLongError
+            Raised in the event that a rate limit occurs that is
+            longer than `max_rate_limit` when making a request.
+        hikari.errors.RateLimitedError
+            Usually, Hikari will handle and retry on hitting
+            rate-limits automatically. This includes most bucket-specific
+            rate-limits and global rate-limits. In some rare edge cases,
+            however, Discord implements other undocumented rules for
+            rate-limiting, such as limits per attribute. These cannot be
+            detected or handled normally by Hikari due to their undocumented
+            nature, and will trigger this exception if they occur.
         hikari.errors.InternalServerError
             If an internal error occurs on Discord while handling the request.
         """