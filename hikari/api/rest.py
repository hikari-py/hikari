--- conflicted
+++ resolved
@@ -8596,60 +8596,6 @@
         """
 
     @abc.abstractmethod
-<<<<<<< HEAD
-    async def fetch_auto_mod_rules(
-        self, guild: snowflakes.SnowflakeishOr[guilds.PartialGuild], /
-    ) -> typing.Sequence[auto_mod.AutoModRule]:
-        """Fetch a guild's auto-moderation rules.
-
-        Parameters
-        ----------
-        guild : hikari.snowflakes.SnowflakeishOr[hikari.guilds.PartialGuild]
-            Object or ID of the guild to fetch the auto-moderation rules of.
-
-        Returns
-        -------
-        typing.Sequence[hikari.auto_mod.AutoModRule]
-            Sequence of the guild's auto-moderation rules.
-
-        Raises
-        ------
-        hikari.errors.BadRequestError
-            If any of the fields that are passed have an invalid value.
-        hikari.errors.ForbiddenError
-            If you are missing the `MANAGE_GUILD` permission.
-        hikari.errors.UnauthorizedError
-            If you are unauthorized to make the request (invalid/missing token).
-        hikari.errors.NotFoundError
-            If the guild was not found.
-        hikari.errors.RateLimitTooLongError
-            Raised in the event that a rate limit occurs that is
-            longer than `max_rate_limit` when making a request.
-        hikari.errors.InternalServerError
-            If an internal error occurs on Discord while handling the request.
-        """
-
-    @abc.abstractmethod
-    async def fetch_auto_mod_rule(
-        self,
-        guild: snowflakes.SnowflakeishOr[guilds.PartialGuild],
-        rule: snowflakes.SnowflakeishOr[auto_mod.AutoModRule],
-        /,
-    ) -> auto_mod.AutoModRule:
-        """Fetch a auto-moderation rule.
-
-        Parameters
-        ----------
-        guild : hikari.snowflakes.SnowflakeishOr[hikari.guilds.PartialGuild]
-            Object or ID of the guild to fetch the auto-moderation rules of.
-        rule : hikari.snowflakes.SnowflakeishOr[hikari.auto_mod.AutoModRule]
-            Object or ID of the auto-moderation rule to fetch.
-
-        Returns
-        -------
-        hikari.auto_mod.AutoModRule
-            The fetched auto-moderation rule.
-=======
     async def fetch_poll_voters(
         self,
         channel: snowflakes.SnowflakeishOr[channels_.TextableChannel],
@@ -8679,40 +8625,136 @@
         -------
         typing.Sequence[users.User]
             An sequence of Users.
->>>>>>> 904a3879
 
         Raises
         ------
         hikari.errors.BadRequestError
             If any of the fields that are passed have an invalid value.
-<<<<<<< HEAD
+        hikari.errors.UnauthorizedError
+            If you are unauthorized to make the request (invalid/missing token).
+        hikari.errors.NotFoundError
+            If the entitlement was not found.
+        hikari.errors.RateLimitTooLongError
+            Raised in the event that a rate limit occurs that is
+            longer than `max_rate_limit` when making a request.
+        hikari.errors.InternalServerError
+            If an internal error occurs on Discord while handling the request.
+        """
+
+    @abc.abstractmethod
+    async def end_poll(
+        self,
+        channel: snowflakes.SnowflakeishOr[channels_.TextableChannel],
+        message: snowflakes.SnowflakeishOr[messages_.PartialMessage],
+        /,
+    ) -> messages_.Message:
+        """End a poll.
+
+        Parameters
+        ----------
+        channel
+            The channel the poll is in.
+        message
+            The message the poll is in.
+
+        Returns
+        -------
+        hikari.messages.Message
+            The message that had its poll ended.
+
+        Raises
+        ------
+        hikari.errors.BadRequestError
+            If any of the fields that are passed have an invalid value.
+        hikari.errors.UnauthorizedError
+            If you are unauthorized to make the request (invalid/missing token).
+        hikari.errors.NotFoundError
+            If the entitlement was not found.
+        hikari.errors.RateLimitTooLongError
+            Raised in the event that a rate limit occurs that is
+            longer than `max_rate_limit` when making a request.
+        hikari.errors.InternalServerError
+            If an internal error occurs on Discord while handling the request.
+        """
+
+    @abc.abstractmethod
+    async def fetch_auto_mod_rules(
+        self, guild: snowflakes.SnowflakeishOr[guilds.PartialGuild], /
+    ) -> typing.Sequence[auto_mod.AutoModRule]:
+        """Fetch a guild's auto-moderation rules.
+
+        Parameters
+        ----------
+        guild : hikari.snowflakes.SnowflakeishOr[hikari.guilds.PartialGuild]
+            Object or ID of the guild to fetch the auto-moderation rules of.
+
+        Returns
+        -------
+        typing.Sequence[hikari.auto_mod.AutoModRule]
+            Sequence of the guild's auto-moderation rules.
+
+        Raises
+        ------
+        hikari.errors.BadRequestError
+            If any of the fields that are passed have an invalid value.
         hikari.errors.ForbiddenError
             If you are missing the `MANAGE_GUILD` permission.
         hikari.errors.UnauthorizedError
             If you are unauthorized to make the request (invalid/missing token).
         hikari.errors.NotFoundError
+            If the guild was not found.
+        hikari.errors.RateLimitTooLongError
+            Raised in the event that a rate limit occurs that is
+            longer than `max_rate_limit` when making a request.
+        hikari.errors.InternalServerError
+            If an internal error occurs on Discord while handling the request.
+        """
+
+    @abc.abstractmethod
+    async def fetch_auto_mod_rule(
+        self,
+        guild: snowflakes.SnowflakeishOr[guilds.PartialGuild],
+        rule: snowflakes.SnowflakeishOr[auto_mod.AutoModRule],
+        /,
+    ) -> auto_mod.AutoModRule:
+        """Fetch a auto-moderation rule.
+
+        Parameters
+        ----------
+        guild : hikari.snowflakes.SnowflakeishOr[hikari.guilds.PartialGuild]
+            Object or ID of the guild to fetch the auto-moderation rules of.
+        rule : hikari.snowflakes.SnowflakeishOr[hikari.auto_mod.AutoModRule]
+            Object or ID of the auto-moderation rule to fetch.
+
+        Returns
+        -------
+        hikari.auto_mod.AutoModRule
+            The fetched auto-moderation rule.
+
+        Raises
+        ------
+        hikari.errors.BadRequestError
+            If any of the fields that are passed have an invalid value.
+        hikari.errors.ForbiddenError
+            If you are missing the `MANAGE_GUILD` permission.
+        hikari.errors.UnauthorizedError
+            If you are unauthorized to make the request (invalid/missing token).
+        hikari.errors.NotFoundError
             If the guild or rule was not found.
-=======
-        hikari.errors.UnauthorizedError
-            If you are unauthorized to make the request (invalid/missing token).
-        hikari.errors.NotFoundError
-            If the entitlement was not found.
->>>>>>> 904a3879
-        hikari.errors.RateLimitTooLongError
-            Raised in the event that a rate limit occurs that is
-            longer than `max_rate_limit` when making a request.
-        hikari.errors.InternalServerError
-            If an internal error occurs on Discord while handling the request.
-        """
-
-    @abc.abstractmethod
-<<<<<<< HEAD
+        hikari.errors.RateLimitTooLongError
+            Raised in the event that a rate limit occurs that is
+            longer than `max_rate_limit` when making a request.
+        hikari.errors.InternalServerError
+            If an internal error occurs on Discord while handling the request.
+        """
+
+    @abc.abstractmethod
     async def create_auto_mod_rule(
         self,
         guild: snowflakes.SnowflakeishOr[guilds.PartialGuild],
         /,
         name: str,
-        event_type: typing.Union[int, auto_mod.AutoModEventType],
+        event_type: auto_mod.AutoModEventType | int,
         trigger: special_endpoints.AutoModTriggerBuilder,
         actions: typing.Sequence[special_endpoints.AutoModActionBuilder],
         enabled: undefined.UndefinedOr[bool] = True,
@@ -8778,7 +8820,7 @@
         rule: snowflakes.SnowflakeishOr[auto_mod.AutoModRule],
         /,
         name: undefined.UndefinedOr[str] = undefined.UNDEFINED,
-        event_type: undefined.UndefinedOr[typing.Union[int, auto_mod.AutoModEventType]] = undefined.UNDEFINED,
+        event_type: undefined.UndefinedOr[auto_mod.AutoModEventType | int] = undefined.UNDEFINED,
         trigger: undefined.UndefinedOr[special_endpoints.AutoModTriggerBuilder] = undefined.UNDEFINED,
         actions: undefined.UndefinedOr[typing.Sequence[special_endpoints.AutoModActionBuilder]] = undefined.UNDEFINED,
         enabled: undefined.UndefinedOr[bool] = undefined.UNDEFINED,
@@ -8873,45 +8915,17 @@
         reason : hikari.undefined.UndefinedOr[builtins.str]
             If provided, the reason that will be recorded in the audit logs.
             Maximum of 512 characters.
-=======
-    async def end_poll(
-        self,
-        channel: snowflakes.SnowflakeishOr[channels_.TextableChannel],
-        message: snowflakes.SnowflakeishOr[messages_.PartialMessage],
-        /,
-    ) -> messages_.Message:
-        """End a poll.
-
-        Parameters
-        ----------
-        channel
-            The channel the poll is in.
-        message
-            The message the poll is in.
-
-        Returns
-        -------
-        hikari.messages.Message
-            The message that had its poll ended.
->>>>>>> 904a3879
 
         Raises
         ------
         hikari.errors.BadRequestError
             If any of the fields that are passed have an invalid value.
-<<<<<<< HEAD
         hikari.errors.ForbiddenError
             If you are missing the `MANAGE_GUILD` permission.
         hikari.errors.UnauthorizedError
             If you are unauthorized to make the request (invalid/missing token).
         hikari.errors.NotFoundError
             If the guild or rule was not found.
-=======
-        hikari.errors.UnauthorizedError
-            If you are unauthorized to make the request (invalid/missing token).
-        hikari.errors.NotFoundError
-            If the entitlement was not found.
->>>>>>> 904a3879
         hikari.errors.RateLimitTooLongError
             Raised in the event that a rate limit occurs that is
             longer than `max_rate_limit` when making a request.
