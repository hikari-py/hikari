--- conflicted
+++ resolved
@@ -549,13 +549,8 @@
         allow : hikari.undefined.UndefinedOr[hikari.permissions.Permissions]
             If provided, the new value of all allowed permissions.
         deny : hikari.undefined.UndefinedOr[hikari.permissions.Permissions]
-<<<<<<< HEAD
-            If provided, the new vale of all disallowed permissions.
+            If provided, the new value of all disallowed permissions.
         reason : hikari.undefined.UndefinedOr[str]
-=======
-            If provided, the new value of all disallowed permissions.
-        reason : hikari.undefined.UndefinedOr[builtins.str]
->>>>>>> 3a24b00b
             If provided, the reason that will be recorded in the audit logs.
             Maximum of 512 characters.
 
@@ -6763,78 +6758,6 @@
         """
 
     @abc.abstractmethod
-<<<<<<< HEAD
-    @deprecation.deprecated("2.0.0.dev106", "2.0.0.dev110", "Use `create_slash_command` instead.")
-    async def create_application_command(
-        self,
-        application: snowflakes.SnowflakeishOr[guilds.PartialApplication],
-        name: str,
-        description: str,
-        guild: undefined.UndefinedOr[snowflakes.SnowflakeishOr[guilds.PartialGuild]] = undefined.UNDEFINED,
-        *,
-        options: undefined.UndefinedOr[typing.Sequence[commands.CommandOption]] = undefined.UNDEFINED,
-        default_permission: undefined.UndefinedOr[bool] = undefined.UNDEFINED,
-    ) -> commands.SlashCommand:
-        r"""Create an application slash command.
-
-        Parameters
-        ----------
-        application: hikari.snowflakes.SnowflakeishOr[hikari.guilds.PartialApplication]
-            Object or ID of the application to create a command for.
-        name : str
-            The command's name. This should match the regex `^[\w-]{1,32}$` in
-            Unicode mode and be lowercase.
-        description : str
-            The description to set for the command.
-            This should be inclusively between 1-100 characters in length.
-        guild : hikari.undefined.UndefinedOr[hikari.snowflakes.SnowflakeishOr[hikari.guilds.PartialGuild]
-            Object or ID of the specific guild this should be made for.
-            If left as `hikari.undefined.UNDEFINED` then this call will create
-            a global command rather than a guild specific one.
-
-        Other Parameters
-        ----------------
-        options : hikari.undefined.UndefinedOr[typing.Sequence[hikari.commands.CommandOption]]
-            A sequence of up to 10 options for this command.
-        default_permission : hikari.undefined.UndefinedOr[bool]
-            Whether this command should be enabled by default (without any
-            permissions) when added to a guild.
-
-            Defaults to `True`.
-
-        Returns
-        -------
-        hikari.commands.SlashCommand
-            Object of the created command.
-
-        Raises
-        ------
-        hikari.errors.ForbiddenError
-            If you cannot access the provided application's commands.
-        hikari.errors.NotFoundError
-            If the provided application isn't found.
-        hikari.errors.BadRequestError
-            If any of the fields that are passed have an invalid value.
-        hikari.errors.UnauthorizedError
-            If you are unauthorized to make the request (invalid/missing token).
-        hikari.errors.RateLimitTooLongError
-            Raised in the event that a rate limit occurs that is
-            longer than `max_rate_limit` when making a request.
-        hikari.errors.RateLimitedError
-            Usually, Hikari will handle and retry on hitting
-            rate-limits automatically. This includes most bucket-specific
-            rate-limits and global rate-limits. In some rare edge cases,
-            however, Discord implements other undocumented rules for
-            rate-limiting, such as limits per attribute. These cannot be
-            detected or handled normally by Hikari due to their undocumented
-            nature, and will trigger this exception if they occur.
-        hikari.errors.InternalServerError
-            If an internal error occurs on Discord while handling the request.
-        """
-
-    @abc.abstractmethod
-=======
->>>>>>> 3a24b00b
     async def create_slash_command(
         self,
         application: snowflakes.SnowflakeishOr[guilds.PartialApplication],
@@ -6869,13 +6792,6 @@
             a global command rather than a guild specific one.
         options : hikari.undefined.UndefinedOr[typing.Sequence[hikari.commands.CommandOption]]
             A sequence of up to 10 options for this command.
-<<<<<<< HEAD
-        default_permission : hikari.undefined.UndefinedOr[bool]
-            Whether this command should be enabled by default (without any
-            permissions) when added to a guild.
-
-            Defaults to `True`.
-=======
         default_member_permissions : typing.Union[hikari.undefined.UndefinedType, int, hikari.permissions.Permissions]
             Member permissions necessary to utilize this command by default.
 
@@ -6885,7 +6801,6 @@
             Whether this command is enabled in DMs with the bot.
 
             This can only be applied to non-guild commands.
->>>>>>> 3a24b00b
 
         Returns
         -------
@@ -6950,13 +6865,6 @@
             Object or ID of the specific guild this should be made for.
             If left as `hikari.undefined.UNDEFINED` then this call will create
             a global command rather than a guild specific one.
-<<<<<<< HEAD
-        default_permission : hikari.undefined.UndefinedOr[bool]
-            Whether this command should be enabled by default (without any
-            permissions) when added to a guild.
-
-            Defaults to `True`.
-=======
         default_member_permissions : typing.Union[hikari.undefined.UndefinedType, int, hikari.permissions.Permissions]
             Member permissions necessary to utilize this command by default.
 
@@ -6966,7 +6874,6 @@
             Whether this command is enabled in DMs with the bot.
 
             This can only be applied to non-guild commands.
->>>>>>> 3a24b00b
 
         Returns
         -------
@@ -7270,66 +7177,7 @@
             If an internal error occurs on Discord while handling the request.
         """
 
-<<<<<<< HEAD
-    @abc.abstractmethod
-    async def set_application_guild_commands_permissions(
-        self,
-        application: snowflakes.SnowflakeishOr[guilds.PartialApplication],
-        guild: snowflakes.SnowflakeishOr[guilds.PartialGuild],
-        permissions: typing.Mapping[
-            snowflakes.SnowflakeishOr[commands.PartialCommand], typing.Sequence[commands.CommandPermission]
-        ],
-    ) -> typing.Sequence[commands.GuildCommandPermissions]:
-        """Set permissions in a guild for multiple commands.
-
-        .. note::
-            This overwrites any previously set permissions for the specified
-            commands.
-
-        Parameters
-        ----------
-        application: hikari.snowflakes.SnowflakeishOr[hikari.guilds.PartialApplication]
-            Object or ID of the application to set the command permissions for.
-        guild : hikari.undefined.UndefinedOr[hikari.snowflakes.SnowflakeishOr[hikari.guilds.PartialGuild]]
-            Object or ID of the guild to set the command permissions for.
-        permissions : typing.Mapping[hikari.snowflakes.SnowflakeishOr[hikari.commands.PartialCommand], typing.Sequence[hikari.commands.CommandPermission]]
-            Mapping of objects and/or IDs of commands to sequences of the commands
-            to set for the specified guild.
-
-            .. warning::
-                Only a maximum of up to 10 permissions can be set per command.
-
-        Returns
-        -------
-        typing.Sequence[hikari.commands.GuildCommandPermissions]
-            Sequence of the set guild command permissions.
-
-        Raises
-        ------
-        hikari.errors.ForbiddenError
-            If you cannot access the provided application's commands or guild.
-        hikari.errors.NotFoundError
-            If the provided application or command isn't found.
-        hikari.errors.UnauthorizedError
-            If you are unauthorized to make the request (invalid/missing token).
-        hikari.errors.RateLimitTooLongError
-            Raised in the event that a rate limit occurs that is
-            longer than `max_rate_limit` when making a request.
-        hikari.errors.RateLimitedError
-            Usually, Hikari will handle and retry on hitting
-            rate-limits automatically. This includes most bucket-specific
-            rate-limits and global rate-limits. In some rare edge cases,
-            however, Discord implements other undocumented rules for
-            rate-limiting, such as limits per attribute. These cannot be
-            detected or handled normally by Hikari due to their undocumented
-            nature, and will trigger this exception if they occur.
-        hikari.errors.InternalServerError
-            If an internal error occurs on Discord while handling the request.
-        """  # noqa: E501 - Line too long
-
-=======
     # THIS IS AN OAUTH2 FLOW ONLY
->>>>>>> 3a24b00b
     @abc.abstractmethod
     async def set_application_command_permissions(
         self,
@@ -7340,17 +7188,13 @@
     ) -> commands.GuildCommandPermissions:
         """Set permissions for a specific command.
 
-<<<<<<< HEAD
         .. note::
-=======
-        !!! note
             This requires the `access_token` to have the
             `hikari.applications.OAuth2Scope.APPLICATIONS_COMMANDS_PERMISSION_UPDATE`
             scope enabled along with the authorization of a Bot which has `MANAGE_INVITES`
             permission within the target guild.
 
-        !!! note
->>>>>>> 3a24b00b
+        .. note::
             This overwrites any previously set permissions.
 
         Parameters
