--- conflicted
+++ resolved
@@ -6539,13 +6539,8 @@
 
         Parameters
         ----------
-<<<<<<< HEAD
         name : str
-            The command's name. This should match the regex `^[\w-]{1,32}$` in
-=======
-        name : builtins.str
             The command's name. This should match the regex `^[-_\p{L}\p{N}\p{sc=Deva}\p{sc=Thai}]{1,32}$` in
->>>>>>> d87f16af
             Unicode mode and be lowercase.
         description : str
             The description to set for the command if this is a slash command.
@@ -6706,13 +6701,8 @@
         ----------
         application : hikari.snowflakes.SnowflakeishOr[hikari.guilds.PartialApplication]
             Object or ID of the application to create a command for.
-<<<<<<< HEAD
         name : str
             The command's name. This should match the regex `^[\w-]{1,32}$` in
-=======
-        name : builtins.str
-            The command's name. This should match the regex `^[-_\p{L}\p{N}\p{sc=Deva}\p{sc=Thai}]{1,32}$` in
->>>>>>> d87f16af
             Unicode mode and be lowercase.
         description : str
             The description to set for the command.
@@ -6796,13 +6786,8 @@
             The type of menu command to make.
 
             Only USER and MESSAGE are valid here.
-<<<<<<< HEAD
         name : str
-            The command's name. This should match the regex `^[\w-]{1,32}$` in
-=======
-        name : builtins.str
             The command's name. This should match the regex `^[-_\p{L}\p{N}\p{sc=Deva}\p{sc=Thai}]{1,32}$` in
->>>>>>> d87f16af
             Unicode mode and be lowercase.
 
         Other Parameters
@@ -7340,16 +7325,12 @@
             If provided, the message embed.
         embeds : hikari.undefined.UndefinedOr[typing.Sequence[hikari.embeds.Embed]]
             If provided, the message embeds.
-<<<<<<< HEAD
-        flags : typing.Union[int, hikari.messages.MessageFlag, hikari.undefined.UndefinedType]
-=======
         replace_attachments: bool
             Whether to replace the attachments with the provided ones. Defaults
-            to `builtins.False`. This only effects component interactions.
+            to `False`. This only effects component interactions.
 
             Note this will also overwrite the embed attachments.
-        flags : typing.Union[builtins.int, hikari.messages.MessageFlag, hikari.undefined.UndefinedType]
->>>>>>> d87f16af
+        flags : typing.Union[int, hikari.messages.MessageFlag, hikari.undefined.UndefinedType]
             If provided, the message flags this response should have.
 
             As of writing the only message flag which can be set here is
