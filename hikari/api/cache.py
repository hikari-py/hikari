--- conflicted
+++ resolved
@@ -1053,17 +1053,11 @@
 
     @abc.abstractmethod
     def update_guild_channel(
-<<<<<<< HEAD
-        self, channel: channels.GuildChannel, /
-    ) -> typing.Tuple[typing.Optional[channels.GuildChannel], typing.Optional[channels.GuildChannel]]:
-        """Update a guild channel in the cache.
-=======
         self, channel: channels.PermissibleGuildChannel, /
     ) -> typing.Tuple[
         typing.Optional[channels.PermissibleGuildChannel], typing.Optional[channels.PermissibleGuildChannel]
     ]:
-        """Update a guild channel in the cache,
->>>>>>> 2118ff2b
+        """Update a guild channel in the cache.
 
         Parameters
         ----------
@@ -1072,13 +1066,8 @@
 
         Returns
         -------
-<<<<<<< HEAD
-        typing.Tuple[typing.Optional[hikari.channels.GuildChannel], typing.Optional[hikari.channels.GuildChannel]]
+        typing.Tuple[typing.Optional[hikari.channels.PermissibleGuildChannel], typing.Optional[hikari.channels.PermissibleGuildChannel]]
             A tuple of the old cached guild channel if found (else `None`)
-=======
-        typing.Tuple[typing.Optional[hikari.channels.PermissibleGuildChannel], typing.Optional[hikari.channels.PermissibleGuildChannel]]
-            A tuple of the old cached guild channel if found (else `builtins.None`)
->>>>>>> 2118ff2b
             and the new cached guild channel if it could be cached
             (else `None`).
         """  # noqa E501 - Line too long
