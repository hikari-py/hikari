--- conflicted
+++ resolved
@@ -1935,7 +1935,40 @@
             If the channel type is unknown.
         """
 
-<<<<<<< HEAD
+    ##################
+    #  MONETIZATION  #
+    ##################
+
+    @abc.abstractmethod
+    def deserialize_entitlement(self, payload: data_binding.JSONObject) -> entitlement_models.Entitlement:
+        """Parse a raw payload from Discord into an entitlement object.
+
+        Parameters
+        ----------
+        payload
+            The JSON payload to deserialize.
+
+        Returns
+        -------
+        hikari.monetization.Entitlement
+            The deserialized entitlement object.
+        """
+
+    @abc.abstractmethod
+    def deserialize_sku(self, payload: data_binding.JSONObject) -> entitlement_models.SKU:
+        """Parse a raw payload from Discord into an SKU object.
+
+        Parameters
+        ----------
+        payload
+            The JSON payload to deserialize.
+
+        Returns
+        -------
+        hikari.monetization.SKU
+            The deserialized SKU object.
+        """
+
     #########################
     # STAGE INSTANCE MODELS #
     #########################
@@ -1947,43 +1980,10 @@
         Parameters
         ----------
         payload : hikari.internal.data_binding.JSONObject
-=======
-    ##################
-    #  MONETIZATION  #
-    ##################
-
-    @abc.abstractmethod
-    def deserialize_entitlement(self, payload: data_binding.JSONObject) -> entitlement_models.Entitlement:
-        """Parse a raw payload from Discord into an entitlement object.
-
-        Parameters
-        ----------
-        payload
->>>>>>> 9d323752
-            The JSON payload to deserialize.
-
-        Returns
-        -------
-<<<<<<< HEAD
+            The JSON payload to deserialize.
+
+        Returns
+        -------
         hikari.channels.StageInstance
             The deserialized stage instance object
-=======
-        hikari.monetization.Entitlement
-            The deserialized entitlement object.
-        """
-
-    @abc.abstractmethod
-    def deserialize_sku(self, payload: data_binding.JSONObject) -> entitlement_models.SKU:
-        """Parse a raw payload from Discord into an SKU object.
-
-        Parameters
-        ----------
-        payload
-            The JSON payload to deserialize.
-
-        Returns
-        -------
-        hikari.monetization.SKU
-            The deserialized SKU object.
->>>>>>> 9d323752
         """