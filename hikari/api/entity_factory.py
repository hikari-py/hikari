# Copyright (c) 2020 Nekokatt
# Copyright (c) 2021-present davfsa
#
# Permission is hereby granted, free of charge, to any person obtaining a copy
# of this software and associated documentation files (the "Software"), to deal
# in the Software without restriction, including without limitation the rights
# to use, copy, modify, merge, publish, distribute, sublicense, and/or sell
# copies of the Software, and to permit persons to whom the Software is
# furnished to do so, subject to the following conditions:
#
# The above copyright notice and this permission notice shall be included in all
# copies or substantial portions of the Software.
#
# THE SOFTWARE IS PROVIDED "AS IS", WITHOUT WARRANTY OF ANY KIND, EXPRESS OR
# IMPLIED, INCLUDING BUT NOT LIMITED TO THE WARRANTIES OF MERCHANTABILITY,
# FITNESS FOR A PARTICULAR PURPOSE AND NONINFRINGEMENT. IN NO EVENT SHALL THE
# AUTHORS OR COPYRIGHT HOLDERS BE LIABLE FOR ANY CLAIM, DAMAGES OR OTHER
# LIABILITY, WHETHER IN AN ACTION OF CONTRACT, TORT OR OTHERWISE, ARISING FROM,
# OUT OF OR IN CONNECTION WITH THE SOFTWARE OR THE USE OR OTHER DEALINGS IN THE
# SOFTWARE.
"""Core interface for an object that serializes/deserializes API objects."""

from __future__ import annotations

__all__: typing.Sequence[str] = ("EntityFactory", "GatewayGuildDefinition")

import abc
import typing

from hikari import undefined

if typing.TYPE_CHECKING:
    from hikari import applications as application_models
    from hikari import audit_logs as audit_log_models
    from hikari import auto_mod as auto_mod_models
    from hikari import channels as channel_models
    from hikari import commands
    from hikari import embeds as embed_models
    from hikari import emojis as emoji_models
    from hikari import files
    from hikari import guilds as guild_models
    from hikari import invites as invite_models
    from hikari import messages as message_models
    from hikari import monetization as entitlement_models
    from hikari import polls as poll_models
    from hikari import presences as presence_models
    from hikari import scheduled_events as scheduled_events_models
    from hikari import sessions as gateway_models
    from hikari import snowflakes
    from hikari import stage_instances
    from hikari import stickers as sticker_models
    from hikari import templates as template_models
    from hikari import users as user_models
    from hikari import voices as voice_models
    from hikari import webhooks as webhook_models
    from hikari.interactions import base_interactions
    from hikari.interactions import command_interactions
    from hikari.interactions import component_interactions
    from hikari.interactions import modal_interactions
    from hikari.internal import data_binding


class GatewayGuildDefinition(abc.ABC):
    """Structure for handling entities within guild create and update events.

    !!! warning
        The methods on this class may raise [`LookupError`][] if called
        when the relevant resource isn't available in the inner payload.
    """

    __slots__: typing.Sequence[str] = ()

    @property
    @abc.abstractmethod
    def id(self) -> snowflakes.Snowflake:
        """ID of the guild the definition is for."""

    @abc.abstractmethod
    def channels(self) -> typing.Mapping[snowflakes.Snowflake, channel_models.PermissibleGuildChannel]:
        """Get a mapping of channel IDs to the channels that belong to the guild."""

    @abc.abstractmethod
    def emojis(self) -> typing.Mapping[snowflakes.Snowflake, emoji_models.KnownCustomEmoji]:
        """Get a mapping of emoji IDs to the emojis that belong to the guild."""

    @abc.abstractmethod
    def stickers(self) -> typing.Mapping[snowflakes.Snowflake, sticker_models.GuildSticker]:
        """Get a mapping of sticker IDs to the stickers that belong to the guild."""

    @abc.abstractmethod
    def guild(self) -> guild_models.GatewayGuild:
        """Get the object of the guild this definition is for."""

    @abc.abstractmethod
    def members(self) -> typing.Mapping[snowflakes.Snowflake, guild_models.Member]:
        """Get a mapping of user IDs to the members that belong to the guild.

        !!! note
            This may be a partial mapping of members in the guild.
        """

    @abc.abstractmethod
    def presences(self) -> typing.Mapping[snowflakes.Snowflake, presence_models.MemberPresence]:
        """Get a mapping of user IDs to the presences that are active in the guild.

        !!! note
            This may be a partial mapping of presences active in the guild.
        """

    @abc.abstractmethod
    def roles(self) -> typing.Mapping[snowflakes.Snowflake, guild_models.Role]:
        """Get a mapping of role IDs to the roles that belong to the guild."""

    @abc.abstractmethod
    def threads(self) -> typing.Mapping[snowflakes.Snowflake, channel_models.GuildThreadChannel]:
        """Get a mapping of thread IDs to the public threads the bot can access in the guild."""

    @abc.abstractmethod
    def voice_states(self) -> typing.Mapping[snowflakes.Snowflake, voice_models.VoiceState]:
        """Get a mapping of user IDs to the voice states that are active in the guild."""


class EntityFactory(abc.ABC):
    """Interface for components that serialize and deserialize JSON payloads."""

    __slots__: typing.Sequence[str] = ()

    ######################
    # APPLICATION MODELS #
    ######################

    @abc.abstractmethod
    def deserialize_own_connection(self, payload: data_binding.JSONObject) -> application_models.OwnConnection:
        """Parse a raw payload from Discord into an own connection object.

        Parameters
        ----------
        payload
            The JSON payload to deserialize.

        Returns
        -------
        hikari.applications.OwnConnection
            The deserialized "own connection" object.
        """

    @abc.abstractmethod
    def deserialize_own_guild(self, payload: data_binding.JSONObject) -> application_models.OwnGuild:
        """Parse a raw payload from Discord into an own guild object.

        Parameters
        ----------
        payload
            The JSON payload to deserialize.

        Returns
        -------
        hikari.applications.OwnGuild
            The deserialized "own guild" object.
        """

    @abc.abstractmethod
    def deserialize_own_application_role_connection(
        self, payload: data_binding.JSONObject
    ) -> application_models.OwnApplicationRoleConnection:
        """Parse a raw payload from Discord into an own application role connection object.

        Parameters
        ----------
        payload
            The JSON payload to deserialize.

        Returns
        -------
        hikari.applications.OwnApplicationRoleConnection
            The deserialized "own application role connection" object.
        """

    @abc.abstractmethod
    def deserialize_application(self, payload: data_binding.JSONObject) -> application_models.Application:
        """Parse a raw payload from Discord into an application object.

        Parameters
        ----------
        payload
            The JSON payload to deserialize.

        Returns
        -------
        hikari.applications.Application
            The deserialized application object.
        """

    @abc.abstractmethod
    def deserialize_authorization_information(
        self, payload: data_binding.JSONObject
    ) -> application_models.AuthorizationInformation:
        """Parse a raw payload from Discord into an authorization information object.

        Parameters
        ----------
        payload
            The JSON payload to deserialize.

        Returns
        -------
        hikari.applications.AuthorizationInformation
            The deserialized authorization information object.
        """

    @abc.abstractmethod
    def deserialize_application_connection_metadata_record(
        self, payload: data_binding.JSONObject
    ) -> application_models.ApplicationRoleConnectionMetadataRecord:
        """Parse a raw payload from Discord into an application connection metadata record object.

        Parameters
        ----------
        payload
            The JSON payload to deserialize.

        Returns
        -------
        hikari.applications.ApplicationRoleConnectionMetadataRecord
            The deserialized "application connection metadata record" object.
        """

    @abc.abstractmethod
    def serialize_application_connection_metadata_record(
        self, record: application_models.ApplicationRoleConnectionMetadataRecord
    ) -> data_binding.JSONObject:
        """Serialize an application connection metadata record object to a json serializable dict.

        Parameters
        ----------
        record
            The record object to serialize.

        Returns
        -------
        hikari.internal.data_binding.JSONObject
            The serialized representation of the record object.
        """

    @abc.abstractmethod
    def deserialize_partial_token(self, payload: data_binding.JSONObject) -> application_models.PartialOAuth2Token:
        """Parse a raw payload from Discord into a partial OAuth2 token object.

        Parameters
        ----------
        payload
            The JSON payload to deserialize.

        Returns
        -------
        hikari.applications.PartialOAuth2Token
            The deserialized partial OAuth2 token object.
        """

    @abc.abstractmethod
    def deserialize_authorization_token(
        self, payload: data_binding.JSONObject
    ) -> application_models.OAuth2AuthorizationToken:
        """Parse a raw payload from Discord into an authorization token object.

        Parameters
        ----------
        payload
            The JSON payload to deserialize.

        Returns
        -------
        hikari.applications.OAuth2AuthorizationToken
            The deserialized OAuth2 authorization token object.
        """

    @abc.abstractmethod
    def deserialize_implicit_token(self, query: data_binding.Query) -> application_models.OAuth2ImplicitToken:
        """Parse a query from Discord into an implicit token object.

        Parameters
        ----------
        query
            The query parameters to deserialize.

        Returns
        -------
        hikari.applications.OAuth2ImplicitToken
            The deserialized OAuth2 implicit token object.
        """

    #####################
    # AUDIT LOGS MODELS #
    #####################

    @abc.abstractmethod
    def deserialize_audit_log(
        self, payload: data_binding.JSONObject, *, guild_id: snowflakes.Snowflake
    ) -> audit_log_models.AuditLog:
        """Parse a raw payload from Discord into an audit log object.

        Parameters
        ----------
        payload
            The JSON payload to deserialize.
        guild_id
            The ID of the guild this audit log belongs to.

        Returns
        -------
        hikari.audit_logs.AuditLog
            The deserialized audit log object.
        """

    @abc.abstractmethod
    def deserialize_audit_log_entry(
        self,
        payload: data_binding.JSONObject,
        *,
        guild_id: undefined.UndefinedOr[snowflakes.Snowflake] = undefined.UNDEFINED,
    ) -> audit_log_models.AuditLogEntry:
        """Parse a raw payload from Discord into an audit log entry object.

        Parameters
        ----------
        payload
            The JSON payload to deserialize.
        guild_id
            The ID of the guild this entry belongs to. If passed then this
            will be prioritised over `"guild_id"` in the payload.

        Returns
        -------
        hikari.audit_logs.AuditLogEntry
            The deserialized audit log entry object.

        Raises
        ------
        KeyError
            If `guild_id` is left as [`hikari.undefined.UNDEFINED`][] when
            `"guild_id"` is not present in the passed payload.
        """

    ##################
    # CHANNEL MODELS #
    ##################

    @abc.abstractmethod
    def deserialize_channel_follow(self, payload: data_binding.JSONObject) -> channel_models.ChannelFollow:
        """Parse a raw payload from Discord into a channel follow object.

        Parameters
        ----------
        payload
            The JSON payload to deserialize.

        Returns
        -------
        hikari.channels.ChannelFollow
            The deserialized channel follow object.
        """

    @abc.abstractmethod
    def deserialize_permission_overwrite(self, payload: data_binding.JSONObject) -> channel_models.PermissionOverwrite:
        """Parse a raw payload from Discord into a permission overwrite object.

        Parameters
        ----------
        payload
            The JSON payload to deserialize.

        Returns
        -------
        hikari.channels.PermissionOverwrite
            The deserialized permission overwrite object.
        """

    @abc.abstractmethod
    def serialize_permission_overwrite(self, overwrite: channel_models.PermissionOverwrite) -> data_binding.JSONObject:
        """Serialize a permission overwrite object to a json serializable dict.

        Parameters
        ----------
        overwrite
            The permission overwrite object to serialize.

        Returns
        -------
        hikari.internal.data_binding.JSONObject
            The serialized representation of the permission overwrite.
        """

    @abc.abstractmethod
    def deserialize_partial_channel(self, payload: data_binding.JSONObject) -> channel_models.PartialChannel:
        """Parse a raw payload from Discord into a partial channel object.

        Parameters
        ----------
        payload
            The JSON payload to deserialize.

        Returns
        -------
        hikari.channels.PartialChannel
            The deserialized "partial channel" object.
        """

    @abc.abstractmethod
    def deserialize_dm(self, payload: data_binding.JSONObject) -> channel_models.DMChannel:
        """Parse a raw payload from Discord into a DM channel object.

        Parameters
        ----------
        payload
            The JSON payload to deserialize.

        Returns
        -------
        hikari.channels.DMChannel
            The deserialized DM channel object.
        """

    @abc.abstractmethod
    def deserialize_group_dm(self, payload: data_binding.JSONObject) -> channel_models.GroupDMChannel:
        """Parse a raw payload from Discord into a group DM channel object.

        Parameters
        ----------
        payload
            The JSON payload to deserialize.

        Returns
        -------
        hikari.channels.GroupDMChannel
            The deserialized group DM object.
        """

    @abc.abstractmethod
    def deserialize_guild_category(
        self,
        payload: data_binding.JSONObject,
        *,
        guild_id: undefined.UndefinedOr[snowflakes.Snowflake] = undefined.UNDEFINED,
    ) -> channel_models.GuildCategory:
        """Parse a raw payload from Discord into a guild category object.

        Parameters
        ----------
        payload
            The JSON payload to deserialize.
        guild_id
            The ID of the guild this channel belongs to. If passed then this
            will be prioritised over `"guild_id"` in the payload.

            This currently only covers the gateway `GUILD_CREATE` event,
            where it is not included in the channel's payload.

        Returns
        -------
        hikari.channels.GuildCategory
            The deserialized guild category object.

        Raises
        ------
        KeyError
            If `guild_id` is left as [`hikari.undefined.UNDEFINED`][] when
            `"guild_id"` is not present in the passed payload.
        """

    @abc.abstractmethod
    def deserialize_guild_text_channel(
        self,
        payload: data_binding.JSONObject,
        *,
        guild_id: undefined.UndefinedOr[snowflakes.Snowflake] = undefined.UNDEFINED,
    ) -> channel_models.GuildTextChannel:
        """Parse a raw payload from Discord into a guild text channel object.

        Parameters
        ----------
        payload
            The JSON payload to deserialize.
        guild_id
            The ID of the guild this channel belongs to. If passed then this
            will be prioritised over `"guild_id"` in the payload.

            This currently only covers the gateway `GUILD_CREATE` event,
            where it is not included in the channel's payload.

        Returns
        -------
        hikari.channels.GuildTextChannel
            The deserialized guild text channel object.

        Raises
        ------
        KeyError
            If `guild_id` is left as [`hikari.undefined.UNDEFINED`][] when
            `"guild_id"` is not present in the passed payload.
        """

    @abc.abstractmethod
    def deserialize_guild_news_channel(
        self,
        payload: data_binding.JSONObject,
        *,
        guild_id: undefined.UndefinedOr[snowflakes.Snowflake] = undefined.UNDEFINED,
    ) -> channel_models.GuildNewsChannel:
        """Parse a raw payload from Discord into a guild news channel object.

        Parameters
        ----------
        payload
            The JSON payload to deserialize.
        guild_id
            The ID of the guild this channel belongs to. If passed then this
            will be prioritised over `"guild_id"` in the payload.

            This currently only covers the gateway `GUILD_CREATE` event,
            where it is not included in the channel's payload.

        Returns
        -------
        hikari.channels.GuildNewsChannel
            The deserialized guild news channel object.

        Raises
        ------
        KeyError
            If `guild_id` is left as [`hikari.undefined.UNDEFINED`][] when
            `"guild_id"` is not present in the passed payload.
        """

    @abc.abstractmethod
    def deserialize_guild_voice_channel(
        self,
        payload: data_binding.JSONObject,
        *,
        guild_id: undefined.UndefinedOr[snowflakes.Snowflake] = undefined.UNDEFINED,
    ) -> channel_models.GuildVoiceChannel:
        """Parse a raw payload from Discord into a guild voice channel object.

        Parameters
        ----------
        payload
            The JSON payload to deserialize.
        guild_id
            The ID of the guild this channel belongs to. If passed then this
            will be prioritised over `"guild_id"` in the payload.

            This currently only covers the gateway `GUILD_CREATE` event,
            where it is not included in the channel's payload.

        Returns
        -------
        hikari.channels.GuildVoiceChannel
            The deserialized guild voice channel object.

        Raises
        ------
        KeyError
            If `guild_id` is left as [`hikari.undefined.UNDEFINED`][] when
            `"guild_id"` is not present in the passed payload.
        """

    @abc.abstractmethod
    def deserialize_guild_stage_channel(
        self,
        payload: data_binding.JSONObject,
        *,
        guild_id: undefined.UndefinedOr[snowflakes.Snowflake] = undefined.UNDEFINED,
    ) -> channel_models.GuildStageChannel:
        """Parse a raw payload from Discord into a guild stage channel object.

        Parameters
        ----------
        payload
            The JSON payload to deserialize.
        guild_id
            The ID of the guild this channel belongs to. If passed then this
            will be prioritised over `"guild_id"` in the payload.

            This currently only covers the gateway `GUILD_CREATE` event,
            where it is not included in the channel's payload.

        Returns
        -------
        hikari.channels.GuildStageChannel
            The deserialized guild stage channel object.

        Raises
        ------
        KeyError
            If `guild_id` is left as [`hikari.undefined.UNDEFINED`][] when
            `"guild_id"` is not present in the passed payload.
        """

    @abc.abstractmethod
    def deserialize_guild_forum_channel(
        self,
        payload: data_binding.JSONObject,
        *,
        guild_id: undefined.UndefinedOr[snowflakes.Snowflake] = undefined.UNDEFINED,
    ) -> channel_models.GuildForumChannel:
        """Parse a raw payload from Discord into a guild forum channel object.

        Parameters
        ----------
        payload
            The JSON payload to deserialize.
        guild_id
            The ID of the guild this channel belongs to. If passed then this
            will be prioritised over `"guild_id"` in the payload.

            This currently only covers the gateway `GUILD_CREATE` event,
            where it is not included in the channel's payload.

        Returns
        -------
        hikari.channels.GuildForumChannel
            The deserialized guild forum channel object.

        Raises
        ------
        KeyError
            If `guild_id` is left as [`hikari.undefined.UNDEFINED`][] when
            `"guild_id"` is not present in the passed payload.
        """

    @abc.abstractmethod
    def serialize_forum_tag(self, tag: channel_models.ForumTag) -> data_binding.JSONObject:
        """Serialize a forum tag object to a json serializable dict.

        Parameters
        ----------
        tag
            The forum tag object to serialize.

        Returns
        -------
        hikari.internal.data_binding.JSONObject
            The serialized representation of the forum tag.
        """

    @abc.abstractmethod
    def deserialize_thread_member(
        self,
        payload: data_binding.JSONObject,
        *,
        thread_id: undefined.UndefinedOr[snowflakes.Snowflake] = undefined.UNDEFINED,
    ) -> channel_models.ThreadMember:
        """Parse a raw payload from Discord into a thread member object.

        Parameters
        ----------
        payload
            The JSON payload to deserialize.
        thread_id
            ID of the thread this member belongs to. This will be
            prioritised over `"id"` in the payload when passed.

            !!! note
                `thread_id` currently only covers the gateway `GUILD_CREATE` event
                where the field are is included in the thread member's payload.

        Returns
        -------
        hikari.channels.ThreadMember
            The deserialized thread member object.

        Raises
        ------
        KeyError
            If `thread_id` is left as [`hikari.undefined.UNDEFINED`][]
            when the relevant field isn't present in the passed payload.
        """

    @abc.abstractmethod
    def deserialize_guild_thread(
        self,
        payload: data_binding.JSONObject,
        *,
        guild_id: undefined.UndefinedOr[snowflakes.Snowflake] = undefined.UNDEFINED,
        member: undefined.UndefinedNoneOr[channel_models.ThreadMember] = undefined.UNDEFINED,
    ) -> channel_models.GuildThreadChannel:
        """Parse a raw payload from Discord into a guild thread channel object.

        Parameters
        ----------
        guild_id
            The ID of the guild this channel belongs to. If passed then this
            will be prioritised over `"guild_id"` in the payload.

            !!! note
                `guild_id` currently only covers the gateway `GUILD_CREATE` event
                where `"guild_id"` is not included in the channel's payload.
        member
            The member object for the thread. If passed then this will be
            prioritised over `"member"` in the payload when passed.

        Returns
        -------
        hikari.channels.GuildThreadChannel
            The deserialized guild thread channel object.

        Raises
        ------
        KeyError
            If `guild_id` is left as [`hikari.undefined.UNDEFINED`][] when
            `"guild_id"` is not present in the passed payload.
        """

    @abc.abstractmethod
    def deserialize_guild_news_thread(
        self,
        payload: data_binding.JSONObject,
        *,
        guild_id: undefined.UndefinedOr[snowflakes.Snowflake] = undefined.UNDEFINED,
        member: undefined.UndefinedNoneOr[channel_models.ThreadMember] = undefined.UNDEFINED,
    ) -> channel_models.GuildNewsThread:
        """Parse a raw payload from Discord into a guild news thread object.

        Parameters
        ----------
        payload
            The JSON payload to deserialize.
        guild_id
            The ID of the guild this channel belongs to. This will be
            prioritised over `"guild_id"` in the payload when passed.

            !!! note
                `guild_id` currently only covers the gateway `GUILD_CREATE` event
                where `"guild_id"` is not included in the channel's payload.
        member
            The member object for the thread. If passed then this will be
            prioritised over `"member"` in the payload when passed.

        Returns
        -------
        hikari.channels.GuildNewsThread
            The deserialized guild news thread object.

        Raises
        ------
        KeyError
            If `guild_id` is left as [`hikari.undefined.UNDEFINED`][] when
            `"guild_id"` is not present in the passed payload.
        """

    @abc.abstractmethod
    def deserialize_guild_public_thread(
        self,
        payload: data_binding.JSONObject,
        *,
        guild_id: undefined.UndefinedOr[snowflakes.Snowflake] = undefined.UNDEFINED,
        member: undefined.UndefinedNoneOr[channel_models.ThreadMember] = undefined.UNDEFINED,
    ) -> channel_models.GuildPublicThread:
        """Parse a raw payload from Discord into a guild public thread object.

        Parameters
        ----------
        payload
            The JSON payload to deserialize.
        guild_id
            The ID of the guild this channel belongs to. This will be
            prioritised over `"guild_id"` in the payload when passed.

            !!! note
                `guild_id` currently only covers the gateway `GUILD_CREATE` event
                where `"guild_id"` is not included in the channel's payload.
        member
            The member object for the thread. If passed then this will be
            prioritised over `"member"` in the payload when passed.

        Returns
        -------
        hikari.channels.GuildPublicThread
            The deserialized guild public thread object.

        Raises
        ------
        KeyError
            If `guild_id` is left as [`hikari.undefined.UNDEFINED`][] when
            `"guild_id"` is not present in the passed payload.
        """

    @abc.abstractmethod
    def deserialize_guild_private_thread(
        self,
        payload: data_binding.JSONObject,
        *,
        guild_id: undefined.UndefinedOr[snowflakes.Snowflake] = undefined.UNDEFINED,
        member: undefined.UndefinedNoneOr[channel_models.ThreadMember] = undefined.UNDEFINED,
    ) -> channel_models.GuildPrivateThread:
        """Parse a raw payload from Discord into a guild private thread object.

        Parameters
        ----------
        payload
            The JSON payload to deserialize.
        guild_id
            The ID of the guild this channel belongs to. This will be
            prioritised over `"guild_id"` in the payload when passed.

            !!! note
                `guild_id` currently only covers the gateway `GUILD_CREATE` event
                where `"guild_id"` is not included in the channel's payload.
        member
            The member object for the thread. If passed then this will be
            prioritised over `"member"` in the payload when passed.

        Returns
        -------
        hikari.channels.GuildPrivateThread
            The deserialized guild private thread object.

        Raises
        ------
        KeyError
            If `guild_id` is left as [`hikari.undefined.UNDEFINED`][] when
            `"guild_id"` is not present in the passed payload.
        """

    @abc.abstractmethod
    def deserialize_channel(
        self,
        payload: data_binding.JSONObject,
        *,
        guild_id: undefined.UndefinedOr[snowflakes.Snowflake] = undefined.UNDEFINED,
    ) -> channel_models.PartialChannel:
        """Parse a raw payload from Discord into a channel object.

        !!! note
            This also deserializes to thread channels.

        Parameters
        ----------
        payload
            The JSON payload to deserialize.
        guild_id
            The ID of the guild this channel belongs to. This will be ignored
            for DM and group DM channels and will be prioritised over
            `"guild_id"` in the payload when passed.

            This is necessary in `GUILD_CREATE` events, where `"guild_id"` is not
            included in the channel's payload

        Returns
        -------
        hikari.channels.PartialChannel
            The deserialized partial channel-derived object.

        Raises
        ------
        KeyError
            If `guild_id` is left as [`hikari.undefined.UNDEFINED`][] when
            `"guild_id"` is not present in the passed payload of a guild
            channel.
        hikari.errors.UnrecognisedEntityError
            If the channel type is unknown.
        """

    ################
    # EMBED MODELS #
    ################

    @abc.abstractmethod
    def deserialize_embed(self, payload: data_binding.JSONObject) -> embed_models.Embed:
        """Parse a raw payload from Discord into an embed object.

        Parameters
        ----------
        payload
            The JSON payload to deserialize.

        Returns
        -------
        hikari.embeds.Embed
            The deserialized embed object.
        """

    @abc.abstractmethod
    def serialize_embed(
        self, embed: embed_models.Embed
    ) -> tuple[data_binding.JSONObject, list[files.Resource[files.AsyncReader]]]:
        """Serialize an embed object to a json serializable dict.

        Parameters
        ----------
        embed
            The embed object to serialize.

        Returns
        -------
        typing.Tuple[hikari.internal.data_binding.JSONObject, typing.List[hikari.files.Resource]]
            A tuple with two items in it. The first item will be the serialized
            embed representation. The second item will be a list of resources
            to upload with the embed.
        """

    ################
    # EMOJI MODELS #
    ################

    @abc.abstractmethod
    def deserialize_unicode_emoji(self, payload: data_binding.JSONObject) -> emoji_models.UnicodeEmoji:
        """Parse a raw payload from Discord into a unicode emoji object.

        Parameters
        ----------
        payload
            The JSON payload to deserialize.

        Returns
        -------
        hikari.emojis.UnicodeEmoji
            The deserialized unicode emoji object.
        """

    @abc.abstractmethod
    def deserialize_custom_emoji(self, payload: data_binding.JSONObject) -> emoji_models.CustomEmoji:
        """Parse a raw payload from Discord into a custom emoji object.

        Parameters
        ----------
        payload
            The JSON payload to deserialize.

        Returns
        -------
        hikari.emojis.CustomEmoji
            The deserialized custom emoji object.
        """

    @abc.abstractmethod
    def deserialize_known_custom_emoji(
        self,
        payload: data_binding.JSONObject,
        *,
        guild_id: undefined.UndefinedOr[snowflakes.Snowflake] = undefined.UNDEFINED,
    ) -> emoji_models.KnownCustomEmoji:
        """Parse a raw payload from Discord into a known custom emoji object.

        Parameters
        ----------
        payload
            The JSON payload to deserialize.
        guild_id
            The ID of the guild this emoji belongs to. This is not necessary
            for application emojis.

            This is used to ensure that the guild a known custom emoji belongs to
            is remembered by allowing for a context based artificial `guild_id` attribute.



        Returns
        -------
        hikari.emojis.KnownCustomEmoji
            The deserialized "known custom emoji" object.
        """

    @abc.abstractmethod
    def deserialize_emoji(
        self, payload: data_binding.JSONObject
    ) -> emoji_models.UnicodeEmoji | emoji_models.CustomEmoji:
        """Parse a raw payload from Discord into an emoji object.

        Parameters
        ----------
        payload
            The JSON payload to deserialize.

        Returns
        -------
        hikari.emojis.UnicodeEmoji or hikari.emojis.CustomEmoji
            The deserialized custom or unicode emoji object.
        """

    ##################
    # GATEWAY MODELS #
    ##################

    @abc.abstractmethod
    def deserialize_gateway_bot_info(self, payload: data_binding.JSONObject) -> gateway_models.GatewayBotInfo:
        """Parse a raw payload from Discord into a gateway bot object.

        Parameters
        ----------
        payload
            The JSON payload to deserialize.

        Returns
        -------
        hikari.sessions.GatewayBotInfo
            The deserialized gateway bot information object.
        """

    ################
    # GUILD MODELS #
    ################

    @abc.abstractmethod
    def deserialize_guild_widget(self, payload: data_binding.JSONObject) -> guild_models.GuildWidget:
        """Parse a raw payload from Discord into a guild widget object.

        Parameters
        ----------
        payload
            The JSON payload to deserialize.

        Returns
        -------
        hikari.guilds.GuildWidget
            The deserialized guild widget object.
        """

    @abc.abstractmethod
    def deserialize_welcome_screen(self, payload: data_binding.JSONObject) -> guild_models.WelcomeScreen:
        """Parse a raw payload from Discord into a guild welcome screen object.

        Parameters
        ----------
        payload
            The JSON payload to deserialize.

        Returns
        -------
        hikari.guilds.WelcomeScreen
            The deserialized guild welcome screen object.
        """

    @abc.abstractmethod
    def serialize_welcome_channel(self, welcome_channel: guild_models.WelcomeChannel) -> data_binding.JSONObject:
        """Serialize a welcome channel object to a json serializable dict.

        Parameters
        ----------
        welcome_channel
            The guild welcome channel object to serialize.

        Returns
        -------
        hikari.internal.data_binding.JSONObject
            The serialized representation of the welcome channel.
        """

    @abc.abstractmethod
    def deserialize_member(
        self,
        payload: data_binding.JSONObject,
        *,
        user: undefined.UndefinedOr[user_models.User] = undefined.UNDEFINED,
        guild_id: undefined.UndefinedOr[snowflakes.Snowflake] = undefined.UNDEFINED,
    ) -> guild_models.Member:
        """Parse a raw payload from Discord into a member object.

        !!! note
            `guild_id` covers cases such as the GUILD_CREATE gateway event and
            GET Guild Member where `"guild_id"` is not included in the returned
            payload.

        Parameters
        ----------
        payload
            The JSON payload to deserialize.
        user
            The user to attach to this member, should only be passed in
            situations where "user" is not included in the payload.
        guild_id
            The ID of the guild this member belongs to. If this is specified
            then this will be prioritised over `"guild_id"` in the payload.

        Returns
        -------
        hikari.guilds.Member
            The deserialized member object.

        Raises
        ------
        KeyError
            If `guild_id` is left as [`hikari.undefined.UNDEFINED`][] when
            `"guild_id"` is not present in the passed payload.
        """

    @abc.abstractmethod
    def deserialize_role(
        self, payload: data_binding.JSONObject, *, guild_id: snowflakes.Snowflake
    ) -> guild_models.Role:
        """Parse a raw payload from Discord into a role object.

        Parameters
        ----------
        payload
            The JSON payload to deserialize.
        guild_id
            The ID of the guild this role belongs to. This is used to ensure
            that the guild a role belongs to is remembered by allowing for a
            context based artificial `guild_id` attribute.

        Returns
        -------
        hikari.guilds.Role
            The deserialized role object.
        """

    @abc.abstractmethod
    def deserialize_partial_integration(self, payload: data_binding.JSONObject) -> guild_models.PartialIntegration:
        """Parse a raw payload from Discord into a partial integration object.

        Parameters
        ----------
        payload
            The JSON payload to deserialize.

        Returns
        -------
        hikari.guilds.PartialIntegration
            The deserialized partial integration object.
        """

    @abc.abstractmethod
    def deserialize_integration(
        self,
        payload: data_binding.JSONObject,
        *,
        guild_id: undefined.UndefinedOr[snowflakes.Snowflake] = undefined.UNDEFINED,
    ) -> guild_models.Integration:
        """Parse a raw payload from Discord into an integration object.

        Parameters
        ----------
        payload
            The JSON payload to deserialize.
        guild_id
            The ID of the guild this integration belongs to. If this is specified
            then this will be prioritised over `"guild_id"` in the payload.

        Returns
        -------
        hikari.guilds.Integration
            The deserialized integration object.

        Raises
        ------
        KeyError
            If `guild_id` is left as [`hikari.undefined.UNDEFINED`][] when
            `"guild_id"` is not present in the passed payload for the payload of
            the integration.
        """

    @abc.abstractmethod
    def deserialize_guild_member_ban(self, payload: data_binding.JSONObject) -> guild_models.GuildBan:
        """Parse a raw payload from Discord into a guild member ban object.

        Parameters
        ----------
        payload
            The JSON payload to deserialize.

        Returns
        -------
        hikari.guilds.GuildBan
            The deserialized guild member ban object.
        """

    @abc.abstractmethod
    def deserialize_guild_preview(self, payload: data_binding.JSONObject) -> guild_models.GuildPreview:
        """Parse a raw payload from Discord into a guild preview object.

        Parameters
        ----------
        payload
            The JSON payload to deserialize.

        Returns
        -------
        hikari.guilds.GuildPreview
            The deserialized guild preview object.
        """

    @abc.abstractmethod
    def deserialize_guild_incidents(self, payload: data_binding.JSONObject | None) -> guild_models.GuildIncidents:
        """Parse a raw payload from Discord into a guild incidents object.

        Parameters
        ----------
        payload
            The JSON payload to deserialize.

        Returns
        -------
        hikari.guilds.GuildIncidents
            The deserialized guild incidents object.
        """

    @abc.abstractmethod
    def deserialize_rest_guild(self, payload: data_binding.JSONObject) -> guild_models.RESTGuild:
        """Parse a raw payload from Discord into a guild object.

        Parameters
        ----------
        payload
            The JSON payload to deserialize.

        Returns
        -------
        hikari.guilds.RESTGuild
            The deserialized guild object.
        """

    @abc.abstractmethod
    def deserialize_gateway_guild(
        self, payload: data_binding.JSONObject, *, user_id: snowflakes.Snowflake
    ) -> GatewayGuildDefinition:
        """Parse a raw payload from Discord into a guild object.

        Parameters
        ----------
        payload
            The JSON payload to deserialize.
        user_id
            The current user's ID.

        Returns
        -------
        GatewayGuildDefinition
            The deserialized guild object and the internal collections as
            maps of [`hikari.snowflakes.Snowflake`][] mapping to
            [`hikari.channels.GuildChannel`][],
            [`hikari.guilds.Member`][],
            [`hikari.presences.MemberPresence`][],
            [`hikari.guilds.Role`][],
            [`hikari.emojis.KnownCustomEmoji`][], and
            [`hikari.stickers.GuildSticker`][]. This is provided in
            several components to allow separate caching and linking
            between entities in various relational cache implementations
            internally.
        """

    ######################
    # INTERACTION MODELS #
    ######################

    @abc.abstractmethod
    def deserialize_slash_command(
        self,
        payload: data_binding.JSONObject,
        *,
        guild_id: undefined.UndefinedNoneOr[snowflakes.Snowflake] = undefined.UNDEFINED,
    ) -> commands.SlashCommand:
        """Parse a raw payload from Discord into a slash command object.

        Parameters
        ----------
        payload
            The JSON payload to deserialize.
        guild_id
            The ID of the guild this command belongs to. If this is specified
            then this will be prioritised over `"guild_id"` in the payload.

        Returns
        -------
        hikari.commands.SlashCommand
            The deserialized slash command object.

        Raises
        ------
        KeyError
            If `guild_id` is left as [`hikari.undefined.UNDEFINED`][] when
            `"guild_id"` is not present in the passed payload for the payload of
            the integration.
        """

    @abc.abstractmethod
    def deserialize_context_menu_command(
        self,
        payload: data_binding.JSONObject,
        *,
        guild_id: undefined.UndefinedNoneOr[snowflakes.Snowflake] = undefined.UNDEFINED,
    ) -> commands.ContextMenuCommand:
        """Parse a raw payload from Discord into a context menu command object.

        Parameters
        ----------
        payload
            The JSON payload to deserialize.
        guild_id
            The ID of the guild this command belongs to. If this is specified
            then this will be prioritised over `"guild_id"` in the payload.

        Returns
        -------
        hikari.commands.ContextMenuCommand
            The deserialized context menu command object.

        Raises
        ------
        KeyError
            If `guild_id` is left as [`hikari.undefined.UNDEFINED`][] when
            `"guild_id"` is not present in the passed payload for the payload of
            the integration.
        """

    @abc.abstractmethod
    def deserialize_command(
        self,
        payload: data_binding.JSONObject,
        *,
        guild_id: undefined.UndefinedNoneOr[snowflakes.Snowflake] = undefined.UNDEFINED,
    ) -> commands.PartialCommand:
        """Parse a raw payload from Discord into a command object.

        Parameters
        ----------
        payload
            The JSON payload to deserialize.
        guild_id
            The ID of the guild this command belongs to. If this is specified
            then this will be prioritised over `"guild_id"` in the payload.

        Returns
        -------
        hikari.commands.PartialCommand
            The deserialized command object.

        Raises
        ------
        KeyError
            If `guild_id` is left as [`hikari.undefined.UNDEFINED`][] when
            `"guild_id"` is not present in the passed payload for the payload of
            the integration.
        hikari.errors.UnrecognisedEntityError
            If the command type is unknown.
        """

    @abc.abstractmethod
    def deserialize_guild_command_permissions(
        self, payload: data_binding.JSONObject
    ) -> commands.GuildCommandPermissions:
        """Parse a raw payload from Discord into guild command permissions object.

        Parameters
        ----------
        payload
            The JSON payload to deserialize.

        Returns
        -------
        hikari.commands.GuildCommandPermissions
            The deserialized guild command permissions object.
        """

    @abc.abstractmethod
    def serialize_command_permission(self, permission: commands.CommandPermission) -> data_binding.JSONObject:
        """Serialize a command permission object to a json serializable dict.

        Parameters
        ----------
        permission
            The command permission object to serialize.

        Returns
        -------
        hikari.internal.data_binding.JSONObject
            The serialized representation of the command permission.
        """

    @abc.abstractmethod
    def deserialize_command_interaction(
        self, payload: data_binding.JSONObject
    ) -> command_interactions.CommandInteraction:
        """Parse a raw payload from Discord into a command interaction object.

        Parameters
        ----------
        payload
            The JSON payload to deserialize.

        Returns
        -------
        hikari.interactions.command_interactions.CommandInteraction
            The deserialized command interaction object.
        """

    @abc.abstractmethod
    def deserialize_autocomplete_interaction(
        self, payload: data_binding.JSONObject
    ) -> command_interactions.AutocompleteInteraction:
        """Parse a raw payload from Discord into an autocomplete interaction object.

        Parameters
        ----------
        payload
            The JSON payload to deserialize.

        Returns
        -------
        hikari.interactions.command_interactions.AutocompleteInteraction
            The deserialized autocomplete interaction object.
        """

    @abc.abstractmethod
    def deserialize_modal_interaction(self, payload: data_binding.JSONObject) -> modal_interactions.ModalInteraction:
        """Parse a raw payload from Discord into a modal interaction object.

        Parameters
        ----------
        payload
            The JSON payload to deserialize.

        Returns
        -------
        hikari.interactions.modal_interactions.ModalInteraction
            The deserialized modal interaction object.
        """

    @abc.abstractmethod
    def deserialize_interaction(self, payload: data_binding.JSONObject) -> base_interactions.PartialInteraction:
        """Parse a raw payload from Discord into an interaction object.

        !!! note
            This isn't required to implement logic for deserializing
            PING interactions.

        Parameters
        ----------
        payload
            The JSON payload to deserialize.

        Returns
        -------
        hikari.interactions.base_interactions.PartialInteraction
            The deserialized interaction object.

        Raises
        ------
        hikari.errors.UnrecognisedEntityError
            If the integration type is unknown.
        """

    @abc.abstractmethod
    def serialize_command_option(self, option: commands.CommandOption) -> data_binding.JSONObject:
        """Serialize a command option object to a json serializable dict.

        Parameters
        ----------
        option
            The command option object to serialize.

        Returns
        -------
        hikari.internal.data_binding.JSONObject
            The serialized representation of the command option.
        """

    @abc.abstractmethod
    def deserialize_component_interaction(
        self, payload: data_binding.JSONObject
    ) -> component_interactions.ComponentInteraction:
        """Parser a raw payload from Discord into a component interaction object.

        Parameters
        ----------
        payload
            The JSON payload to deserialize.

        Returns
        -------
        hikari.interactions.component_interactions.ComponentInteraction
            The deserialized component interaction.
        """

    #################
    # INVITE MODELS #
    #################

    @abc.abstractmethod
    def deserialize_vanity_url(self, payload: data_binding.JSONObject) -> invite_models.VanityURL:
        """Parse a raw payload from Discord into a vanity url object.

        Parameters
        ----------
        payload
            The JSON payload to deserialize.

        Returns
        -------
        hikari.invites.VanityURL
            The deserialized vanity url object.
        """

    @abc.abstractmethod
    def deserialize_invite(self, payload: data_binding.JSONObject) -> invite_models.Invite:
        """Parse a raw payload from Discord into an invite object.

        Parameters
        ----------
        payload
            The JSON payload to deserialize.

        Returns
        -------
        hikari.invites.Invite
            The deserialized invite object.
        """

    @abc.abstractmethod
    def deserialize_invite_with_metadata(self, payload: data_binding.JSONObject) -> invite_models.InviteWithMetadata:
        """Parse a raw payload from Discord into a invite with metadata object.

        Parameters
        ----------
        payload
            The JSON payload to deserialize.

        Returns
        -------
        hikari.invites.InviteWithMetadata
            The deserialized invite with metadata object.
        """

    ##################
    # STICKER MODELS #
    ##################

    @abc.abstractmethod
    def deserialize_sticker_pack(self, payload: data_binding.JSONObject) -> sticker_models.StickerPack:
        """Parse a raw payload from Discord into a sticker pack object.

        Parameters
        ----------
        payload
            The JSON payload to deserialize.

        Returns
        -------
        hikari.stickers.StickerPack
            The deserialized sticker pack object.
        """

    @abc.abstractmethod
    def deserialize_partial_sticker(self, payload: data_binding.JSONObject) -> sticker_models.PartialSticker:
        """Parse a raw payload from Discord into a partial sticker object.

        Parameters
        ----------
        payload
            The JSON payload to deserialize.

        Returns
        -------
        hikari.stickers.PartialSticker
            The deserialized partial sticker object.
        """

    @abc.abstractmethod
    def deserialize_standard_sticker(self, payload: data_binding.JSONObject) -> sticker_models.StandardSticker:
        """Parse a raw payload from Discord into a standard sticker object.

        Parameters
        ----------
        payload
            The JSON payload to deserialize.

        Returns
        -------
        hikari.stickers.StandardSticker
            The deserialized standard sticker object.
        """

    @abc.abstractmethod
    def deserialize_guild_sticker(self, payload: data_binding.JSONObject) -> sticker_models.GuildSticker:
        """Parse a raw payload from Discord into a guild sticker object.

        Parameters
        ----------
        payload
            The JSON payload to deserialize.

        Returns
        -------
        hikari.stickers.GuildSticker
            The deserialized guild sticker object.
        """

    ##################
    # MESSAGE MODELS #
    ##################

    @abc.abstractmethod
    def deserialize_partial_message(self, payload: data_binding.JSONObject) -> message_models.PartialMessage:
        """Parse a raw payload from Discord into a partial message object.

        Parameters
        ----------
        payload
            The JSON payload to deserialize.

        Returns
        -------
        hikari.messages.PartialMessage
            The deserialized partial message object.
        """

    @abc.abstractmethod
    def deserialize_message(self, payload: data_binding.JSONObject) -> message_models.Message:
        """Parse a raw payload from Discord into a message object.

        Parameters
        ----------
        payload
            The JSON payload to deserialize.

        Returns
        -------
        hikari.messages.Message
            The deserialized message object.
        """

    ###################
    # PRESENCE MODELS #
    ###################

    @abc.abstractmethod
    def deserialize_member_presence(
        self,
        payload: data_binding.JSONObject,
        *,
        guild_id: undefined.UndefinedOr[snowflakes.Snowflake] = undefined.UNDEFINED,
    ) -> presence_models.MemberPresence:
        """Parse a raw payload from Discord into a member presence object.

        !!! note
            At the time of writing, the only place where `guild_id` will be
            mandatory is when parsing presences sent in a `GUILD_CREATE` event
            from Discord, since the `guild_id` attribute in the payload will
            have been omitted for redundancy.

        Parameters
        ----------
        payload
            The JSON payload to deserialize.
        guild_id
            The ID of the guild the presence belongs to. If this is specified
            then it is prioritised over `guild_id` in the payload.

        Returns
        -------
        hikari.presences.MemberPresence
            The deserialized member presence object.

        Raises
        ------
        KeyError
            If `guild_id` is left as [`hikari.undefined.UNDEFINED`][] when
            `"guild_id"` is not present in the passed payload.
        """

    ##########################
    # SCHEDULED EVENT MODELS #
    ##########################

    @abc.abstractmethod
    def deserialize_scheduled_external_event(
        self, payload: data_binding.JSONObject
    ) -> scheduled_events_models.ScheduledExternalEvent:
        """Parse a raw payload from Discord into a scheduled external event object.

        Parameters
        ----------
        payload
            The JSON payload to deserialize.

        Returns
        -------
        hikari.scheduled_events.ScheduledExternalEvent
            The deserialized scheduled external event object.
        """

    @abc.abstractmethod
    def deserialize_scheduled_stage_event(
        self, payload: data_binding.JSONObject
    ) -> scheduled_events_models.ScheduledStageEvent:
        """Parse a raw payload from Discord into a scheduled stage event object.

        Parameters
        ----------
        payload
            The JSON payload to deserialize.

        Returns
        -------
        hikari.scheduled_events.ScheduledStageEvent
            The deserialized scheduled stage event object.
        """

    @abc.abstractmethod
    def deserialize_scheduled_voice_event(
        self, payload: data_binding.JSONObject
    ) -> scheduled_events_models.ScheduledVoiceEvent:
        """Parse a raw payload from Discord into a scheduled voice event object.

        Parameters
        ----------
        payload
            The JSON payload to deserialize.

        Returns
        -------
        hikari.scheduled_events.ScheduledVoiceEvent
            The deserialized scheduled voice event object.
        """

    @abc.abstractmethod
    def deserialize_scheduled_event(self, payload: data_binding.JSONObject) -> scheduled_events_models.ScheduledEvent:
        """Parse a raw payload from Discord into a scheduled event object.

        Parameters
        ----------
        payload
            The JSON payload to deserialize.

        Returns
        -------
        hikari.scheduled_events.ScheduledEvent
            The deserialized scheduled event object.

        Raises
        ------
        hikari.errors.UnrecognisedEntityError
            If the scheduled event type is unknown.
        """

    @abc.abstractmethod
    def deserialize_scheduled_event_user(
        self,
        payload: data_binding.JSONObject,
        *,
        guild_id: undefined.UndefinedOr[snowflakes.Snowflake] = undefined.UNDEFINED,
    ) -> scheduled_events_models.ScheduledEventUser:
        """Parse a raw payload from Discord into a scheduled event user object.

        Parameters
        ----------
        payload
            The JSON payload to deserialize.
        guild_id
            The ID of the guild the user belongs to. If this is specified
            then it is prioritised over `guild_id` in the payload.

        Returns
        -------
        hikari.scheduled_events.ScheduledEventUser
            The deserialized scheduled event user object.
        """

    ###################
    # TEMPLATE MODELS #
    ###################

    @abc.abstractmethod
    def deserialize_template(self, payload: data_binding.JSONObject) -> template_models.Template:
        """Parse a raw payload from Discord into a template object.

        Parameters
        ----------
        payload
            The JSON payload to deserialize.

        Returns
        -------
        hikari.templates.Template
            The deserialized template object.
        """

    ###############
    # USER MODELS #
    ###############

    @abc.abstractmethod
    def deserialize_user(self, payload: data_binding.JSONObject) -> user_models.User:
        """Parse a raw payload from Discord into a user object.

        Parameters
        ----------
        payload
            The JSON payload to deserialize.

        Returns
        -------
        hikari.users.User
            The deserialized user object.
        """

    @abc.abstractmethod
    def deserialize_my_user(self, payload: data_binding.JSONObject) -> user_models.OwnUser:
        """Parse a raw payload from Discord into a user object.

        Parameters
        ----------
        payload
            The JSON payload to deserialize.

        Returns
        -------
        hikari.users.OwnUser
            The deserialized user object.
        """

    ################
    # VOICE MODELS #
    ################

    @abc.abstractmethod
    def deserialize_voice_state(
        self,
        payload: data_binding.JSONObject,
        *,
        guild_id: undefined.UndefinedOr[snowflakes.Snowflake] = undefined.UNDEFINED,
        member: undefined.UndefinedOr[guild_models.Member] = undefined.UNDEFINED,
    ) -> voice_models.VoiceState:
        """Parse a raw payload from Discord into a voice state object.

        !!! note
            At the time of writing, `GUILD_CREATE` events are the only known
            place where neither `guild_id` nor `member` will be keys on the
            payload. In this case, you will need to provide the former
            parameters explicitly.

        Parameters
        ----------
        payload
            The JSON payload to deserialize.
        guild_id
            The ID of the guild this voice state belongs to. If this is specified
            then this will be prioritised over `"guild_id"` in the payload.
        member
            The object of the member this voice state belongs to. If this is
            specified then this will be prioritised over `"member"` in the
            payload.

        Returns
        -------
        hikari.voices.VoiceState
            The deserialized voice state object.

        Raises
        ------
        KeyError
            If `guild_id` is left as [`hikari.undefined.UNDEFINED`][] when
            `"guild_id"` is not present in the passed payload for the payload of
            the voice state.

            This will also be raised if no `member` data was passed in any
            acceptable place.
        """

    @abc.abstractmethod
    def deserialize_voice_region(self, payload: data_binding.JSONObject) -> voice_models.VoiceRegion:
        """Parse a raw payload from Discord into a voice region object.

        Parameters
        ----------
        payload
            The JSON payload to deserialize.

        Returns
        -------
        hikari.voices.VoiceRegion
            The deserialized voice region object.
        """

    ##################
    # WEBHOOK MODELS #
    ##################

    @abc.abstractmethod
    def deserialize_incoming_webhook(self, payload: data_binding.JSONObject) -> webhook_models.IncomingWebhook:
        """Parse a raw payload from Discord into a incoming webhook object.

        Parameters
        ----------
        payload
            The JSON payload to deserialize.

        Returns
        -------
        hikari.webhooks.IncomingWebhook
            The parsed incoming webhook object.
        """

    @abc.abstractmethod
    def deserialize_channel_follower_webhook(
        self, payload: data_binding.JSONObject
    ) -> webhook_models.ChannelFollowerWebhook:
        """Parse a raw payload from Discord into a channel follower webhook object.

        Parameters
        ----------
        payload
            The JSON payload to deserialize.

        Returns
        -------
        hikari.webhooks.ChannelFollowerWebhook
            The parsed channel follower webhook object.
        """

    @abc.abstractmethod
    def deserialize_application_webhook(self, payload: data_binding.JSONObject) -> webhook_models.ApplicationWebhook:
        """Parse a raw payload from Discord into an application webhook object.

        Parameters
        ----------
        payload
            The JSON payload to deserialize.

        Returns
        -------
        hikari.webhooks.ApplicationWebhook
            The parsed application webhook object.
        """

    @abc.abstractmethod
    def deserialize_webhook(self, payload: data_binding.JSONObject) -> webhook_models.PartialWebhook:
        """Parse a raw payload from Discord into a webhook object.

        Parameters
        ----------
        payload
            The JSON payload to deserialize.

        Returns
        -------
        hikari.webhooks.PartialWebhook
            The deserialized webhook object.

        Raises
        ------
        hikari.errors.UnrecognisedEntityError
            If the channel type is unknown.
        """

    ##################
    #  MONETIZATION  #
    ##################

    @abc.abstractmethod
    def deserialize_entitlement(self, payload: data_binding.JSONObject) -> entitlement_models.Entitlement:
        """Parse a raw payload from Discord into an entitlement object.

        Parameters
        ----------
        payload
            The JSON payload to deserialize.

        Returns
        -------
        hikari.monetization.Entitlement
            The deserialized entitlement object.
        """

    @abc.abstractmethod
    def deserialize_sku(self, payload: data_binding.JSONObject) -> entitlement_models.SKU:
        """Parse a raw payload from Discord into an SKU object.

        Parameters
        ----------
        payload
            The JSON payload to deserialize.

        Returns
        -------
        hikari.monetization.SKU
            The deserialized SKU object.
        """

    #########################
    # STAGE INSTANCE MODELS #
    #########################

    @abc.abstractmethod
    def deserialize_stage_instance(self, payload: data_binding.JSONObject) -> stage_instances.StageInstance:
        """Parse a raw payload from Discord into a guild stage instance object.

        Parameters
        ----------
        payload
            The JSON payload to deserialize.

        Returns
        -------
        hikari.stage_intances.StageInstance
            The deserialized stage instance object
        """

<<<<<<< HEAD
    ###################
    # AUTO-MOD MODELS #
    ###################

    @abc.abstractmethod
    def deserialize_auto_mod_action(self, payload: data_binding.JSONObject) -> auto_mod_models.PartialAutoModAction:
        """Parse a raw payload from Discord into an auto-moderation action object.
=======
    ###############
    # POLL MODELS #
    ###############

    @abc.abstractmethod
    def deserialize_poll(self, payload: data_binding.JSONObject) -> poll_models.Poll:
        """Parse a raw payload from Discord into a poll object.
>>>>>>> 904a3879

        Parameters
        ----------
        payload
            The JSON payload to deserialize.

        Returns
        -------
<<<<<<< HEAD
        hikari.auto_mod.PartialAutoModAction
            The deserialized auto-moderation action object.
        """

    @abc.abstractmethod
    def deserialize_auto_mod_rule(self, payload: data_binding.JSONObject) -> auto_mod_models.AutoModRule:
        """Parse a raw payload from Discord into an auto-moderation rule object.

        Parameters
        ----------
        payload
            The JSON payload to deserialize.

        Returns
        -------
        hikari.auto_mod.AutoModRule
            The deserialized auto-moderation rule object.
=======
        hikari.polls.Poll
            The deserialized poll object.
>>>>>>> 904a3879
        """<|MERGE_RESOLUTION|>--- conflicted
+++ resolved
@@ -1995,7 +1995,25 @@
             The deserialized stage instance object
         """
 
-<<<<<<< HEAD
+    ###############
+    # POLL MODELS #
+    ###############
+
+    @abc.abstractmethod
+    def deserialize_poll(self, payload: data_binding.JSONObject) -> poll_models.Poll:
+        """Parse a raw payload from Discord into a poll object.
+
+        Parameters
+        ----------
+        payload
+            The JSON payload to deserialize.
+
+        Returns
+        -------
+        hikari.polls.Poll
+            The deserialized poll object.
+        """
+
     ###################
     # AUTO-MOD MODELS #
     ###################
@@ -2003,24 +2021,14 @@
     @abc.abstractmethod
     def deserialize_auto_mod_action(self, payload: data_binding.JSONObject) -> auto_mod_models.PartialAutoModAction:
         """Parse a raw payload from Discord into an auto-moderation action object.
-=======
-    ###############
-    # POLL MODELS #
-    ###############
-
-    @abc.abstractmethod
-    def deserialize_poll(self, payload: data_binding.JSONObject) -> poll_models.Poll:
-        """Parse a raw payload from Discord into a poll object.
->>>>>>> 904a3879
-
-        Parameters
-        ----------
-        payload
-            The JSON payload to deserialize.
-
-        Returns
-        -------
-<<<<<<< HEAD
+
+        Parameters
+        ----------
+        payload
+            The JSON payload to deserialize.
+
+        Returns
+        -------
         hikari.auto_mod.PartialAutoModAction
             The deserialized auto-moderation action object.
         """
@@ -2038,8 +2046,4 @@
         -------
         hikari.auto_mod.AutoModRule
             The deserialized auto-moderation rule object.
-=======
-        hikari.polls.Poll
-            The deserialized poll object.
->>>>>>> 904a3879
         """