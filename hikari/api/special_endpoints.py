--- conflicted
+++ resolved
@@ -131,7 +131,7 @@
     ) -> None: ...
 
 
-<<<<<<< HEAD
+
 class ChannelRepositioner(abc.ABC):
     __slots__: typing.Sequence[str] = ()
 
@@ -277,399 +277,6 @@
         """
 
 
-class GuildBuilder(abc.ABC):
-    """Result type of [`hikari.api.rest.RESTClient.guild_builder`][].
-
-    This is used to create a guild in a tidy way using the HTTP API, since
-    the logic behind creating a guild on an API level is somewhat confusing
-    and detailed.
-
-    !!! note
-        If you call [`hikari.api.special_endpoints.GuildBuilder.add_role`][], the default roles provided by Discord will
-        be created. This also applies to the `add_` functions for
-        text channels/voice channels/categories.
-
-    !!! note
-        Functions that return a [`hikari.snowflakes.Snowflake`][] do
-        **not** provide the final ID that the object will have once the
-        API call is made. The returned IDs are only able to be used to
-        re-reference particular objects while building the guild format
-        to allow for the creation of channels within categories,
-        and to provide permission overwrites.
-
-    Examples
-    --------
-    Creating an empty guild:
-
-    ```py
-    guild = await rest.guild_builder("My Server!").create()
-    ```
-
-    Creating a guild with an icon:
-
-    ```py
-    from hikari.files import WebResourceStream
-
-    guild_builder = rest.guild_builder("My Server!")
-    guild_builder.icon = WebResourceStream("cat.png", "http://...")
-    guild = await guild_builder.create()
-    ```
-
-    Adding roles to your guild:
-
-    ```py
-    from hikari.permissions import Permissions
-
-    guild_builder = rest.guild_builder("My Server!")
-
-    everyone_role_id = guild_builder.add_role("@everyone")
-    admin_role_id = guild_builder.add_role(
-        "Admins", permissions=Permissions.ADMINISTRATOR
-    )
-
-    await guild_builder.create()
-    ```
-
-    !!! warning
-        The first role must always be the `@everyone` role.
-
-    Adding a text channel to your guild:
-
-    ```py
-    guild_builder = rest.guild_builder("My Server!")
-
-    category_id = guild_builder.add_category("My safe place")
-    channel_id = guild_builder.add_text_channel("general", parent_id=category_id)
-
-    await guild_builder.create()
-    ```
-    """
-
-    __slots__: typing.Sequence[str] = ()
-
-    @property
-    @abc.abstractmethod
-    def name(self) -> str:
-        """Name of the guild to create."""
-
-    @property
-    @abc.abstractmethod
-    def default_message_notifications(self) -> undefined.UndefinedOr[guilds.GuildMessageNotificationsLevel]:
-        """Default message notification level that can be overwritten.
-
-        If not overridden, this will use the Discord default level.
-        """
-
-    @default_message_notifications.setter
-    def default_message_notifications(
-        self, default_message_notifications: undefined.UndefinedOr[guilds.GuildMessageNotificationsLevel], /
-    ) -> None:
-        raise NotImplementedError
-
-    @property
-    @abc.abstractmethod
-    def explicit_content_filter_level(self) -> undefined.UndefinedOr[guilds.GuildExplicitContentFilterLevel]:
-        """Explicit content filter level that can be overwritten.
-
-        If not overridden, this will use the Discord default level.
-        """
-
-    @explicit_content_filter_level.setter
-    def explicit_content_filter_level(
-        self, explicit_content_filter_level: undefined.UndefinedOr[guilds.GuildExplicitContentFilterLevel], /
-    ) -> None:
-        raise NotImplementedError
-
-    @property
-    @abc.abstractmethod
-    def icon(self) -> undefined.UndefinedOr[files.Resourceish]:
-        """Guild icon to use that can be overwritten.
-
-        If not overridden, the guild will not have an icon.
-        """
-
-    @icon.setter
-    def icon(self, icon: undefined.UndefinedOr[files.Resourceish], /) -> None:
-        raise NotImplementedError
-
-    @property
-    @abc.abstractmethod
-    def verification_level(self) -> undefined.UndefinedOr[guilds.GuildVerificationLevel | int]:
-        """Verification level required to join the guild."""
-
-    @verification_level.setter
-    def verification_level(
-        self, verification_level: undefined.UndefinedOr[guilds.GuildVerificationLevel | int], /
-    ) -> None:
-        raise NotImplementedError
-
-    @abc.abstractmethod
-    async def create(self) -> guilds.RESTGuild:
-        """Send the request to Discord to create the guild.
-
-        The application user will be added to this guild as soon as it is
-        created. All IDs that were provided when building this guild will
-        become invalid and will be replaced with real IDs.
-
-        Returns
-        -------
-        hikari.guilds.RESTGuild
-            The created guild.
-
-        Raises
-        ------
-        hikari.errors.BadRequestError
-            If any values set in the guild builder are invalid.
-        hikari.errors.UnauthorizedError
-            If you are unauthorized to make the request (invalid/missing token).
-        hikari.errors.ForbiddenError
-            If you are already in 10 guilds.
-        hikari.errors.InternalServerError
-            If an internal error occurs on Discord while handling the request.
-        """
-
-    @abc.abstractmethod
-    def add_role(
-        self,
-        name: str,
-        /,
-        *,
-        permissions: undefined.UndefinedOr[permissions_.Permissions] = undefined.UNDEFINED,
-        color: undefined.UndefinedOr[colors.Colorish] = undefined.UNDEFINED,
-        colour: undefined.UndefinedOr[colors.Colorish] = undefined.UNDEFINED,
-        hoist: undefined.UndefinedOr[bool] = undefined.UNDEFINED,
-        mentionable: undefined.UndefinedOr[bool] = undefined.UNDEFINED,
-        position: undefined.UndefinedOr[int] = undefined.UNDEFINED,
-    ) -> snowflakes.Snowflake:
-        """Create a role.
-
-        !!! warning
-            The first role you create (i.e., position 0) must always be the
-            `@everyone` role.
-
-        Parameters
-        ----------
-        name
-            The role's name.
-        permissions
-            If provided, the permissions for the role.
-        color
-            If provided, the role's color.
-        colour
-            An alias for `color`.
-        hoist
-            If provided, whether to hoist the role.
-        mentionable
-            If provided, whether to make the role mentionable.
-        position
-            If provided, the position of the role.
-
-        Returns
-        -------
-        hikari.snowflakes.Snowflake
-            The dummy ID for this role that can be used temporarily to refer
-            to this object while designing the guild layout.
-
-            When the guild is created, this will be replaced with a different
-            ID.
-
-        Raises
-        ------
-        ValueError
-            If you are defining the first role, but did not name it `@everyone`.
-        TypeError
-            If you specify both `color` and `colour` together or if you try to
-            specify `color`, `colour`, `hoisted`, `mentionable` or `position` for
-            the `@everyone` role.
-        """
-
-    @abc.abstractmethod
-    def add_category(
-        self,
-        name: str,
-        /,
-        *,
-        position: undefined.UndefinedOr[int] = undefined.UNDEFINED,
-        permission_overwrites: undefined.UndefinedOr[
-            typing.Collection[channels.PermissionOverwrite]
-        ] = undefined.UNDEFINED,
-    ) -> snowflakes.Snowflake:
-        """Create a category channel.
-
-        Parameters
-        ----------
-        name
-            The channels name. Must be between 2 and 1000 characters.
-        position
-            If provided, the position of the category.
-        permission_overwrites
-            If provided, the permission overwrites for the category.
-
-        Returns
-        -------
-        hikari.snowflakes.Snowflake
-            The dummy ID for this channel that can be used temporarily to refer
-            to this object while designing the guild layout.
-
-            When the guild is created, this will be replaced with a different
-            ID.
-        """
-
-    @abc.abstractmethod
-    def add_text_channel(
-        self,
-        name: str,
-        /,
-        *,
-        parent_id: undefined.UndefinedOr[snowflakes.Snowflake] = undefined.UNDEFINED,
-        topic: undefined.UndefinedOr[str] = undefined.UNDEFINED,
-        rate_limit_per_user: undefined.UndefinedOr[time.Intervalish] = undefined.UNDEFINED,
-        position: undefined.UndefinedOr[int] = undefined.UNDEFINED,
-        permission_overwrites: undefined.UndefinedOr[
-            typing.Collection[channels.PermissionOverwrite]
-        ] = undefined.UNDEFINED,
-        nsfw: undefined.UndefinedOr[bool] = undefined.UNDEFINED,
-    ) -> snowflakes.Snowflake:
-        """Create a text channel.
-
-        Parameters
-        ----------
-        name
-            The channels name. Must be between 2 and 1000 characters.
-        position
-            If provided, the position of the channel (relative to the
-            category, if any).
-        topic
-            If provided, the channels topic. Maximum 1024 characters.
-        nsfw
-            If provided, whether to mark the channel as NSFW.
-        rate_limit_per_user
-            If provided, the amount of seconds a user has to wait
-            before being able to send another message in the channel.
-            Maximum 21600 seconds.
-        permission_overwrites
-            If provided, the permission overwrites for the channel.
-        parent_id
-            The ID of the category to create the channel under.
-
-        Returns
-        -------
-        hikari.snowflakes.Snowflake
-            The dummy ID for this channel that can be used temporarily to refer
-            to this object while designing the guild layout.
-
-            When the guild is created, this will be replaced with a different
-            ID.
-        """
-
-    @abc.abstractmethod
-    def add_voice_channel(
-        self,
-        name: str,
-        /,
-        *,
-        parent_id: undefined.UndefinedOr[snowflakes.Snowflake] = undefined.UNDEFINED,
-        bitrate: undefined.UndefinedOr[int] = undefined.UNDEFINED,
-        video_quality_mode: undefined.UndefinedOr[channels.VideoQualityMode | int] = undefined.UNDEFINED,
-        position: undefined.UndefinedOr[int] = undefined.UNDEFINED,
-        permission_overwrites: undefined.UndefinedOr[
-            typing.Collection[channels.PermissionOverwrite]
-        ] = undefined.UNDEFINED,
-        region: undefined.UndefinedNoneOr[voices.VoiceRegion | str],
-        user_limit: undefined.UndefinedOr[int] = undefined.UNDEFINED,
-    ) -> snowflakes.Snowflake:
-        """Create a voice channel.
-
-        Parameters
-        ----------
-        name
-            The channels name. Must be between 2 and 1000 characters.
-        position
-            If provided, the position of the channel (relative to the
-            category, if any).
-        user_limit
-            If provided, the maximum users in the channel at once.
-            Must be between 0 and 99 with 0 meaning no limit.
-        bitrate
-            If provided, the bitrate for the channel. Must be
-            between 8000 and 96000 or 8000 and 128000 for VIP
-            servers.
-        video_quality_mode
-            If provided, the new video quality mode for the channel.
-        permission_overwrites
-            If provided, the permission overwrites for the channel.
-        region
-            If provided, the voice region to for this channel. Passing
-            [`None`][] here will set it to "auto" mode where the used
-            region will be decided based on the first person who connects to it
-            when it's empty.
-        parent_id
-            The ID of the category to create the channel under.
-
-        Returns
-        -------
-        hikari.snowflakes.Snowflake
-            The dummy ID for this channel that can be used temporarily to refer
-            to this object while designing the guild layout.
-
-            When the guild is created, this will be replaced with a different
-            ID.
-        """
-
-    @abc.abstractmethod
-    def add_stage_channel(
-        self,
-        name: str,
-        /,
-        *,
-        parent_id: undefined.UndefinedOr[snowflakes.Snowflake] = undefined.UNDEFINED,
-        bitrate: undefined.UndefinedOr[int] = undefined.UNDEFINED,
-        position: undefined.UndefinedOr[int] = undefined.UNDEFINED,
-        permission_overwrites: undefined.UndefinedOr[
-            typing.Collection[channels.PermissionOverwrite]
-        ] = undefined.UNDEFINED,
-        region: undefined.UndefinedNoneOr[voices.VoiceRegion | str],
-        user_limit: undefined.UndefinedOr[int] = undefined.UNDEFINED,
-    ) -> snowflakes.Snowflake:
-        """Create a stage channel.
-
-        Parameters
-        ----------
-        name
-            The channels name. Must be between 2 and 1000 characters.
-        position
-            If provided, the position of the channel (relative to the
-            category, if any).
-        user_limit
-            If provided, the maximum users in the channel at once.
-            Must be between 0 and 99 with 0 meaning no limit.
-        bitrate
-            If provided, the bitrate for the channel. Must be
-            between 8000 and 96000 or 8000 and 128000 for VIP
-            servers.
-        permission_overwrites
-            If provided, the permission overwrites for the channel.
-        region
-            If provided, the voice region to for this channel. Passing
-            [`None`][] here will set it to "auto" mode where the used
-            region will be decided based on the first person who connects to it
-            when it's empty.
-        parent_id
-            The ID of the category to create the channel under.
-
-        Returns
-        -------
-        hikari.snowflakes.Snowflake
-            The dummy ID for this channel that can be used temporarily to refer
-            to this object while designing the guild layout.
-
-            When the guild is created, this will be replaced with a different
-            ID.
-        """
-
-
-=======
->>>>>>> 87534fb5
 class InteractionResponseBuilder(abc.ABC):
     """Base class for all interaction response builders used in the interaction server."""
 
