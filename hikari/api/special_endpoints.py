--- conflicted
+++ resolved
@@ -28,7 +28,9 @@
     "ChannelSelectMenuBuilder",
     "CommandBuilder",
     "ComponentBuilder",
+    "ContainerComponentBuilder",
     "ContextMenuCommandBuilder",
+    "FileComponentBuilder",
     "InteractionAutocompleteBuilder",
     "InteractionDeferredBuilder",
     "InteractionMessageBuilder",
@@ -36,30 +38,22 @@
     "InteractionResponseBuilder",
     "InteractiveButtonBuilder",
     "LinkButtonBuilder",
+    "MediaGalleryComponentBuilder",
+    "MediaGalleryItemBuilder",
     "MessageActionRowBuilder",
     "ModalActionRowBuilder",
     "PollAnswerBuilder",
     "PollBuilder",
+    "SectionComponentBuilder",
     "SelectMenuBuilder",
     "SelectOptionBuilder",
+    "SeparatorComponentBuilder",
     "SlashCommandBuilder",
+    "TextDisplayComponentBuilder",
     "TextInputBuilder",
-<<<<<<< HEAD
-    "InteractionModalBuilder",
-    "MessageActionRowBuilder",
-    "SectionComponentBuilder",
-    "TextDisplayComponentBuilder",
+    "TextSelectMenuBuilder",
     "ThumbnailComponentBuilder",
-    "MediaGalleryComponentBuilder",
-    "MediaGalleryItemBuilder",
-    "SeparatorComponentBuilder",
-    "FileComponentBuilder",
-    "ContainerComponentBuilder",
-    "ModalActionRowBuilder",
-=======
-    "TextSelectMenuBuilder",
     "TypingIndicator",
->>>>>>> ba709ff6
 )
 
 import abc
@@ -77,6 +71,7 @@
 
     from hikari import applications
     from hikari import channels
+    from hikari import colors
     from hikari import commands
     from hikari import embeds as embeds_
     from hikari import emojis
@@ -1998,19 +1993,14 @@
         """
 
 
-<<<<<<< HEAD
 class SectionComponentBuilder(ComponentBuilder, abc.ABC):
     """Builder class for section components."""
-=======
-class PollBuilder(abc.ABC):
-    """Builder class for polls."""
->>>>>>> ba709ff6
-
-    __slots__: typing.Sequence[str] = ()
-
-    @property
-    @abc.abstractmethod
-<<<<<<< HEAD
+
+    __slots__: typing.Sequence[str] = ()
+
+    @property
+    @abc.abstractmethod
+    @typing_extensions.override
     def type(self) -> typing.Literal[components_.ComponentType.SECTION]:
         """Type of component this builder represents."""
 
@@ -2071,6 +2061,7 @@
 
     @property
     @abc.abstractmethod
+    @typing_extensions.override
     def type(self) -> typing.Literal[components_.ComponentType.TEXT_DISPLAY]:
         """Type of component this builder represents."""
 
@@ -2087,6 +2078,7 @@
 
     @property
     @abc.abstractmethod
+    @typing_extensions.override
     def type(self) -> typing.Literal[components_.ComponentType.THUMBNAIL]:
         """Type of component this builder represents."""
 
@@ -2113,6 +2105,7 @@
 
     @property
     @abc.abstractmethod
+    @typing_extensions.override
     def type(self) -> typing.Literal[components_.ComponentType.MEDIA_GALLERY]:
         """Type of component this builder represents."""
 
@@ -2202,72 +2195,12 @@
 
 class SeparatorComponentBuilder(ComponentBuilder, abc.ABC):
     """Builder class for separator components."""
-=======
-    def question_text(self) -> str:
-        """The question text for the poll."""
-
-    @property
-    @abc.abstractmethod
-    def answers(self) -> typing.Sequence[PollAnswerBuilder]:
-        """The answers for the poll."""
-
-    @property
-    @abc.abstractmethod
-    def duration(self) -> undefined.UndefinedOr[int]:
-        """The duration of the poll in hours."""
-
-    @property
-    @abc.abstractmethod
-    def allow_multiselect(self) -> bool:
-        """Whether a user can select multiple answers."""
-
-    @property
-    @abc.abstractmethod
-    def layout_type(self) -> undefined.UndefinedOr[polls.PollLayoutType]:
-        """The layout type for the poll."""
-
-    @abc.abstractmethod
-    def add_answer(
-        self,
-        *,
-        text: undefined.UndefinedOr[str] = undefined.UNDEFINED,
-        emoji: undefined.UndefinedOr[emojis.Emoji] = undefined.UNDEFINED,
-    ) -> Self:
-        """Add an answer to the poll.
-
-        Parameters
-        ----------
-        text
-            The text for the answer.
-        emoji
-            The emoji for the answer.
-
-        Returns
-        -------
-        PollAnswerBuilder
-            The builder object to enable chained calls.
-        """
-
-    @abc.abstractmethod
-    def build(self) -> typing.MutableMapping[str, typing.Any]:
-        """Build a JSON object from this builder.
-
-        Returns
-        -------
-        typing.MutableMapping[str, typing.Any]
-            The built json object representation of this builder.
-        """
-
-
-class PollAnswerBuilder(abc.ABC):
-    """Builder class for poll answers."""
->>>>>>> ba709ff6
-
-    __slots__: typing.Sequence[str] = ()
-
-    @property
-    @abc.abstractmethod
-<<<<<<< HEAD
+
+    __slots__: typing.Sequence[str] = ()
+
+    @property
+    @abc.abstractmethod
+    @typing_extensions.override
     def type(self) -> typing.Literal[components_.ComponentType.SEPARATOR]:
         """Type of component this builder represents."""
 
@@ -2289,6 +2222,7 @@
 
     @property
     @abc.abstractmethod
+    @typing_extensions.override
     def type(self) -> typing.Literal[components_.ComponentType.FILE]:
         """Type of component this builder represents."""
 
@@ -2310,6 +2244,7 @@
 
     @property
     @abc.abstractmethod
+    @typing_extensions.override
     def type(self) -> typing.Literal[components_.ComponentType.CONTAINER]:
         """Type of component this builder represents."""
 
@@ -2443,7 +2378,6 @@
         Returns
         -------
         ContainerComponentBuilder
-            The builder object to enable chained calls.
         """
 
     @abc.abstractmethod
@@ -2460,13 +2394,101 @@
             Whether the file has a spoiler.
         id
             The ID to give to the file.
-
             If not provided, auto populated through increment.
 
         Returns
         -------
         ContainerComponentBuilder
             The builder object to enable chained calls.
+        """
+
+
+class PollBuilder(abc.ABC):
+    """Builder class for polls."""
+
+    __slots__: typing.Sequence[str] = ()
+
+    @property
+    @abc.abstractmethod
+    def question_text(self) -> str:
+        """The question text for the poll."""
+
+    @property
+    @abc.abstractmethod
+    def answers(self) -> typing.Sequence[PollAnswerBuilder]:
+        """The answers for the poll."""
+
+    @property
+    @abc.abstractmethod
+    def duration(self) -> undefined.UndefinedOr[int]:
+        """The duration of the poll in hours."""
+
+    @property
+    @abc.abstractmethod
+    def allow_multiselect(self) -> bool:
+        """Whether a user can select multiple answers."""
+
+    @property
+    @abc.abstractmethod
+    def layout_type(self) -> undefined.UndefinedOr[polls.PollLayoutType]:
+        """The layout type for the poll."""
+
+    @abc.abstractmethod
+    def add_answer(
+        self,
+        *,
+        text: undefined.UndefinedOr[str] = undefined.UNDEFINED,
+        emoji: undefined.UndefinedOr[emojis.Emoji] = undefined.UNDEFINED,
+    ) -> Self:
+        """Add an answer to the poll.
+
+        Parameters
+        ----------
+        text
+            The text for the answer.
+        emoji
+            The emoji for the answer.
+
+        Returns
+        -------
+        PollAnswerBuilder
+            The builder object to enable chained calls.
+        """
+
+    @abc.abstractmethod
+    def build(self) -> typing.MutableMapping[str, typing.Any]:
+        """Build a JSON object from this builder.
+
+        Returns
+        -------
+        typing.MutableMapping[str, typing.Any]
+            The built json object representation of this builder.
+        """
+
+
+class PollAnswerBuilder(abc.ABC):
+    """Builder class for poll answers."""
+
+    __slots__: typing.Sequence[str] = ()
+
+    @property
+    @abc.abstractmethod
+    def text(self) -> undefined.UndefinedOr[str]:
+        """The text for the media object."""
+
+    @property
+    @abc.abstractmethod
+    def emoji(self) -> undefined.UndefinedOr[emojis.Emoji]:
+        """The emoji for the media object."""
+
+    @abc.abstractmethod
+    def build(self) -> typing.MutableMapping[str, typing.Any]:
+        """Build a JSON object from this builder.
+
+        Returns
+        -------
+        typing.MutableMapping[str, typing.Any]
+            The built json object representation of this builder.
         """
 
 
@@ -2485,23 +2507,4 @@
     ]
 
     SectionBuilderAccessoriesT = typing.Union[ButtonBuilder, ThumbnailComponentBuilder]
-    SectionBuilderComponentsT = typing.Union[TextDisplayComponentBuilder]
-=======
-    def text(self) -> undefined.UndefinedOr[str]:
-        """The text for the media object."""
-
-    @property
-    @abc.abstractmethod
-    def emoji(self) -> undefined.UndefinedOr[emojis.Emoji]:
-        """The emoji for the media object."""
-
-    @abc.abstractmethod
-    def build(self) -> typing.MutableMapping[str, typing.Any]:
-        """Build a JSON object from this builder.
-
-        Returns
-        -------
-        typing.MutableMapping[str, typing.Any]
-            The built json object representation of this builder.
-        """
->>>>>>> ba709ff6
+    SectionBuilderComponentsT = typing.Union[TextDisplayComponentBuilder]