--- conflicted
+++ resolved
@@ -857,13 +857,8 @@
     def name(self) -> str:
         r"""Name to set for this command.
 
-<<<<<<< HEAD
         .. warning::
-            This should match the regex `^[\w-]{1,32}$` in Unicode mode
-=======
-        !!! warning
             This should match the regex `^[-_\p{L}\p{N}\p{sc=Deva}\p{sc=Thai}]{1,32}$` in Unicode mode
->>>>>>> d87f16af
             and must be lowercase.
         """
 
