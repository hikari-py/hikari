--- conflicted
+++ resolved
@@ -40,13 +40,9 @@
     "LinkButtonBuilder",
     "SelectMenuBuilder",
     "SelectOptionBuilder",
-<<<<<<< HEAD
     "TextInputBuilder",
     "InteractionModalBuilder",
-]
-=======
 )
->>>>>>> 6bb63612
 
 import abc
 import typing
