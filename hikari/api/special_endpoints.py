# -*- coding: utf-8 -*-
# cython: language_level=3
# Copyright (c) 2020 Nekokatt
# Copyright (c) 2021-present davfsa
#
# Permission is hereby granted, free of charge, to any person obtaining a copy
# of this software and associated documentation files (the "Software"), to deal
# in the Software without restriction, including without limitation the rights
# to use, copy, modify, merge, publish, distribute, sublicense, and/or sell
# copies of the Software, and to permit persons to whom the Software is
# furnished to do so, subject to the following conditions:
#
# The above copyright notice and this permission notice shall be included in all
# copies or substantial portions of the Software.
#
# THE SOFTWARE IS PROVIDED "AS IS", WITHOUT WARRANTY OF ANY KIND, EXPRESS OR
# IMPLIED, INCLUDING BUT NOT LIMITED TO THE WARRANTIES OF MERCHANTABILITY,
# FITNESS FOR A PARTICULAR PURPOSE AND NONINFRINGEMENT. IN NO EVENT SHALL THE
# AUTHORS OR COPYRIGHT HOLDERS BE LIABLE FOR ANY CLAIM, DAMAGES OR OTHER
# LIABILITY, WHETHER IN AN ACTION OF CONTRACT, TORT OR OTHERWISE, ARISING FROM,
# OUT OF OR IN CONNECTION WITH THE SOFTWARE OR THE USE OR OTHER DEALINGS IN THE
# SOFTWARE.
"""Special additional endpoints used by the REST API."""
from __future__ import annotations

__all__: typing.Sequence[str] = (
    "ButtonBuilder",
    "CommandBuilder",
    "SlashCommandBuilder",
    "ContextMenuCommandBuilder",
    "ComponentBuilder",
    "TypingIndicator",
    "GuildBuilder",
    "InteractionAutocompleteBuilder",
    "InteractionDeferredBuilder",
    "InteractionResponseBuilder",
    "InteractionMessageBuilder",
    "InteractiveButtonBuilder",
    "LinkButtonBuilder",
    "SelectMenuBuilder",
    "SelectOptionBuilder",
    "TextInputBuilder",
    "InteractionModalBuilder",
    "MessageActionRowBuilder",
    "ModalActionRowBuilder",
)

import abc
import typing

from hikari import undefined

if typing.TYPE_CHECKING:
    import types

    from hikari import channels
    from hikari import colors
    from hikari import commands
    from hikari import components as components_
    from hikari import embeds as embeds_
    from hikari import emojis
    from hikari import files
    from hikari import guilds
    from hikari import locales
    from hikari import messages
    from hikari import permissions as permissions_
    from hikari import snowflakes
    from hikari import users
    from hikari import voices
    from hikari.api import entity_factory as entity_factory_
    from hikari.api import rest as rest_api
    from hikari.interactions import base_interactions
    from hikari.internal import time

    _T = typing.TypeVar("_T")

_SelectMenuBuilderT = typing.TypeVar("_SelectMenuBuilderT", bound="SelectMenuBuilder[typing.Any]")
_ContainerT = typing.TypeVar("_ContainerT")


class TypingIndicator(abc.ABC):
    """Result type of `hikari.api.rest.RESTClient.trigger_typing`.

    This is an object that can either be awaited like a coroutine to trigger
    the typing indicator once, or an async context manager to keep triggering
    the typing indicator repeatedly until the context finishes.

    .. note::
        This is a helper class that is used by `hikari.api.rest.RESTClient`.
        You should only ever need to use instances of this class that are
        produced by that API.
    """

    __slots__: typing.Sequence[str] = ()

    @abc.abstractmethod
    def __await__(self) -> typing.Generator[None, typing.Any, None]:
        ...

    @abc.abstractmethod
    async def __aenter__(self) -> None:
        ...

    @abc.abstractmethod
    async def __aexit__(
        self,
        exception_type: typing.Type[BaseException],
        exception: BaseException,
        exception_traceback: types.TracebackType,
    ) -> None:
        ...


class GuildBuilder(abc.ABC):
    """Result type of `hikari.api.rest.RESTClient.guild_builder`.

    This is used to create a guild in a tidy way using the HTTP API, since
    the logic behind creating a guild on an API level is somewhat confusing
    and detailed.

    .. note::
        If you call `add_role`, the default roles provided by Discord will
        be created. This also applies to the `add_` functions for
        text channels/voice channels/categories.

    .. note::
        Functions that return a `hikari.snowflakes.Snowflake` do
        **not** provide the final ID that the object will have once the
        API call is made. The returned IDs are only able to be used to
        re-reference particular objects while building the guild format
        to allow for the creation of channels within categories,
        and to provide permission overwrites.

    Examples
    --------
    Creating an empty guild:

    .. code-block:: python

        guild = await rest.guild_builder("My Server!").create()

    Creating a guild with an icon:

    .. code-block:: python

        from hikari.files import WebResourceStream

        guild_builder = rest.guild_builder("My Server!")
        guild_builder.icon = WebResourceStream("cat.png", "http://...")
        guild = await guild_builder.create()

    Adding roles to your guild:

    .. code-block:: python

        from hikari.permissions import Permissions

        guild_builder = rest.guild_builder("My Server!")

        everyone_role_id = guild_builder.add_role("@everyone")
        admin_role_id = guild_builder.add_role("Admins", permissions=Permissions.ADMINISTRATOR)

        await guild_builder.create()

    .. warning::
        The first role must always be the `@everyone` role.

    Adding a text channel to your guild:

    .. code-block:: python

        guild_builder = rest.guild_builder("My Server!")

        category_id = guild_builder.add_category("My safe place")
        channel_id = guild_builder.add_text_channel("general", parent_id=category_id)

        await guild_builder.create()
    """

    __slots__: typing.Sequence[str] = ()

    @property
    @abc.abstractmethod
    def name(self) -> str:
        """Name of the guild to create."""

    @property
    @abc.abstractmethod
    def default_message_notifications(self) -> undefined.UndefinedOr[guilds.GuildMessageNotificationsLevel]:
        """Default message notification level that can be overwritten.

        If not overridden, this will use the Discord default level.
        """  # noqa: D401 - Imperative mood

    @default_message_notifications.setter
    def default_message_notifications(
        self, default_message_notifications: undefined.UndefinedOr[guilds.GuildMessageNotificationsLevel], /
    ) -> None:
        raise NotImplementedError

    @property
    @abc.abstractmethod
    def explicit_content_filter_level(self) -> undefined.UndefinedOr[guilds.GuildExplicitContentFilterLevel]:
        """Explicit content filter level that can be overwritten.

        If not overridden, this will use the Discord default level.
        """

    @explicit_content_filter_level.setter
    def explicit_content_filter_level(
        self, explicit_content_filter_level: undefined.UndefinedOr[guilds.GuildExplicitContentFilterLevel], /
    ) -> None:
        raise NotImplementedError

    @property
    @abc.abstractmethod
    def icon(self) -> undefined.UndefinedOr[files.Resourceish]:
        """Guild icon to use that can be overwritten.

        If not overridden, the guild will not have an icon.
        """

    @icon.setter
    def icon(self, icon: undefined.UndefinedOr[files.Resourceish], /) -> None:
        raise NotImplementedError

    @property
    @abc.abstractmethod
    def verification_level(self) -> undefined.UndefinedOr[typing.Union[guilds.GuildVerificationLevel, int]]:
        """Verification level required to join the guild that can be overwritten.

<<<<<<< HEAD
        If not overridden, the guild will use the Discord default level.
=======
        If not overridden, the guild will use the default verification level for
>>>>>>> b638e0cc
        """

    @verification_level.setter
    def verification_level(
        self, verification_level: undefined.UndefinedOr[typing.Union[guilds.GuildVerificationLevel, int]], /
    ) -> None:
        raise NotImplementedError

    @abc.abstractmethod
    async def create(self) -> guilds.RESTGuild:
        """Send the request to Discord to create the guild.

        The application user will be added to this guild as soon as it is
        created. All IDs that were provided when building this guild will
        become invalid and will be replaced with real IDs.

        Returns
        -------
        hikari.guilds.RESTGuild
            The created guild.

        Raises
        ------
        hikari.errors.BadRequestError
            If any values set in the guild builder are invalid.
        hikari.errors.UnauthorizedError
            If you are unauthorized to make the request (invalid/missing token).
        hikari.errors.ForbiddenError
            If you are already in 10 guilds.
        hikari.errors.InternalServerError
            If an internal error occurs on Discord while handling the request.
        """

    @abc.abstractmethod
    def add_role(
        self,
        name: str,
        /,
        *,
        permissions: undefined.UndefinedOr[permissions_.Permissions] = undefined.UNDEFINED,
        color: undefined.UndefinedOr[colors.Colorish] = undefined.UNDEFINED,
        colour: undefined.UndefinedOr[colors.Colorish] = undefined.UNDEFINED,
        hoist: undefined.UndefinedOr[bool] = undefined.UNDEFINED,
        mentionable: undefined.UndefinedOr[bool] = undefined.UNDEFINED,
        position: undefined.UndefinedOr[int] = undefined.UNDEFINED,
    ) -> snowflakes.Snowflake:
        """Create a role.

        .. warning::
            The first role you create must always be the `@everyone` role.

        Parameters
        ----------
        name : str
            The role's name.

        Other Parameters
        ----------------
        permissions : hikari.undefined.UndefinedOr[hikari.permissions.Permissions]
            If provided, the permissions for the role.
        color : hikari.undefined.UndefinedOr[hikari.colors.Colorish]
            If provided, the role's color.
        colour : hikari.undefined.UndefinedOr[hikari.colors.Colorish]
            An alias for `color`.
        hoist : hikari.undefined.UndefinedOr[bool]
            If provided, whether to hoist the role.
        mentionable : hikari.undefined.UndefinedOr[bool]
            If provided, whether to make the role mentionable.

        Returns
        -------
        hikari.snowflakes.Snowflake
            The dummy ID for this role that can be used temporarily to refer
            to this object while designing the guild layout.

            When the guild is created, this will be replaced with a different
            ID.

        Raises
        ------
        ValueError
            If you are defining the first role, but did not name it `@everyone`.
        TypeError
            If you specify both `color` and `colour` together or if you try to
            specify `color`, `colour`, `hoisted`, `mentionable` or `position` for
            the `@everyone` role.
        """

    @abc.abstractmethod
    def add_category(
        self,
        name: str,
        /,
        *,
        position: undefined.UndefinedOr[int] = undefined.UNDEFINED,
        permission_overwrites: undefined.UndefinedOr[
            typing.Collection[channels.PermissionOverwrite]
        ] = undefined.UNDEFINED,
    ) -> snowflakes.Snowflake:
        """Create a category channel.

        Parameters
        ----------
        name : str
            The channels name. Must be between 2 and 1000 characters.

        Other Parameters
        ----------------
        position : hikari.undefined.UndefinedOr[int]
            If provided, the position of the category.
        permission_overwrites : hikari.undefined.UndefinedOr[typing.Sequence[hikari.channels.PermissionOverwrite]]
            If provided, the permission overwrites for the category.

        Returns
        -------
        hikari.snowflakes.Snowflake
            The dummy ID for this channel that can be used temporarily to refer
            to this object while designing the guild layout.

            When the guild is created, this will be replaced with a different
            ID.
        """

    @abc.abstractmethod
    def add_text_channel(
        self,
        name: str,
        /,
        *,
        parent_id: undefined.UndefinedOr[snowflakes.Snowflake] = undefined.UNDEFINED,
        topic: undefined.UndefinedOr[str] = undefined.UNDEFINED,
        rate_limit_per_user: undefined.UndefinedOr[time.Intervalish] = undefined.UNDEFINED,
        position: undefined.UndefinedOr[int] = undefined.UNDEFINED,
        permission_overwrites: undefined.UndefinedOr[
            typing.Collection[channels.PermissionOverwrite]
        ] = undefined.UNDEFINED,
        nsfw: undefined.UndefinedOr[bool] = undefined.UNDEFINED,
    ) -> snowflakes.Snowflake:
        """Create a text channel.

        Parameters
        ----------
        name : str
            The channels name. Must be between 2 and 1000 characters.

        Other Parameters
        ----------------
        position : hikari.undefined.UndefinedOr[int]
            If provided, the position of the channel (relative to the
            category, if any).
        topic : hikari.undefined.UndefinedOr[str]
            If provided, the channels topic. Maximum 1024 characters.
        nsfw : hikari.undefined.UndefinedOr[bool]
            If provided, whether to mark the channel as NSFW.
        rate_limit_per_user : hikari.undefined.UndefinedOr[int]
            If provided, the amount of seconds a user has to wait
            before being able to send another message in the channel.
            Maximum 21600 seconds.
        permission_overwrites : hikari.undefined.UndefinedOr[typing.Sequence[hikari.channels.PermissionOverwrite]]
            If provided, the permission overwrites for the channel.
        parent_id : hikari.undefined.UndefinedOr[hikari.snowflakes.Snowflake]
            The ID of the category to create the channel under.

        Returns
        -------
        hikari.snowflakes.Snowflake
            The dummy ID for this channel that can be used temporarily to refer
            to this object while designing the guild layout.

            When the guild is created, this will be replaced with a different
            ID.
        """

    @abc.abstractmethod
    def add_voice_channel(
        self,
        name: str,
        /,
        *,
        parent_id: undefined.UndefinedOr[snowflakes.Snowflake] = undefined.UNDEFINED,
        bitrate: undefined.UndefinedOr[int] = undefined.UNDEFINED,
        video_quality_mode: undefined.UndefinedOr[typing.Union[channels.VideoQualityMode, int]] = undefined.UNDEFINED,
        position: undefined.UndefinedOr[int] = undefined.UNDEFINED,
        permission_overwrites: undefined.UndefinedOr[
            typing.Collection[channels.PermissionOverwrite]
        ] = undefined.UNDEFINED,
        region: undefined.UndefinedNoneOr[typing.Union[voices.VoiceRegion, str]],
        user_limit: undefined.UndefinedOr[int] = undefined.UNDEFINED,
    ) -> snowflakes.Snowflake:
        """Create a voice channel.

        Parameters
        ----------
        name : str
            The channels name. Must be between 2 and 1000 characters.

        Other Parameters
        ----------------
        position : hikari.undefined.UndefinedOr[int]
            If provided, the position of the channel (relative to the
            category, if any).
        user_limit : hikari.undefined.UndefinedOr[int]
            If provided, the maximum users in the channel at once.
            Must be between 0 and 99 with 0 meaning no limit.
        bitrate : hikari.undefined.UndefinedOr[int]
            If provided, the bitrate for the channel. Must be
            between 8000 and 96000 or 8000 and 128000 for VIP
            servers.
        video_quality_mode : hikari.undefined.UndefinedOr[typing.Union[hikari.channels.VideoQualityMode, int]]
            If provided, the new video quality mode for the channel.
        permission_overwrites : hikari.undefined.UndefinedOr[typing.Sequence[hikari.channels.PermissionOverwrite]]
            If provided, the permission overwrites for the channel.
        region : hikari.undefined.UndefinedOr[typing.Union[hikari.voices.VoiceRegion, str]]
             If provided, the voice region to for this channel. Passing
             `None` here will set it to "auto" mode where the used
             region will be decided based on the first person who connects to it
             when it's empty.
        parent_id : hikari.undefined.UndefinedOr[hikari.snowflakes.Snowflake]
            The ID of the category to create the channel under.

        Returns
        -------
        hikari.snowflakes.Snowflake
            The dummy ID for this channel that can be used temporarily to refer
            to this object while designing the guild layout.

            When the guild is created, this will be replaced with a different
            ID.
        """

    @abc.abstractmethod
    def add_stage_channel(
        self,
        name: str,
        /,
        *,
        parent_id: undefined.UndefinedOr[snowflakes.Snowflake] = undefined.UNDEFINED,
        bitrate: undefined.UndefinedOr[int] = undefined.UNDEFINED,
        position: undefined.UndefinedOr[int] = undefined.UNDEFINED,
        permission_overwrites: undefined.UndefinedOr[
            typing.Collection[channels.PermissionOverwrite]
        ] = undefined.UNDEFINED,
        region: undefined.UndefinedNoneOr[typing.Union[voices.VoiceRegion, str]],
        user_limit: undefined.UndefinedOr[int] = undefined.UNDEFINED,
    ) -> snowflakes.Snowflake:
        """Create a stage channel.

        Parameters
        ----------
        name : str
            The channels name. Must be between 2 and 1000 characters.

        Other Parameters
        ----------------
        position : hikari.undefined.UndefinedOr[int]
            If provided, the position of the channel (relative to the
            category, if any).
        user_limit : hikari.undefined.UndefinedOr[int]
            If provided, the maximum users in the channel at once.
            Must be between 0 and 99 with 0 meaning no limit.
        bitrate : hikari.undefined.UndefinedOr[int]
            If provided, the bitrate for the channel. Must be
            between 8000 and 96000 or 8000 and 128000 for VIP
            servers.
        permission_overwrites : hikari.undefined.UndefinedOr[typing.Sequence[hikari.channels.PermissionOverwrite]]
            If provided, the permission overwrites for the channel.
        region : hikari.undefined.UndefinedOr[typing.Union[hikari.voices.VoiceRegion, str]]
             If provided, the voice region to for this channel. Passing
             `None` here will set it to "auto" mode where the used
             region will be decided based on the first person who connects to it
             when it's empty.
        parent_id : hikari.undefined.UndefinedOr[hikari.snowflakes.Snowflake]
            The ID of the category to create the channel under.

        Returns
        -------
        hikari.snowflakes.Snowflake
            The dummy ID for this channel that can be used temporarily to refer
            to this object while designing the guild layout.

            When the guild is created, this will be replaced with a different
            ID.
        """


class InteractionResponseBuilder(abc.ABC):
    """Base class for all interaction response builders used in the interaction server."""

    __slots__: typing.Sequence[str] = ()

    @property
    @abc.abstractmethod
    def type(self) -> typing.Union[int, base_interactions.ResponseType]:
        """Type of this response."""

    @abc.abstractmethod
    def build(
        self, entity_factory: entity_factory_.EntityFactory, /
    ) -> typing.Tuple[typing.MutableMapping[str, typing.Any], typing.Sequence[files.Resource[files.AsyncReader]]]:
        """Build a JSON object from this builder.

        Parameters
        ----------
        entity_factory : hikari.api.entity_factory.EntityFactory
            The entity factory to use to serialize entities within this builder.

        Returns
        -------
        typing.Tuple[typing.MutableMapping[str, typing.Any], typing.Sequence[files.Resource[Files.AsyncReader]]
            A tuple of the built json object representation of this builder and
            a sequence of up to 10 files to send with the response.
        """


class InteractionDeferredBuilder(InteractionResponseBuilder, abc.ABC):
    """Interface of a deferred message interaction response builder."""

    __slots__: typing.Sequence[str] = ()

    @property
    @abc.abstractmethod
    def type(self) -> base_interactions.DeferredResponseTypesT:
        """Type of this response."""

    @property
    @abc.abstractmethod
    def flags(self) -> typing.Union[undefined.UndefinedType, int, messages.MessageFlag]:
        """Message flags this response should have.

        .. note::
            As of writing the only message flag which can be set here is
            `hikari.messages.MessageFlag.EPHEMERAL`.
        """

    @abc.abstractmethod
    def set_flags(self: _T, flags: typing.Union[undefined.UndefinedType, int, messages.MessageFlag], /) -> _T:
        """Set message flags for this response.

        .. note::
            As of writing, the only message flag which can be set is `hikari.messages.MessageFlag.EPHEMERAL`.

        Parameters
        ----------
        flags : typing.Union[hikari.undefined.UndefinedType, int, hikari.messages.MessageFlag]
            The message flags to set for this response.

        Returns
        -------
        InteractionMessageBuilder
            Object of this builder.
        """


class InteractionAutocompleteBuilder(InteractionResponseBuilder, abc.ABC):
    """Interface of an autocomplete interaction response builder."""

    __slots__: typing.Sequence[str] = ()

    @property
    @abc.abstractmethod
    def choices(self) -> typing.Sequence[commands.CommandChoice]:
        """Autocomplete choices."""

    @abc.abstractmethod
    def set_choices(self: _T, choices: typing.Sequence[commands.CommandChoice], /) -> _T:
        """Set autocomplete choices.

        Returns
        -------
        InteractionAutocompleteBuilder
            Object of this builder.
        """


class InteractionMessageBuilder(InteractionResponseBuilder, abc.ABC):
    """Interface of an interaction message response builder used within REST servers.

    This can be returned by the listener registered to
    `hikari.api.interaction_server.InteractionServer` as a response to the interaction
    create.
    """

    __slots__: typing.Sequence[str] = ()

    # Required fields

    @property
    @abc.abstractmethod
    def type(self) -> base_interactions.MessageResponseTypesT:
        """Type of this response."""

    # Extendable fields

    @property
    @abc.abstractmethod
    def attachments(self) -> undefined.UndefinedNoneOr[typing.Sequence[files.Resourceish]]:
        """Sequence of up to 10 attachments to send with the message."""

    @property
    @abc.abstractmethod
    def components(self) -> undefined.UndefinedOr[typing.Sequence[ComponentBuilder]]:
        """Sequence of up to 5 component builders to send in this response."""

    @property
    @abc.abstractmethod
    def embeds(self) -> undefined.UndefinedOr[typing.Sequence[embeds_.Embed]]:
        """Sequence of up to 10 of the embeds included in this response."""

    # Settable fields

    @property
    @abc.abstractmethod
    def content(self) -> undefined.UndefinedOr[str]:
        """Response's message content."""

    @property
    @abc.abstractmethod
    def flags(self) -> typing.Union[undefined.UndefinedType, int, messages.MessageFlag]:
        """Message flags this response should have.

        .. note::
            As of writing the only message flag which can be set here is
            `hikari.messages.MessageFlag.EPHEMERAL`.
        """

    @property
    @abc.abstractmethod
    def is_tts(self) -> undefined.UndefinedOr[bool]:
<<<<<<< HEAD
        """Whether this response's content should be treated as text-to-speech.

        If left as `hikari.undefined.UNDEFINED` then this will be disabled.
        """
=======
        """Whether this response's content should be treated as text-to-speech."""
>>>>>>> b638e0cc

    @property
    @abc.abstractmethod
    def mentions_everyone(self) -> undefined.UndefinedOr[bool]:
<<<<<<< HEAD
        """Whether @everyone and @here mentions should be enabled for this response.

        If left as `hikari.undefined.UNDEFINED` then they will be disabled.
        """
=======
        """Whether @everyone and @here mentions should be enabled for this response."""
>>>>>>> b638e0cc

    @property
    @abc.abstractmethod
    def role_mentions(
        self,
    ) -> undefined.UndefinedOr[typing.Union[snowflakes.SnowflakeishSequence[guilds.PartialRole], bool]]:
        """Whether and what role mentions should be enabled for this response.

        Either a sequence of object/IDs of the roles mentions should be enabled
        for, `False` or `hikari.undefined.UNDEFINED` to disallow any
        role mentions or `True` to allow all role mentions.
        """

    @property
    @abc.abstractmethod
    def user_mentions(
        self,
    ) -> undefined.UndefinedOr[typing.Union[snowflakes.SnowflakeishSequence[users.PartialUser], bool]]:
        """Whether and what user mentions should be enabled for this response.

        Either a sequence of object/IDs of the users mentions should be enabled
        for, `False` or `hikari.undefined.UNDEFINED` to disallow any
        user mentions or `True` to allow all user mentions.
        """

    @abc.abstractmethod
    def clear_attachments(self: _T, /) -> _T:
        """Clear attachments for this response.

        This is only useful for message update responses, where you might want to
        remove all existing attachments.

        Returns
        -------
        InteractionMessageBuilder
            Object of this builder.
        """

    @abc.abstractmethod
    def add_attachment(self: _T, attachment: files.Resourceish, /) -> _T:
        """Add an attachment to this response.

        Parameters
        ----------
        attachment : hikari.files.Resourceish
            The attachment to add.

        Returns
        -------
        InteractionMessageBuilder
            Object of this builder.
        """

    @abc.abstractmethod
    def add_component(self: _T, component: ComponentBuilder, /) -> _T:
        """Add a component to this response.

        Parameters
        ----------
        component : ComponentBuilder
            The component builder to add to this response.

        Returns
        -------
        InteractionMessageBuilder
            Object of this builder.
        """

    @abc.abstractmethod
    def add_embed(self: _T, embed: embeds_.Embed, /) -> _T:
        """Add an embed to this response.

        Parameters
        ----------
        embed : hikari.embeds.Embed
            Object of the embed to add to this response.

        Returns
        -------
        InteractionMessageBuilder
            Object of this builder to allow for chained calls.
        """

    @abc.abstractmethod
    def set_content(self: _T, content: undefined.UndefinedOr[str], /) -> _T:
        """Set the response's message content.

        Parameters
        ----------
        content : hikari.undefined.UndefinedOr[str]
            The message content to set for this response.

        Returns
        -------
        InteractionMessageBuilder
            Object of this builder to allow for chained calls.
        """

    @abc.abstractmethod
    def set_flags(self: _T, flags: typing.Union[undefined.UndefinedType, int, messages.MessageFlag], /) -> _T:
        """Set message flags for this response.

        .. note::
            As of writing, the only message flag which can be set is
            `hikari.messages.MessageFlag.EPHEMERAL`..

        Parameters
        ----------
        flags : typing.Union[hikari.undefined.UndefinedType, int, hikari.messages.MessageFlag]
            The message flags to set for this response.

        Returns
        -------
        InteractionMessageBuilder
            Object of this builder to allow for chained calls.
        """

    @abc.abstractmethod
    def set_tts(self: _T, tts: undefined.UndefinedOr[bool], /) -> _T:
        """Set whether this response should trigger text-to-speech processing.

        Parameters
        ----------
        tts : bool
            Whether this response should trigger text-to-speech processing.

        Returns
        -------
        InteractionMessageBuilder
            Object of this builder to allow for chained calls.
        """

    @abc.abstractmethod
    def set_mentions_everyone(self: _T, mentions: undefined.UndefinedOr[bool] = undefined.UNDEFINED, /) -> _T:
        """Set whether this response should be able to mention @everyone/@here.

        Parameters
        ----------
        mentions : hikari.undefined.UndefinedOr[bool]
            Whether this response should be able to mention @everyone/@here.

        Returns
        -------
        InteractionMessageBuilder
            Object of this builder to allow for chained calls.
        """

    @abc.abstractmethod
    def set_role_mentions(
        self: _T,
        mentions: undefined.UndefinedOr[
            typing.Union[snowflakes.SnowflakeishSequence[guilds.PartialRole], bool]
        ] = undefined.UNDEFINED,
        /,
    ) -> _T:
        """Set whether and what role mentions should be possible for this response.

        Parameters
        ----------
        mentions : hikari.undefined.UndefinedOr[typing.Union[hikari.snowflakes.SnowflakeishSequence[hikari.users.PartialUser], bool]]
            Either a sequence of object/IDs of the roles mentions should be enabled for,
            `False` or `hikari.undefined.UNDEFINED` to disallow any role
            mentions or `True` to allow all role mentions.

        Returns
        -------
        InteractionMessageBuilder
            Object of this builder to allow for chained calls.
        """  # noqa: E501 - Line too long

    @abc.abstractmethod
    def set_user_mentions(
        self: _T,
        mentions: undefined.UndefinedOr[
            typing.Union[snowflakes.SnowflakeishSequence[users.PartialUser], bool]
        ] = undefined.UNDEFINED,
        /,
    ) -> _T:
        """Set whether and what user mentions should be possible for this response.

        Parameters
        ----------
        mentions : hikari.undefined.UndefinedOr[typing.Union[hikari.snowflakes.SnowflakeishSequence[hikari.users.PartialUser], bool]]
            Either a sequence of object/IDs of the users mentions should be enabled for,
            `False` or `hikari.undefined.UNDEFINED` to disallow any user
            mentions or `True` to allow all user mentions.

        Returns
        -------
        InteractionMessageBuilder
            Object of this builder to allow for chained calls.
        """  # noqa: E501 - Line too long


class InteractionModalBuilder(InteractionResponseBuilder, abc.ABC):
    """Interface of an interaction modal response builder used within REST servers.

    This can be returned by the listener registered to
    `hikari.api.interaction_server.InteractionServer` as a response to the interaction
    create.
    """

    __slots__: typing.Sequence[str] = ()

    @property
    @abc.abstractmethod
    def type(self) -> typing.Literal[base_interactions.ResponseType.MODAL]:
        """Type of this response."""

    @property
    @abc.abstractmethod
    def title(self) -> str:
        """Title that will show up in the modal."""

    @property
    @abc.abstractmethod
    def custom_id(self) -> str:
        """Developer set custom ID used for identifying interactions with this modal."""

    @property
    @abc.abstractmethod
    def components(self) -> undefined.UndefinedOr[typing.Sequence[ComponentBuilder]]:
        """Sequence of component builders to send in this modal."""

    @abc.abstractmethod
    def set_title(self: _T, title: str, /) -> _T:
        """Set the title that will show up in the modal.

        Parameters
        ----------
        title : builtins.str
            The title that will show up in the modal.
        """

    @abc.abstractmethod
    def set_custom_id(self: _T, custom_id: str, /) -> _T:
        """Set the developer set custom ID used for identifying interactions with this modal.

        Parameters
        ----------
        custom_id : builtins.str
            The developer set custom ID used for identifying interactions with this modal.
        """

    @abc.abstractmethod
    def add_component(self: _T, component: ComponentBuilder, /) -> _T:
        """Add a component to this modal.

        Parameters
        ----------
        component : ComponentBuilder
            The component builder to add to this modal.
        """


class CommandBuilder(abc.ABC):
    """Interface of a command builder used when bulk creating commands over REST."""

    __slots__: typing.Sequence[str] = ()

    @property
    @abc.abstractmethod
    def name(self) -> str:
        r"""Name to set for this command.

        .. warning::
            This should match the regex `^[-_\p{L}\p{N}\p{sc=Deva}\p{sc=Thai}]{1,32}$` in Unicode mode
            and must be lowercase.
        """

    @property
    @abc.abstractmethod
    def type(self) -> commands.CommandType:
        """Type of this command."""

    @property
    @abc.abstractmethod
    def id(self) -> undefined.UndefinedOr[snowflakes.Snowflake]:
<<<<<<< HEAD
        """ID of this command, if set."""
=======
        """ID of this command."""
>>>>>>> b638e0cc

    @property
    @abc.abstractmethod
    def default_member_permissions(self) -> typing.Union[undefined.UndefinedType, permissions_.Permissions, int]:
        """Member permissions necessary to utilize this command by default.

        If `0`, then it will be available for all members. Note that this doesn't affect
        administrators of the guild and overwrites.
        """

    @property
    @abc.abstractmethod
    def is_dm_enabled(self) -> undefined.UndefinedOr[bool]:
        """Whether this command is enabled in DMs with the bot.

        Only applicable to globally-scoped commands.
        """

    @property
    @abc.abstractmethod
    def is_nsfw(self) -> undefined.UndefinedOr[bool]:
        """Whether this command age-restricted."""

    @property
    @abc.abstractmethod
    def name_localizations(self) -> typing.Mapping[typing.Union[locales.Locale, str], str]:
        """Name localizations set for this command."""

    @abc.abstractmethod
    def set_id(self: _T, id_: undefined.UndefinedOr[snowflakes.Snowflakeish], /) -> _T:
        """Set the ID of this command.

        Parameters
        ----------
        id_ : hikari.undefined.UndefinedOr[hikari.snowflakes.Snowflake]
            The ID to set for this command.

        Returns
        -------
        CommandBuilder
            Object of this command builder to allow for chained calls.
        """

    @abc.abstractmethod
    def set_default_member_permissions(
        self: _T, default_member_permissions: typing.Union[undefined.UndefinedType, int, permissions_.Permissions], /
    ) -> _T:
        """Set the member permissions necessary to utilize this command by default.

        Parameters
        ----------
        default_member_permissions : hikari.undefined.UndefinedOr[bool]
            The default member permissions to utilize this command by default.

            If `0`, then it will be available for all members. Note that this doesn't affect
            administrators of the guild and overwrites.

        Returns
        -------
        CommandBuilder
            Object of this command builder.
        """

    @abc.abstractmethod
    def set_is_dm_enabled(self: _T, state: undefined.UndefinedOr[bool], /) -> _T:
        """Set whether this command will be enabled in DMs with the bot.

        Parameters
        ----------
        state : hikari.undefined.UndefinedOr[bool]
            Whether this command is enabled in DMs with the bot.

        Returns
        -------
        CommandBuilder
            Object of this command builder to allow for chained calls.
        """

    @abc.abstractmethod
    def set_is_nsfw(self: _T, state: undefined.UndefinedOr[bool], /) -> _T:
        """Set whether this command will be age-restricted.

        Parameters
        ----------
        state : hikari.undefined.UndefinedOr[builtins.bool]
            Whether this command is age-restricted.

        Returns
        -------
        CommandBuilder
            Object of this command builder for chained calls.
        """

    @abc.abstractmethod
    def set_name_localizations(
        self: _T, name_localizations: typing.Mapping[typing.Union[locales.Locale, str], str], /
    ) -> _T:
        """Set the name localizations for this command.

        Parameters
        ----------
        name_localizations : typing.Mapping[typing.Union[hikari.locales.Locale, str], str]
            The name localizations to set for this command.

        Returns
        -------
        CommandBuilder
            Object of this command builder.
        """

    @abc.abstractmethod
    def build(self, entity_factory: entity_factory_.EntityFactory, /) -> typing.MutableMapping[str, typing.Any]:
        """Build a JSON object from this builder.

        Parameters
        ----------
        entity_factory : hikari.api.entity_factory.EntityFactory
            The entity factory to use to serialize entities within this builder.

        Returns
        -------
        typing.MutableMapping[str, typing.Any]
            The built json object representation of this builder.
        """

    @abc.abstractmethod
    async def create(
        self,
        rest: rest_api.RESTClient,
        application: snowflakes.SnowflakeishOr[guilds.PartialApplication],
        /,
        *,
        guild: undefined.UndefinedOr[snowflakes.SnowflakeishOr[guilds.PartialGuild]] = undefined.UNDEFINED,
    ) -> commands.PartialCommand:
        """Create this command through a REST call.

        Parameters
        ----------
        rest : hikari.api.rest.RESTClient
            The REST client to use to make this request.
        application : hikari.snowflakes.SnowflakeishOr[hikari.guilds.PartialApplication]
            The application to create this command for.

        Other Parameters
        ----------------
        guild : hikari.undefined.UndefinedOr[hikari.snowflakes.SnowflakeishOr[hikari.guilds.PartialGuild]]
            The guild to create this command for.

            If left undefined then this command will be declared globally.

        Returns
        -------
        hikari.commands.PartialCommand
            The created command.
        """


class SlashCommandBuilder(CommandBuilder):
    """SlashCommandBuilder."""

    __slots__: typing.Sequence[str] = ()

    @property
    @abc.abstractmethod
    def description(self) -> str:
        """Description to set for this command.

        .. warning::
            This should be inclusively between 1-100 characters in length.
<<<<<<< HEAD
        """
=======
        """  # noqa: D401 - Imperative mood
>>>>>>> b638e0cc

    @property
    @abc.abstractmethod
    def description_localizations(
        self,
    ) -> typing.Mapping[typing.Union[locales.Locale, str], str]:
        """Command's localised descriptions."""

    @abc.abstractmethod
    def set_description_localizations(
        self: _T,
        description_localizations: typing.Mapping[typing.Union[locales.Locale, str], str],
        /,
    ) -> _T:
        """Set the localised descriptions for this command.

        Parameters
        ----------
        description_localizations : typing.Mapping[typing.Union[hikari.locales.Locale, str], str]
            The description localizations to set for this command.

        Returns
        -------
        CommandBuilder
            Object of this command builder.
        """

    @property
    @abc.abstractmethod
    def options(self) -> typing.Sequence[commands.CommandOption]:
        """Sequence of up to 25 of the options set for this command."""

    @abc.abstractmethod
    def add_option(self: _T, option: commands.CommandOption) -> _T:
        """Add an option to this command.

        .. note::
            A command can have up to 25 options.

        Parameters
        ----------
        option : hikari.commands.CommandOption
            The option to add to this command.

        Returns
        -------
        CommandBuilder
            Object of this command builder to allow for chained calls.
        """

    @abc.abstractmethod
    async def create(
        self,
        rest: rest_api.RESTClient,
        application: snowflakes.SnowflakeishOr[guilds.PartialApplication],
        /,
        *,
        guild: undefined.UndefinedOr[snowflakes.SnowflakeishOr[guilds.PartialGuild]] = undefined.UNDEFINED,
    ) -> commands.SlashCommand:
        """Create this command through a REST call.

        This is a shorthand for calling `hikari.api.rest.RESTClient.create_slash_command`
        with the builder's information.

        Parameters
        ----------
        rest : hikari.api.rest.RESTClient
            The REST client to use to make this request.
        application : hikari.snowflakes.SnowflakeishOr[hikari.guilds.PartialApplication]
            The application to create this command for.

        Other Parameters
        ----------------
        guild : hikari.undefined.UndefinedOr[hikari.snowflakes.SnowflakeishOr[hikari.guilds.PartialGuild]]
            The guild to create this command for.

            If left undefined then this command will be declared globally.

        Returns
        -------
        hikari.commands.SlashCommand
            The created command.
        """


class ContextMenuCommandBuilder(CommandBuilder):
    """ContextMenuCommandBuilder."""

    __slots__: typing.Sequence[str] = ()

    @abc.abstractmethod
    async def create(
        self,
        rest: rest_api.RESTClient,
        application: snowflakes.SnowflakeishOr[guilds.PartialApplication],
        /,
        *,
        guild: undefined.UndefinedOr[snowflakes.SnowflakeishOr[guilds.PartialGuild]] = undefined.UNDEFINED,
    ) -> commands.ContextMenuCommand:
        """Create this command through a REST call.

        This is a shorthand for calling
        `hikari.api.rest.RESTClient.create_context_menu_command`
        with the builder's information.

        Parameters
        ----------
        rest : hikari.api.rest.RESTClient
            The REST client to use to make this request.
        application : hikari.snowflakes.SnowflakeishOr[hikari.guilds.PartialApplication]
            The application to create this command for.

        Other Parameters
        ----------------
        guild : hikari.undefined.UndefinedOr[hikari.snowflakes.SnowflakeishOr[hikari.guilds.PartialGuild]]
            The guild to create this command for.

            If left undefined then this command will be declared globally.

        Returns
        -------
        hikari.commands.ContextMenuCommand
            The created command.
        """


class ComponentBuilder(abc.ABC):
    """Base class for all component builder classes."""

    __slots__: typing.Sequence[str] = ()

    @abc.abstractmethod
    def build(self) -> typing.MutableMapping[str, typing.Any]:
        """Build a JSON object from this builder.

        Returns
        -------
        typing.MutableMapping[str, typing.Any]
            The built json object representation of this builder.
        """


class ButtonBuilder(ComponentBuilder, abc.ABC, typing.Generic[_ContainerT]):
    """Builder class for a message button component."""

    __slots__: typing.Sequence[str] = ()

    @property
    @abc.abstractmethod
<<<<<<< HEAD
    def style(self) -> typing.Union[messages.ButtonStyle, int]:
=======
    def style(self) -> typing.Union[components_.ButtonStyle, int]:
>>>>>>> b638e0cc
        """Button's style."""

    @property
    @abc.abstractmethod
    def emoji(self) -> typing.Union[snowflakes.Snowflakeish, emojis.Emoji, str, undefined.UndefinedType]:
<<<<<<< HEAD
        """Emoji which should appear on this button.

        This can be the object, ID or raw string of the emoji.
        """
=======
        """Emoji which should appear on this button."""
>>>>>>> b638e0cc

    @property
    @abc.abstractmethod
    def label(self) -> undefined.UndefinedOr[str]:
        """Text label which should appear on this button.

        .. note::
            The text label to that should appear on this button. This may be
            up to 80 characters long.
        """

    @property
    @abc.abstractmethod
    def is_disabled(self) -> bool:
        """Whether the button should be marked as disabled.

<<<<<<< HEAD
        Defaults to `False`.
=======
        !!! note
            Defaults to `builtins.False`.
>>>>>>> b638e0cc
        """

    @abc.abstractmethod
    def set_emoji(
        self: _T, emoji: typing.Union[snowflakes.Snowflakeish, emojis.Emoji, str, undefined.UndefinedType], /
    ) -> _T:
        """Set the emoji to display on this button.

        Parameters
        ----------
        emoji : typing.Union[hikari.snowflakes.Snowflakeish, hikari.emojis.Emoji, str, hikari.undefined.UndefinedType]
            Object, ID or raw string of the emoji which should be displayed on
            this button.

        Returns
        -------
        ButtonBuilder
            The builder object to enable chained calls.
        """

    @abc.abstractmethod
    def set_label(self: _T, label: undefined.UndefinedOr[str], /) -> _T:
        """Set the text label which should be displayed on this button.

        Parameters
        ----------
        label : hikari.undefined.UndefinedOr[str]
            The text label to show on this button.

            This may be up to 80 characters long.

        Returns
        -------
        ButtonBuilder
            The builder object to enable chained calls.
        """

    @abc.abstractmethod
    def set_is_disabled(self: _T, state: bool, /) -> _T:
        """Set whether this button should be disabled.

        Parameters
        ----------
        state : bool
            Whether this button should be disabled.

        Returns
        -------
        ButtonBuilder
            The builder object to enable chained calls.
        """

    @abc.abstractmethod
    def add_to_container(self) -> _ContainerT:
        """Add this button to the container component it belongs to.

        This is used as the finalising call during chained calls.

        Returns
        -------
        _ContainerT
            The container component that owns this button.
        """


class LinkButtonBuilder(ButtonBuilder[_ContainerT], abc.ABC):
    """Builder interface for link buttons."""

    __slots__: typing.Sequence[str] = ()

    @property
    @abc.abstractmethod
    def url(self) -> str:
<<<<<<< HEAD
        """URL this button should link to when pressed."""
=======
        """Url this button should link to when pressed."""
>>>>>>> b638e0cc


class InteractiveButtonBuilder(ButtonBuilder[_ContainerT], abc.ABC):
    """Builder interface for interactive buttons."""

    __slots__: typing.Sequence[str] = ()

    @property
    @abc.abstractmethod
    def custom_id(self) -> str:
        """Developer set custom ID used for identifying interactions with this button."""


class SelectOptionBuilder(ComponentBuilder, abc.ABC, typing.Generic[_SelectMenuBuilderT]):
    """Builder class for select menu options."""

    __slots__: typing.Sequence[str] = ()

    @property
    @abc.abstractmethod
    def label(self) -> str:
        """User-facing name of the option, max 100 characters."""

    @property
    @abc.abstractmethod
    def value(self) -> str:
        """Developer-defined value of the option, max 100 characters."""

    @property
    @abc.abstractmethod
    def description(self) -> undefined.UndefinedOr[str]:
<<<<<<< HEAD
        """Return the description of the option, max 100 characters."""
=======
        """Description of the option, max 100 characters."""  # noqa: D401 - Imperative mood
>>>>>>> b638e0cc

    @property
    @abc.abstractmethod
    def emoji(self) -> typing.Union[snowflakes.Snowflakeish, emojis.Emoji, str, undefined.UndefinedType]:
<<<<<<< HEAD
        """Emoji which should appear on this option.

        This can be the object, ID or raw string of the emoji.
        """
=======
        """Emoji which should appear on this option."""
>>>>>>> b638e0cc

    @property
    @abc.abstractmethod
    def is_default(self) -> bool:
        """Whether this option should be marked as selected by default.

<<<<<<< HEAD
        Defaults to `False`.
=======
        Defaults to `builtins.False`.
>>>>>>> b638e0cc
        """

    @abc.abstractmethod
    def set_description(self: _T, value: undefined.UndefinedOr[str], /) -> _T:
        """Set the option's description.

        Parameters
        ----------
        value : hikari.undefined.UndefinedOr[str]
            Description to set for this option. This can be up to 100 characters
            long.

        Returns
        -------
        SelectOptionBuilder
            The builder object to enable chained calls.
        """

    @abc.abstractmethod
    def set_emoji(
        self: _T, emoji: typing.Union[snowflakes.Snowflakeish, emojis.Emoji, str, undefined.UndefinedType], /
    ) -> _T:
        """Set the emoji to display on this option.

        Parameters
        ----------
        emoji : typing.Union[hikari.snowflakes.Snowflakeish, hikari.emojis.Emoji, str, hikari.undefined.UndefinedType]
            Object, ID or raw string of the emoji which should be displayed on
            this option.

        Returns
        -------
        SelectOptionBuilder
            The builder object to enable chained calls.
        """

    @abc.abstractmethod
    def set_is_default(self: _T, state: bool, /) -> _T:
        """Set whether this option should be selected by default.

        Parameters
        ----------
        state : bool
            Whether this option should be selected by default.

        Returns
        -------
        SelectOptionBuilder
            The builder object to enable chained calls.
        """

    @abc.abstractmethod
    def add_to_menu(self) -> _SelectMenuBuilderT:
        """Add this option to the menu component it belongs to.

        This is used as the finalising call during chained calls.

        Returns
        -------
        _SelectMenuBuilderT
            The menu component that owns this button.
        """


class SelectMenuBuilder(ComponentBuilder, abc.ABC, typing.Generic[_ContainerT]):
    """Builder class for select menu options."""

    __slots__: typing.Sequence[str] = ()

    @property
    @abc.abstractmethod
    def custom_id(self) -> str:
        """Developer set custom ID used for identifying interactions with this menu."""

    @property
    @abc.abstractmethod
    def is_disabled(self) -> bool:
        """Whether the select menu should be marked as disabled.

<<<<<<< HEAD
        Defaults to `False`.
=======
        !!! note
            Defaults to `builtins.False`.
>>>>>>> b638e0cc
        """

    @property
    @abc.abstractmethod
    def options(self: _SelectMenuBuilderT) -> typing.Sequence[SelectOptionBuilder[_SelectMenuBuilderT]]:
        """Sequence of the options set for this select menu."""

    @property
    @abc.abstractmethod
    def placeholder(self) -> undefined.UndefinedOr[str]:
<<<<<<< HEAD
        """Return the placeholder text to display when no options are selected."""
=======
        """Placeholder text to display when no options are selected."""  # noqa: D401 - Imperative mood
>>>>>>> b638e0cc

    @property
    @abc.abstractmethod
    def min_values(self) -> int:
        """Minimum number of options which must be chosen.

        Defaults to 1.
        Must be less than or equal to `SelectMenuBuilder.max_values` and greater
        than or equal to 0.
        """

    @property
    @abc.abstractmethod
    def max_values(self) -> int:
        """Maximum number of options which can be chosen.

        Defaults to 1.
        Must be greater than or equal to `SelectMenuBuilder.min_values` and
        less than or equal to 25.
        """

    @abc.abstractmethod
    def add_option(self: _SelectMenuBuilderT, label: str, value: str, /) -> SelectOptionBuilder[_SelectMenuBuilderT]:
        """Add an option to this menu.

        .. note::
            Setup should be finalised by calling `add_to_menu` in the builder
            returned.

        Parameters
        ----------
        label : str
            The user-facing name of this option, max 100 characters.
        value : str
            The developer defined value of this option, max 100 characters.

        Returns
        -------
        SelectOptionBuilder[SelectMenuBuilder]
            Option builder object.
        """

    @abc.abstractmethod
    def set_is_disabled(self: _T, state: bool, /) -> _T:
        """Set whether this option is disabled.

        Defaults to `False`.

        Parameters
        ----------
        state : bool
            Whether this option is disabled.

        Returns
        -------
        SelectMenuBuilder
            The builder object to enable chained calls.
        """

    @abc.abstractmethod
    def set_placeholder(self: _T, value: undefined.UndefinedOr[str], /) -> _T:
        """Set place-holder text to be shown when no option is selected.

        Parameters
        ----------
        value : hikari.undefined.UndefinedOr[str]
            Place-holder text to be displayed when no option is selected.
            Max 100 characters.

        Returns
        -------
        SelectMenuBuilder
            The builder object to enable chained calls.
        """

    @abc.abstractmethod
    def set_min_values(self: _T, value: int, /) -> _T:
        """Set the minimum amount of options which need to be selected for this menu.

        .. note::
            This defaults to 1 if not set and must be greater than or equal to 0
            and less than or equal to `SelectMenuBuilder.max_values`.

        Parameters
        ----------
        value : int
            The minimum amount of options which need to be selected for this menu.

        Returns
        -------
        SelectMenuBuilder
            The builder object to enable chained calls.
        """

    @abc.abstractmethod
    def set_max_values(self: _T, value: int, /) -> _T:
        """Set the maximum amount of options which can be selected for this menu.

        .. note::
            This defaults to 1 if not set and must be less than or equal to 25
            and greater than or equal to `SelectMenuBuilder.min_values`.

        Parameters
        ----------
        value : int
            The maximum amount of options which can selected for this menu.

        Returns
        -------
        SelectMenuBuilder
            The builder object to enable chained calls.
        """

    @abc.abstractmethod
    def add_to_container(self) -> _ContainerT:
        """Finalise this builder by adding it to its parent container component.

        Returns
        -------
        _ContainerT
            The parent container component builder.
        """


class TextInputBuilder(ComponentBuilder, abc.ABC, typing.Generic[_ContainerT]):
    """Builder class for text inputs components."""

    __slots__: typing.Sequence[str] = ()

    @property
    @abc.abstractmethod
<<<<<<< HEAD
    def components(self) -> typing.Sequence[ComponentBuilder]:
        """Sequence of the component builders registered within this action row."""
=======
    def custom_id(self) -> str:
        """Developer set custom ID used for identifying this text input.

        !!! note
            This custom_id is never used in component interaction events.
            It is meant to be used purely for resolving components modal interactions.
        """

    @property
    @abc.abstractmethod
    def label(self) -> str:
        """Label above this text input."""

    @property
    @abc.abstractmethod
    def style(self) -> components_.TextInputStyle:
        """Style to use for the text input."""

    @property
    @abc.abstractmethod
    def placeholder(self) -> undefined.UndefinedOr[str]:
        """Placeholder text for when the text input is empty."""  # noqa: D401 - Imperative mood

    @property
    @abc.abstractmethod
    def value(self) -> undefined.UndefinedOr[str]:
        """Pre-filled text that will be sent if the user does not write anything."""

    @property
    @abc.abstractmethod
    def required(self) -> undefined.UndefinedOr[bool]:
        """Whether this text input is required to be filled-in."""

    @property
    @abc.abstractmethod
    def min_length(self) -> undefined.UndefinedOr[int]:
        """Minimum length the text should have."""

    @property
    @abc.abstractmethod
    def max_length(self) -> undefined.UndefinedOr[int]:
        """Maximum length the text should have."""

    @abc.abstractmethod
    def set_style(self: _T, style: typing.Union[components_.TextInputStyle, int], /) -> _T:
        """Set the style to use for the text input.

        Parameters
        ----------
        style : typing.Union[hikari.modal_interactions.TextInputStyle, int]
            Style to use for the text input.

        Returns
        -------
        TextInputBuilder
            The builder object to enable chained calls.
        """

    @abc.abstractmethod
    def set_custom_id(self: _T, custom_id: str, /) -> _T:
        """Set the developer set custom ID used for identifying this text input.

        Parameters
        ----------
        custom_id : builtins.str
            Developer set custom ID used for identifying this text input.

        Returns
        -------
        TextInputBuilder
            The builder object to enable chained calls.
        """
>>>>>>> b638e0cc

    @abc.abstractmethod
    def set_label(self: _T, label: str, /) -> _T:
        """Set the label above this text input.

        Parameters
        ----------
        label : builtins.str
            Label above this text input.

        Returns
        -------
        TextInputBuilder
            The builder object to enable chained calls.
        """

    @abc.abstractmethod
    def set_placeholder(self: _T, placeholder: str, /) -> _T:
        """Set the placeholder text for when the text input is empty.

        Parameters
        ----------
        placeholder : builtins.str:
            Placeholder text that will disappear when the user types anything.

        Returns
        -------
        TextInputBuilder
            The builder object to enable chained calls.
        """

    @abc.abstractmethod
    def set_value(self: _T, value: str, /) -> _T:
        """Pre-filled text that will be sent if the user does not write anything.

        Parameters
        ----------
        value : builtins.str
            Pre-filled text that will be sent if the user does not write anything.

        Returns
        -------
        TextInputBuilder
            The builder object to enable chained calls.
        """

    @abc.abstractmethod
    def set_required(self: _T, required: bool, /) -> _T:
        """Set whether this text input is required to be filled-in.

        Parameters
        ----------
        required : builtins.bool
            Whether this text input is required to be filled-in.

        Returns
        -------
        TextInputBuilder
            The builder object to enable chained calls.
        """

    @abc.abstractmethod
    def set_min_length(self: _T, min_length: int, /) -> _T:
        """Set the minimum length the text should have.

        Parameters
        ----------
        min_length : builtins.int
            The minimum length the text should have.

        Returns
        -------
        TextInputBuilder
            The builder object to enable chained calls.
        """

    @abc.abstractmethod
    def set_max_length(self: _T, max_length: int, /) -> _T:
        """Set the maximum length the text should have.

        Parameters
        ----------
        max_length : builtins.int
            The maximum length the text should have.

        Returns
        -------
        TextInputBuilder
            The builder object to enable chained calls.
        """

    @abc.abstractmethod
    def add_to_container(self) -> _ContainerT:
        """Finalise this builder by adding it to its parent container component.

        Returns
        -------
        _ContainerT
            The parent container component builder.
        """


class MessageActionRowBuilder(ComponentBuilder, abc.ABC):
    """Builder class for action row components."""

    __slots__: typing.Sequence[str] = ()

    @property
    @abc.abstractmethod
    def components(self) -> typing.Sequence[ComponentBuilder]:
        """Sequence of the component builders registered within this action row."""

    @abc.abstractmethod
    def add_component(
        self: _T,
        component: ComponentBuilder,
        /,
    ) -> _T:
        """Add a component to this action row builder.

        .. warning::
            It is generally better to use `ActionRowBuilder.add_button`
            and `ActionRowBuilder.add_select_menu` to add your
            component to the builder. Those methods utilize this one.

        Parameters
        ----------
        component : ComponentBuilder
            The component builder to add to the action row.

        Returns
        -------
        ActionRowBuilder
            The builder object to enable chained calls.
        """

    @typing.overload
    @abc.abstractmethod
    def add_button(
        self: _T, style: components_.InteractiveButtonTypesT, custom_id: str, /
    ) -> InteractiveButtonBuilder[_T]:
        ...

    @typing.overload
    @abc.abstractmethod
    def add_button(
        self: _T, style: typing.Literal[components_.ButtonStyle.LINK, 5], url: str, /
    ) -> LinkButtonBuilder[_T]:
        ...

    @typing.overload
    @abc.abstractmethod
    def add_button(
        self: _T, style: typing.Union[int, components_.ButtonStyle], url_or_custom_id: str, /
    ) -> typing.Union[LinkButtonBuilder[_T], InteractiveButtonBuilder[_T]]:
        ...

    @abc.abstractmethod
    def add_button(
        self: _T, style: typing.Union[int, components_.ButtonStyle], url_or_custom_id: str, /
    ) -> typing.Union[LinkButtonBuilder[_T], InteractiveButtonBuilder[_T]]:
        """Add a button component to this action row builder.

        Parameters
        ----------
        style : typing.Union[int, hikari.messages.ButtonStyle]
            The button's style.
        url_or_custom_id : str
            For interactive button styles this is a developer-defined custom
            identifier used to identify which button triggered component interactions.

            For Link button styles this is the URL the link button should redirect
            to.

        Returns
        -------
        typing.Union[LinkButtonBuilder[Self], InteractiveButtonBuilder[Self]]
            Button builder object.
            `ButtonBuilder.add_to_container` should be called to finalise the
            component.
        """

    @abc.abstractmethod
    def add_select_menu(self: _T, custom_id: str, /) -> SelectMenuBuilder[_T]:
        """Add a select menu component to this action row builder.

        Parameters
        ----------
        custom_id : str
            A developer-defined custom identifier used to identify which menu
            triggered component interactions.

        Returns
        -------
        SelectMenuBuilder[Self]
            Select menu builder object.
            `SelectMenuBuilder.add_to_container` should be called to finalise the
            component.
        """


class ModalActionRowBuilder(ComponentBuilder, abc.ABC):
    """Builder class for modal action row components."""

    __slots__: typing.Sequence[str] = ()

    @property
    @abc.abstractmethod
    def components(self) -> typing.Sequence[ComponentBuilder]:
        """Sequence of the component builders registered within this action row."""

    @abc.abstractmethod
    def add_component(
        self: _T,
        component: ComponentBuilder,
        /,
    ) -> _T:
        """Add a component to this action row builder.

        !!! warning
            It is generally better to use `ActionRowBuilder.add_button`
            and `ActionRowBuilder.add_select_menu` to add your
            component to the builder. Those methods utilize this one.

        Parameters
        ----------
        component : ComponentBuilder
            The component builder to add to the action row.

        Returns
        -------
        ActionRowBuilder
            The builder object to enable chained calls.
        """

    @abc.abstractmethod
    def add_text_input(
        self: _T,
        custom_id: str,
        label: str,
    ) -> TextInputBuilder[_T]:
        """Add a text input component to this action row builder.

        Parameters
        ----------
        custom_id : builtins.str
            Developer set custom ID used for identifying this text input.
        label : builtins.str
            Label above this text input.

        Returns
        -------
        TextInputBuilder[Self]
            Text input builder object.
            `TextInputBuilder.add_to_container` should be called to finalise the
            component.
        """<|MERGE_RESOLUTION|>--- conflicted
+++ resolved
@@ -227,14 +227,7 @@
     @property
     @abc.abstractmethod
     def verification_level(self) -> undefined.UndefinedOr[typing.Union[guilds.GuildVerificationLevel, int]]:
-        """Verification level required to join the guild that can be overwritten.
-
-<<<<<<< HEAD
-        If not overridden, the guild will use the Discord default level.
-=======
-        If not overridden, the guild will use the default verification level for
->>>>>>> b638e0cc
-        """
+        """Verification level required to join the guild."""
 
     @verification_level.setter
     def verification_level(
@@ -662,26 +655,12 @@
     @property
     @abc.abstractmethod
     def is_tts(self) -> undefined.UndefinedOr[bool]:
-<<<<<<< HEAD
-        """Whether this response's content should be treated as text-to-speech.
-
-        If left as `hikari.undefined.UNDEFINED` then this will be disabled.
-        """
-=======
         """Whether this response's content should be treated as text-to-speech."""
->>>>>>> b638e0cc
 
     @property
     @abc.abstractmethod
     def mentions_everyone(self) -> undefined.UndefinedOr[bool]:
-<<<<<<< HEAD
-        """Whether @everyone and @here mentions should be enabled for this response.
-
-        If left as `hikari.undefined.UNDEFINED` then they will be disabled.
-        """
-=======
         """Whether @everyone and @here mentions should be enabled for this response."""
->>>>>>> b638e0cc
 
     @property
     @abc.abstractmethod
@@ -960,11 +939,7 @@
     @property
     @abc.abstractmethod
     def id(self) -> undefined.UndefinedOr[snowflakes.Snowflake]:
-<<<<<<< HEAD
-        """ID of this command, if set."""
-=======
         """ID of this command."""
->>>>>>> b638e0cc
 
     @property
     @abc.abstractmethod
@@ -1130,15 +1105,11 @@
     @property
     @abc.abstractmethod
     def description(self) -> str:
-        """Description to set for this command.
+        """Command's description.
 
         .. warning::
             This should be inclusively between 1-100 characters in length.
-<<<<<<< HEAD
-        """
-=======
-        """  # noqa: D401 - Imperative mood
->>>>>>> b638e0cc
+        """
 
     @property
     @abc.abstractmethod
@@ -1288,24 +1259,13 @@
 
     @property
     @abc.abstractmethod
-<<<<<<< HEAD
-    def style(self) -> typing.Union[messages.ButtonStyle, int]:
-=======
     def style(self) -> typing.Union[components_.ButtonStyle, int]:
->>>>>>> b638e0cc
         """Button's style."""
 
     @property
     @abc.abstractmethod
     def emoji(self) -> typing.Union[snowflakes.Snowflakeish, emojis.Emoji, str, undefined.UndefinedType]:
-<<<<<<< HEAD
-        """Emoji which should appear on this button.
-
-        This can be the object, ID or raw string of the emoji.
-        """
-=======
         """Emoji which should appear on this button."""
->>>>>>> b638e0cc
 
     @property
     @abc.abstractmethod
@@ -1320,15 +1280,7 @@
     @property
     @abc.abstractmethod
     def is_disabled(self) -> bool:
-        """Whether the button should be marked as disabled.
-
-<<<<<<< HEAD
-        Defaults to `False`.
-=======
-        !!! note
-            Defaults to `builtins.False`.
->>>>>>> b638e0cc
-        """
+        """Whether the button should be marked as disabled."""
 
     @abc.abstractmethod
     def set_emoji(
@@ -1401,11 +1353,7 @@
     @property
     @abc.abstractmethod
     def url(self) -> str:
-<<<<<<< HEAD
         """URL this button should link to when pressed."""
-=======
-        """Url this button should link to when pressed."""
->>>>>>> b638e0cc
 
 
 class InteractiveButtonBuilder(ButtonBuilder[_ContainerT], abc.ABC):
@@ -1437,35 +1385,17 @@
     @property
     @abc.abstractmethod
     def description(self) -> undefined.UndefinedOr[str]:
-<<<<<<< HEAD
-        """Return the description of the option, max 100 characters."""
-=======
         """Description of the option, max 100 characters."""  # noqa: D401 - Imperative mood
->>>>>>> b638e0cc
 
     @property
     @abc.abstractmethod
     def emoji(self) -> typing.Union[snowflakes.Snowflakeish, emojis.Emoji, str, undefined.UndefinedType]:
-<<<<<<< HEAD
-        """Emoji which should appear on this option.
-
-        This can be the object, ID or raw string of the emoji.
-        """
-=======
         """Emoji which should appear on this option."""
->>>>>>> b638e0cc
 
     @property
     @abc.abstractmethod
     def is_default(self) -> bool:
-        """Whether this option should be marked as selected by default.
-
-<<<<<<< HEAD
-        Defaults to `False`.
-=======
-        Defaults to `builtins.False`.
->>>>>>> b638e0cc
-        """
+        """Whether this option should be marked as selected by default."""
 
     @abc.abstractmethod
     def set_description(self: _T, value: undefined.UndefinedOr[str], /) -> _T:
@@ -1542,15 +1472,7 @@
     @property
     @abc.abstractmethod
     def is_disabled(self) -> bool:
-        """Whether the select menu should be marked as disabled.
-
-<<<<<<< HEAD
-        Defaults to `False`.
-=======
-        !!! note
-            Defaults to `builtins.False`.
->>>>>>> b638e0cc
-        """
+        """Whether the select menu should be marked as disabled."""
 
     @property
     @abc.abstractmethod
@@ -1560,11 +1482,7 @@
     @property
     @abc.abstractmethod
     def placeholder(self) -> undefined.UndefinedOr[str]:
-<<<<<<< HEAD
-        """Return the placeholder text to display when no options are selected."""
-=======
         """Placeholder text to display when no options are selected."""  # noqa: D401 - Imperative mood
->>>>>>> b638e0cc
 
     @property
     @abc.abstractmethod
@@ -1696,14 +1614,10 @@
 
     @property
     @abc.abstractmethod
-<<<<<<< HEAD
-    def components(self) -> typing.Sequence[ComponentBuilder]:
-        """Sequence of the component builders registered within this action row."""
-=======
     def custom_id(self) -> str:
         """Developer set custom ID used for identifying this text input.
 
-        !!! note
+        .. note::
             This custom_id is never used in component interaction events.
             It is meant to be used purely for resolving components modal interactions.
         """
@@ -1772,7 +1686,6 @@
         TextInputBuilder
             The builder object to enable chained calls.
         """
->>>>>>> b638e0cc
 
     @abc.abstractmethod
     def set_label(self: _T, label: str, /) -> _T:
@@ -1992,7 +1905,7 @@
     ) -> _T:
         """Add a component to this action row builder.
 
-        !!! warning
+        .. warning::
             It is generally better to use `ActionRowBuilder.add_button`
             and `ActionRowBuilder.add_select_menu` to add your
             component to the builder. Those methods utilize this one.
