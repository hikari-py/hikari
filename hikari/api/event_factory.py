# -*- coding: utf-8 -*-
# cython: language_level=3
# Copyright (c) 2020 Nekokatt
# Copyright (c) 2021-present davfsa
#
# Permission is hereby granted, free of charge, to any person obtaining a copy
# of this software and associated documentation files (the "Software"), to deal
# in the Software without restriction, including without limitation the rights
# to use, copy, modify, merge, publish, distribute, sublicense, and/or sell
# copies of the Software, and to permit persons to whom the Software is
# furnished to do so, subject to the following conditions:
#
# The above copyright notice and this permission notice shall be included in all
# copies or substantial portions of the Software.
#
# THE SOFTWARE IS PROVIDED "AS IS", WITHOUT WARRANTY OF ANY KIND, EXPRESS OR
# IMPLIED, INCLUDING BUT NOT LIMITED TO THE WARRANTIES OF MERCHANTABILITY,
# FITNESS FOR A PARTICULAR PURPOSE AND NONINFRINGEMENT. IN NO EVENT SHALL THE
# AUTHORS OR COPYRIGHT HOLDERS BE LIABLE FOR ANY CLAIM, DAMAGES OR OTHER
# LIABILITY, WHETHER IN AN ACTION OF CONTRACT, TORT OR OTHERWISE, ARISING FROM,
# OUT OF OR IN CONNECTION WITH THE SOFTWARE OR THE USE OR OTHER DEALINGS IN THE
# SOFTWARE.
"""Component that provides the ability to generate event models."""

from __future__ import annotations

__all__: typing.Sequence[str] = ("EventFactory",)

import abc
import typing

if typing.TYPE_CHECKING:
    from hikari import channels as channel_models
    from hikari import emojis as emojis_models
    from hikari import guilds as guild_models
    from hikari import invites as invite_models
    from hikari import messages as messages_models
    from hikari import presences as presences_models
    from hikari import snowflakes
    from hikari import stickers as sticker_models
    from hikari import users as user_models
    from hikari import voices as voices_models
    from hikari.api import shard as gateway_shard
    from hikari.events import application_events
    from hikari.events import channel_events
    from hikari.events import guild_events
    from hikari.events import interaction_events
    from hikari.events import lifetime_events
    from hikari.events import member_events
    from hikari.events import message_events
    from hikari.events import monetization_events
    from hikari.events import reaction_events
    from hikari.events import role_events
    from hikari.events import scheduled_events
    from hikari.events import shard_events
    from hikari.events import stage_events
    from hikari.events import typing_events
    from hikari.events import user_events
    from hikari.events import voice_events
    from hikari.internal import data_binding


class EventFactory(abc.ABC):
    """Interface for components that deserialize JSON events."""

    __slots__: typing.Sequence[str] = ()

    ######################
    # APPLICATION EVENTS #
    ######################

    @abc.abstractmethod
    def deserialize_application_command_permission_update_event(
        self, shard: gateway_shard.GatewayShard, payload: data_binding.JSONObject
    ) -> application_events.ApplicationCommandPermissionsUpdateEvent:
        """Parse a raw payload from Discord into an application command permissions update event object.

        Parameters
        ----------
        shard
            The shard that emitted this event.
        payload
            The dict payload to parse.

        Returns
        -------
        hikari.events.application_events.ApplicationCommandPermissionsUpdateEvent
            The parsed application command permissions update event.
        """

    ##################
    # CHANNEL EVENTS #
    ##################

    @abc.abstractmethod
    def deserialize_guild_channel_create_event(
        self, shard: gateway_shard.GatewayShard, payload: data_binding.JSONObject
    ) -> channel_events.GuildChannelCreateEvent:
        """Parse a raw payload from Discord into a channel create event object.

        Parameters
        ----------
        shard
            The shard that emitted this event.
        payload
            The dict payload to parse.

        Returns
        -------
        hikari.events.channel_events.GuildChannelCreateEvent
            The parsed channel create event object.
        """

    @abc.abstractmethod
    def deserialize_guild_channel_update_event(
        self,
        shard: gateway_shard.GatewayShard,
        payload: data_binding.JSONObject,
        *,
        old_channel: typing.Optional[channel_models.PermissibleGuildChannel] = None,
    ) -> channel_events.GuildChannelUpdateEvent:
        """Parse a raw payload from Discord into a channel update event object.

        Parameters
        ----------
        shard
            The shard that emitted this event.
        payload
            The dict payload to parse.
        old_channel
            The guild channel object or [`None`][].

        Returns
        -------
        hikari.events.channel_events.GuildChannelUpdateEvent
            The parsed  event object.
        """

    @abc.abstractmethod
    def deserialize_guild_channel_delete_event(
        self, shard: gateway_shard.GatewayShard, payload: data_binding.JSONObject
    ) -> channel_events.GuildChannelDeleteEvent:
        """Parse a raw payload from Discord into a channel delete event object.

        Parameters
        ----------
        shard
            The shard that emitted this event.
        payload
            The dict payload to parse.

        Returns
        -------
        hikari.events.channel_events.GuildChannelDeleteEvent
            The parsed channel delete event object.
        """

    @abc.abstractmethod
    def deserialize_channel_pins_update_event(
        self, shard: gateway_shard.GatewayShard, payload: data_binding.JSONObject
    ) -> channel_events.PinsUpdateEvent:
        """Parse a raw payload from Discord into a channel pins update event object.

        Parameters
        ----------
        shard
            The shard that emitted this event.
        payload
            The dict payload to parse.

        Returns
        -------
        hikari.events.channel_events.PinsUpdateEvent
            The parsed channel pins update event object.
        """

    @abc.abstractmethod
    def deserialize_guild_thread_create_event(
        self, shard: gateway_shard.GatewayShard, payload: data_binding.JSONObject
    ) -> channel_events.GuildThreadCreateEvent:
        """Parse a raw payload from Discord into a guild thread create event object.

        Parameters
        ----------
        shard
            The shard that emitted this event.
        payload
            The dict payload to parse.

        Returns
        -------
        hikari.events.channel_events.GuildThreadCreateEvent
            The parsed guild thread create event object.
        """

    @abc.abstractmethod
    def deserialize_guild_thread_access_event(
        self, shard: gateway_shard.GatewayShard, payload: data_binding.JSONObject
    ) -> channel_events.GuildThreadAccessEvent:
        """Parse a raw payload from Discord into a guild thread access event object.

        Parameters
        ----------
        shard
            The shard that emitted this event.
        payload
            The dict payload to parse.

        Returns
        -------
        hikari.events.channel_events.GuildThreadAccessEvent
            The parsed guild thread create event object.
        """

    @abc.abstractmethod
    def deserialize_guild_thread_update_event(
        self, shard: gateway_shard.GatewayShard, payload: data_binding.JSONObject
    ) -> channel_events.GuildThreadUpdateEvent:
        """Parse a raw payload from Discord into a guild thread update event object.

        Parameters
        ----------
        shard
            The shard that emitted this event.
        payload
            The dict payload to parse.

        Returns
        -------
        hikari.events.channel_events.GuildThreadUpdateEvent
            The parsed guild thread update event object.
        """

    @abc.abstractmethod
    def deserialize_guild_thread_delete_event(
        self, shard: gateway_shard.GatewayShard, payload: data_binding.JSONObject
    ) -> channel_events.GuildThreadDeleteEvent:
        """Parse a raw payload from Discord into a guild thread delete event object.

        Parameters
        ----------
        shard
            The shard that emitted this event.
        payload
            The dict payload to parse.

        Returns
        -------
        hikari.events.channel_events.GuildThreadDeleteEvent
            The parsed guild thread delete event object.
        """

    @abc.abstractmethod
    def deserialize_thread_members_update_event(
        self, shard: gateway_shard.GatewayShard, payload: data_binding.JSONObject
    ) -> channel_events.ThreadMembersUpdateEvent:
        """Parse a raw payload from Discord into a thread members update event object.

        Parameters
        ----------
        shard
            The shard that emitted this event.
        payload
            The dict payload to parse.

        Returns
        -------
        hikari.events.channel_events.ThreadMembersUpdateEvent
            The parsed thread members update event object.
        """

    @abc.abstractmethod
    def deserialize_thread_list_sync_event(
        self, shard: gateway_shard.GatewayShard, payload: data_binding.JSONObject
    ) -> channel_events.ThreadListSyncEvent:
        """Parse a raw payload from Discord into a thread list sync event object.

        Parameters
        ----------
        shard
            The shard that emitted this event.
        payload
            The dict payload to parse.

        Returns
        -------
        hikari.events.channel_events.ThreadListSyncEvent
            The parsed thread member list sync event object.
        """

    @abc.abstractmethod
    def deserialize_webhook_update_event(
        self, shard: gateway_shard.GatewayShard, payload: data_binding.JSONObject
    ) -> channel_events.WebhookUpdateEvent:
        """Parse a raw payload from Discord into a webhook update event object.

        Parameters
        ----------
        shard
            The shard that emitted this event.
        payload
            The dict payload to parse.

        Returns
        -------
        hikari.events.channel_events.WebhookUpdateEvent
            The parsed webhook update event object.
        """

    @abc.abstractmethod
    def deserialize_invite_create_event(
        self, shard: gateway_shard.GatewayShard, payload: data_binding.JSONObject
    ) -> channel_events.InviteCreateEvent:
        """Parse a raw payload from Discord into an invite create event object.

        Parameters
        ----------
        shard
            The shard that emitted this event.
        payload
            The dict payload to parse.

        Returns
        -------
        hikari.events.channel_events.InviteCreateEvent
            The parsed invite create event object.
        """

    @abc.abstractmethod
    def deserialize_invite_delete_event(
        self,
        shard: gateway_shard.GatewayShard,
        payload: data_binding.JSONObject,
        *,
        old_invite: typing.Optional[invite_models.InviteWithMetadata] = None,
    ) -> channel_events.InviteDeleteEvent:
        """Parse a raw payload from Discord into an invite delete event object.

        Parameters
        ----------
        shard
            The shard that emitted this event.
        payload
            The dict payload to parse.
        old_invite
            The invite object or [`None`][].

        Returns
        -------
        hikari.events.channel_events.InviteDeleteEvent
            The parsed invite delete event object.
        """

    #################
    # TYPING EVENTS #
    ##################

    @abc.abstractmethod
    def deserialize_typing_start_event(
        self, shard: gateway_shard.GatewayShard, payload: data_binding.JSONObject
    ) -> typing_events.TypingEvent:
        """Parse a raw payload from Discord into a typing start event object.

        Parameters
        ----------
        shard
            The shard that emitted this event.
        payload
            The dict payload to parse.

        Returns
        -------
        hikari.events.typing_events.TypingEvent
            The parsed typing start event object.
        """

    ################
    # GUILD EVENTS #
    ################

    @abc.abstractmethod
    def deserialize_guild_available_event(
        self, shard: gateway_shard.GatewayShard, payload: data_binding.JSONObject
    ) -> guild_events.GuildAvailableEvent:
        """Parse a raw payload from Discord into a guild available event object.

        Parameters
        ----------
        shard
            The shard that emitted this event.
        payload
            The dict payload to parse.

        Returns
        -------
        hikari.events.guild_events.GuildAvailableEvent
            The parsed guild create event object.
        """

    @abc.abstractmethod
    def deserialize_guild_join_event(
        self, shard: gateway_shard.GatewayShard, payload: data_binding.JSONObject
    ) -> guild_events.GuildJoinEvent:
        """Parse a raw payload from Discord into a guild join event object.

        Parameters
        ----------
        shard
            The shard that emitted this event.
        payload
            The dict payload to parse.

        Returns
        -------
        hikari.events.guild_events.GuildJoinEvent
            The parsed guild join event object.
        """

    @abc.abstractmethod
    def deserialize_guild_update_event(
        self,
        shard: gateway_shard.GatewayShard,
        payload: data_binding.JSONObject,
        *,
        old_guild: typing.Optional[guild_models.GatewayGuild] = None,
    ) -> guild_events.GuildUpdateEvent:
        """Parse a raw payload from Discord into a guild update event object.

        Parameters
        ----------
        shard
            The shard that emitted this event.
        payload
            The dict payload to parse.
        old_guild
            The guild object or [`None`][].

        Returns
        -------
        hikari.events.guild_events.GuildUpdateEvent
            The parsed guild update event object.
        """

    @abc.abstractmethod
    def deserialize_guild_leave_event(
        self,
        shard: gateway_shard.GatewayShard,
        payload: data_binding.JSONObject,
        *,
        old_guild: typing.Optional[guild_models.GatewayGuild] = None,
    ) -> guild_events.GuildLeaveEvent:
        """Parse a raw payload from Discord into a guild leave event object.

        Parameters
        ----------
        shard
            The shard that emitted this event.
        payload
            The dict payload to parse.
        old_guild
            The guild object or [`None`][].

        Returns
        -------
        hikari.events.guild_events.GuildLeaveEvent
            The parsed guild leave event object.
        """

    @abc.abstractmethod
    def deserialize_guild_unavailable_event(
        self, shard: gateway_shard.GatewayShard, payload: data_binding.JSONObject
    ) -> guild_events.GuildUnavailableEvent:
        """Parse a raw payload from Discord into a guild unavailable event object.

        Parameters
        ----------
        shard
            The shard that emitted this event.
        payload
            The dict payload to parse.

        Returns
        -------
        hikari.events.guild_events.GuildUnavailableEvent
            The parsed guild unavailable event object.
        """

    @abc.abstractmethod
    def deserialize_guild_ban_add_event(
        self, shard: gateway_shard.GatewayShard, payload: data_binding.JSONObject
    ) -> guild_events.BanCreateEvent:
        """Parse a raw payload from Discord into a guild ban add event object.

        Parameters
        ----------
        shard
            The shard that emitted this event.
        payload
            The dict payload to parse.

        Returns
        -------
        hikari.events.guild_events.BanCreateEvent
            The parsed guild ban add event object.
        """

    @abc.abstractmethod
    def deserialize_guild_ban_remove_event(
        self, shard: gateway_shard.GatewayShard, payload: data_binding.JSONObject
    ) -> guild_events.BanDeleteEvent:
        """Parse a raw payload from Discord into a guild ban remove event object.

        Parameters
        ----------
        shard
            The shard that emitted this event.
        payload
            The dict payload to parse.

        Returns
        -------
        hikari.events.guild_events.BanDeleteEvent
            The parsed guild ban remove event object.
        """

    @abc.abstractmethod
    def deserialize_guild_emojis_update_event(
        self,
        shard: gateway_shard.GatewayShard,
        payload: data_binding.JSONObject,
        *,
        old_emojis: typing.Optional[typing.Sequence[emojis_models.KnownCustomEmoji]] = None,
    ) -> guild_events.EmojisUpdateEvent:
        """Parse a raw payload from Discord into a guild emojis update event object.

        Parameters
        ----------
        shard
            The shard that emitted this event.
        payload
            The dict payload to parse.
        old_emojis
            The sequence of emojis or [`None`][].

        Returns
        -------
        hikari.events.guild_events.EmojisUpdateEvent
            The parsed guild emojis update event object.
        """

    @abc.abstractmethod
    def deserialize_guild_stickers_update_event(
        self,
        shard: gateway_shard.GatewayShard,
        payload: data_binding.JSONObject,
        *,
        old_stickers: typing.Optional[typing.Sequence[sticker_models.GuildSticker]] = None,
    ) -> guild_events.StickersUpdateEvent:
        """Parse a raw payload from Discord into a guild stickers update event object.

        Parameters
        ----------
        shard
            The shard that emitted this event.
        payload
            The dict payload to parse.
        old_stickers
            The sequence of stickers or [`None`][].

        Returns
        -------
        hikari.events.guild_events.StickersUpdateEvent
            The parsed guild stickers update event object.
        """

    @abc.abstractmethod
    def deserialize_integration_create_event(
        self, shard: gateway_shard.GatewayShard, payload: data_binding.JSONObject
    ) -> guild_events.IntegrationCreateEvent:
        """Parse a raw payload from Discord into an integration create event object.

        Parameters
        ----------
        shard
            The shard that emitted this event.
        payload
            The dict payload to parse.

        Returns
        -------
        hikari.events.guild_events.IntegrationCreateEvent
            The parsed integration create event object.
        """

    @abc.abstractmethod
    def deserialize_integration_delete_event(
        self, shard: gateway_shard.GatewayShard, payload: data_binding.JSONObject
    ) -> guild_events.IntegrationDeleteEvent:
        """Parse a raw payload from Discord into an integration delete event object.

        Parameters
        ----------
        shard
            The shard that emitted this event.
        payload
            The dict payload to parse.

        Returns
        -------
        hikari.events.guild_events.IntegrationDeleteEvent
            The parsed integration delete event object.
        """

    @abc.abstractmethod
    def deserialize_integration_update_event(
        self, shard: gateway_shard.GatewayShard, payload: data_binding.JSONObject
    ) -> guild_events.IntegrationUpdateEvent:
        """Parse a raw payload from Discord into an integration update event object.

        Parameters
        ----------
        shard
            The shard that emitted this event.
        payload
            The dict payload to parse.

        Returns
        -------
        hikari.events.guild_events.IntegrationUpdateEvent
            The parsed integration update event object.
        """

    @abc.abstractmethod
    def deserialize_presence_update_event(
        self,
        shard: gateway_shard.GatewayShard,
        payload: data_binding.JSONObject,
        *,
        old_presence: typing.Optional[presences_models.MemberPresence] = None,
    ) -> guild_events.PresenceUpdateEvent:
        """Parse a raw payload from Discord into a presence update event object.

        Parameters
        ----------
        shard
            The shard that emitted this event.
        payload
            The dict payload to parse.
        old_presence
            The presence object or [`None`][].

        Returns
        -------
        hikari.events.guild_events.PresenceUpdateEvent
            The parsed presence update event object.
        """

    @abc.abstractmethod
    def deserialize_audit_log_entry_create_event(
        self, shard: gateway_shard.GatewayShard, payload: data_binding.JSONObject
    ) -> guild_events.AuditLogEntryCreateEvent:
        """Parse a raw payload from Discord into a audit log entry create event object.

        Parameters
        ----------
        shard
            The shard that emitted this event.
        payload
            The dict payload to parse.

        Returns
        -------
        hikari.events.guild_events.AuditLogEntryCreateEvent
            The parsed audit log entry create object.
        """

    ######################
    # INTERACTION EVENTS #
    ######################

    @abc.abstractmethod
    def deserialize_interaction_create_event(
        self, shard: gateway_shard.GatewayShard, payload: data_binding.JSONObject
    ) -> interaction_events.InteractionCreateEvent:
        """Parse a raw payload from Discord into a interaction create event object.

        Parameters
        ----------
        shard
            The shard that emitted this event.
        payload
            The dict payload to parse.

        Returns
        -------
        hikari.events.interaction_events.InteractionCreateEvent
            The parsed interaction create event object.
        """

    #################
    # MEMBER EVENTS #
    #################

    @abc.abstractmethod
    def deserialize_guild_member_add_event(
        self, shard: gateway_shard.GatewayShard, payload: data_binding.JSONObject
    ) -> member_events.MemberCreateEvent:
        """Parse a raw payload from Discord into a guild member add event object.

        Parameters
        ----------
        shard
            The shard that emitted this event.
        payload
            The dict payload to parse.

        Returns
        -------
        hikari.events.member_events.MemberCreateEvent
            The parsed guild member add event object.
        """

    @abc.abstractmethod
    def deserialize_guild_member_update_event(
        self,
        shard: gateway_shard.GatewayShard,
        payload: data_binding.JSONObject,
        *,
        old_member: typing.Optional[guild_models.Member] = None,
    ) -> member_events.MemberUpdateEvent:
        """Parse a raw payload from Discord into a guild member update event object.

        Parameters
        ----------
        shard
            The shard that emitted this event.
        payload
            The dict payload to parse.
        old_member
            The member object or [`None`][].

        Returns
        -------
        hikari.events.member_events.MemberUpdateEvent
            The parsed guild member update event object.
        """

    @abc.abstractmethod
    def deserialize_guild_member_remove_event(
        self,
        shard: gateway_shard.GatewayShard,
        payload: data_binding.JSONObject,
        *,
        old_member: typing.Optional[guild_models.Member] = None,
    ) -> member_events.MemberDeleteEvent:
        """Parse a raw payload from Discord into a guild member remove event object.

        Parameters
        ----------
        shard
            The shard that emitted this event.
        payload
            The dict payload to parse.
        old_member
            The member object or [`None`][].

        Returns
        -------
        hikari.events.member_events.MemberDeleteEvent
            The parsed guild member remove event object.
        """

    ###############
    # ROLE EVENTS #
    ###############

    @abc.abstractmethod
    def deserialize_guild_role_create_event(
        self, shard: gateway_shard.GatewayShard, payload: data_binding.JSONObject
    ) -> role_events.RoleCreateEvent:
        """Parse a raw payload from Discord into a guild role create event object.

        Parameters
        ----------
        shard
            The shard that emitted this event.
        payload
            The dict payload to parse.

        Returns
        -------
        hikari.events.role_events.RoleCreateEvent
            The parsed guild role create event object.
        """

    @abc.abstractmethod
    def deserialize_guild_role_update_event(
        self,
        shard: gateway_shard.GatewayShard,
        payload: data_binding.JSONObject,
        *,
        old_role: typing.Optional[guild_models.Role] = None,
    ) -> role_events.RoleUpdateEvent:
        """Parse a raw payload from Discord into a guild role update event object.

        Parameters
        ----------
        shard
            The shard that emitted this event.
        payload
            The dict payload to parse.
        old_role
            The role object or [`None`][].

        Returns
        -------
        hikari.events.role_events.RoleUpdateEvent
            The parsed guild role update event object.
        """

    @abc.abstractmethod
    def deserialize_guild_role_delete_event(
        self,
        shard: gateway_shard.GatewayShard,
        payload: data_binding.JSONObject,
        *,
        old_role: typing.Optional[guild_models.Role] = None,
    ) -> role_events.RoleDeleteEvent:
        """Parse a raw payload from Discord into a guild role delete event object.

        Parameters
        ----------
        shard
            The shard that emitted this event.
        payload
            The dict payload to parse.
        old_role
            The role object or [`None`][].

        Returns
        -------
        hikari.events.role_events.RoleDeleteEvent
            The parsed guild role delete event object.
        """

    ##########################
    # SCHEDULED EVENT EVENTS #
    ##########################

    @abc.abstractmethod
    def deserialize_scheduled_event_create_event(
        self, shard: gateway_shard.GatewayShard, payload: data_binding.JSONObject
    ) -> scheduled_events.ScheduledEventCreateEvent:
        """Parse a raw payload from Discord into a scheduled event create event object.

        Parameters
        ----------
        shard
            The shard that emitted this event.
        payload
            The dict payload to parse.

        Returns
        -------
        hikari.events.scheduled_events.ScheduledEventCreateEvent
            The parsed scheduled event create event object.
        """

    @abc.abstractmethod
    def deserialize_scheduled_event_update_event(
        self, shard: gateway_shard.GatewayShard, payload: data_binding.JSONObject
    ) -> scheduled_events.ScheduledEventUpdateEvent:
        """Parse a raw payload from Discord into a scheduled event update event object.

        Parameters
        ----------
        shard
            The shard that emitted this event.
        payload
            The dict payload to parse.

        Returns
        -------
        hikari.events.scheduled_events.ScheduledEventUpdateEvent
            The parsed scheduled event update event object.
        """

    @abc.abstractmethod
    def deserialize_scheduled_event_delete_event(
        self, shard: gateway_shard.GatewayShard, payload: data_binding.JSONObject
    ) -> scheduled_events.ScheduledEventDeleteEvent:
        """Parse a raw payload from Discord into a scheduled event delete event object.

        Parameters
        ----------
        shard
            The shard that emitted this event.
        payload
            The dict payload to parse.

        Returns
        -------
        hikari.events.scheduled_events.ScheduledEventDeleteEvent
            The parsed scheduled event delete event object.
        """

    @abc.abstractmethod
    def deserialize_scheduled_event_user_add_event(
        self, shard: gateway_shard.GatewayShard, payload: data_binding.JSONObject
    ) -> scheduled_events.ScheduledEventUserAddEvent:
        """Parse a raw payload from Discord into a scheduled event user add event object.

        Parameters
        ----------
        shard
            The shard that emitted this event.
        payload
            The dict payload to parse.

        Returns
        -------
        hikari.events.scheduled_events.ScheduledEventUserAddEvent
            The parsed scheduled event user add event object.
        """

    @abc.abstractmethod
    def deserialize_scheduled_event_user_remove_event(
        self, shard: gateway_shard.GatewayShard, payload: data_binding.JSONObject
    ) -> scheduled_events.ScheduledEventUserRemoveEvent:
        """Parse a raw payload from Discord into a scheduled event user remove event object.

        Parameters
        ----------
        shard
            The shard that emitted this event.
        payload
            The dict payload to parse.

        Returns
        -------
        hikari.events.scheduled_events.ScheduledEventUserRemoveEvent
            The parsed scheduled event user remove event object.
        """

    ###################
    # LIFETIME EVENTS #
    ###################

    @abc.abstractmethod
    def deserialize_starting_event(self) -> lifetime_events.StartingEvent:
        """Build a starting event object.

        Returns
        -------
        hikari.events.lifetime_events.StartingEvent
            The built starting event object.
        """

    @abc.abstractmethod
    def deserialize_started_event(self) -> lifetime_events.StartedEvent:
        """Build a started event object.

        Returns
        -------
        hikari.events.lifetime_events.StartingEvent
            The built started event object.
        """

    @abc.abstractmethod
    def deserialize_stopping_event(self) -> lifetime_events.StoppingEvent:
        """Build a starting event object.

        Returns
        -------
        hikari.events.lifetime_events.StartingEvent
            The built starting event object.
        """

    @abc.abstractmethod
    def deserialize_stopped_event(self) -> lifetime_events.StoppedEvent:
        """Build a stopped event object.

        Returns
        -------
        hikari.events.lifetime_events.StartingEvent
            The built starting event object.
        """

    ##################
    # MESSAGE EVENTS #
    ##################

    @abc.abstractmethod
    def deserialize_message_create_event(
        self, shard: gateway_shard.GatewayShard, payload: data_binding.JSONObject
    ) -> message_events.MessageCreateEvent:
        """Parse a raw payload from Discord into a message create event object.

        Parameters
        ----------
        shard
            The shard that emitted this event.
        payload
            The dict payload to parse.

        Returns
        -------
        hikari.events.message_events.MessageCreateEvent
            The parsed message create event object.
        """

    @abc.abstractmethod
    def deserialize_message_update_event(
        self,
        shard: gateway_shard.GatewayShard,
        payload: data_binding.JSONObject,
        *,
        old_message: typing.Optional[messages_models.PartialMessage] = None,
    ) -> message_events.MessageUpdateEvent:
        """Parse a raw payload from Discord into a message update event object.

        Parameters
        ----------
        shard
            The shard that emitted this event.
        payload
            The dict payload to parse.
        old_message
            The message object or [`None`][].

        Returns
        -------
        hikari.events.message_events.MessageUpdateEvent
            The parsed message update event object.
        """

    @abc.abstractmethod
    def deserialize_message_delete_event(
        self,
        shard: gateway_shard.GatewayShard,
        payload: data_binding.JSONObject,
        *,
        old_message: typing.Optional[messages_models.Message] = None,
    ) -> message_events.MessageDeleteEvent:
        """Parse a raw payload from Discord into a message delete event object.

        Parameters
        ----------
        shard
            The shard that emitted this event.
        payload
            The dict payload to parse.
        old_message
            The old message object.

        Returns
        -------
        hikari.events.message_events.MessageDeleteEvent
            The parsed message delete event object.
        """

    @abc.abstractmethod
    def deserialize_guild_message_delete_bulk_event(
        self,
        shard: gateway_shard.GatewayShard,
        payload: data_binding.JSONObject,
        *,
        old_messages: typing.Optional[typing.Mapping[snowflakes.Snowflake, messages_models.Message]] = None,
    ) -> message_events.GuildBulkMessageDeleteEvent:
        """Parse a raw payload from Discord into a guild message delete bulk event object.

        Parameters
        ----------
        shard
            The shard that emitted this event.
        payload
            The dict payload to parse.
        old_messages
            A mapping of the old message objects.

        Returns
        -------
        hikari.events.message_events.GuildBulkMessageDeleteEvent
            The parsed guild message delete bulk event object.
        """

    ###################
    # REACTION EVENTS #
    ###################

    @abc.abstractmethod
    def deserialize_message_reaction_add_event(
        self, shard: gateway_shard.GatewayShard, payload: data_binding.JSONObject
    ) -> reaction_events.ReactionAddEvent:
        """Parse a raw payload from Discord into a message reaction add event object.

        Parameters
        ----------
        shard
            The shard that emitted this event.
        payload
            The dict payload to parse.

        Returns
        -------
        hikari.events.reaction_events.ReactionAddEvent
            The parsed message reaction add event object.
        """

    @abc.abstractmethod
    def deserialize_message_reaction_remove_event(
        self, shard: gateway_shard.GatewayShard, payload: data_binding.JSONObject
    ) -> reaction_events.ReactionDeleteEvent:
        """Parse a raw payload from Discord into a message reaction remove event object.

        Parameters
        ----------
        shard
            The shard that emitted this event.
        payload
            The dict payload to parse.

        Returns
        -------
        hikari.events.reaction_events.ReactionDeleteEvent
            The parsed message reaction remove event object.
        """

    @abc.abstractmethod
    def deserialize_message_reaction_remove_all_event(
        self, shard: gateway_shard.GatewayShard, payload: data_binding.JSONObject
    ) -> reaction_events.ReactionDeleteAllEvent:
        """Parse a raw payload from Discord into a message reaction remove all event object.

        Parameters
        ----------
        shard
            The shard that emitted this event.
        payload
            The dict payload to parse.

        Returns
        -------
        hikari.events.reaction_events.ReactionDeleteAllEvent
            The parsed message reaction remove all event object.
        """

    @abc.abstractmethod
    def deserialize_message_reaction_remove_emoji_event(
        self, shard: gateway_shard.GatewayShard, payload: data_binding.JSONObject
    ) -> reaction_events.ReactionDeleteEmojiEvent:
        """Parse a raw payload from Discord into a message reaction remove emoji event object.

        Parameters
        ----------
        shard
            The shard that emitted this event.
        payload
            The dict payload to parse.

        Returns
        -------
        hikari.events.reaction_events.ReactionDeleteEmojiEvent
            The parsed message reaction remove emoji event object.
        """

    ################
    # SHARD EVENTS #
    ################

    @abc.abstractmethod
    def deserialize_shard_payload_event(
        self, shard: gateway_shard.GatewayShard, payload: data_binding.JSONObject, *, name: str
    ) -> shard_events.ShardPayloadEvent:
        """Parse a raw payload from Discord into a shard payload event object.

        Parameters
        ----------
        shard
            The shard that emitted this event.
        payload
            The dict payload to parse.
        name
            Name of the event.

        Returns
        -------
        hikari.events.shard_events.ShardPayloadEvent
            The parsed shard payload event object.
        """

    @abc.abstractmethod
    def deserialize_ready_event(
        self, shard: gateway_shard.GatewayShard, payload: data_binding.JSONObject
    ) -> shard_events.ShardReadyEvent:
        """Parse a raw payload from Discord into a ready event object.

        Parameters
        ----------
        shard
            The shard that emitted this event.
        payload
            The dict payload to parse.

        Returns
        -------
        hikari.events.shard_events.ShardReadyEvent
            The parsed ready event object.
        """

    @abc.abstractmethod
    def deserialize_connected_event(self, shard: gateway_shard.GatewayShard) -> shard_events.ShardConnectedEvent:
        """Build a shard connected event object.

        Parameters
        ----------
        shard
            The shard that emitted this event.

        Returns
        -------
        hikari.events.shard_events.ShardReadyEvent
            The built shard connected event object.
        """

    @abc.abstractmethod
    def deserialize_disconnected_event(self, shard: gateway_shard.GatewayShard) -> shard_events.ShardDisconnectedEvent:
        """Build a shard disconnected event object.

        Parameters
        ----------
        shard
            The shard that emitted this event.

        Returns
        -------
        hikari.events.shard_events.ShardReadyEvent
            The built shard disconnected event object.
        """

    @abc.abstractmethod
    def deserialize_resumed_event(self, shard: gateway_shard.GatewayShard) -> shard_events.ShardResumedEvent:
        """Build a shard resumed event object.

        Parameters
        ----------
        shard
            The shard that emitted this event.

        Returns
        -------
        hikari.events.shard_events.ShardReadyEvent
            The built shard resumed event object.
        """

    @abc.abstractmethod
    def deserialize_guild_member_chunk_event(
        self, shard: gateway_shard.GatewayShard, payload: data_binding.JSONObject
    ) -> shard_events.MemberChunkEvent:
        """Parse a raw payload from Discord into a member chunk event object.

        Parameters
        ----------
        shard
            The shard that emitted this event.
        payload
            The dict payload to parse.

        Returns
        -------
        hikari.events.shard_events.MemberChunkEvent
            The parsed member chunk object.
        """

    ###############
    # USER EVENTS #
    ###############

    @abc.abstractmethod
    def deserialize_own_user_update_event(
        self,
        shard: gateway_shard.GatewayShard,
        payload: data_binding.JSONObject,
        *,
        old_user: typing.Optional[user_models.OwnUser] = None,
    ) -> user_events.OwnUserUpdateEvent:
        """Parse a raw payload from Discord into a own user update event object.

        Parameters
        ----------
        shard
            The shard that emitted this event.
        payload
            The dict payload to parse.
        old_user
            The OwnUser object or [`None`][].

        Returns
        -------
        hikari.events.user_events.OwnUserUpdateEvent
            The parsed own user update event object.
        """

    ################
    # VOICE EVENTS #
    ################

    @abc.abstractmethod
    def deserialize_voice_state_update_event(
        self,
        shard: gateway_shard.GatewayShard,
        payload: data_binding.JSONObject,
        *,
        old_state: typing.Optional[voices_models.VoiceState] = None,
    ) -> voice_events.VoiceStateUpdateEvent:
        """Parse a raw payload from Discord into a voice state update event object.

        Parameters
        ----------
        shard
            The shard that emitted this event.
        payload
            The dict payload to parse.
        old_state
            The VoiceState object or [`None`][].

        Returns
        -------
        hikari.events.voice_events.VoiceStateUpdateEvent
            The parsed voice state update event object.
        """

    @abc.abstractmethod
    def deserialize_voice_server_update_event(
        self, shard: gateway_shard.GatewayShard, payload: data_binding.JSONObject
    ) -> voice_events.VoiceServerUpdateEvent:
        """Parse a raw payload from Discord into a voice server update event object.

        Parameters
        ----------
        shard
            The shard that emitted this event.
        payload
            The dict payload to parse.

        Returns
        -------
        hikari.events.voice_events.VoiceServerUpdateEvent
            The parsed voice server update event object.
        """

<<<<<<< HEAD
    #########################
    # STAGE INSTANCE EVENTS #
    #########################

    @abc.abstractmethod
    def deserialize_stage_instance_create_event(
        self, shard: gateway_shard.GatewayShard, payload: data_binding.JSONObject
    ) -> stage_events.StageInstanceCreateEvent:
        """Parse a raw payload from Discord into a stage instance create event object.

        Parameters
        ----------
        shard : hikari.api.shard.GatewayShard
            The shard that emitted this event.
        payload : hikari.internal.data_binding.JSONObject
=======
    ##################
    #  MONETIZATION  #
    ##################

    @abc.abstractmethod
    def deserialize_entitlement_create_event(
        self, shard: gateway_shard.GatewayShard, payload: data_binding.JSONObject
    ) -> monetization_events.EntitlementCreateEvent:
        """Parse a raw payload from Discord into a entitlement create event object.

        Parameters
        ----------
        shard
            The shard that emitted this event.
        payload
>>>>>>> 9d323752
            The dict payload to parse.

        Returns
        -------
<<<<<<< HEAD
        hikari.events.voice_events.StageInstanceCreateEvent
            The parsed stage instance create event object.
        """

    @abc.abstractmethod
    def deserialize_stage_instance_edit_event(
        self, shard: gateway_shard.GatewayShard, payload: data_binding.JSONObject
    ) -> stage_events.StageInstanceEditEvent:
        """Parse a raw payload from Discord into a stage instance update event object.

        Parameters
        ----------
        shard : hikari.api.shard.GatewayShard
            The shard that emitted this event.
        payload : hikari.internal.data_binding.JSONObject
=======
        hikari.events.entitlement_events.EntitlementCreateEvent
            The parsed entitlement create event object.
        """

    @abc.abstractmethod
    def deserialize_entitlement_delete_event(
        self, shard: gateway_shard.GatewayShard, payload: data_binding.JSONObject
    ) -> monetization_events.EntitlementDeleteEvent:
        """Parse a raw payload from Discord into a entitlement delete event object.

        Parameters
        ----------
        shard
            The shard that emitted this event.
        payload
>>>>>>> 9d323752
            The dict payload to parse.

        Returns
        -------
<<<<<<< HEAD
        hikari.events.voice_events.StageInstanceEditEvent
            The parsed stage instance update event object.
        """

    @abc.abstractmethod
    def deserialize_stage_instance_delete_event(
        self, shard: gateway_shard.GatewayShard, payload: data_binding.JSONObject
    ) -> stage_events.StageInstanceDeleteEvent:
        """Parse a raw payload from Discord into a stage instance delete event object.

        Parameters
        ----------
        shard : hikari.api.shard.GatewayShard
            The shard that emitted this event.
        payload : hikari.internal.data_binding.JSONObject
=======
        hikari.events.entitlement_events.EntitlementDeleteEvent
            The parsed entitlement delete event object.
        """

    @abc.abstractmethod
    def deserialize_entitlement_update_event(
        self, shard: gateway_shard.GatewayShard, payload: data_binding.JSONObject
    ) -> monetization_events.EntitlementUpdateEvent:
        """Parse a raw payload from Discord into a entitlement update event object.

        Parameters
        ----------
        shard
            The shard that emitted this event.
        payload
>>>>>>> 9d323752
            The dict payload to parse.

        Returns
        -------
<<<<<<< HEAD
        hikari.events.voice_events.StageInstanceDeleteEvent
            The parsed stage instance delete event object.
=======
        hikari.events.entitlement_events.EntitlementUpdateEvent
            The parsed entitlement update event object.
>>>>>>> 9d323752
        """<|MERGE_RESOLUTION|>--- conflicted
+++ resolved
@@ -1349,7 +1349,67 @@
             The parsed voice server update event object.
         """
 
-<<<<<<< HEAD
+    ##################
+    #  MONETIZATION  #
+    ##################
+
+    @abc.abstractmethod
+    def deserialize_entitlement_create_event(
+        self, shard: gateway_shard.GatewayShard, payload: data_binding.JSONObject
+    ) -> monetization_events.EntitlementCreateEvent:
+        """Parse a raw payload from Discord into a entitlement create event object.
+
+        Parameters
+        ----------
+        shard
+            The shard that emitted this event.
+        payload
+            The dict payload to parse.
+
+        Returns
+        -------
+        hikari.events.entitlement_events.EntitlementCreateEvent
+            The parsed entitlement create event object.
+        """
+
+    @abc.abstractmethod
+    def deserialize_entitlement_delete_event(
+        self, shard: gateway_shard.GatewayShard, payload: data_binding.JSONObject
+    ) -> monetization_events.EntitlementDeleteEvent:
+        """Parse a raw payload from Discord into a entitlement delete event object.
+
+        Parameters
+        ----------
+        shard
+            The shard that emitted this event.
+        payload
+            The dict payload to parse.
+
+        Returns
+        -------
+        hikari.events.entitlement_events.EntitlementDeleteEvent
+            The parsed entitlement delete event object.
+        """
+
+    @abc.abstractmethod
+    def deserialize_entitlement_update_event(
+        self, shard: gateway_shard.GatewayShard, payload: data_binding.JSONObject
+    ) -> monetization_events.EntitlementUpdateEvent:
+        """Parse a raw payload from Discord into a entitlement update event object.
+
+        Parameters
+        ----------
+        shard
+            The shard that emitted this event.
+        payload
+            The dict payload to parse.
+
+        Returns
+        -------
+        hikari.events.entitlement_events.EntitlementUpdateEvent
+            The parsed entitlement update event object.
+        """
+
     #########################
     # STAGE INSTANCE EVENTS #
     #########################
@@ -1365,28 +1425,10 @@
         shard : hikari.api.shard.GatewayShard
             The shard that emitted this event.
         payload : hikari.internal.data_binding.JSONObject
-=======
-    ##################
-    #  MONETIZATION  #
-    ##################
-
-    @abc.abstractmethod
-    def deserialize_entitlement_create_event(
-        self, shard: gateway_shard.GatewayShard, payload: data_binding.JSONObject
-    ) -> monetization_events.EntitlementCreateEvent:
-        """Parse a raw payload from Discord into a entitlement create event object.
-
-        Parameters
-        ----------
-        shard
-            The shard that emitted this event.
-        payload
->>>>>>> 9d323752
-            The dict payload to parse.
-
-        Returns
-        -------
-<<<<<<< HEAD
+            The dict payload to parse.
+
+        Returns
+        -------
         hikari.events.voice_events.StageInstanceCreateEvent
             The parsed stage instance create event object.
         """
@@ -1402,28 +1444,10 @@
         shard : hikari.api.shard.GatewayShard
             The shard that emitted this event.
         payload : hikari.internal.data_binding.JSONObject
-=======
-        hikari.events.entitlement_events.EntitlementCreateEvent
-            The parsed entitlement create event object.
-        """
-
-    @abc.abstractmethod
-    def deserialize_entitlement_delete_event(
-        self, shard: gateway_shard.GatewayShard, payload: data_binding.JSONObject
-    ) -> monetization_events.EntitlementDeleteEvent:
-        """Parse a raw payload from Discord into a entitlement delete event object.
-
-        Parameters
-        ----------
-        shard
-            The shard that emitted this event.
-        payload
->>>>>>> 9d323752
-            The dict payload to parse.
-
-        Returns
-        -------
-<<<<<<< HEAD
+            The dict payload to parse.
+
+        Returns
+        -------
         hikari.events.voice_events.StageInstanceEditEvent
             The parsed stage instance update event object.
         """
@@ -1439,32 +1463,10 @@
         shard : hikari.api.shard.GatewayShard
             The shard that emitted this event.
         payload : hikari.internal.data_binding.JSONObject
-=======
-        hikari.events.entitlement_events.EntitlementDeleteEvent
-            The parsed entitlement delete event object.
-        """
-
-    @abc.abstractmethod
-    def deserialize_entitlement_update_event(
-        self, shard: gateway_shard.GatewayShard, payload: data_binding.JSONObject
-    ) -> monetization_events.EntitlementUpdateEvent:
-        """Parse a raw payload from Discord into a entitlement update event object.
-
-        Parameters
-        ----------
-        shard
-            The shard that emitted this event.
-        payload
->>>>>>> 9d323752
-            The dict payload to parse.
-
-        Returns
-        -------
-<<<<<<< HEAD
+            The dict payload to parse.
+
+        Returns
+        -------
         hikari.events.voice_events.StageInstanceDeleteEvent
             The parsed stage instance delete event object.
-=======
-        hikari.events.entitlement_events.EntitlementUpdateEvent
-            The parsed entitlement update event object.
->>>>>>> 9d323752
         """