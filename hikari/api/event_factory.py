# -*- coding: utf-8 -*-
# cython: language_level=3
# Copyright (c) 2020 Nekokatt
# Copyright (c) 2021-present davfsa
#
# Permission is hereby granted, free of charge, to any person obtaining a copy
# of this software and associated documentation files (the "Software"), to deal
# in the Software without restriction, including without limitation the rights
# to use, copy, modify, merge, publish, distribute, sublicense, and/or sell
# copies of the Software, and to permit persons to whom the Software is
# furnished to do so, subject to the following conditions:
#
# The above copyright notice and this permission notice shall be included in all
# copies or substantial portions of the Software.
#
# THE SOFTWARE IS PROVIDED "AS IS", WITHOUT WARRANTY OF ANY KIND, EXPRESS OR
# IMPLIED, INCLUDING BUT NOT LIMITED TO THE WARRANTIES OF MERCHANTABILITY,
# FITNESS FOR A PARTICULAR PURPOSE AND NONINFRINGEMENT. IN NO EVENT SHALL THE
# AUTHORS OR COPYRIGHT HOLDERS BE LIABLE FOR ANY CLAIM, DAMAGES OR OTHER
# LIABILITY, WHETHER IN AN ACTION OF CONTRACT, TORT OR OTHERWISE, ARISING FROM,
# OUT OF OR IN CONNECTION WITH THE SOFTWARE OR THE USE OR OTHER DEALINGS IN THE
# SOFTWARE.
"""Component that provides the ability to generate event models."""

from __future__ import annotations

__all__: typing.Sequence[str] = ("EventFactory",)

import abc
import typing

if typing.TYPE_CHECKING:
    from hikari import channels as channel_models
    from hikari import emojis as emojis_models
    from hikari import guilds as guild_models
    from hikari import invites as invite_models
    from hikari import messages as messages_models
    from hikari import presences as presences_models
    from hikari import snowflakes
    from hikari import stickers as sticker_models
    from hikari import users as user_models
    from hikari import voices as voices_models
    from hikari.api import shard as gateway_shard
    from hikari.events import application_events
    from hikari.events import channel_events
    from hikari.events import guild_events
    from hikari.events import interaction_events
    from hikari.events import lifetime_events
    from hikari.events import member_events
    from hikari.events import message_events
    from hikari.events import reaction_events
    from hikari.events import role_events
    from hikari.events import scheduled_events
    from hikari.events import shard_events
    from hikari.events import typing_events
    from hikari.events import user_events
    from hikari.events import voice_events
    from hikari.internal import data_binding


class EventFactory(abc.ABC):
    """Interface for components that deserialize JSON events."""

    __slots__: typing.Sequence[str] = ()

    ######################
    # APPLICATION EVENTS #
    ######################

    @abc.abstractmethod
    def deserialize_application_command_permission_update_event(
        self, shard: gateway_shard.GatewayShard, payload: data_binding.JSONObject
    ) -> application_events.ApplicationCommandPermissionsUpdateEvent:
        """Parse a raw payload from Discord into an application command permissions update event object.

        Parameters
        ----------
        shard : hikari.api.shard.GatewayShard
            The shard that emitted this event.
        payload : hikari.internal.data_binding.JSONObject
            The dict payload to parse.

        Returns
        -------
        hikari.events.application_events.ApplicationCommandPermissionsUpdateEvent
            The parsed application command permissions update event.
        """

    ##################
    # CHANNEL EVENTS #
    ##################

    @abc.abstractmethod
    def deserialize_guild_channel_create_event(
        self, shard: gateway_shard.GatewayShard, payload: data_binding.JSONObject
    ) -> channel_events.GuildChannelCreateEvent:
        """Parse a raw payload from Discord into a channel create event object.

        Parameters
        ----------
        shard : hikari.api.shard.GatewayShard
            The shard that emitted this event.
        payload : hikari.internal.data_binding.JSONObject
            The dict payload to parse.

        Returns
        -------
        hikari.events.channel_events.GuildChannelCreateEvent
            The parsed channel create event object.
        """

    @abc.abstractmethod
    def deserialize_guild_channel_update_event(
        self,
        shard: gateway_shard.GatewayShard,
        payload: data_binding.JSONObject,
        *,
        old_channel: typing.Optional[channel_models.GuildChannel] = None,
    ) -> channel_events.GuildChannelUpdateEvent:
        """Parse a raw payload from Discord into a channel update event object.

        Parameters
        ----------
        shard : hikari.api.shard.GatewayShard
            The shard that emitted this event.
        payload : hikari.internal.data_binding.JSONObject
            The dict payload to parse.

        Other Parameters
        ----------------
        old_channel : typing.Optional[hikari.channels.GuildChannel]
            The guild channel object or `None`.

        Returns
        -------
        hikari.events.channel_events.GuildChannelUpdateEvent
            The parsed  event object.
        """

    @abc.abstractmethod
    def deserialize_guild_channel_delete_event(
        self, shard: gateway_shard.GatewayShard, payload: data_binding.JSONObject
    ) -> channel_events.GuildChannelDeleteEvent:
        """Parse a raw payload from Discord into a channel delete event object.

        Parameters
        ----------
        shard : hikari.api.shard.GatewayShard
            The shard that emitted this event.
        payload : hikari.internal.data_binding.JSONObject
            The dict payload to parse.

        Returns
        -------
        hikari.events.channel_events.GuildChannelDeleteEvent
            The parsed channel delete event object.
        """

    @abc.abstractmethod
    def deserialize_channel_pins_update_event(
        self, shard: gateway_shard.GatewayShard, payload: data_binding.JSONObject
    ) -> channel_events.PinsUpdateEvent:
        """Parse a raw payload from Discord into a channel pins update event object.

        Parameters
        ----------
        shard : hikari.api.shard.GatewayShard
            The shard that emitted this event.
        payload : hikari.internal.data_binding.JSONObject
            The dict payload to parse.

        Returns
        -------
        hikari.events.channel_events.PinsUpdateEvent
            The parsed channel pins update event object.
        """

    @abc.abstractmethod
    def deserialize_webhook_update_event(
        self, shard: gateway_shard.GatewayShard, payload: data_binding.JSONObject
    ) -> channel_events.WebhookUpdateEvent:
        """Parse a raw payload from Discord into a webhook update event object.

        Parameters
        ----------
        shard : hikari.api.shard.GatewayShard
            The shard that emitted this event.
        payload : hikari.internal.data_binding.JSONObject
            The dict payload to parse.

        Returns
        -------
        hikari.events.channel_events.WebhookUpdateEvent
            The parsed webhook update event object.
        """

    @abc.abstractmethod
    def deserialize_invite_create_event(
        self, shard: gateway_shard.GatewayShard, payload: data_binding.JSONObject
    ) -> channel_events.InviteCreateEvent:
        """Parse a raw payload from Discord into an invite create event object.

        Parameters
        ----------
        shard : hikari.api.shard.GatewayShard
            The shard that emitted this event.
        payload : hikari.internal.data_binding.JSONObject
            The dict payload to parse.

        Returns
        -------
        hikari.events.channel_events.InviteCreateEvent
            The parsed invite create event object.
        """

    @abc.abstractmethod
    def deserialize_invite_delete_event(
        self,
        shard: gateway_shard.GatewayShard,
        payload: data_binding.JSONObject,
        *,
        old_invite: typing.Optional[invite_models.InviteWithMetadata] = None,
    ) -> channel_events.InviteDeleteEvent:
        """Parse a raw payload from Discord into an invite delete event object.

        Parameters
        ----------
        shard : hikari.api.shard.GatewayShard
            The shard that emitted this event.
        payload : hikari.internal.data_binding.JSONObject
            The dict payload to parse.

        Other Parameters
        ----------------
        old_invite : typing.Optional[hikari.invites.InviteWithMetadata]
            The invite object or `None`.

        Returns
        -------
        hikari.events.channel_events.InviteDeleteEvent
            The parsed invite delete event object.
        """

    #################
    # TYPING EVENTS #
    ##################

    @abc.abstractmethod
    def deserialize_typing_start_event(
        self, shard: gateway_shard.GatewayShard, payload: data_binding.JSONObject
    ) -> typing_events.TypingEvent:
        """Parse a raw payload from Discord into a typing start event object.

        Parameters
        ----------
        shard : hikari.api.shard.GatewayShard
            The shard that emitted this event.
        payload : hikari.internal.data_binding.JSONObject
            The dict payload to parse.

        Returns
        -------
        hikari.events.typing_events.TypingEvent
            The parsed typing start event object.
        """

    ################
    # GUILD EVENTS #
    ################

    @abc.abstractmethod
    def deserialize_guild_available_event(
        self, shard: gateway_shard.GatewayShard, payload: data_binding.JSONObject
    ) -> guild_events.GuildAvailableEvent:
        """Parse a raw payload from Discord into a guild available event object.

        Parameters
        ----------
        shard : hikari.api.shard.GatewayShard
            The shard that emitted this event.
        payload : hikari.internal.data_binding.JSONObject
            The dict payload to parse.

        Returns
        -------
        hikari.events.guild_events.GuildAvailableEvent
            The parsed guild create event object.
        """

    @abc.abstractmethod
    def deserialize_guild_join_event(
        self, shard: gateway_shard.GatewayShard, payload: data_binding.JSONObject
    ) -> guild_events.GuildJoinEvent:
        """Parse a raw payload from Discord into a guild join event object.

        Parameters
        ----------
        shard : hikari.api.shard.GatewayShard
            The shard that emitted this event.
        payload : hikari.internal.data_binding.JSONObject
            The dict payload to parse.

        Returns
        -------
        hikari.events.guild_events.GuildJoinEvent
            The parsed guild join event object.
        """

    @abc.abstractmethod
    def deserialize_guild_update_event(
        self,
        shard: gateway_shard.GatewayShard,
        payload: data_binding.JSONObject,
        *,
        old_guild: typing.Optional[guild_models.GatewayGuild] = None,
    ) -> guild_events.GuildUpdateEvent:
        """Parse a raw payload from Discord into a guild update event object.

        Parameters
        ----------
        shard : hikari.api.shard.GatewayShard
            The shard that emitted this event.
        payload : hikari.internal.data_binding.JSONObject
            The dict payload to parse.

        Other Parameters
        ----------------
        old_guild : typing.Optional[hikari.guilds.GatewayGuild]
            The guild object or `None`.

        Returns
        -------
        hikari.events.guild_events.GuildUpdateEvent
            The parsed guild update event object.
        """

    @abc.abstractmethod
    def deserialize_guild_leave_event(
        self,
        shard: gateway_shard.GatewayShard,
        payload: data_binding.JSONObject,
        *,
        old_guild: typing.Optional[guild_models.GatewayGuild] = None,
    ) -> guild_events.GuildLeaveEvent:
        """Parse a raw payload from Discord into a guild leave event object.

        Parameters
        ----------
        shard : hikari.api.shard.GatewayShard
            The shard that emitted this event.
        payload : hikari.internal.data_binding.JSONObject
            The dict payload to parse.

        Other Parameters
        ----------------
        old_guild : typing.Optional[hikari.guilds.GatewayGuild]
            The guild object or `None`.

        Returns
        -------
        hikari.events.guild_events.GuildLeaveEvent
            The parsed guild leave event object.
        """

    @abc.abstractmethod
    def deserialize_guild_unavailable_event(
        self, shard: gateway_shard.GatewayShard, payload: data_binding.JSONObject
    ) -> guild_events.GuildUnavailableEvent:
        """Parse a raw payload from Discord into a guild unavailable event object.

        Parameters
        ----------
        shard : hikari.api.shard.GatewayShard
            The shard that emitted this event.
        payload : hikari.internal.data_binding.JSONObject
            The dict payload to parse.

        Returns
        -------
        hikari.events.guild_events.GuildUnavailableEvent
            The parsed guild unavailable event object.
        """

    @abc.abstractmethod
    def deserialize_guild_ban_add_event(
        self, shard: gateway_shard.GatewayShard, payload: data_binding.JSONObject
    ) -> guild_events.BanCreateEvent:
        """Parse a raw payload from Discord into a guild ban add event object.

        Parameters
        ----------
        shard : hikari.api.shard.GatewayShard
            The shard that emitted this event.
        payload : hikari.internal.data_binding.JSONObject
            The dict payload to parse.

        Returns
        -------
        hikari.events.guild_events.BanCreateEvent
            The parsed guild ban add event object.
        """

    @abc.abstractmethod
    def deserialize_guild_ban_remove_event(
        self, shard: gateway_shard.GatewayShard, payload: data_binding.JSONObject
    ) -> guild_events.BanDeleteEvent:
        """Parse a raw payload from Discord into a guild ban remove event object.

        Parameters
        ----------
        shard : hikari.api.shard.GatewayShard
            The shard that emitted this event.
        payload : hikari.internal.data_binding.JSONObject
            The dict payload to parse.

        Returns
        -------
        hikari.events.guild_events.BanDeleteEvent
            The parsed guild ban remove event object.
        """

    @abc.abstractmethod
    def deserialize_guild_emojis_update_event(
        self,
        shard: gateway_shard.GatewayShard,
        payload: data_binding.JSONObject,
        *,
        old_emojis: typing.Optional[typing.Sequence[emojis_models.KnownCustomEmoji]] = None,
    ) -> guild_events.EmojisUpdateEvent:
        """Parse a raw payload from Discord into a guild emojis update event object.

        Parameters
        ----------
        shard : hikari.api.shard.GatewayShard
            The shard that emitted this event.
        payload : hikari.internal.data_binding.JSONObject
            The dict payload to parse.

        Other Parameters
        ----------------
        old_emojis : typing.Optional[typing.Sequence[hikari.emojis.KnownCustomEmoji]]
            The sequence of emojis or `None`.

        Returns
        -------
        hikari.events.guild_events.EmojisUpdateEvent
            The parsed guild emojis update event object.
        """

    @abc.abstractmethod
    def deserialize_guild_stickers_update_event(
        self,
        shard: gateway_shard.GatewayShard,
        payload: data_binding.JSONObject,
        *,
        old_stickers: typing.Optional[typing.Sequence[sticker_models.GuildSticker]] = None,
    ) -> guild_events.StickersUpdateEvent:
        """Parse a raw payload from Discord into a guild stickers update event object.

        Parameters
        ----------
        shard : hikari.api.shard.GatewayShard
            The shard that emitted this event.
        payload : hikari.internal.data_binding.JSONObject
            The dict payload to parse.

        Other Parameters
        ----------------
<<<<<<< HEAD
        typing.Optional[typing.Sequence[hikari.guilds.stickers.GuildSticker]]
            The sequence of stickers or `None`.
=======
        old_stickers : typing.Optional[typing.Sequence[hikari.stickers.GuildSticker]]
            The sequence of stickers or `builtins.None`.
>>>>>>> 6ddd49dc

        Returns
        -------
        hikari.events.guild_events.StickersUpdateEvent
            The parsed guild stickers update event object.
        """

    @abc.abstractmethod
    def deserialize_integration_create_event(
        self, shard: gateway_shard.GatewayShard, payload: data_binding.JSONObject
    ) -> guild_events.IntegrationCreateEvent:
        """Parse a raw payload from Discord into an integration create event object.

        Parameters
        ----------
        shard : hikari.api.shard.GatewayShard
            The shard that emitted this event.
        payload : hikari.internal.data_binding.JSONObject
            The dict payload to parse.

        Returns
        -------
        hikari.events.guild_events.IntegrationCreateEvent
            The parsed integration create event object.
        """

    @abc.abstractmethod
    def deserialize_integration_delete_event(
        self, shard: gateway_shard.GatewayShard, payload: data_binding.JSONObject
    ) -> guild_events.IntegrationDeleteEvent:
        """Parse a raw payload from Discord into an integration delete event object.

        Parameters
        ----------
        shard : hikari.api.shard.GatewayShard
            The shard that emitted this event.
        payload : hikari.internal.data_binding.JSONObject
            The dict payload to parse.

        Returns
        -------
        hikari.events.guild_events.IntegrationDeleteEvent
            The parsed integration delete event object.
        """

    @abc.abstractmethod
    def deserialize_integration_update_event(
        self, shard: gateway_shard.GatewayShard, payload: data_binding.JSONObject
    ) -> guild_events.IntegrationUpdateEvent:
        """Parse a raw payload from Discord into an integration update event object.

        Parameters
        ----------
        shard : hikari.api.shard.GatewayShard
            The shard that emitted this event.
        payload : hikari.internal.data_binding.JSONObject
            The dict payload to parse.

        Returns
        -------
        hikari.events.guild_events.IntegrationUpdateEvent
            The parsed integration update event object.
        """

    @abc.abstractmethod
    def deserialize_presence_update_event(
        self,
        shard: gateway_shard.GatewayShard,
        payload: data_binding.JSONObject,
        *,
        old_presence: typing.Optional[presences_models.MemberPresence] = None,
    ) -> guild_events.PresenceUpdateEvent:
        """Parse a raw payload from Discord into a presence update event object.

        Parameters
        ----------
        shard : hikari.api.shard.GatewayShard
            The shard that emitted this event.
        payload : hikari.internal.data_binding.JSONObject
            The dict payload to parse.

        Other Parameters
        ----------------
        old_presence : typing.Optional[hikari.presences.MemberPresence]
            The presence object or `None`.

        Returns
        -------
        hikari.events.guild_events.PresenceUpdateEvent
            The parsed presence update event object.
        """

    ######################
    # INTERACTION EVENTS #
    ######################

    @abc.abstractmethod
    def deserialize_interaction_create_event(
        self,
        shard: gateway_shard.GatewayShard,
        payload: data_binding.JSONObject,
    ) -> interaction_events.InteractionCreateEvent:
        """Parse a raw payload from Discord into a interaction create event object.

        Parameters
        ----------
        shard : hikari.api.shard.GatewayShard
            The shard that emitted this event.
        payload : hikari.internal.data_binding.JSONObject
            The dict payload to parse.

        Returns
        -------
        hikari.events.interaction_events.InteractionCreateEvent
            The parsed interaction create event object.
        """

    #################
    # MEMBER EVENTS #
    #################

    @abc.abstractmethod
    def deserialize_guild_member_add_event(
        self, shard: gateway_shard.GatewayShard, payload: data_binding.JSONObject
    ) -> member_events.MemberCreateEvent:
        """Parse a raw payload from Discord into a guild member add event object.

        Parameters
        ----------
        shard : hikari.api.shard.GatewayShard
            The shard that emitted this event.
        payload : hikari.internal.data_binding.JSONObject
            The dict payload to parse.

        Returns
        -------
        hikari.events.member_events.MemberCreateEvent
            The parsed guild member add event object.
        """

    @abc.abstractmethod
    def deserialize_guild_member_update_event(
        self,
        shard: gateway_shard.GatewayShard,
        payload: data_binding.JSONObject,
        *,
        old_member: typing.Optional[guild_models.Member] = None,
    ) -> member_events.MemberUpdateEvent:
        """Parse a raw payload from Discord into a guild member update event object.

        Parameters
        ----------
        shard : hikari.api.shard.GatewayShard
            The shard that emitted this event.
        payload : hikari.internal.data_binding.JSONObject
            The dict payload to parse.

        Other Parameters
        ----------------
        old_member : typing.Optional[hikari.guilds.Member]
            The member object or `None`.

        Returns
        -------
        hikari.events.member_events.MemberUpdateEvent
            The parsed guild member update event object.
        """

    @abc.abstractmethod
    def deserialize_guild_member_remove_event(
        self,
        shard: gateway_shard.GatewayShard,
        payload: data_binding.JSONObject,
        *,
        old_member: typing.Optional[guild_models.Member] = None,
    ) -> member_events.MemberDeleteEvent:
        """Parse a raw payload from Discord into a guild member remove event object.

        Parameters
        ----------
        shard : hikari.api.shard.GatewayShard
            The shard that emitted this event.
        payload : hikari.internal.data_binding.JSONObject
            The dict payload to parse.

        Other Parameters
        ----------------
        old_member : typing.Optional[hikari.guilds.Member]
            The member object or `None`.

        Returns
        -------
        hikari.events.member_events.MemberDeleteEvent
            The parsed guild member remove event object.
        """

    ###############
    # ROLE EVENTS #
    ###############

    @abc.abstractmethod
    def deserialize_guild_role_create_event(
        self, shard: gateway_shard.GatewayShard, payload: data_binding.JSONObject
    ) -> role_events.RoleCreateEvent:
        """Parse a raw payload from Discord into a guild role create event object.

        Parameters
        ----------
        shard : hikari.api.shard.GatewayShard
            The shard that emitted this event.
        payload : hikari.internal.data_binding.JSONObject
            The dict payload to parse.

        Returns
        -------
        hikari.events.role_events.RoleCreateEvent
            The parsed guild role create event object.
        """

    @abc.abstractmethod
    def deserialize_guild_role_update_event(
        self,
        shard: gateway_shard.GatewayShard,
        payload: data_binding.JSONObject,
        *,
        old_role: typing.Optional[guild_models.Role] = None,
    ) -> role_events.RoleUpdateEvent:
        """Parse a raw payload from Discord into a guild role update event object.

        Parameters
        ----------
        shard : hikari.api.shard.GatewayShard
            The shard that emitted this event.
        payload : hikari.internal.data_binding.JSONObject
            The dict payload to parse.

        Other Parameters
        ----------------
        old_role : typing.Optional[hikari.guilds.Role]
            The role object or `None`.

        Returns
        -------
        hikari.events.role_events.RoleUpdateEvent
            The parsed guild role update event object.
        """

    @abc.abstractmethod
    def deserialize_guild_role_delete_event(
        self,
        shard: gateway_shard.GatewayShard,
        payload: data_binding.JSONObject,
        *,
        old_role: typing.Optional[guild_models.Role] = None,
    ) -> role_events.RoleDeleteEvent:
        """Parse a raw payload from Discord into a guild role delete event object.

        Parameters
        ----------
        shard : hikari.api.shard.GatewayShard
            The shard that emitted this event.
        payload : hikari.internal.data_binding.JSONObject
            The dict payload to parse.

        Other Parameters
        ----------------
        old_role : typing.Optional[hikari.guilds.Role]
            The role object or `None`.

        Returns
        -------
        hikari.events.role_events.RoleDeleteEvent
            The parsed guild role delete event object.
        """

    ##########################
    # SCHEDULED EVENT EVENTS #
    ##########################

    @abc.abstractmethod
    def deserialize_scheduled_event_create_event(
        self,
        shard: gateway_shard.GatewayShard,
        payload: data_binding.JSONObject,
    ) -> scheduled_events.ScheduledEventCreateEvent:
        """Parse a raw payload from Discord into a scheduled event create event object.

        Parameters
        ----------
        shard : hikari.api.shard.GatewayShard
            The shard that emitted this event.
        payload : hikari.internal.data_binding.JSONObject
            The dict payload to parse.

        Returns
        -------
        hikari.events.scheduled_events.ScheduledEventCreateEvent
            The parsed scheduled event create event object.
        """

    @abc.abstractmethod
    def deserialize_scheduled_event_update_event(
        self,
        shard: gateway_shard.GatewayShard,
        payload: data_binding.JSONObject,
    ) -> scheduled_events.ScheduledEventUpdateEvent:
        """Parse a raw payload from Discord into a scheduled event update event object.

        Parameters
        ----------
        shard : hikari.api.shard.GatewayShard
            The shard that emitted this event.
        payload : hikari.internal.data_binding.JSONObject
            The dict payload to parse.

        Returns
        -------
        hikari.events.scheduled_events.ScheduledEventUpdateEvent
            The parsed scheduled event update event object.
        """

    @abc.abstractmethod
    def deserialize_scheduled_event_delete_event(
        self,
        shard: gateway_shard.GatewayShard,
        payload: data_binding.JSONObject,
    ) -> scheduled_events.ScheduledEventDeleteEvent:
        """Parse a raw payload from Discord into a scheduled event delete event object.

        Parameters
        ----------
        shard : hikari.api.shard.GatewayShard
            The shard that emitted this event.
        payload : hikari.internal.data_binding.JSONObject
            The dict payload to parse.

        Returns
        -------
        hikari.events.scheduled_events.ScheduledEventDeleteEvent
            The parsed scheduled event delete event object.
        """

    @abc.abstractmethod
    def deserialize_scheduled_event_user_add_event(
        self,
        shard: gateway_shard.GatewayShard,
        payload: data_binding.JSONObject,
    ) -> scheduled_events.ScheduledEventUserAddEvent:
        """Parse a raw payload from Discord into a scheduled event user add event object.

        Parameters
        ----------
        shard : hikari.api.shard.GatewayShard
            The shard that emitted this event.
        payload : hikari.internal.data_binding.JSONObject
            The dict payload to parse.

        Returns
        -------
        hikari.events.scheduled_events.ScheduledEventUserAddEvent
            The parsed scheduled event user add event object.
        """

    @abc.abstractmethod
    def deserialize_scheduled_event_user_remove_event(
        self,
        shard: gateway_shard.GatewayShard,
        payload: data_binding.JSONObject,
    ) -> scheduled_events.ScheduledEventUserRemoveEvent:
        """Parse a raw payload from Discord into a scheduled event user remove event object.

        Parameters
        ----------
        shard : hikari.api.shard.GatewayShard
            The shard that emitted this event.
        payload : hikari.internal.data_binding.JSONObject
            The dict payload to parse.

        Returns
        -------
        hikari.events.scheduled_events.ScheduledEventUserRemoveEvent
            The parsed scheduled event user remove event object.
        """

    ###################
    # LIFETIME EVENTS #
    ###################

    @abc.abstractmethod
    def deserialize_starting_event(self) -> lifetime_events.StartingEvent:
        """Build a starting event object.

        Returns
        -------
        hikari.events.lifetime_events.StartingEvent
            The built starting event object.
        """

    @abc.abstractmethod
    def deserialize_started_event(self) -> lifetime_events.StartedEvent:
        """Build a started event object.

        Returns
        -------
        hikari.events.lifetime_events.StartingEvent
            The built started event object.
        """

    @abc.abstractmethod
    def deserialize_stopping_event(self) -> lifetime_events.StoppingEvent:
        """Build a starting event object.

        Returns
        -------
        hikari.events.lifetime_events.StartingEvent
            The built starting event object.
        """

    @abc.abstractmethod
    def deserialize_stopped_event(self) -> lifetime_events.StoppedEvent:
        """Build a stopped event object.

        Returns
        -------
        hikari.events.lifetime_events.StartingEvent
            The built starting event object.
        """

    ##################
    # MESSAGE EVENTS #
    ##################

    @abc.abstractmethod
    def deserialize_message_create_event(
        self, shard: gateway_shard.GatewayShard, payload: data_binding.JSONObject
    ) -> message_events.MessageCreateEvent:
        """Parse a raw payload from Discord into a message create event object.

        Parameters
        ----------
        shard : hikari.api.shard.GatewayShard
            The shard that emitted this event.
        payload : hikari.internal.data_binding.JSONObject
            The dict payload to parse.

        Returns
        -------
        hikari.events.message_events.MessageCreateEvent
            The parsed message create event object.
        """

    @abc.abstractmethod
    def deserialize_message_update_event(
        self,
        shard: gateway_shard.GatewayShard,
        payload: data_binding.JSONObject,
        *,
        old_message: typing.Optional[messages_models.PartialMessage] = None,
    ) -> message_events.MessageUpdateEvent:
        """Parse a raw payload from Discord into a message update event object.

        Parameters
        ----------
        shard : hikari.api.shard.GatewayShard
            The shard that emitted this event.
        payload : hikari.internal.data_binding.JSONObject
            The dict payload to parse.

        Other Parameters
        ----------------
        old_message : typing.Optional[hikari.messages.PartialMessage]
            The message object or `None`.

        Returns
        -------
        hikari.events.message_events.MessageUpdateEvent
            The parsed message update event object.
        """

    @abc.abstractmethod
    def deserialize_message_delete_event(
        self,
        shard: gateway_shard.GatewayShard,
        payload: data_binding.JSONObject,
        *,
        old_message: typing.Optional[messages_models.Message] = None,
    ) -> message_events.MessageDeleteEvent:
        """Parse a raw payload from Discord into a message delete event object.

        Parameters
        ----------
        shard : hikari.api.shard.GatewayShard
            The shard that emitted this event.
        payload : hikari.internal.data_binding.JSONObject
            The dict payload to parse.

        Other Parameters
        ----------------
        old_message : typing.Optional[hikari.messages.Message]
            The old message object.

        Returns
        -------
        hikari.events.message_events.MessageDeleteEvent
            The parsed message delete event object.
        """

    @abc.abstractmethod
    def deserialize_guild_message_delete_bulk_event(
        self,
        shard: gateway_shard.GatewayShard,
        payload: data_binding.JSONObject,
        *,
        old_messages: typing.Optional[typing.Mapping[snowflakes.Snowflake, messages_models.Message]] = None,
    ) -> message_events.GuildBulkMessageDeleteEvent:
        """Parse a raw payload from Discord into a guild message delete bulk event object.

        Parameters
        ----------
        shard : hikari.api.shard.GatewayShard
            The shard that emitted this event.
        payload : hikari.internal.data_binding.JSONObject
            The dict payload to parse.

        Other Parameters
        ----------------
        old_messages : typing.Optional[typing.Mapping[hikari.snowflakes.Snowflake, hikari.messages.Message]]
            A mapping of the old message objects.

        Returns
        -------
        hikari.events.message_events.GuildBulkMessageDeleteEvent
            The parsed guild message delete bulk event object.
        """

    ###################
    # REACTION EVENTS #
    ###################

    @abc.abstractmethod
    def deserialize_message_reaction_add_event(
        self, shard: gateway_shard.GatewayShard, payload: data_binding.JSONObject
    ) -> reaction_events.ReactionAddEvent:
        """Parse a raw payload from Discord into a message reaction add event object.

        Parameters
        ----------
        shard : hikari.api.shard.GatewayShard
            The shard that emitted this event.
        payload : hikari.internal.data_binding.JSONObject
            The dict payload to parse.

        Returns
        -------
        hikari.events.reaction_events.ReactionAddEvent
            The parsed message reaction add event object.
        """

    @abc.abstractmethod
    def deserialize_message_reaction_remove_event(
        self, shard: gateway_shard.GatewayShard, payload: data_binding.JSONObject
    ) -> reaction_events.ReactionDeleteEvent:
        """Parse a raw payload from Discord into a message reaction remove event object.

        Parameters
        ----------
        shard : hikari.api.shard.GatewayShard
            The shard that emitted this event.
        payload : hikari.internal.data_binding.JSONObject
            The dict payload to parse.

        Returns
        -------
        hikari.events.reaction_events.ReactionDeleteEvent
            The parsed message reaction remove event object.
        """

    @abc.abstractmethod
    def deserialize_message_reaction_remove_all_event(
        self, shard: gateway_shard.GatewayShard, payload: data_binding.JSONObject
    ) -> reaction_events.ReactionDeleteAllEvent:
        """Parse a raw payload from Discord into a message reaction remove all event object.

        Parameters
        ----------
        shard : hikari.api.shard.GatewayShard
            The shard that emitted this event.
        payload : hikari.internal.data_binding.JSONObject
            The dict payload to parse.

        Returns
        -------
        hikari.events.reaction_events.ReactionDeleteAllEvent
            The parsed message reaction remove all event object.
        """

    @abc.abstractmethod
    def deserialize_message_reaction_remove_emoji_event(
        self, shard: gateway_shard.GatewayShard, payload: data_binding.JSONObject
    ) -> reaction_events.ReactionDeleteEmojiEvent:
        """Parse a raw payload from Discord into a message reaction remove emoji event object.

        Parameters
        ----------
        shard : hikari.api.shard.GatewayShard
            The shard that emitted this event.
        payload : hikari.internal.data_binding.JSONObject
            The dict payload to parse.

        Returns
        -------
        hikari.events.reaction_events.ReactionDeleteEmojiEvent
            The parsed message reaction remove emoji event object.
        """

    ################
    # SHARD EVENTS #
    ################

    @abc.abstractmethod
    def deserialize_shard_payload_event(
        self, shard: gateway_shard.GatewayShard, payload: data_binding.JSONObject, *, name: str
    ) -> shard_events.ShardPayloadEvent:
        """Parse a raw payload from Discord into a shard payload event object.

        Parameters
        ----------
        shard : hikari.api.shard.GatewayShard
            The shard that emitted this event.
        payload : hikari.internal.data_binding.JSONObject
            The dict payload to parse.
        name : str
            Name of the event.

        Returns
        -------
        hikari.events.shard_events.ShardPayloadEvent
            The parsed shard payload event object.
        """

    @abc.abstractmethod
    def deserialize_ready_event(
        self,
        shard: gateway_shard.GatewayShard,
        payload: data_binding.JSONObject,
    ) -> shard_events.ShardReadyEvent:
        """Parse a raw payload from Discord into a ready event object.

        Parameters
        ----------
        shard : hikari.api.shard.GatewayShard
            The shard that emitted this event.
        payload : hikari.internal.data_binding.JSONObject
            The dict payload to parse.

        Returns
        -------
        hikari.events.shard_events.ShardReadyEvent
            The parsed ready event object.
        """

    @abc.abstractmethod
    def deserialize_connected_event(self, shard: gateway_shard.GatewayShard) -> shard_events.ShardConnectedEvent:
        """Build a shard connected event object.

        Parameters
        ----------
        shard : hikari.api.shard.GatewayShard
            The shard that emitted this event.

        Returns
        -------
        hikari.events.shard_events.ShardReadyEvent
            The built shard connected event object.
        """

    @abc.abstractmethod
    def deserialize_disconnected_event(self, shard: gateway_shard.GatewayShard) -> shard_events.ShardDisconnectedEvent:
        """Build a shard disconnected event object.

        Parameters
        ----------
        shard : hikari.api.shard.GatewayShard
            The shard that emitted this event.

        Returns
        -------
        hikari.events.shard_events.ShardReadyEvent
            The built shard disconnected event object.
        """

    @abc.abstractmethod
    def deserialize_resumed_event(self, shard: gateway_shard.GatewayShard) -> shard_events.ShardResumedEvent:
        """Build a shard resumed event object.

        Parameters
        ----------
        shard : hikari.api.shard.GatewayShard
            The shard that emitted this event.

        Returns
        -------
        hikari.events.shard_events.ShardReadyEvent
            The built shard resumed event object.
        """

    @abc.abstractmethod
    def deserialize_guild_member_chunk_event(
        self, shard: gateway_shard.GatewayShard, payload: data_binding.JSONObject
    ) -> shard_events.MemberChunkEvent:
        """Parse a raw payload from Discord into a member chunk event object.

        Parameters
        ----------
        shard : hikari.api.shard.GatewayShard
            The shard that emitted this event.
        payload : hikari.internal.data_binding.JSONObject
            The dict payload to parse.

        Returns
        -------
        hikari.events.shard_events.MemberChunkEvent
            The parsed member chunk object.
        """

    ###############
    # USER EVENTS #
    ###############

    @abc.abstractmethod
    def deserialize_own_user_update_event(
        self,
        shard: gateway_shard.GatewayShard,
        payload: data_binding.JSONObject,
        *,
        old_user: typing.Optional[user_models.OwnUser] = None,
    ) -> user_events.OwnUserUpdateEvent:
        """Parse a raw payload from Discord into a own user update event object.

        Parameters
        ----------
        shard : hikari.api.shard.GatewayShard
            The shard that emitted this event.
        payload : hikari.internal.data_binding.JSONObject
            The dict payload to parse.

        Other Parameters
        ----------------
        old_user : typing.Optional[hikari.users.OwnUser]
            The OwnUser object or `None`.

        Returns
        -------
        hikari.events.user_events.OwnUserUpdateEvent
            The parsed own user update event object.
        """

    ################
    # VOICE EVENTS #
    ################

    @abc.abstractmethod
    def deserialize_voice_state_update_event(
        self,
        shard: gateway_shard.GatewayShard,
        payload: data_binding.JSONObject,
        *,
        old_state: typing.Optional[voices_models.VoiceState] = None,
    ) -> voice_events.VoiceStateUpdateEvent:
        """Parse a raw payload from Discord into a voice state update event object.

        Parameters
        ----------
        shard : hikari.api.shard.GatewayShard
            The shard that emitted this event.
        payload : hikari.internal.data_binding.JSONObject
            The dict payload to parse.

        Other Parameters
        ----------------
        old_state : typing.Optional[hikari.voices.VoiceState]
            The VoiceState object or `None`.

        Returns
        -------
        hikari.events.voice_events.VoiceStateUpdateEvent
            The parsed voice state update event object.
        """

    @abc.abstractmethod
    def deserialize_voice_server_update_event(
        self, shard: gateway_shard.GatewayShard, payload: data_binding.JSONObject
    ) -> voice_events.VoiceServerUpdateEvent:
        """Parse a raw payload from Discord into a voice server update event object.

        Parameters
        ----------
        shard : hikari.api.shard.GatewayShard
            The shard that emitted this event.
        payload : hikari.internal.data_binding.JSONObject
            The dict payload to parse.

        Returns
        -------
        hikari.events.voice_events.VoiceServerUpdateEvent
            The parsed voice server update event object.
        """<|MERGE_RESOLUTION|>--- conflicted
+++ resolved
@@ -466,13 +466,8 @@
 
         Other Parameters
         ----------------
-<<<<<<< HEAD
-        typing.Optional[typing.Sequence[hikari.guilds.stickers.GuildSticker]]
+        old_stickers : typing.Optional[typing.Sequence[hikari.stickers.GuildSticker]]
             The sequence of stickers or `None`.
-=======
-        old_stickers : typing.Optional[typing.Sequence[hikari.stickers.GuildSticker]]
-            The sequence of stickers or `builtins.None`.
->>>>>>> 6ddd49dc
 
         Returns
         -------
