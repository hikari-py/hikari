# -*- coding: utf-8 -*-
# cython: language_level=3
# Copyright (c) 2020 Nekokatt
# Copyright (c) 2021-present davfsa
#
# Permission is hereby granted, free of charge, to any person obtaining a copy
# of this software and associated documentation files (the "Software"), to deal
# in the Software without restriction, including without limitation the rights
# to use, copy, modify, merge, publish, distribute, sublicense, and/or sell
# copies of the Software, and to permit persons to whom the Software is
# furnished to do so, subject to the following conditions:
#
# The above copyright notice and this permission notice shall be included in all
# copies or substantial portions of the Software.
#
# THE SOFTWARE IS PROVIDED "AS IS", WITHOUT WARRANTY OF ANY KIND, EXPRESS OR
# IMPLIED, INCLUDING BUT NOT LIMITED TO THE WARRANTIES OF MERCHANTABILITY,
# FITNESS FOR A PARTICULAR PURPOSE AND NONINFRINGEMENT. IN NO EVENT SHALL THE
# AUTHORS OR COPYRIGHT HOLDERS BE LIABLE FOR ANY CLAIM, DAMAGES OR OTHER
# LIABILITY, WHETHER IN AN ACTION OF CONTRACT, TORT OR OTHERWISE, ARISING FROM,
# OUT OF OR IN CONNECTION WITH THE SOFTWARE OR THE USE OR OTHER DEALINGS IN THE
# SOFTWARE.
"""Application and entities that are used to describe both DMs and guild channels on Discord."""

from __future__ import annotations

__all__: typing.Sequence[str] = (
    "ChannelType",
    "VideoQualityMode",
    "ChannelFollow",
    "PermissionOverwrite",
    "PermissionOverwriteType",
    "PartialChannel",
    "TextableChannel",
    "TextableGuildChannel",
    "PrivateChannel",
    "DMChannel",
    "GroupDMChannel",
    "GuildCategory",
    "GuildChannel",
    "GuildTextChannel",
    "GuildNewsChannel",
    "GuildVoiceChannel",
    "GuildStageChannel",
    "WebhookChannelT",
    "WebhookChannelTypes",
)

import typing

import attr

from hikari import permissions
from hikari import snowflakes
from hikari import traits
from hikari import undefined
from hikari import urls
from hikari import webhooks
from hikari.internal import attr_extensions
from hikari.internal import enums
from hikari.internal import routes

if typing.TYPE_CHECKING:
    import datetime

    from hikari import embeds as embeds_
    from hikari import files
    from hikari import guilds
    from hikari import iterators
    from hikari import messages
    from hikari import users
    from hikari import voices
    from hikari.api import special_endpoints
    from hikari.internal import time


@typing.final
class ChannelType(int, enums.Enum):
    """The known channel types that are exposed to us by the API."""

    GUILD_TEXT = 0
    """A text channel in a guild."""

    DM = 1
    """A direct channel between two users."""

    GUILD_VOICE = 2
    """A voice channel in a guild."""

    GROUP_DM = 3
    """A direct channel between multiple users."""

    GUILD_CATEGORY = 4
    """An category used for organizing channels in a guild."""

    GUILD_NEWS = 5
    """A channel that can be followed and can crosspost."""

    GUILD_STAGE = 13
    """A few to many voice channel for hosting events."""


@typing.final
class VideoQualityMode(int, enums.Enum):
    """The camera quality of the voice chat."""

    AUTO = 1
    """Video quality will be set for optimal performance."""

    FULL = 2
    """Video quality will be set to 720p."""


@attr_extensions.with_copy
@attr.define(hash=True, kw_only=True, weakref_slot=False)
class ChannelFollow:
    """Relationship between a news channel and a subscriber channel.

    The subscriber channel will receive crosspost messages that correspond
    to any "broadcast" announcements that the news channel creates.
    """

    app: traits.RESTAware = attr.field(
        repr=False, eq=False, hash=False, metadata={attr_extensions.SKIP_DEEP_COPY: True}
    )
    """Client application that models may use for procedures."""

    channel_id: snowflakes.Snowflake = attr.field(hash=True, repr=True)
    """Return the channel ID of the channel being followed."""

    webhook_id: snowflakes.Snowflake = attr.field(hash=True, repr=True)
    """Return the ID of the webhook for this follow."""

    async def fetch_channel(self) -> typing.Union[GuildNewsChannel, GuildTextChannel]:
        """Fetch the object of the guild channel being followed.

        Returns
        -------
        typing.Union[hikari.channels.GuildNewsChannel, hikari.channels.GuildTextChannel]
            The channel being followed.

            While this will usually be `GuildNewsChannel`, if the channel's
            news status has been removed then this will be a `GuildTextChannel`.

        Raises
        ------
        hikari.errors.UnauthorizedError
            If you are unauthorized to make the request (invalid/missing token).
        hikari.errors.ForbiddenError
            If you are missing the `READ_MESSAGES` permission in the channel.
        hikari.errors.NotFoundError
            If the channel is not found.
        hikari.errors.RateLimitTooLongError
            Raised in the event that a rate limit occurs that is
            longer than `max_rate_limit` when making a request.
        hikari.errors.RateLimitedError
            Usually, Hikari will handle and retry on hitting
            rate-limits automatically. This includes most bucket-specific
            rate-limits and global rate-limits. In some rare edge cases,
            however, Discord implements other undocumented rules for
            rate-limiting, such as limits per attribute. These cannot be
            detected or handled normally by Hikari due to their undocumented
            nature, and will trigger this exception if they occur.
        hikari.errors.InternalServerError
            If an internal error occurs on Discord while handling the request.
        """
        channel = await self.app.rest.fetch_channel(self.channel_id)
        assert isinstance(channel, (GuildTextChannel, GuildNewsChannel))
        return channel

    async def fetch_webhook(self) -> webhooks.ChannelFollowerWebhook:
        """Fetch the webhook attached to this follow.

        Returns
        -------
        hikari.webhooks.ChannelFollowerWebhook
            The webhook attached to this follow.

        Raises
        ------
        hikari.errors.ForbiddenError
            If you are missing the `MANAGE_WEBHOOKS` permission in the guild or
            channel this follow is targeting.
        hikari.errors.UnauthorizedError
            If you are unauthorized to make the request (invalid/missing token).
        hikari.errors.NotFoundError
            If the webhook is not found.
        hikari.errors.RateLimitTooLongError
            Raised in the event that a rate limit occurs that is
            longer than `max_rate_limit` when making a request.
        hikari.errors.RateLimitedError
            Usually, Hikari will handle and retry on hitting
            rate-limits automatically. This includes most bucket-specific
            rate-limits and global rate-limits. In some rare edge cases,
            however, Discord implements other undocumented rules for
            rate-limiting, such as limits per attribute. These cannot be
            detected or handled normally by Hikari due to their undocumented
            nature, and will trigger this exception if they occur.
        hikari.errors.InternalServerError
            If an internal error occurs on Discord while handling the request.
        """
        webhook = await self.app.rest.fetch_webhook(self.webhook_id)
        assert isinstance(webhook, webhooks.ChannelFollowerWebhook)
        return webhook

    def get_channel(self) -> typing.Union[GuildNewsChannel, GuildTextChannel, None]:
        """Get the channel being followed from the cache.

        .. warning::
            This will always be `None` if you are not
            in the guild that this channel exists in.

        Returns
        -------
        typing.Union[hikari.channels.GuildNewsChannel, hikari.channels.GuildTextChannel, None]
            The object of the guild channel that was found in the cache or
            `None`. While this will usually be `GuildNewsChannel` or
            `None`, if the channel referenced has since lost it's news
            status then this will return a `GuildTextChannel`.
        """
        if not isinstance(self.app, traits.CacheAware):
            return None

        channel = self.app.cache.get_guild_channel(self.channel_id)
        assert channel is None or isinstance(channel, (GuildNewsChannel, GuildTextChannel))
        return channel


@typing.final
class PermissionOverwriteType(int, enums.Enum):
    """The type of entity a Permission Overwrite targets."""

    ROLE = 0
    """A permission overwrite that targets all the members with a specific role."""

    MEMBER = 1
    """A permission overwrite that targets a specific guild member."""


@attr_extensions.with_copy
@attr.define(kw_only=True, weakref_slot=False)
class PermissionOverwrite:
    """Represents permission overwrites for a channel or role in a channel.

    You may sometimes need to make instances of this object to add/edit
    permission overwrites on channels.

    Examples
    --------
    Creating a permission overwrite.

<<<<<<< HEAD
    .. code-block:: python

        overwrite = PermissionOverwrite(
            type=PermissionOverwriteType.MEMBER,
            allow=(
                Permissions.VIEW_CHANNEL
                | Permissions.READ_MESSAGE_HISTORY
                | Permissions.SEND_MESSAGES
            ),
            deny=(
                Permissions.MANAGE_MESSAGES
                | Permissions.SPEAK
            ),
        )
=======
    ```py
    overwrite = PermissionOverwrite(
        id=163979124820541440,
        type=PermissionOverwriteType.MEMBER,
        allow=(
            Permissions.VIEW_CHANNEL
            | Permissions.READ_MESSAGE_HISTORY
            | Permissions.SEND_MESSAGES
        ),
        deny=(
            Permissions.MANAGE_MESSAGES
            | Permissions.SPEAK
        ),
    )
    ```
>>>>>>> d87f16af
    """

    id: snowflakes.Snowflake = attr.field(converter=snowflakes.Snowflake, repr=True)
    """The ID of this entity."""

    type: typing.Union[PermissionOverwriteType, int] = attr.field(converter=PermissionOverwriteType, repr=True)
    """The type of entity this overwrite targets."""

    allow: permissions.Permissions = attr.field(
        converter=permissions.Permissions, default=permissions.Permissions.NONE, repr=True
    )
    """The permissions this overwrite allows."""

    deny: permissions.Permissions = attr.field(
        converter=permissions.Permissions, default=permissions.Permissions.NONE, repr=True
    )
    """The permissions this overwrite denies."""

    @property
    def unset(self) -> permissions.Permissions:
        """Bitfield of all permissions not explicitly allowed or denied by this overwrite."""
        return ~(self.allow | self.deny)


@attr_extensions.with_copy
@attr.define(hash=True, kw_only=True, weakref_slot=False)
class PartialChannel(snowflakes.Unique):
    """Channel representation for cases where further detail is not provided.

    This is commonly received in HTTP API responses where full information is
    not available from Discord.
    """

    app: traits.RESTAware = attr.field(
        repr=False, eq=False, hash=False, metadata={attr_extensions.SKIP_DEEP_COPY: True}
    )
    """Client application that models may use for procedures."""

    id: snowflakes.Snowflake = attr.field(hash=True, repr=True)
    """The ID of this entity."""

    name: typing.Optional[str] = attr.field(eq=False, hash=False, repr=True)
    """The channel's name. This will be missing for DM channels."""

    type: typing.Union[ChannelType, int] = attr.field(eq=False, hash=False, repr=True)
    """The channel's type."""

    @property
    def mention(self) -> str:
        """Return a raw mention string for the channel.

        !!! note
            There are platform specific inconsistencies with mentions of
            GuildCategories, GroupDMChannels and DMChannels showing
            the correct name but not being interactable.

        Returns
        -------
        builtins.str
            The mention string to use.
        """
        return f"<#{self.id}>"

    def __str__(self) -> str:
        return self.name if self.name is not None else f"Unnamed {self.__class__.__name__} ID {self.id}"

    async def delete(self) -> PartialChannel:
        """Delete a channel in a guild, or close a DM.

        .. note::
            For Public servers, the set 'Rules' or 'Guidelines' channels and the
            'Public Server Updates' channel cannot be deleted.

        Returns
        -------
        hikari.channels.PartialChannel
            Object of the channel that was deleted.

        Raises
        ------
        hikari.errors.UnauthorizedError
            If you are unauthorized to make the request (invalid/missing token).
        hikari.errors.ForbiddenError
            If you are missing the `MANAGE_CHANNEL` permission in the channel.
        hikari.errors.NotFoundError
            If the channel is not found.
        hikari.errors.RateLimitTooLongError
            Raised in the event that a rate limit occurs that is
            longer than `max_rate_limit` when making a request.
        hikari.errors.RateLimitedError
            Usually, Hikari will handle and retry on hitting
            rate-limits automatically. This includes most bucket-specific
            rate-limits and global rate-limits. In some rare edge cases,
            however, Discord implements other undocumented rules for
            rate-limiting, such as limits per attribute. These cannot be
            detected or handled normally by Hikari due to their undocumented
            nature, and will trigger this exception if they occur.
        hikari.errors.InternalServerError
            If an internal error occurs on Discord while handling the request.
        """
        return await self.app.rest.delete_channel(self.id)


class TextableChannel(PartialChannel):
    """Mixin class for a channel which can have text messages in it."""

    # This is a mixin, do not add slotted fields.
    __slots__: typing.Sequence[str] = ()

    # TODO: add examples to this and the REST method this invokes.
    def fetch_history(
        self,
        *,
        before: undefined.UndefinedOr[snowflakes.SearchableSnowflakeishOr[snowflakes.Unique]] = undefined.UNDEFINED,
        after: undefined.UndefinedOr[snowflakes.SearchableSnowflakeishOr[snowflakes.Unique]] = undefined.UNDEFINED,
        around: undefined.UndefinedOr[snowflakes.SearchableSnowflakeishOr[snowflakes.Unique]] = undefined.UNDEFINED,
    ) -> iterators.LazyIterator[messages.Message]:
        """Browse the message history for a given text channel.

        .. note::
            This call is not a coroutine function, it returns a special type of
            lazy iterator that will perform API calls as you iterate across it,
            thus any errors documented below will happen then.
            See `hikari.iterators` for the full API for this iterator type.

        Other Parameters
        ----------------
        before : hikari.undefined.UndefinedOr[snowflakes.SearchableSnowflakeishOr[hikari.snowflakes.Unique]]
            If provided, fetch messages before this snowflakes. If you provide
            a datetime object, it will be transformed into a snowflakes. This
            may be any other Discord entity that has an ID. In this case, the
            date the object was first created will be used.
        after : hikari.undefined.UndefinedOr[snowflakes.SearchableSnowflakeishOr[hikari.snowflakes.Unique]]
            If provided, fetch messages after this snowflakes. If you provide
            a datetime object, it will be transformed into a snowflakes. This
            may be any other Discord entity that has an ID. In this case, the
            date the object was first created will be used.
        around : hikari.undefined.UndefinedOr[snowflakes.SearchableSnowflakeishOr[hikari.snowflakes.Unique]]
            If provided, fetch messages around this snowflakes. If you provide
            a datetime object, it will be transformed into a snowflakes. This
            may be any other Discord entity that has an ID. In this case, the
            date the object was first created will be used.

        Returns
        -------
        hikari.iterators.LazyIterator[hikari.messages.Message]
            A iterator to fetch the messages.

        Raises
        ------
        TypeError
            If you specify more than one of `before`, `after`, `about`.
        hikari.errors.UnauthorizedError
            If you are unauthorized to make the request (invalid/missing token).
        hikari.errors.ForbiddenError
            If you lack permissions to read message history in the given
            channel.
        hikari.errors.NotFoundError
            If the channel is not found.
        hikari.errors.InternalServerError
            If an internal error occurs on Discord while handling the request.
        """
        return self.app.rest.fetch_messages(self.id, before=before, after=after, around=around)

    async def fetch_message(self, message: snowflakes.SnowflakeishOr[messages.PartialMessage]) -> messages.Message:
        """Fetch a specific message in the given text channel.

        Parameters
        ----------
        message : hikari.snowflakes.SnowflakeishOr[hikari.messages.PartialMessage]
            The message to fetch. This may be the object or the ID of an
            existing channel.

        Returns
        -------
        hikari.messages.Message
            The requested message.

        Raises
        ------
        hikari.errors.UnauthorizedError
            If you are unauthorized to make the request (invalid/missing token).
        hikari.errors.ForbiddenError
            If you are missing the `READ_MESSAGE_HISTORY` in the channel.
        hikari.errors.NotFoundError
            If the channel is not found or the message is not found in the
            given text channel.
        hikari.errors.RateLimitTooLongError
            Raised in the event that a rate limit occurs that is
            longer than `max_rate_limit` when making a request.
        hikari.errors.RateLimitedError
            Usually, Hikari will handle and retry on hitting
            rate-limits automatically. This includes most bucket-specific
            rate-limits and global rate-limits. In some rare edge cases,
            however, Discord implements other undocumented rules for
            rate-limiting, such as limits per attribute. These cannot be
            detected or handled normally by Hikari due to their undocumented
            nature, and will trigger this exception if they occur.
        hikari.errors.InternalServerError
            If an internal error occurs on Discord while handling the request.
        """
        return await self.app.rest.fetch_message(self.id, message)

    async def send(
        self,
        content: undefined.UndefinedOr[typing.Any] = undefined.UNDEFINED,
        *,
        attachment: undefined.UndefinedOr[files.Resourceish] = undefined.UNDEFINED,
        attachments: undefined.UndefinedOr[typing.Sequence[files.Resourceish]] = undefined.UNDEFINED,
        component: undefined.UndefinedOr[special_endpoints.ComponentBuilder] = undefined.UNDEFINED,
        components: undefined.UndefinedOr[typing.Sequence[special_endpoints.ComponentBuilder]] = undefined.UNDEFINED,
        embed: undefined.UndefinedOr[embeds_.Embed] = undefined.UNDEFINED,
        embeds: undefined.UndefinedOr[typing.Sequence[embeds_.Embed]] = undefined.UNDEFINED,
        tts: undefined.UndefinedOr[bool] = undefined.UNDEFINED,
        reply: undefined.UndefinedOr[snowflakes.SnowflakeishOr[messages.PartialMessage]] = undefined.UNDEFINED,
        mentions_everyone: undefined.UndefinedOr[bool] = undefined.UNDEFINED,
        mentions_reply: undefined.UndefinedOr[bool] = undefined.UNDEFINED,
        user_mentions: undefined.UndefinedOr[
            typing.Union[snowflakes.SnowflakeishSequence[users.PartialUser], bool]
        ] = undefined.UNDEFINED,
        role_mentions: undefined.UndefinedOr[
            typing.Union[snowflakes.SnowflakeishSequence[guilds.PartialRole], bool]
        ] = undefined.UNDEFINED,
    ) -> messages.Message:
        """Create a message in this channel.

        Parameters
        ----------
        content : hikari.undefined.UndefinedOr[typing.Any]
            If provided, the message contents. If
            `hikari.undefined.UNDEFINED`, then nothing will be sent
            in the content. Any other value here will be cast to a
            `str`.

            If this is a `hikari.embeds.Embed` and no `embed` nor `embeds` kwarg
            is provided, then this will instead update the embed. This allows
            for simpler syntax when sending an embed alone.

            Likewise, if this is a `hikari.files.Resource`, then the
            content is instead treated as an attachment if no `attachment` and
            no `attachments` kwargs are provided.

        Other Parameters
        ----------------
        attachment : hikari.undefined.UndefinedOr[hikari.files.Resourceish],
            If provided, the message attachment. This can be a resource,
            or string of a path on your computer or a URL.

            Attachments can be passed as many different things, to aid in
            convenience.

            - If a `pathlib.PurePath` or `str` to a valid URL, the
                resource at the given URL will be streamed to Discord when
                sending the message. Subclasses of
                `hikari.files.WebResource` such as
                `hikari.files.URL`,
                `hikari.messages.Attachment`,
                `hikari.emojis.Emoji`,
                `EmbedResource`, etc will also be uploaded this way.
                This will use bit-inception, so only a small percentage of the
                resource will remain in memory at any one time, thus aiding in
                scalability.
            - If a `hikari.files.Bytes` is passed, or a `str`
                that contains a valid data URI is passed, then this is uploaded
                with a randomized file name if not provided.
            - If a `hikari.files.File`, `pathlib.PurePath` or
                `str` that is an absolute or relative path to a file
                on your file system is passed, then this resource is uploaded
                as an attachment using non-blocking code internally and streamed
                using bit-inception where possible. This depends on the
                type of `concurrent.futures.Executor` that is being used for
                the application (default is a thread pool which supports this
                behaviour).
        attachments : hikari.undefined.UndefinedOr[typing.Sequence[hikari.files.Resourceish]],
            If provided, the message attachments. These can be resources, or
            strings consisting of paths on your computer or URLs.
        component : hikari.undefined.UndefinedOr[hikari.api.special_endpoints.ComponentBuilder]
            If provided, builder object of the component to include in this message.
        components : hikari.undefined.UndefinedOr[typing.Sequence[hikari.api.special_endpoints.ComponentBuilder]]
            If provided, a sequence of the component builder objects to include
            in this message.
        embed : hikari.undefined.UndefinedOr[hikari.embeds.Embed]
            If provided, the message embed.
        embeds : hikari.undefined.UndefinedOr[typing.Sequence[hikari.embeds.Embed]]
            If provided, the message embeds.
        tts : hikari.undefined.UndefinedOr[bool]
            If provided, whether the message will be TTS (Text To Speech).
        reply : hikari.undefined.UndefinedOr[hikari.snowflakes.SnowflakeishOr[hikari.messages.PartialMessage]]
            If provided, the message to reply to.
        mentions_everyone : hikari.undefined.UndefinedOr[bool]
            If provided, whether the message should parse @everyone/@here
            mentions.
        mentions_reply : hikari.undefined.UndefinedOr[bool]
            If provided, whether to mention the author of the message
            that is being replied to.

            This will not do anything if not being used with `reply`.
        user_mentions : hikari.undefined.UndefinedOr[typing.Union[hikari.snowflakes.SnowflakeishSequence[hikari.users.PartialUser], bool]]
            If provided, and `True`, all mentions will be parsed.
            If provided, and `False`, no mentions will be parsed.
            Alternatively this may be a collection of
            `hikari.snowflakes.Snowflake`, or
            `hikari.users.PartialUser` derivatives to enforce mentioning
            specific users.
        role_mentions : hikari.undefined.UndefinedOr[typing.Union[hikari.snowflakes.SnowflakeishSequence[hikari.guilds.PartialRole], bool]]
            If provided, and `True`, all mentions will be parsed.
            If provided, and `False`, no mentions will be parsed.
            Alternatively this may be a collection of
            `hikari.snowflakes.Snowflake`, or
            `hikari.guilds.PartialRole` derivatives to enforce mentioning
            specific roles.

        Returns
        -------
        hikari.messages.Message
            The created message.

        Raises
        ------
        hikari.errors.BadRequestError
            This may be raised in several discrete situations, such as messages
            being empty with no attachments or embeds; messages with more than
            2000 characters in them, embeds that exceed one of the many embed
            limits; too many attachments; attachments that are too large;
            invalid image URLs in embeds; `reply` not found or not in the same
            channel; too many components.
        hikari.errors.UnauthorizedError
            If you are unauthorized to make the request (invalid/missing token).
        hikari.errors.ForbiddenError
            If you lack permissions to send messages in the given channel.
        hikari.errors.NotFoundError
            If the channel is not found.
        hikari.errors.InternalServerError
            If an internal error occurs on Discord while handling the request.
        ValueError
            If more than 100 unique objects/entities are passed for
            `role_mentions` or `user_mentions`.
        TypeError
            If both `attachment` and `attachments` are specified.
        """  # noqa: E501 - Line too long
        return await self.app.rest.create_message(
            channel=self.id,
            content=content,
            attachment=attachment,
            attachments=attachments,
            component=component,
            components=components,
            embed=embed,
            embeds=embeds,
            tts=tts,
            reply=reply,
            mentions_everyone=mentions_everyone,
            user_mentions=user_mentions,
            role_mentions=role_mentions,
            mentions_reply=mentions_reply,
        )

    def trigger_typing(self) -> special_endpoints.TypingIndicator:
        """Trigger typing in a given channel.

        This returns an object that can either be awaited to trigger typing
        once, or used as an async context manager to keep typing until the
        block completes.

        .. code-block:: python

            await channel.trigger_typing()   # type for 10s

            async with channel.trigger_typing():
                await asyncio.sleep(35)            # keep typing until this finishes

        .. note::
            Sending a message to this channel will stop the typing indicator. If
            using an `async with`, it will start up again after a few seconds.
            This is a limitation of Discord's API.

        Returns
        -------
        hikari.api.special_endpoints.TypingIndicator
            The typing indicator object.
        """
        return self.app.rest.trigger_typing(self.id)

    async def fetch_pins(self) -> typing.Sequence[messages.Message]:
        """Fetch the pinned messages in this text channel.

        Returns
        -------
        typing.Sequence[hikari.messages.Message]
            The pinned messages in this text channel.

        Raises
        ------
        hikari.errors.UnauthorizedError
            If you are unauthorized to make the request (invalid/missing token).
        hikari.errors.ForbiddenError
            If you are missing the `READ_MESSAGES` in the channel.
        hikari.errors.NotFoundError
            If the channel is not found.
        hikari.errors.RateLimitTooLongError
            Raised in the event that a rate limit occurs that is
            longer than `max_rate_limit` when making a request.
        hikari.errors.RateLimitedError
            Usually, Hikari will handle and retry on hitting
            rate-limits automatically. This includes most bucket-specific
            rate-limits and global rate-limits. In some rare edge cases,
            however, Discord implements other undocumented rules for
            rate-limiting, such as limits per attribute. These cannot be
            detected or handled normally by Hikari due to their undocumented
            nature, and will trigger this exception if they occur.
        hikari.errors.InternalServerError
            If an internal error occurs on Discord while handling the request.
        """
        return await self.app.rest.fetch_pins(self.id)

    async def pin_message(self, message: snowflakes.SnowflakeishOr[messages.PartialMessage]) -> None:
        """Pin an existing message in the text channel.

        Parameters
        ----------
        message : hikari.snowflakes.SnowflakeishOr[hikari.messages.PartialMessage]
            The message to pin. This may be the object or the ID
            of an existing message.

        Raises
        ------
        hikari.errors.UnauthorizedError
            If you are unauthorized to make the request (invalid/missing token).
        hikari.errors.ForbiddenError
            If you are missing the `MANAGE_MESSAGES` in the channel.
        hikari.errors.NotFoundError
            If the channel is not found, or if the message does not exist in
            the given channel.
        hikari.errors.RateLimitTooLongError
            Raised in the event that a rate limit occurs that is
            longer than `max_rate_limit` when making a request.
        hikari.errors.RateLimitedError
            Usually, Hikari will handle and retry on hitting
            rate-limits automatically. This includes most bucket-specific
            rate-limits and global rate-limits. In some rare edge cases,
            however, Discord implements other undocumented rules for
            rate-limiting, such as limits per attribute. These cannot be
            detected or handled normally by Hikari due to their undocumented
            nature, and will trigger this exception if they occur.
        hikari.errors.InternalServerError
            If an internal error occurs on Discord while handling the request.
        """
        return await self.app.rest.pin_message(self.id, message)

    async def unpin_message(self, message: snowflakes.SnowflakeishOr[messages.PartialMessage]) -> None:
        """Unpin a given message from the text channel.

        Parameters
        ----------
        message : hikari.snowflakes.SnowflakeishOr[hikari.messages.PartialMessage]
            The message to unpin. This may be the object or the ID of an
            existing message.

        Raises
        ------
        hikari.errors.UnauthorizedError
            If you are unauthorized to make the request (invalid/missing token).
        hikari.errors.ForbiddenError
            If you are missing the `MANAGE_MESSAGES` permission.
        hikari.errors.NotFoundError
            If the channel is not found or the message is not a pinned message
            in the given channel.
        hikari.errors.RateLimitTooLongError
            Raised in the event that a rate limit occurs that is
            longer than `max_rate_limit` when making a request.
        hikari.errors.RateLimitedError
            Usually, Hikari will handle and retry on hitting
            rate-limits automatically. This includes most bucket-specific
            rate-limits and global rate-limits. In some rare edge cases,
            however, Discord implements other undocumented rules for
            rate-limiting, such as limits per attribute. These cannot be
            detected or handled normally by Hikari due to their undocumented
            nature, and will trigger this exception if they occur.
        hikari.errors.InternalServerError
            If an internal error occurs on Discord while handling the request.
        """
        return await self.app.rest.unpin_message(self.id, message)

    async def delete_messages(
        self,
        messages: typing.Union[
            snowflakes.SnowflakeishOr[messages.PartialMessage],
            snowflakes.SnowflakeishIterable[messages.PartialMessage],
        ],
        /,
        *other_messages: snowflakes.SnowflakeishOr[messages.PartialMessage],
    ) -> None:
        """Bulk-delete messages from the channel.

        .. note::
            This API endpoint will only be able to delete 100 messages
            at a time. For anything more than this, multiple requests will
            be executed one-after-the-other, since the rate limits for this
            endpoint do not favour more than one request per bucket.

            If one message is left over from chunking per 100 messages, or
            only one message is passed to this coroutine function, then the
            logic is expected to defer to `delete_message`. The implication
            of this is that the `delete_message` endpoint is ratelimited
            by a different bucket with different usage rates.

        .. warning::
            This endpoint is not atomic. If an error occurs midway through
            a bulk delete, you will **not** be able to revert any changes made
            up to this point.

        .. warning::
            Specifying any messages more than 14 days old will cause the call
            to fail, potentially with partial completion.

        Parameters
        ----------
        messages : typing.Union[hikari.snowflakes.SnowflakeishOr[hikari.messages.PartialMessage], hikari.snowflakes.SnowflakeishIterable[hikari.messages.PartialMessage]]
            Either the object/ID of an existing message to delete or an iterable
            of the objects and/or IDs of existing messages to delete.

        Other Parameters
        ----------------
        *other_messages : hikari.snowflakes.SnowflakeishOr[hikari.messages.PartialMessage]
            The objects and/or IDs of other existing messages to delete.

        Raises
        ------
        hikari.errors.BulkDeleteError
            An error containing the messages successfully deleted, and the
            messages that were not removed. The
            `BaseException.__cause__` of the exception will be the
            original error that terminated this process.
        """  # noqa: E501 - Line too long
        return await self.app.rest.delete_messages(self.id, messages, *other_messages)


@attr.define(hash=True, kw_only=True, weakref_slot=False)
class PrivateChannel(PartialChannel):
    """The base for anything that is a private (non-guild bound) channel."""

    last_message_id: typing.Optional[snowflakes.Snowflake] = attr.field(eq=False, hash=False, repr=False)
    """The ID of the last message sent in this channel.

    .. warning::
        This might point to an invalid or deleted message. Do not assume that
        this will always be valid.
    """


@attr.define(hash=True, kw_only=True, weakref_slot=False)
class DMChannel(PrivateChannel, TextableChannel):
    """Represents a direct message text channel that is between you and another user."""

    recipient: users.User = attr.field(eq=False, hash=False, repr=False)
    """The user recipient of this DM."""

    @property
    def shard_id(self) -> typing.Literal[0]:
        """Return the shard ID for the shard."""
        return 0

    def __str__(self) -> str:
        return f"{self.__class__.__name__} with: {self.recipient}"


@attr.define(hash=True, kw_only=True, weakref_slot=False)
class GroupDMChannel(PrivateChannel):
    """Represents a group direct message channel.

    .. note::
        This doesn't have the methods found on `TextableChannel` as bots cannot
        interact with a group DM that they own by sending or seeing messages in
        it.
    """

    owner_id: snowflakes.Snowflake = attr.field(eq=False, hash=False, repr=True)
    """The ID of the owner of the group."""

    icon_hash: typing.Optional[str] = attr.field(eq=False, hash=False, repr=False)
    """The CDN hash of the icon of the group, if an icon is set."""

    nicknames: typing.MutableMapping[snowflakes.Snowflake, str] = attr.field(eq=False, hash=False, repr=False)
    """A mapping of set nicknames within this group DMs to user IDs."""

    recipients: typing.Mapping[snowflakes.Snowflake, users.User] = attr.field(eq=False, hash=False, repr=False)
    """The recipients of the group DM."""

    application_id: typing.Optional[snowflakes.Snowflake] = attr.field(eq=False, hash=False, repr=False)
    """The ID of the application that created the group DM.

    If the group DM was not created by a bot, this will be `None`.
    """

    def __str__(self) -> str:
        if self.name is None:
            return f"{self.__class__.__name__} with: {', '.join(str(user) for user in self.recipients.values())}"

        return self.name

    @property
    def icon_url(self) -> typing.Optional[files.URL]:
        """Icon for this group DM, if set."""
        return self.make_icon_url()

    def make_icon_url(self, *, ext: str = "png", size: int = 4096) -> typing.Optional[files.URL]:
        """Generate the icon for this group, if set.

        Parameters
        ----------
        ext : str
            The extension to use for this URL, defaults to `png`.
            Supports `png`, `jpeg`, `jpg` and `webp`.
        size : int
            The size to set for the URL, defaults to `4096`.
            Can be any power of two between 16 and 4096.

        Returns
        -------
        typing.Optional[hikari.files.URL]
            The URL, or `None` if no icon is present.

        Raises
        ------
        ValueError
            If `size` is not a power of two between 16 and 4096 (inclusive).
        """
        if self.icon_hash is None:
            return None

        return routes.CDN_CHANNEL_ICON.compile_to_file(
            urls.CDN_URL,
            channel_id=self.id,
            hash=self.icon_hash,
            size=size,
            file_format=ext,
        )


@attr.define(hash=True, kw_only=True, weakref_slot=False)
class GuildChannel(PartialChannel):
    """The base for anything that is a guild channel."""

    guild_id: snowflakes.Snowflake = attr.field(eq=False, hash=False, repr=True)
    """The ID of the guild the channel belongs to."""

    position: int = attr.field(eq=False, hash=False, repr=False)
    """The sorting position of the channel.

    Higher numbers appear further down the channel list.
    """

    permission_overwrites: typing.Mapping[snowflakes.Snowflake, PermissionOverwrite] = attr.field(
        eq=False, hash=False, repr=False
    )
    """The permission overwrites for the channel.

    This maps the ID of the entity in the overwrite to the overwrite data.
    """

    is_nsfw: typing.Optional[bool] = attr.field(eq=False, hash=False, repr=False)
    """Whether the channel is marked as NSFW.

    .. warning::
        This will be `None` when received over the gateway in certain events
        (e.g Guild Create).
    """

    parent_id: typing.Optional[snowflakes.Snowflake] = attr.field(eq=False, hash=False, repr=True)
    """The ID of the parent category the channel belongs to.

    If no parent category is set for the channel, this will be `None`.
    """

    @property
<<<<<<< HEAD
    def mention(self) -> str:
        """Return a raw mention string for the guild channel.

        .. note::
            As of writing, GuildCategory channels are a special case
            for this and mentions of them will not resolve as clickable, but
            will still parse as mentions.
        """
        return f"<#{self.id}>"

    @property
=======
>>>>>>> d87f16af
    def shard_id(self) -> typing.Optional[int]:
        """Return the shard ID for the shard.

        This may be `None` if the shard count is not known.
        """
        if isinstance(self.app, traits.ShardAware):
            return snowflakes.calculate_shard_id(self.app, self.guild_id)

        return None

    def get_guild(self) -> typing.Optional[guilds.GatewayGuild]:
        """Return the guild linked to this channel.

        Returns
        -------
        typing.Optional[hikari.guilds.Guild]
            The linked guild object or `None` if it's not cached.
        """
        if not isinstance(self.app, traits.CacheAware):
            return None

        return self.app.cache.get_guild(self.guild_id)

    async def fetch_guild(self) -> guilds.PartialGuild:
        """Fetch the guild linked to this channel.

        Returns
        -------
        hikari.guilds.RESTGuild
            The requested guild.

        Raises
        ------
        hikari.errors.ForbiddenError
            If you are not part of the guild.
        hikari.errors.NotFoundError
            If the guild is not found.
        hikari.errors.UnauthorizedError
            If you are unauthorized to make the request (invalid/missing token).
        hikari.errors.RateLimitTooLongError
            Raised in the event that a rate limit occurs that is
            longer than `max_rate_limit` when making a request.
        hikari.errors.RateLimitedError
            Usually, Hikari will handle and retry on hitting
            rate-limits automatically. This includes most bucket-specific
            rate-limits and global rate-limits. In some rare edge cases,
            however, Discord implements other undocumented rules for
            rate-limiting, such as limits per attribute. These cannot be
            detected or handled normally by Hikari due to their undocumented
            nature, and will trigger this exception if they occur.
        hikari.errors.InternalServerError
            If an internal error occurs on Discord while handling the request.
        """
        return await self.app.rest.fetch_guild(self.guild_id)

    async def edit_overwrite(
        self,
        target: typing.Union[snowflakes.Snowflakeish, users.PartialUser, guilds.PartialRole, PermissionOverwrite],
        *,
        target_type: undefined.UndefinedOr[typing.Union[PermissionOverwriteType, int]] = undefined.UNDEFINED,
        allow: undefined.UndefinedOr[permissions.Permissions] = undefined.UNDEFINED,
        deny: undefined.UndefinedOr[permissions.Permissions] = undefined.UNDEFINED,
        reason: undefined.UndefinedOr[str] = undefined.UNDEFINED,
    ) -> None:
        """Edit permissions for a specific entity in the given guild channel.

           This creates new overwrite for the channel, if there no other overwrites present.

        Parameters
        ----------
        target : typing.Union[hikari.users.PartialUser, hikari.guilds.PartialRole, hikari.channels.PermissionOverwrite, hikari.snowflakes.Snowflakeish]
            The channel overwrite to edit. This may be the object or the ID of an
            existing overwrite.

        Other Parameters
        ----------------
        target_type : hikari.undefined.UndefinedOr[typing.Union[hikari.channels.PermissionOverwriteType, int]]
            If provided, the type of the target to update. If unset, will attempt to get
            the type from `target`.
        allow : hikari.undefined.UndefinedOr[hikari.permissions.Permissions]
            If provided, the new value of all allowed permissions.
        deny : hikari.undefined.UndefinedOr[hikari.permissions.Permissions]
            If provided, the new value of all disallowed permissions.
        reason : hikari.undefined.UndefinedOr[str]
            If provided, the reason that will be recorded in the audit logs.
            Maximum of 512 characters.

        Raises
        ------
        TypeError
            If `target_type` is unset and we were unable to determine the type
            from `target`.
        hikari.errors.BadRequestError
            If any of the fields that are passed have an invalid value.
        hikari.errors.UnauthorizedError
            If you are unauthorized to make the request (invalid/missing token).
        hikari.errors.ForbiddenError
            If you are missing the `MANAGE_PERMISSIONS` permission in the channel.
        hikari.errors.NotFoundError
            If the channel is not found or the target is not found if it is
            a role.
        hikari.errors.RateLimitTooLongError
            Raised in the event that a rate limit occurs that is
            longer than `max_rate_limit` when making a request.
        hikari.errors.RateLimitedError
            Usually, Hikari will handle and retry on hitting
            rate-limits automatically. This includes most bucket-specific
            rate-limits and global rate-limits. In some rare edge cases,
            however, Discord implements other undocumented rules for
            rate-limiting, such as limits per attribute. These cannot be
            detected or handled normally by Hikari due to their undocumented
            nature, and will trigger this exception if they occur.
        hikari.errors.InternalServerError
            If an internal error occurs on Discord while handling the request.
        """  # noqa: E501 - Line too long
        if target_type is undefined.UNDEFINED:
            assert not isinstance(
                target, int
            ), "Cannot determine the type of the target to update. Try specifying 'target_type' manually."
            return await self.app.rest.edit_permission_overwrite(self.id, target, allow=allow, deny=deny, reason=reason)

        return await self.app.rest.edit_permission_overwrite(
            self.id, typing.cast(int, target), target_type=target_type, allow=allow, deny=deny, reason=reason
        )

    async def remove_overwrite(
        self,
        target: typing.Union[PermissionOverwrite, guilds.PartialRole, users.PartialUser, snowflakes.Snowflakeish],
    ) -> None:
        """Delete a custom permission for an entity in a given guild channel.

        Parameters
        ----------
        target : typing.Union[hikari.users.PartialUser, hikari.guilds.PartialRole, hikari.channels.PermissionOverwrite, hikari.snowflakes.Snowflakeish]
            The channel overwrite to delete.

        Raises
        ------
        hikari.errors.UnauthorizedError
            If you are unauthorized to make the request (invalid/missing token).
        hikari.errors.ForbiddenError
            If you are missing the `MANAGE_PERMISSIONS` permission in the channel.
        hikari.errors.NotFoundError
            If the channel is not found or the target is not found.
        hikari.errors.RateLimitTooLongError
            Raised in the event that a rate limit occurs that is
            longer than `max_rate_limit` when making a request.
        hikari.errors.RateLimitedError
            Usually, Hikari will handle and retry on hitting
            rate-limits automatically. This includes most bucket-specific
            rate-limits and global rate-limits. In some rare edge cases,
            however, Discord implements other undocumented rules for
            rate-limiting, such as limits per attribute. These cannot be
            detected or handled normally by Hikari due to their undocumented
            nature, and will trigger this exception if they occur.
        hikari.errors.InternalServerError
            If an internal error occurs on Discord while handling the request.
        """  # noqa: E501 - Line too long
        return await self.app.rest.delete_permission_overwrite(self.id, target)

    async def edit(
        self,
        *,
        name: undefined.UndefinedOr[str] = undefined.UNDEFINED,
        position: undefined.UndefinedOr[int] = undefined.UNDEFINED,
        topic: undefined.UndefinedOr[str] = undefined.UNDEFINED,
        nsfw: undefined.UndefinedOr[bool] = undefined.UNDEFINED,
        bitrate: undefined.UndefinedOr[int] = undefined.UNDEFINED,
        video_quality_mode: undefined.UndefinedOr[typing.Union[VideoQualityMode, int]] = undefined.UNDEFINED,
        user_limit: undefined.UndefinedOr[int] = undefined.UNDEFINED,
        rate_limit_per_user: undefined.UndefinedOr[time.Intervalish] = undefined.UNDEFINED,
        region: undefined.UndefinedOr[typing.Union[voices.VoiceRegion, str]] = undefined.UNDEFINED,
        permission_overwrites: undefined.UndefinedOr[typing.Sequence[PermissionOverwrite]] = undefined.UNDEFINED,
        parent_category: undefined.UndefinedOr[snowflakes.SnowflakeishOr[GuildCategory]] = undefined.UNDEFINED,
        reason: undefined.UndefinedOr[str] = undefined.UNDEFINED,
    ) -> PartialChannel:
        """Edit the text channel.

        Other Parameters
        ----------------
        name : hikari.undefined.UndefinedOr[str]
            If provided, the new name for the channel.
        position : hikari.undefined.UndefinedOr[int]
            If provided, the new position for the channel.
        topic : hikari.undefined.UndefinedOr[str]
            If provided, the new topic for the channel.
        nsfw : hikari.undefined.UndefinedOr[bool]
            If provided, whether the channel should be marked as NSFW or not.
        bitrate : hikari.undefined.UndefinedOr[int]
            If provided, the new bitrate for the channel.
        video_quality_mode : hikari.undefined.UndefinedOr[typing.Union[hikari.channels.VideoQualityMode, int]]
            If provided, the new video quality mode for the channel.
        user_limit : hikari.undefined.UndefinedOr[int]
            If provided, the new user limit in the channel.
        rate_limit_per_user : hikari.undefined.UndefinedOr[hikari.internal.time.Intervalish]
            If provided, the new rate limit per user in the channel.
        region : hikari.undefined.UndefinedOr[typing.Union[hikari.voices.VoiceRegion, str]]
            If provided, the voice region to set for this channel. Passing
            `None` here will set it to "auto" mode where the used
            region will be decided based on the first person who connects to it
            when it's empty.
        permission_overwrites : hikari.undefined.UndefinedOr[typing.Sequence[hikari.channels.PermissionOverwrite]]
            If provided, the new permission overwrites for the channel.
        parent_category : hikari.undefined.UndefinedOr[hikari.snowflakes.SnowflakeishOr[hikari.channels.GuildCategory]]
            If provided, the new guild category for the channel.
        reason : hikari.undefined.UndefinedOr[str]
            If provided, the reason that will be recorded in the audit logs.
            Maximum of 512 characters.

        Returns
        -------
        hikari.channels.PartialChannel
            The edited channel.

        Raises
        ------
        hikari.errors.BadRequestError
            If any of the fields that are passed have an invalid value.
        hikari.errors.UnauthorizedError
            If you are unauthorized to make the request (invalid/missing token).
        hikari.errors.ForbiddenError
            If you are missing permissions to edit the channel.
        hikari.errors.NotFoundError
            If the channel is not found.
        hikari.errors.RateLimitTooLongError
            Raised in the event that a rate limit occurs that is
            longer than `max_rate_limit` when making a request.
        hikari.errors.RateLimitedError
            Usually, Hikari will handle and retry on hitting
            rate-limits automatically. This includes most bucket-specific
            rate-limits and global rate-limits. In some rare edge cases,
            however, Discord implements other undocumented rules for
            rate-limiting, such as limits per attribute. These cannot be
            detected or handled normally by Hikari due to their undocumented
            nature, and will trigger this exception if they occur.
        hikari.errors.InternalServerError
            If an internal error occurs on Discord while handling the request.
        """
        return await self.app.rest.edit_channel(
            self.id,
            name=name,
            position=position,
            topic=topic,
            nsfw=nsfw,
            bitrate=bitrate,
            video_quality_mode=video_quality_mode,
            user_limit=user_limit,
            rate_limit_per_user=rate_limit_per_user,
            region=region,
            permission_overwrites=permission_overwrites,
            parent_category=parent_category,
            reason=reason,
        )


class TextableGuildChannel(GuildChannel, TextableChannel):
    """Mixin class for any guild channel which can have text messages in it."""

    # This is a mixin, do not add slotted fields.
    __slots__: typing.Sequence[str] = ()


@attr.define(hash=True, kw_only=True, weakref_slot=False)
class GuildCategory(GuildChannel):
    """Represents a guild category channel.

    These can contain other channels inside, and act as a method for
    organisation.
    """


@attr.define(hash=True, kw_only=True, weakref_slot=False)
class GuildTextChannel(TextableGuildChannel):
    """Represents a guild text channel."""

    topic: typing.Optional[str] = attr.field(eq=False, hash=False, repr=False)
    """The topic of the channel."""

    last_message_id: typing.Optional[snowflakes.Snowflake] = attr.field(eq=False, hash=False, repr=False)
    """The ID of the last message sent in this channel.

    .. warning::
        This might point to an invalid or deleted message. Do not assume that
        this will always be valid.
    """

    rate_limit_per_user: datetime.timedelta = attr.field(eq=False, hash=False, repr=False)
    """The delay (in seconds) between a user can send a message to this channel.

    If there is no rate limit, this will be 0 seconds.

    .. note::
        Any user that has permissions allowing `MANAGE_MESSAGES`,
        `MANAGE_CHANNEL`, `ADMINISTRATOR` will not be limited. Likewise, bots
        will not be affected by this rate limit.
    """

    last_pin_timestamp: typing.Optional[datetime.datetime] = attr.field(eq=False, hash=False, repr=False)
    """The timestamp of the last-pinned message.

    .. note::
        This may be `None` in several cases; Discord does not document what
        these cases are. Trust no one!
    """


@attr.define(hash=True, kw_only=True, weakref_slot=False)
class GuildNewsChannel(TextableGuildChannel):
    """Represents an news channel."""

    topic: typing.Optional[str] = attr.field(eq=False, hash=False, repr=False)
    """The topic of the channel."""

    last_message_id: typing.Optional[snowflakes.Snowflake] = attr.field(eq=False, hash=False, repr=False)
    """The ID of the last message sent in this channel.

    .. warning::
        This might point to an invalid or deleted message. Do not assume that
        this will always be valid.
    """

    last_pin_timestamp: typing.Optional[datetime.datetime] = attr.field(eq=False, hash=False, repr=False)
    """The timestamp of the last-pinned message.

    .. note::
        This may be `None` in several cases; Discord does not document what
        these cases are. Trust no one!
    """


@attr.define(hash=True, kw_only=True, weakref_slot=False)
class GuildVoiceChannel(TextableGuildChannel):
    """Represents a voice channel."""

    bitrate: int = attr.field(eq=False, hash=False, repr=True)
    """The bitrate for the voice channel (in bits per second)."""

    region: typing.Optional[str] = attr.field(eq=False, hash=False, repr=False)
    """ID of the voice region for this voice channel.

    If set to `None` then this is set to "auto" mode where the used
    region will be decided based on the first person who connects to it when
    it's empty.
    """

    user_limit: int = attr.field(eq=False, hash=False, repr=True)
    """The user limit for the voice channel.

    If this is `0`, then assume no limit.
    """

    video_quality_mode: typing.Union[VideoQualityMode, int] = attr.field(eq=False, hash=False, repr=False)
    """The video quality mode for the voice channel."""

    last_message_id: typing.Optional[snowflakes.Snowflake] = attr.field(eq=False, hash=False, repr=False)
    """The ID of the last message sent in this channel.

    .. warning::
        This might point to an invalid or deleted message. Do not assume that
        this will always be valid.
    """


@attr.define(hash=True, kw_only=True, weakref_slot=False)
class GuildStageChannel(GuildChannel):
    """Represents a stage channel."""

    bitrate: int = attr.field(eq=False, hash=False, repr=True)
    """The bitrate for the stage channel (in bits per second)."""

    region: typing.Optional[str] = attr.field(eq=False, hash=False, repr=False)
    """ID of the voice region for this stage channel.

    If set to `None` then this is set to "auto" mode where the used
    region will be decided based on the first person who connects to it when
    it's empty.
    """

    user_limit: int = attr.field(eq=False, hash=False, repr=True)
    """The user limit for the stage channel.

    If this is `0`, then assume no limit.
    """


WebhookChannelT = typing.Union[GuildTextChannel, GuildNewsChannel]
"""Union of the channel types which incoming and follower webhooks can be attached to.

The following types are in this:

* `GuildTextChannel`
* `GuildNewsChannel`
"""

WebhookChannelTypes: typing.Tuple[typing.Type[GuildTextChannel], typing.Type[GuildNewsChannel]] = (
    GuildTextChannel,
    GuildNewsChannel,
)
"""Tuple of the channel types which are valid for `WebhookChannelT`.

This includes:

* `GuildTextChannel`
* `GuildNewsChannel`
"""<|MERGE_RESOLUTION|>--- conflicted
+++ resolved
@@ -249,10 +249,10 @@
     --------
     Creating a permission overwrite.
 
-<<<<<<< HEAD
     .. code-block:: python
 
         overwrite = PermissionOverwrite(
+            id=163979124820541440,
             type=PermissionOverwriteType.MEMBER,
             allow=(
                 Permissions.VIEW_CHANNEL
@@ -264,23 +264,7 @@
                 | Permissions.SPEAK
             ),
         )
-=======
-    ```py
-    overwrite = PermissionOverwrite(
-        id=163979124820541440,
-        type=PermissionOverwriteType.MEMBER,
-        allow=(
-            Permissions.VIEW_CHANNEL
-            | Permissions.READ_MESSAGE_HISTORY
-            | Permissions.SEND_MESSAGES
-        ),
-        deny=(
-            Permissions.MANAGE_MESSAGES
-            | Permissions.SPEAK
-        ),
-    )
     ```
->>>>>>> d87f16af
     """
 
     id: snowflakes.Snowflake = attr.field(converter=snowflakes.Snowflake, repr=True)
@@ -332,14 +316,14 @@
     def mention(self) -> str:
         """Return a raw mention string for the channel.
 
-        !!! note
+        .. note::
             There are platform specific inconsistencies with mentions of
             GuildCategories, GroupDMChannels and DMChannels showing
             the correct name but not being interactable.
 
         Returns
         -------
-        builtins.str
+        str
             The mention string to use.
         """
         return f"<#{self.id}>"
@@ -956,20 +940,6 @@
     """
 
     @property
-<<<<<<< HEAD
-    def mention(self) -> str:
-        """Return a raw mention string for the guild channel.
-
-        .. note::
-            As of writing, GuildCategory channels are a special case
-            for this and mentions of them will not resolve as clickable, but
-            will still parse as mentions.
-        """
-        return f"<#{self.id}>"
-
-    @property
-=======
->>>>>>> d87f16af
     def shard_id(self) -> typing.Optional[int]:
         """Return the shard ID for the shard.
 
