--- conflicted
+++ resolved
@@ -1014,13 +1014,8 @@
         allow : hikari.undefined.UndefinedOr[hikari.permissions.Permissions]
             If provided, the new value of all allowed permissions.
         deny : hikari.undefined.UndefinedOr[hikari.permissions.Permissions]
-<<<<<<< HEAD
-            If provided, the new vale of all disallowed permissions.
+            If provided, the new value of all disallowed permissions.
         reason : hikari.undefined.UndefinedOr[str]
-=======
-            If provided, the new value of all disallowed permissions.
-        reason : hikari.undefined.UndefinedOr[builtins.str]
->>>>>>> 3a24b00b
             If provided, the reason that will be recorded in the audit logs.
             Maximum of 512 characters.
 
