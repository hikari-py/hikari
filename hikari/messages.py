--- conflicted
+++ resolved
@@ -273,140 +273,6 @@
 
 @attr_extensions.with_copy
 @attr.define(hash=False, kw_only=True, weakref_slot=False)
-<<<<<<< HEAD
-class Mentions:
-    """Description of mentions that exist in the message."""
-
-    # We refer back to the containing message so that we can provide info about
-    # entities that were not notified, and provide access to cached roles
-    # through this mechanism.
-    _message: PartialMessage = attr.field(repr=False)
-
-    @property
-    def channels(self) -> undefined.UndefinedOr[typing.Mapping[snowflakes.Snowflake, channels_.PartialChannel]]:
-        """Channel mentions that reference channels in the target crosspost's guild.
-
-        If the message is not crossposted, this will always be empty.
-        """
-        deprecation.warn_deprecated(
-            "channels",
-            removal_version="2.0.0.dev113",
-            additional_info="Use 'channel_mentions' in the base message object instead",
-        )
-        return self._message.channel_mentions
-
-    @property
-    def channels_ids(self) -> undefined.UndefinedOr[typing.Sequence[snowflakes.Snowflake]]:
-        """Sequence of IDs of the channels that were mentioned in the message."""
-        deprecation.warn_deprecated(
-            "channels_ids",
-            removal_version="2.0.0.dev113",
-            additional_info="Use 'channel_mention_ids' in the base message object instead",
-        )
-        return self._message.channel_mention_ids
-
-    @property
-    def users(self) -> undefined.UndefinedOr[typing.Mapping[snowflakes.Snowflake, users_.User]]:
-        """Users who were notified by their mention in the message."""
-        deprecation.warn_deprecated(
-            "users",
-            removal_version="2.0.0.dev113",
-            additional_info="Use 'user_mentions' in the base message object instead",
-        )
-        return self._message.user_mentions
-
-    @property
-    def user_ids(self) -> undefined.UndefinedOr[typing.Sequence[snowflakes.Snowflake]]:
-        """Sequence of IDs of the users that were mentioned in the message."""
-        deprecation.warn_deprecated(
-            "user_ids",
-            removal_version="2.0.0.dev113",
-            additional_info="Use 'user_mentions_ids' in the base message object instead",
-        )
-        return self._message.user_mentions_ids
-
-    @property
-    def role_ids(self) -> undefined.UndefinedOr[typing.Sequence[snowflakes.Snowflake]]:
-        """Sequence of IDs of roles that were notified by their mention in the message."""
-        deprecation.warn_deprecated(
-            "role_ids",
-            removal_version="2.0.0.dev113",
-            additional_info="Use 'role_mention_ids' in the base message object instead",
-        )
-        return self._message.role_mention_ids
-
-    @property
-    def everyone(self) -> undefined.UndefinedOr[bool]:
-        """Whether the message notifies using `@everyone` or `@here`."""
-        deprecation.warn_deprecated(
-            "everyone",
-            removal_version="2.0.0.dev113",
-            additional_info="Use 'mentions_everyone' in the base message object instead",
-        )
-        return self._message.mentions_everyone
-
-    def get_members(self) -> undefined.UndefinedOr[typing.Mapping[snowflakes.Snowflake, guilds.Member]]:
-        """Discover any cached members notified by this message.
-
-        If this message was sent in a DM, this will always be empty.
-
-        .. warning::
-            This will only return valid results on gateway events. For REST
-            endpoints, this will potentially be empty. This is a limitation of
-            Discord's API, as they do not consistently notify of the ID of the
-            guild a message was sent in.
-
-        .. note::
-            If you are using a stateless application such as a stateless bot
-            or a REST-only client, this will always be empty. Furthermore,
-            if you are running a stateful bot and have the GUILD_MEMBERS
-            intent disabled, this will also be empty.
-
-            Members that are not cached will not appear in this mapping. This
-            means that there is a very small chance that some users provided
-            in `notified_users` may not be present here.
-        """
-        deprecation.warn_deprecated(
-            "get_members",
-            removal_version="2.0.0.dev113",
-            additional_info="Use 'get_member_mentions' in the base message object instead",
-        )
-        return self._message.get_member_mentions()
-
-    def get_roles(self) -> undefined.UndefinedOr[typing.Mapping[snowflakes.Snowflake, guilds.Role]]:
-        """Attempt to look up the roles that are notified by this message.
-
-        If this message was sent in a DM, this will always be empty.
-
-        .. warning::
-            This will only return valid results on gateway events. For REST
-            endpoints, this will potentially be empty. This is a limitation of
-            Discord's API, as they do not consistently notify of the ID of the
-            guild a message was sent in.
-
-        .. note::
-            If you are using a stateless application such as a stateless bot
-            or a REST-only client, this will always be empty. Furthermore,
-            if you are running a stateful bot and have the GUILD intent
-            disabled, this will also be empty.
-
-            Roles that are not cached will not appear in this mapping. This
-            means that there is a very small chance that some role IDs provided
-            in `notifies_role_ids` may not be present here. This is a limitation
-            of Discord, again.
-        """
-        deprecation.warn_deprecated(
-            "get_roles",
-            removal_version="2.0.0.dev113",
-            additional_info="Use 'get_role_mentions' in the base message object instead",
-        )
-        return self._message.get_role_mentions()
-
-
-@attr_extensions.with_copy
-@attr.define(hash=False, kw_only=True, weakref_slot=False)
-=======
->>>>>>> 9ebe219a
 class MessageReference:
     """Represents information about a referenced message.
 
@@ -814,18 +680,6 @@
     is_tts: undefined.UndefinedOr[bool] = attr.field(hash=False, eq=False, repr=False)
     """Whether the message is a TTS message."""
 
-<<<<<<< HEAD
-    mentions: Mentions = attr.field(hash=False, eq=False, repr=True)
-    """Description of who is mentioned in a message.
-
-    .. warning::
-        If the contents have not mutated and this is a message update event,
-        some fields that are not affected may be empty instead.
-        This is a Discord limitation.
-    """
-
-=======
->>>>>>> 9ebe219a
     user_mentions: undefined.UndefinedOr[typing.Mapping[snowflakes.Snowflake, users_.User]] = attr.field(
         hash=False, eq=False, repr=False
     )
