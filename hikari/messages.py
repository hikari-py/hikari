--- conflicted
+++ resolved
@@ -284,79 +284,61 @@
 
         If the message is not crossposted, this will always be empty.
         """
-<<<<<<< HEAD
-=======
         deprecation.warn_deprecated(
             "channels",
             removal_version="2.0.0.dev113",
             additional_info="Use 'channel_mentions' in the base message object instead",
         )
->>>>>>> d87f16af
         return self._message.channel_mentions
 
     @property
     def channels_ids(self) -> undefined.UndefinedOr[typing.Sequence[snowflakes.Snowflake]]:
         """Sequence of IDs of the channels that were mentioned in the message."""
-<<<<<<< HEAD
-=======
         deprecation.warn_deprecated(
             "channels_ids",
             removal_version="2.0.0.dev113",
             additional_info="Use 'channel_mention_ids' in the base message object instead",
         )
->>>>>>> d87f16af
         return self._message.channel_mention_ids
 
     @property
     def users(self) -> undefined.UndefinedOr[typing.Mapping[snowflakes.Snowflake, users_.User]]:
         """Users who were notified by their mention in the message."""
-<<<<<<< HEAD
-=======
         deprecation.warn_deprecated(
             "users",
             removal_version="2.0.0.dev113",
             additional_info="Use 'user_mentions' in the base message object instead",
         )
->>>>>>> d87f16af
         return self._message.user_mentions
 
     @property
     def user_ids(self) -> undefined.UndefinedOr[typing.Sequence[snowflakes.Snowflake]]:
         """Sequence of IDs of the users that were mentioned in the message."""
-<<<<<<< HEAD
-=======
         deprecation.warn_deprecated(
             "user_ids",
             removal_version="2.0.0.dev113",
             additional_info="Use 'user_mentions_ids' in the base message object instead",
         )
->>>>>>> d87f16af
         return self._message.user_mentions_ids
 
     @property
     def role_ids(self) -> undefined.UndefinedOr[typing.Sequence[snowflakes.Snowflake]]:
         """Sequence of IDs of roles that were notified by their mention in the message."""
-<<<<<<< HEAD
-=======
         deprecation.warn_deprecated(
             "role_ids",
             removal_version="2.0.0.dev113",
             additional_info="Use 'role_mention_ids' in the base message object instead",
         )
->>>>>>> d87f16af
         return self._message.role_mention_ids
 
     @property
     def everyone(self) -> undefined.UndefinedOr[bool]:
         """Whether the message notifies using `@everyone` or `@here`."""
-<<<<<<< HEAD
-=======
         deprecation.warn_deprecated(
             "everyone",
             removal_version="2.0.0.dev113",
             additional_info="Use 'mentions_everyone' in the base message object instead",
         )
->>>>>>> d87f16af
         return self._message.mentions_everyone
 
     def get_members(self) -> undefined.UndefinedOr[typing.Mapping[snowflakes.Snowflake, guilds.Member]]:
@@ -380,14 +362,11 @@
             means that there is a very small chance that some users provided
             in `notified_users` may not be present here.
         """
-<<<<<<< HEAD
-=======
         deprecation.warn_deprecated(
             "get_members",
             removal_version="2.0.0.dev113",
             additional_info="Use 'get_member_mentions' in the base message object instead",
         )
->>>>>>> d87f16af
         return self._message.get_member_mentions()
 
     def get_roles(self) -> undefined.UndefinedOr[typing.Mapping[snowflakes.Snowflake, guilds.Role]]:
@@ -412,14 +391,11 @@
             in `notifies_role_ids` may not be present here. This is a limitation
             of Discord, again.
         """
-<<<<<<< HEAD
-=======
         deprecation.warn_deprecated(
             "get_roles",
             removal_version="2.0.0.dev113",
             additional_info="Use 'get_role_mentions' in the base message object instead",
         )
->>>>>>> d87f16af
         return self._message.get_role_mentions()
 
 
@@ -832,33 +808,14 @@
     is_tts: undefined.UndefinedOr[bool] = attr.field(hash=False, eq=False, repr=False)
     """Whether the message is a TTS message."""
 
-    _mentions: Mentions = attr.field(hash=False, eq=False, repr=True)
-
-    @property
-    def mentions(self) -> Mentions:
-        """Information of who is mentioned in a message.
-
-        .. deprecated:: 2.0.0.dev109
-            Will be removed in `2.0.0.dev112`.
-
-            Use the methods in the base object instead.
-
-        .. warning::
-            If the contents have not mutated and this is a message update event,
-            some fields that are not affected may be empty instead.
-
-            This is a Discord limitation.
-        """
-        deprecation.warn_deprecated(
-            "mentions",
-            removal_version="2.0.0.dev112",
-            additional_info="Use the methods in the base object instead",
-        )
-        return self._mentions
-
-    @mentions.setter
-    def mentions(self, value: Mentions) -> None:
-        self._mentions = value
+    mentions: Mentions = attr.field(hash=False, eq=False, repr=True)
+    """Description of who is mentioned in a message.
+
+    .. warning::
+        If the contents have not mutated and this is a message update event,
+        some fields that are not affected may be empty instead.
+        This is a Discord limitation.
+    """
 
     user_mentions: undefined.UndefinedOr[typing.Mapping[snowflakes.Snowflake, users_.User]] = attr.field(
         hash=False, eq=False, repr=False
