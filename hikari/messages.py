# -*- coding: utf-8 -*-
# cython: language_level=3
# Copyright (c) 2020 Nekokatt
# Copyright (c) 2021-present davfsa
#
# Permission is hereby granted, free of charge, to any person obtaining a copy
# of this software and associated documentation files (the "Software"), to deal
# in the Software without restriction, including without limitation the rights
# to use, copy, modify, merge, publish, distribute, sublicense, and/or sell
# copies of the Software, and to permit persons to whom the Software is
# furnished to do so, subject to the following conditions:
#
# The above copyright notice and this permission notice shall be included in all
# copies or substantial portions of the Software.
#
# THE SOFTWARE IS PROVIDED "AS IS", WITHOUT WARRANTY OF ANY KIND, EXPRESS OR
# IMPLIED, INCLUDING BUT NOT LIMITED TO THE WARRANTIES OF MERCHANTABILITY,
# FITNESS FOR A PARTICULAR PURPOSE AND NONINFRINGEMENT. IN NO EVENT SHALL THE
# AUTHORS OR COPYRIGHT HOLDERS BE LIABLE FOR ANY CLAIM, DAMAGES OR OTHER
# LIABILITY, WHETHER IN AN ACTION OF CONTRACT, TORT OR OTHERWISE, ARISING FROM,
# OUT OF OR IN CONNECTION WITH THE SOFTWARE OR THE USE OR OTHER DEALINGS IN THE
# SOFTWARE.
"""Application and entities that are used to describe messages on Discord."""

from __future__ import annotations

__all__: typing.Sequence[str] = (
    "MessageType",
    "MessageFlag",
    "MessageActivityType",
    "Attachment",
    "Reaction",
    "MessageActivity",
    "MessageInteraction",
    "MessageReference",
    "PartialMessage",
    "Message",
)

import typing

import attr

from hikari import components as component_models
from hikari import files
from hikari import guilds
from hikari import snowflakes
from hikari import traits
from hikari import undefined
from hikari import urls
from hikari.internal import attr_extensions
from hikari.internal import enums
from hikari.internal import routes

if typing.TYPE_CHECKING:
    import datetime

    from hikari import channels as channels_
    from hikari import embeds as embeds_
    from hikari import emojis as emojis_
    from hikari import stickers as stickers_
    from hikari import users as users_
    from hikari.api import special_endpoints
    from hikari.interactions import base_interactions

_T = typing.TypeVar("_T")


@typing.final
class MessageType(int, enums.Enum):
    """The type of a message."""

    DEFAULT = 0
    """A normal message."""

    RECIPIENT_ADD = 1
    """A message to denote a new recipient in a group."""

    RECIPIENT_REMOVE = 2
    """A message to denote that a recipient left the group."""

    CALL = 3
    """A message to denote a VoIP call."""

    CHANNEL_NAME_CHANGE = 4
    """A message to denote that the name of a channel changed."""

    CHANNEL_ICON_CHANGE = 5
    """A message to denote that the icon of a channel changed."""

    CHANNEL_PINNED_MESSAGE = 6
    """A message to denote that a message was pinned."""

    GUILD_MEMBER_JOIN = 7
    """A message to denote that a member joined the guild."""

    USER_PREMIUM_GUILD_SUBSCRIPTION = 8
    """A message to denote a Nitro subscription."""

    USER_PREMIUM_GUILD_SUBSCRIPTION_TIER_1 = 9
    """A message to denote a tier 1 Nitro subscription."""

    USER_PREMIUM_GUILD_SUBSCRIPTION_TIER_2 = 10
    """A message to denote a tier 2 Nitro subscription."""

    USER_PREMIUM_GUILD_SUBSCRIPTION_TIER_3 = 11
    """A message to denote a tier 3 Nitro subscription."""

    CHANNEL_FOLLOW_ADD = 12
    """Channel follow add."""

    GUILD_DISCOVERY_DISQUALIFIED = 14
    """A message to indicate that a guild has been disqualified from discovery."""

    GUILD_DISCOVERY_REQUALIFIED = 15
    """A message to indicate that a guild has re-qualified for discovery."""

    GUILD_DISCOVERY_GRACE_PERIOD_INITIAL_WARNING = 16
    """A message to indicate that the grace period before removal from discovery has started."""

    GUILD_DISCOVERY_GRACE_PERIOD_FINAL_WARNING = 17
    """A message to indicate the final warning before removal from discovery."""

    REPLY = 19
    """A message that replies to another message."""

    CHAT_INPUT = 20
    """A message sent to indicate a chat input application command has been executed."""

    GUILD_INVITE_REMINDER = 22
    """A message sent to remind to invite people to the guild."""

    CONTEXT_MENU_COMMAND = 23
    """A message sent to indicate a context menu has been executed."""


@typing.final
class MessageFlag(enums.Flag):
    """Additional flags for message options."""

    NONE = 0
    """None."""

    CROSSPOSTED = 1 << 0
    """This message has been published to subscribed channels via channel following."""

    IS_CROSSPOST = 1 << 1
    """This message originated from a message in another channel via channel following."""

    SUPPRESS_EMBEDS = 1 << 2
    """Any embeds on this message should be omitted when serializing the message."""

    SOURCE_MESSAGE_DELETED = 1 << 3
    """The message this crosspost originated from was deleted via channel following."""

    URGENT = 1 << 4
    """This message came from the urgent message system."""

    EPHEMERAL = 1 << 6
    """This message is only visible to the user that invoked the interaction."""

    LOADING = 1 << 7
    """This message symbolizes that the interaction is 'thinking'."""

    FAILED_TO_MENTION_SOME_ROLES_IN_THREAD = 1 << 8
    """This message failed to mention some roles and add their mentions to the thread."""


@typing.final
class MessageActivityType(int, enums.Enum):
    """The type of a rich presence message activity."""

    NONE = 0
    """No activity."""

    JOIN = 1
    """Join an activity."""

    SPECTATE = 2
    """Spectating something."""

    LISTEN = 3
    """Listening to something."""

    JOIN_REQUEST = 5
    """Request to join an activity."""


@attr_extensions.with_copy
@attr.define(hash=True, kw_only=True, weakref_slot=False)
class Attachment(snowflakes.Unique, files.WebResource):
    """Represents a file attached to a message.

    You can use this object in the same way as a `hikari.files.WebResource`,
    by passing it as an attached file when creating a message, etc.

    It can also be used when editing a message to keep a previous attachment.
    """

    id: snowflakes.Snowflake = attr.field(hash=True, repr=True)
    """The ID of this entity."""

    url: str = attr.field(hash=False, eq=False, repr=True)
    """The source URL of file."""

    filename: str = attr.field(hash=False, eq=False, repr=True)
    """The name of the file."""

    media_type: typing.Optional[str] = attr.field(hash=False, eq=False, repr=True)
    """The media type of the file."""

    size: int = attr.field(hash=False, eq=False, repr=True)
    """The size of the file in bytes."""

    proxy_url: str = attr.field(hash=False, eq=False, repr=False)
    """The proxied URL of file."""

    height: typing.Optional[int] = attr.field(hash=False, eq=False, repr=False)
    """The height of the image (if the file is an image)."""

    width: typing.Optional[int] = attr.field(hash=False, eq=False, repr=False)
    """The width of the image (if the file is an image)."""

    is_ephemeral: bool = attr.field(hash=False, eq=False, repr=True)
    """Whether this attachment is ephemeral.

    This is a part of the ephemeral message response interactions feature
    and indicates that the attachment will be removed after a set period of
    time (but will exist as long as their relevant message exists).
    """

    def __str__(self) -> str:
        return self.filename


@attr_extensions.with_copy
@attr.define(hash=True, kw_only=True, weakref_slot=False)
class Reaction:
    """Represents a reaction in a message."""

    count: int = attr.field(eq=False, hash=False, repr=True)
    """The number of times the emoji has been used to react."""

    emoji: typing.Union[emojis_.UnicodeEmoji, emojis_.CustomEmoji] = attr.field(hash=True, repr=True)
    """The emoji used to react."""

    is_me: bool = attr.field(eq=False, hash=False, repr=False)
    """Whether the current user reacted using this emoji."""

    def __str__(self) -> str:
        return str(self.emoji)


@attr_extensions.with_copy
@attr.define(hash=False, kw_only=True, weakref_slot=False)
class MessageActivity:
    """Represents the activity of a rich presence-enabled message."""

    type: typing.Union[MessageActivityType, int] = attr.field(repr=True)
    """The type of message activity."""

    party_id: typing.Optional[str] = attr.field(repr=True)
    """The party ID of the message activity."""


@attr_extensions.with_copy
@attr.define(hash=False, kw_only=True, weakref_slot=False)
class MessageReference:
    """Represents information about a referenced message.

    This will be included in crossposted messages, channel follow add
    message, pin add messages and replies.
    """

    app: traits.RESTAware = attr.field(
        repr=False, eq=False, hash=False, metadata={attr_extensions.SKIP_DEEP_COPY: True}
    )
    """Client application that models may use for procedures."""

    id: typing.Optional[snowflakes.Snowflake] = attr.field(repr=True)
    """The ID of the original message.

    This will be `None` for channel follow add messages. This may
    point to a deleted message.
    """

    channel_id: snowflakes.Snowflake = attr.field(repr=True)
    """The ID of the channel that the original message originated from."""

    guild_id: typing.Optional[snowflakes.Snowflake] = attr.field(repr=True)
    """The ID of the guild that the message originated from.

    This will be `None` when the original message is not from
    a guild.
    """


@attr_extensions.with_copy
@attr.define(hash=True, kw_only=True, weakref_slot=False)
class MessageApplication(guilds.PartialApplication):
    """The representation of an application used in messages."""

    cover_image_hash: typing.Optional[str] = attr.field(eq=False, hash=False, repr=False)
    """The CDN's hash of this application's default rich presence invite cover image."""

    @property
    def cover_image_url(self) -> typing.Optional[files.URL]:
        """Rich presence cover image URL for this application, if set."""
        return self.make_cover_image_url()

    def make_cover_image_url(self, *, ext: str = "png", size: int = 4096) -> typing.Optional[files.URL]:
        """Generate the rich presence cover image URL for this application, if set.

        Parameters
        ----------
        ext : str
            The extension to use for this URL, defaults to `png`.
            Supports `png`, `jpeg`, `jpg` and `webp`.
        size : int
            The size to set for the URL, defaults to `4096`.
            Can be any power of two between 16 and 4096.

        Returns
        -------
        typing.Optional[hikari.files.URL]
            The URL, or `None` if no cover image exists.

        Raises
        ------
        ValueError
            If the size is not an integer power of 2 between 16 and 4096
            (inclusive).
        """
        if self.cover_image_hash is None:
            return None

        return routes.CDN_APPLICATION_COVER.compile_to_file(
            urls.CDN_URL,
            application_id=self.id,
            hash=self.cover_image_hash,
            size=size,
            file_format=ext,
        )


@attr_extensions.with_copy
@attr.define(kw_only=True, repr=True, hash=True, weakref_slot=False)
class MessageInteraction:
    """Representation of information provided for a message from an interaction."""

    id: snowflakes.Snowflake = attr.field(hash=True, repr=True)
    """ID of the interaction this message was sent by."""

    type: typing.Union[base_interactions.InteractionType, int] = attr.field(eq=False, repr=True)
    """The type of interaction this message was created by."""

    name: str = attr.field(eq=False, repr=True)
    """Name of the application command the interaction is tied to."""

    user: users_.User = attr.field(eq=False, repr=True)
    """Object of the user who invoked this interaction."""


<<<<<<< HEAD
@typing.final
class ComponentType(int, enums.Enum):
    """Types of components found within Discord."""

    ACTION_ROW = 1
    """A non-interactive container component for other types of components.

    .. note::
        As this is a container component it can never be contained within another
        component and therefore will always be top-level.

    .. note::
        As of writing this can only contain one component type.
    """

    BUTTON = 2
    """A button component.

    .. note::
        This cannot be top-level and must be within a container component such
        as `ComponentType.ACTION_ROW`.
    """

    SELECT_MENU = 3
    """A select menu component.

    .. note::
        This cannot be top-level and must be within a container component such
        as `ComponentType.ACTION_ROW`.
    """


@typing.final
class ButtonStyle(int, enums.Enum):
    """Enum of the available button styles.

    More information, such as how these look, can be found at
    <https://discord.com/developers/docs/interactions/message-components#buttons-button-styles>
    """

    PRIMARY = 1
    """A blurple "call to action" button."""

    SECONDARY = 2
    """A grey neutral button."""

    SUCCESS = 3
    """A green button."""

    DANGER = 4
    """A red button (usually indicates a destructive action)."""

    LINK = 5
    """A grey button which navigates to a URL.

    .. warning::
        Unlike the other button styles, clicking this one will not trigger an
        interaction and custom_id shouldn't be included for this style.
    """


InteractiveButtonTypesT = typing.Union[
    typing.Literal[ButtonStyle.PRIMARY],
    typing.Literal[1],
    typing.Literal[ButtonStyle.SECONDARY],
    typing.Literal[2],
    typing.Literal[ButtonStyle.SUCCESS],
    typing.Literal[3],
    typing.Literal[ButtonStyle.DANGER],
    typing.Literal[4],
]
"""Type hints of the `ButtonStyle` values which are valid for interactive buttons.

The following values are valid for this:

* `ButtonStyle.PRIMARY`/`1`
* `ButtonStyle.SECONDARY`/`2`
* `ButtonStyle.SUCCESS`/`3`
* `ButtonStyle.DANGER`/`4`
"""

InteractiveButtonTypes: typing.AbstractSet[InteractiveButtonTypesT] = frozenset(
    [ButtonStyle.PRIMARY, ButtonStyle.SECONDARY, ButtonStyle.SUCCESS, ButtonStyle.DANGER]
)
"""Set of `ButtonType` which are valid for interactive buttons.

The following values are included in this:

* `ButtonStyle.PRIMARY`
* `ButtonStyle.SECONDARY`
* `ButtonStyle.SUCCESS`
* `ButtonStyle.DANGER`
"""


@attr.define(kw_only=True, weakref_slot=False)
class PartialComponent:
    """Base class for all component entities."""

    type: typing.Union[ComponentType, int] = attr.field()
    """The type of component this is."""


@attr.define(hash=True, kw_only=True, weakref_slot=False)
class ButtonComponent(PartialComponent):
    """Represents a message button component.

    .. note::
        This is an embedded component and will only ever be found within
        top-level container components such as `ActionRowComponent`.
    """

    style: typing.Union[ButtonStyle, int] = attr.field(eq=False)
    """The button's style."""

    label: typing.Optional[str] = attr.field(eq=False)
    """Text label which appears on the button."""

    emoji: typing.Optional[emojis_.Emoji] = attr.field(eq=False)
    """Custom or unicode emoji which appears on the button."""

    custom_id: typing.Optional[str] = attr.field(hash=True)
    """Developer defined identifier for this button (will be <= 100 characters).

    .. note::
        This is required for the following button styles:

        * `ButtonStyle.PRIMARY`
        * `ButtonStyle.SECONDARY`
        * `ButtonStyle.SUCCESS`
        * `ButtonStyle.DANGER`
    """

    url: typing.Optional[str] = attr.field(eq=False)
    """Url for `ButtonStyle.LINK` style buttons."""

    is_disabled: bool = attr.field(eq=False)
    """Whether the button is disabled."""


@attr.define(kw_only=True, weakref_slot=False)
class SelectMenuOption:
    """Represents an option for a `SelectMenuComponent`."""

    label: str = attr.field()
    """User-facing name of the option, max 100 characters."""

    value: str = attr.field()
    """Dev-defined value of the option, max 100 characters."""

    description: typing.Optional[str] = attr.field()
    """Optional description of the option, max 100 characters."""

    emoji: typing.Optional[emojis_.Emoji] = attr.field(eq=False)
    """Custom or unicode emoji which appears on the button."""

    is_default: bool = attr.field()
    """Whether this option will be selected by default."""


@attr.define(hash=True, kw_only=True, weakref_slot=False)
class SelectMenuComponent(PartialComponent):
    """Represents a message button component.

    .. note::
        This is an embedded component and will only ever be found within
        top-level container components such as `ActionRowComponent`.
    """

    custom_id: str = attr.field(hash=True)
    """Developer defined identifier for this menu (will be <= 100 characters)."""

    options: typing.Sequence[SelectMenuOption] = attr.field(eq=False)
    """Sequence of up to 25 of the options set for this menu."""

    placeholder: typing.Optional[str] = attr.field(eq=False)
    """Custom placeholder text shown if nothing is selected, max 100 characters."""

    min_values: int = attr.field(eq=False)
    """The minimum amount of options which must be chosen for this menu.

    This will be greater than or equal to 0 and will be less than or equal to
    `SelectMenuComponent.max_values`.
    """

    max_values: int = attr.field(eq=False)
    """The minimum amount of options which can be chosen for this menu.

    This will be less than or equal to 25 and will be greater than or equal to
    `SelectMenuComponent.min_values`.
    """

    is_disabled: bool = attr.field(eq=False)
    """Whether the select menu is disabled."""


@attr.define(weakref_slot=False)
class ActionRowComponent(PartialComponent):
    """Represents a row of components attached to a message.

    .. note::
        This is a top-level container component and will never be found within
        another component.
    """

    components: typing.Sequence[PartialComponent] = attr.field()
    """Sequence of the components contained within this row."""

    @typing.overload
    def __getitem__(self, index: int, /) -> PartialComponent:
        ...

    @typing.overload
    def __getitem__(self, slice_: slice, /) -> typing.Sequence[PartialComponent]:
        ...

    def __getitem__(
        self, index_or_slice: typing.Union[int, slice], /
    ) -> typing.Union[PartialComponent, typing.Sequence[PartialComponent]]:
        return self.components[index_or_slice]

    def __iter__(self) -> typing.Iterator[PartialComponent]:
        return iter(self.components)

    def __len__(self) -> int:
        return len(self.components)


=======
>>>>>>> b638e0cc
def _map_cache_maybe_discover(
    ids: typing.Iterable[snowflakes.Snowflake],
    cache_call: typing.Callable[[snowflakes.Snowflake], typing.Optional[_T]],
) -> typing.Dict[snowflakes.Snowflake, _T]:
    results: typing.Dict[snowflakes.Snowflake, _T] = {}
    for id_ in ids:
        obj = cache_call(id_)
        if obj is not None:
            results[id_] = obj
    return results


@attr_extensions.with_copy
@attr.define(kw_only=True, repr=True, eq=False, weakref_slot=False)
class PartialMessage(snowflakes.Unique):
    """A message representation containing partially populated information.

    This contains arbitrary fields that may be updated in a
    `MessageUpdateEvent`, but for all other purposes should be treated as
    being optionally specified.

    .. warning::
        All fields on this model except `channel` and `id` may be set to
        `hikari.undefined.UNDEFINED` (a singleton) if we have not
        received information about their state from Discord alongside field
        nullability.
    """

    app: traits.RESTAware = attr.field(
        repr=False, eq=False, hash=False, metadata={attr_extensions.SKIP_DEEP_COPY: True}
    )
    """Client application that models may use for procedures."""

    id: snowflakes.Snowflake = attr.field(hash=True, repr=True)
    """The ID of this entity."""

    channel_id: snowflakes.Snowflake = attr.field(hash=False, eq=False, repr=True)
    """The ID of the channel that the message was sent in."""

    guild_id: typing.Optional[snowflakes.Snowflake] = attr.field(hash=False, eq=False, repr=True)
    """The ID of the guild that the message was sent in or `None` for messages out of guilds.

    .. warning::
        This will also be `None` for messages received from the REST API.
        This is a Discord limitation as stated here <https://github.com/discord/discord-api-docs/issues/912>
    """

    author: undefined.UndefinedOr[users_.User] = attr.field(hash=False, eq=False, repr=True)
    """The author of this message.

    This will also be `hikari.undefined.UNDEFINED` in some cases such as when Discord
    updates a message with an embed URL preview or in messages fetched from the REST API.
    """

    member: undefined.UndefinedNoneOr[guilds.Member] = attr.field(hash=False, eq=False, repr=False)
    """The member for the author who created the message.

    If the message is not in a guild, this will be `None`.

    This will also be `hikari.undefined.UNDEFINED` in some cases such as when Discord
    updates a message with an embed URL preview.

    .. warning::
        This will also be `None` for messages received from the REST API.
        This is a Discord limitation as stated here <https://github.com/discord/discord-api-docs/issues/912>
    """

    content: undefined.UndefinedNoneOr[str] = attr.field(hash=False, eq=False, repr=False)
    """The content of the message."""

    timestamp: undefined.UndefinedOr[datetime.datetime] = attr.field(hash=False, eq=False, repr=False)
    """The timestamp that the message was sent at."""

    edited_timestamp: undefined.UndefinedNoneOr[datetime.datetime] = attr.field(hash=False, eq=False, repr=False)
    """The timestamp that the message was last edited at.

    Will be `None` if the message wasn't ever edited, or `undefined`
    if the info is not available.
    """

    is_tts: undefined.UndefinedOr[bool] = attr.field(hash=False, eq=False, repr=False)
    """Whether the message is a TTS message."""

    user_mentions: undefined.UndefinedOr[typing.Mapping[snowflakes.Snowflake, users_.User]] = attr.field(
        hash=False, eq=False, repr=False
    )
    """Users who were notified by their mention in the message.

    .. warning::
        If the contents have not mutated and this is a message update event,
        some fields that are not affected may be empty instead.

        This is a Discord limitation.
    """

    role_mention_ids: undefined.UndefinedOr[typing.Sequence[snowflakes.Snowflake]] = attr.field(
        hash=False, eq=False, repr=False
    )
    """IDs of roles that were notified by their mention in the message.

    .. warning::
        If the contents have not mutated and this is a message update event,
        some fields that are not affected may be empty instead.

        This is a Discord limitation.
    """

    channel_mentions: undefined.UndefinedOr[
        typing.Mapping[snowflakes.Snowflake, channels_.PartialChannel]
    ] = attr.field(hash=False, eq=False, repr=False)
    """Channel mentions that reference channels in the target crosspost's guild.

    If the message is not crossposted, this will always be empty.

    .. warning::
        If the contents have not mutated and this is a message update event,
        some fields that are not affected may be empty instead.

        This is a Discord limitation.
    """

    mentions_everyone: undefined.UndefinedOr[bool] = attr.field(hash=False, eq=False, repr=False)
    """Whether the message notifies using `@everyone` or `@here`.

    .. warning::
        If the contents have not mutated and this is a message update event,
        some fields that are not affected may be empty instead.

        This is a Discord limitation.
    """

    attachments: undefined.UndefinedOr[typing.Sequence[Attachment]] = attr.field(hash=False, eq=False, repr=False)
    """The message attachments."""

    embeds: undefined.UndefinedOr[typing.Sequence[embeds_.Embed]] = attr.field(hash=False, eq=False, repr=False)
    """The message embeds."""

    reactions: undefined.UndefinedOr[typing.Sequence[Reaction]] = attr.field(hash=False, eq=False, repr=False)
    """The message reactions."""

    is_pinned: undefined.UndefinedOr[bool] = attr.field(hash=False, eq=False, repr=False)
    """Whether the message is pinned."""

    webhook_id: undefined.UndefinedNoneOr[snowflakes.Snowflake] = attr.field(hash=False, eq=False, repr=False)
    """If the message was generated by a webhook, the webhook's ID."""

    type: undefined.UndefinedOr[typing.Union[MessageType, int]] = attr.field(hash=False, eq=False, repr=False)
    """The message type."""

    activity: undefined.UndefinedNoneOr[MessageActivity] = attr.field(hash=False, eq=False, repr=False)
    """The message activity.

    .. note::
        This will only be provided for messages with rich-presence related chat
        embeds.
    """

    application: undefined.UndefinedNoneOr[MessageApplication] = attr.field(hash=False, eq=False, repr=False)
    """The message application.

    .. note::
        This will only be provided for messages with rich-presence related chat
        embeds.
    """

    message_reference: undefined.UndefinedNoneOr[MessageReference] = attr.field(hash=False, eq=False, repr=False)
    """The message reference data."""

    flags: undefined.UndefinedOr[MessageFlag] = attr.field(hash=False, eq=False, repr=False)
    """The message flags."""

    stickers: undefined.UndefinedOr[typing.Sequence[stickers_.PartialSticker]] = attr.field(
        hash=False, eq=False, repr=False
    )
    """The stickers sent with this message."""

    nonce: undefined.UndefinedNoneOr[str] = attr.field(hash=False, eq=False, repr=False)
    """The message nonce.

    This is a string used for validating a message was sent.
    """

    referenced_message: undefined.UndefinedNoneOr[PartialMessage] = attr.field(hash=False, eq=False, repr=False)
    """The message that was replied to.

    If `type` is `MessageType.REPLY` and `hikari.undefined.UNDEFINED`, Discord's
    backend didn't attempt to fetch the message, so the status is unknown. If
    `type` is `MessageType.REPLY` and `None`, the message was deleted.
    """

    interaction: undefined.UndefinedNoneOr[MessageInteraction] = attr.field(hash=False, eq=False, repr=False)
    """Information about the interaction this message was created by."""

    application_id: undefined.UndefinedNoneOr[snowflakes.Snowflake] = attr.field(hash=False, eq=False, repr=False)
    """ID of the application this message was sent by.

    .. note::
        This will only be provided for interaction messages.
    """

    components: undefined.UndefinedOr[typing.Sequence[component_models.MessageActionRowComponent]] = attr.field(
        hash=False, eq=False, repr=False
    )
    """Sequence of the components attached to this message."""

    @property
    def channel_mention_ids(self) -> undefined.UndefinedOr[typing.Sequence[snowflakes.Snowflake]]:
        """Ids of channels that reference channels in the target crosspost's guild.

        If the message is not crossposted, this will always be empty.

        .. warning::
            If the contents have not mutated and this is a message update event,
            some fields that are not affected may be empty instead.

            This is a Discord limitation.
        """
        if self.channel_mentions is undefined.UNDEFINED:
            return undefined.UNDEFINED

        return list(self.channel_mentions.keys())

    @property
    def user_mentions_ids(self) -> undefined.UndefinedOr[typing.Sequence[snowflakes.Snowflake]]:
        """Ids of the users who were notified by their mention in the message.

        .. warning::
            If the contents have not mutated and this is a message update event,
            some fields that are not affected may be empty instead.

            This is a Discord limitation.
        """
        if self.user_mentions is undefined.UNDEFINED:
            return undefined.UNDEFINED

        return list(self.user_mentions.keys())

    def get_member_mentions(self) -> undefined.UndefinedOr[typing.Mapping[snowflakes.Snowflake, guilds.Member]]:
        """Discover any cached members notified by this message.

        If this message was sent in a DM, this will always be empty.

        .. warning::
            This will only return valid results on gateway events. For REST
            endpoints, this will potentially be empty. This is a limitation of
            Discord's API, as they do not consistently notify of the ID of the
            guild a message was sent in.

        .. note::
            If you are using a stateless application such as a stateless bot
            or a REST-only client, this will always be empty. Furthermore,
            if you are running a stateful bot and have the GUILD_MEMBERS
            intent disabled, this will also be empty.

            Members that are not cached will not appear in this mapping. This
            means that there is a very small chance that some users provided
            in `notified_users` may not be present here.
        """
        if self.user_mentions is undefined.UNDEFINED:
            return undefined.UNDEFINED

        if isinstance(self.app, traits.CacheAware) and self.guild_id is not None:
            app = self.app
            guild_id = self.guild_id
            return _map_cache_maybe_discover(
                self.user_mentions, lambda user_id: app.cache.get_member(guild_id, user_id)
            )

        return {}

    def get_role_mentions(self) -> undefined.UndefinedOr[typing.Mapping[snowflakes.Snowflake, guilds.Role]]:
        """Attempt to look up the roles that are notified by this message.

        If this message was sent in a DM, this will always be empty.

        .. warning::
            This will only return valid results on gateway events. For REST
            endpoints, this will potentially be empty. This is a limitation of
            Discord's API, as they do not consistently notify of the ID of the
            guild a message was sent in.

        .. note::
            If you are using a stateless application such as a stateless bot
            or a REST-only client, this will always be empty. Furthermore,
            if you are running a stateful bot and have the GUILD intent
            disabled, this will also be empty.

            Roles that are not cached will not appear in this mapping. This
            means that there is a very small chance that some role IDs provided
            in `notifies_role_ids` may not be present here. This is a limitation
            of Discord, again.
        """
        if self.role_mention_ids is undefined.UNDEFINED:
            return undefined.UNDEFINED

        if isinstance(self.app, traits.CacheAware) and self.guild_id is not None:
            return _map_cache_maybe_discover(self.role_mention_ids, self.app.cache.get_role)

        return {}

    def make_link(self, guild: typing.Optional[snowflakes.SnowflakeishOr[guilds.PartialGuild]]) -> str:
        """Generate a jump link to this message.

        Other Parameters
        ----------------
        guild : typing.Optional[hikari.snowflakes.SnowflakeishOr[hikari.guilds.PartialGuild]]
            Object or ID of the guild this message is in or `None`
            to generate a DM message link.

            This parameter is necessary since `PartialMessage.guild_id`
            isn't returned by the REST API regardless of whether the message
            is in a DM or not.

        Returns
        -------
        str
            The jump link to the message.
        """
        guild_id_str = "@me" if guild is None else str(int(guild))
        return f"{urls.BASE_URL}/channels/{guild_id_str}/{self.channel_id}/{self.id}"

    async def fetch_channel(self) -> channels_.PartialChannel:
        """Fetch the channel this message was created in.

        Returns
        -------
        hikari.channels.PartialChannel
            The object of the channel this message belongs to.

        Raises
        ------
        hikari.errors.BadRequestError
            If any invalid snowflake IDs are passed; a snowflake may be invalid
            due to it being outside of the range of a 64 bit integer.
        hikari.errors.ForbiddenError
            If you don't have access to the channel this message belongs to.
        hikari.errors.NotFoundError
            If the channel this message was created in does not exist.
        hikari.errors.UnauthorizedError
            If you are unauthorized to make the request (invalid/missing token).
        hikari.errors.RateLimitTooLongError
            Raised in the event that a rate limit occurs that is
            longer than `max_rate_limit` when making a request.
        hikari.errors.RateLimitedError
            Usually, Hikari will handle and retry on hitting
            rate-limits automatically. This includes most bucket-specific
            rate-limits and global rate-limits. In some rare edge cases,
            however, Discord implements other undocumented rules for
            rate-limiting, such as limits per attribute. These cannot be
            detected or handled normally by Hikari due to their undocumented
            nature, and will trigger this exception if they occur.
        hikari.errors.InternalServerError
            If an internal error occurs on Discord while handling the request.
        """
        return await self.app.rest.fetch_channel(self.channel_id)

    async def edit(
        self,
        content: undefined.UndefinedOr[typing.Any] = undefined.UNDEFINED,
        *,
        attachment: undefined.UndefinedNoneOr[typing.Union[files.Resourceish, Attachment]] = undefined.UNDEFINED,
        attachments: undefined.UndefinedNoneOr[
            typing.Sequence[typing.Union[files.Resourceish, Attachment]]
        ] = undefined.UNDEFINED,
        component: undefined.UndefinedNoneOr[special_endpoints.ComponentBuilder] = undefined.UNDEFINED,
        components: undefined.UndefinedNoneOr[
            typing.Sequence[special_endpoints.ComponentBuilder]
        ] = undefined.UNDEFINED,
        embed: undefined.UndefinedNoneOr[embeds_.Embed] = undefined.UNDEFINED,
        embeds: undefined.UndefinedNoneOr[typing.Sequence[embeds_.Embed]] = undefined.UNDEFINED,
        mentions_everyone: undefined.UndefinedOr[bool] = undefined.UNDEFINED,
        mentions_reply: undefined.UndefinedOr[bool] = undefined.UNDEFINED,
        user_mentions: undefined.UndefinedOr[
            typing.Union[snowflakes.SnowflakeishSequence[users_.PartialUser], bool]
        ] = undefined.UNDEFINED,
        role_mentions: undefined.UndefinedOr[
            typing.Union[snowflakes.SnowflakeishSequence[guilds.PartialRole], bool]
        ] = undefined.UNDEFINED,
        flags: undefined.UndefinedOr[MessageFlag] = undefined.UNDEFINED,
    ) -> Message:
        """Edit an existing message in a given channel.

        .. note::
            Mentioning everyone, roles, or users in message edits currently
            will not send a push notification showing a new mention to people
            on Discord. It will still highlight in their chat as if they
            were mentioned, however.

        .. warning::
            If you specify a text `content`, `mentions_everyone`,
            `mentions_reply`, `user_mentions`, and `role_mentions` will default
            to `False` as the message will be re-parsed for mentions. This will
            also occur if only one of the four are specified

            This is a limitation of Discord's design. If in doubt, specify all
            four of them each time.

        .. warning::
            If the message was not sent by your user, the only parameter
            you may provide to this call is the `flags` parameter. Anything
            else will result in a `hikari.errors.ForbiddenError` being raised.

        Parameters
        ----------
        content : hikari.undefined.UndefinedOr[typing.Any]
            If provided, the message content to update with. If
            `hikari.undefined.UNDEFINED`, then the content will not
            be changed. If `None`, then the content will be removed.

            Any other value will be cast to a `str` before sending.

            If this is a `hikari.embeds.Embed` and neither the `embed` or
            `embeds` kwargs are provided or if this is a
            `hikari.files.Resourceish` and neither the
            `attachment` or `attachments` kwargs are provided, the values will
            be overwritten. This allows for simpler syntax when sending an
            embed or an attachment alone.

        Other Parameters
        ----------------
        attachment : hikari.undefined.UndefinedNoneOr[typing.Union[hikari.files.Resourceish, hikari.messages.Attachment]]
            If provided, the attachment to set on the message. If
            `hikari.undefined.UNDEFINED`, the previous attachment, if
            present, is not changed. If this is `None`, then the
            attachment is removed, if present. Otherwise, the new attachment
            that was provided will be attached.
        attachments : hikari.undefined.UndefinedNoneOr[typing.Sequence[typing.Union[hikari.files.Resourceish, hikari.messages.Attachment]]]
            If provided, the attachments to set on the message. If
            `hikari.undefined.UNDEFINED`, the previous attachments, if
            present, are not changed. If this is `None`, then the
            attachments is removed, if present. Otherwise, the new attachments
            that were provided will be attached.
        component : hikari.undefined.UndefinedNoneOr[hikari.api.special_endpoints.ComponentBuilder]
            If provided, builder object of the component to set for this message.
            This component will replace any previously set components and passing
            `None` will remove all components.
        components : hikari.undefined.UndefinedNoneOr[typing.Sequence[hikari.api.special_endpoints.ComponentBuilder]]
            If provided, a sequence of the component builder objects set for
            this message. These components will replace any previously set
            components and passing `None` or an empty sequence will
            remove all components.
        embed : hikari.undefined.UndefinedNoneOr[hikari.embeds.Embed]
            If provided, the embed to set on the message. If
            `hikari.undefined.UNDEFINED`, the previous embed(s) are not changed.
            If this is `None` then any present embeds are removed.
            Otherwise, the new embed that was provided will be used as the
            replacement.
        embeds : hikari.undefined.UndefinedNoneOr[typing.Sequence[hikari.embeds.Embed]]
            If provided, the embeds to set on the message. If
            `hikari.undefined.UNDEFINED`, the previous embed(s) are not changed.
            If this is `None` then any present embeds are removed.
            Otherwise, the new embeds that were provided will be used as the
            replacement.
        mentions_everyone : hikari.undefined.UndefinedOr[bool]
            Sanitation for `@everyone` mentions. If
            `hikari.undefined.UNDEFINED`, then the previous setting is
            not changed. If `True`, then `@everyone`/`@here` mentions
            in the message content will show up as mentioning everyone that can
            view the chat.
        mentions_reply : hikari.undefined.UndefinedOr[bool]
            If provided, whether to mention the author of the message
            that is being replied to.

            This will not do anything if this is not a reply message.
        user_mentions : hikari.undefined.UndefinedOr[typing.Union[hikari.snowflakes.SnowflakeishSequence[hikari.users.PartialUser], bool]]
            Sanitation for user mentions. If
            `hikari.undefined.UNDEFINED`, then the previous setting is
            not changed. If `True`, all valid user mentions will behave
            as mentions. If `False`, all valid user mentions will not
            behave as mentions.

            You may alternatively pass a collection of
            `hikari.snowflakes.Snowflake` user IDs, or
            `hikari.users.PartialUser`-derived objects.
        role_mentions : hikari.undefined.UndefinedOr[typing.Union[hikari.snowflakes.SnowflakeishSequence[hikari.guilds.PartialRole], bool]]
            Sanitation for role mentions. If
            `hikari.undefined.UNDEFINED`, then the previous setting is
            not changed. If `True`, all valid role mentions will behave
            as mentions. If `False`, all valid role mentions will not
            behave as mentions.

            You may alternatively pass a collection of
            `hikari.snowflakes.Snowflake` role IDs, or
            `hikari.guilds.PartialRole`-derived objects.
        flags : hikari.undefined.UndefinedOr[hikari.messages.MessageFlag]
            Optional flags to set on the message. If
            `hikari.undefined.UNDEFINED`, then nothing is changed.

            Note that some flags may not be able to be set. Currently the only
            flags that can be set are `NONE` and `SUPPRESS_EMBEDS`. If you
            have `MANAGE_MESSAGES` permissions, you can use this call to
            suppress embeds on another user's message.

        Returns
        -------
        hikari.messages.Message
            The edited message.

        Raises
        ------
        hikari.errors.BadRequestError
            This may be raised in several discrete situations, such as messages
            being empty with no embeds; messages with more than 2000 characters
            in them, embeds that exceed one of the many embed
            limits; invalid image URLs in embeds.
        hikari.errors.UnauthorizedError
            If you are unauthorized to make the request (invalid/missing token).
        hikari.errors.ForbiddenError
            If you lack permissions to send messages in the given channel; if
            you try to change the contents of another user's message; or if you
            try to edit the flags on another user's message without the
            permissions to manage messages.
        hikari.errors.NotFoundError
            If the channel or message is not found.
        hikari.errors.InternalServerError
            If an internal error occurs on Discord while handling the request.
        """  # noqa: E501 - Line too long
        return await self.app.rest.edit_message(
            message=self.id,
            channel=self.channel_id,
            content=content,
            attachment=attachment,
            attachments=attachments,
            component=component,
            components=components,
            embed=embed,
            embeds=embeds,
            mentions_everyone=mentions_everyone,
            mentions_reply=mentions_reply,
            user_mentions=user_mentions,
            role_mentions=role_mentions,
            flags=flags,
        )

    async def respond(
        self,
        content: undefined.UndefinedOr[typing.Any] = undefined.UNDEFINED,
        *,
        attachment: undefined.UndefinedOr[files.Resourceish] = undefined.UNDEFINED,
        attachments: undefined.UndefinedOr[typing.Sequence[files.Resourceish]] = undefined.UNDEFINED,
        component: undefined.UndefinedOr[special_endpoints.ComponentBuilder] = undefined.UNDEFINED,
        components: undefined.UndefinedOr[typing.Sequence[special_endpoints.ComponentBuilder]] = undefined.UNDEFINED,
        embed: undefined.UndefinedOr[embeds_.Embed] = undefined.UNDEFINED,
        embeds: undefined.UndefinedOr[typing.Sequence[embeds_.Embed]] = undefined.UNDEFINED,
        tts: undefined.UndefinedOr[bool] = undefined.UNDEFINED,
        reply: typing.Union[
            undefined.UndefinedType, snowflakes.SnowflakeishOr[PartialMessage], bool
        ] = undefined.UNDEFINED,
        mentions_everyone: undefined.UndefinedOr[bool] = undefined.UNDEFINED,
        mentions_reply: undefined.UndefinedOr[bool] = undefined.UNDEFINED,
        user_mentions: undefined.UndefinedOr[
            typing.Union[snowflakes.SnowflakeishSequence[users_.PartialUser], bool]
        ] = undefined.UNDEFINED,
        role_mentions: undefined.UndefinedOr[
            typing.Union[snowflakes.SnowflakeishSequence[guilds.PartialRole], bool]
        ] = undefined.UNDEFINED,
        flags: typing.Union[undefined.UndefinedType, int, MessageFlag] = undefined.UNDEFINED,
    ) -> Message:
        """Create a message in the channel this message belongs to.

        Parameters
        ----------
        content : hikari.undefined.UndefinedOr[typing.Any]
            If provided, the message contents. If
            `hikari.undefined.UNDEFINED`, then nothing will be sent
            in the content. Any other value here will be cast to a
            `str`.

            If this is a `hikari.embeds.Embed` and no `embed` nor `embeds` kwarg
            is provided, then this will instead update the embed. This allows
            for simpler syntax when sending an embed alone.

            Likewise, if this is a `hikari.files.Resource`, then the
            content is instead treated as an attachment if no `attachment` and
            no `attachments` kwargs are provided.

        Other Parameters
        ----------------
        attachment : hikari.undefined.UndefinedOr[hikari.files.Resourceish],
            If provided, the message attachment. This can be a resource,
            or string of a path on your computer or a URL.

            Attachments can be passed as many different things, to aid in
            convenience.

            - If a `pathlib.PurePath` or `str` to a valid URL, the
                resource at the given URL will be streamed to Discord when
                sending the message. Subclasses of
                `hikari.files.WebResource` such as
                `hikari.files.URL`,
                `hikari.messages.Attachment`,
                `hikari.emojis.Emoji`,
                `EmbedResource`, etc will also be uploaded this way.
                This will use bit-inception, so only a small percentage of the
                resource will remain in memory at any one time, thus aiding in
                scalability.
            - If a `hikari.files.Bytes` is passed, or a `str`
                that contains a valid data URI is passed, then this is uploaded
                with a randomized file name if not provided.
            - If a `hikari.files.File`, `pathlib.PurePath` or
                `str` that is an absolute or relative path to a file
                on your file system is passed, then this resource is uploaded
                as an attachment using non-blocking code internally and streamed
                using bit-inception where possible. This depends on the
                type of `concurrent.futures.Executor` that is being used for
                the application (default is a thread pool which supports this
                behaviour).
        attachments : hikari.undefined.UndefinedOr[typing.Sequence[hikari.files.Resourceish]],
            If provided, the message attachments. These can be resources, or
            strings consisting of paths on your computer or URLs.
        component : hikari.undefined.UndefinedOr[hikari.api.special_endpoints.ComponentBuilder]
            If provided, builder object of the component to include in this message.
        components : hikari.undefined.UndefinedOr[typing.Sequence[hikari.api.special_endpoints.ComponentBuilder]]
            If provided, a sequence of the component builder objects to include
            in this message.
        embed : hikari.undefined.UndefinedOr[hikari.embeds.Embed]
            If provided, the message embed.
        embeds : hikari.undefined.UndefinedOr[typing.Sequence[hikari.embeds.Embed]]
            If provided, the message embeds.
        tts : hikari.undefined.UndefinedOr[bool]
            If provided, whether the message will be TTS (Text To Speech).
        reply : typing.Union[hikari.undefined.UndefinedType, hikari.snowflakes.SnowflakeishOr[hikari.messages.PartialMessage], bool]
            If provided and `True`, reply to this message.
            If provided and not `bool`, the message to reply to.
        mentions_everyone : hikari.undefined.UndefinedOr[bool]
            If provided, whether the message should parse @everyone/@here
            mentions.
        mentions_reply : hikari.undefined.UndefinedOr[bool]
            If provided, whether to mention the author of the message
            that is being replied to.

            This will not do anything if not being used with `reply`.
        user_mentions : hikari.undefined.UndefinedOr[typing.Union[hikari.snowflakes.SnowflakeishSequence[hikari.users.PartialUser], bool]]
            If provided, and `True`, all mentions will be parsed.
            If provided, and `False`, no mentions will be parsed.
            Alternatively this may be a collection of
            `hikari.snowflakes.Snowflake`, or `hikari.users.PartialUser`
            derivatives to enforce mentioning specific users.
        role_mentions : hikari.undefined.UndefinedOr[typing.Union[hikari.snowflakes.SnowflakeishSequence[hikari.guilds.PartialRole], bool]]
            If provided, and `True`, all mentions will be parsed.
            If provided, and `False`, no mentions will be parsed.
            Alternatively this may be a collection of
            `hikari.snowflakes.Snowflake`, or
            `hikari.guilds.PartialRole` derivatives to enforce mentioning
            specific roles.
        flags : hikari.undefined.UndefinedOr[hikari.messages.MessageFlag]
            If provided, optional flags to set on the message. If
            `hikari.undefined.UNDEFINED`, then nothing is changed.

            Note that some flags may not be able to be set. Currently the only
            flags that can be set are `NONE` and `SUPPRESS_EMBEDS`.

        Returns
        -------
        hikari.messages.Message
            The created message.

        Raises
        ------
        hikari.errors.BadRequestError
            This may be raised in several discrete situations, such as messages
            being empty with no attachments or embeds; messages with more than
            2000 characters in them, embeds that exceed one of the many embed
            limits; too many attachments; attachments that are too large;
            invalid image URLs in embeds; `reply` not found or not in the same
            channel; too many components.
        hikari.errors.UnauthorizedError
            If you are unauthorized to make the request (invalid/missing token).
        hikari.errors.ForbiddenError
            If you lack permissions to send messages in the given channel.
        hikari.errors.NotFoundError
            If the channel is not found.
        hikari.errors.InternalServerError
            If an internal error occurs on Discord while handling the request.
        ValueError
            If more than 100 unique objects/entities are passed for
            `role_mentions` or `user_mentions`.
        TypeError
            If both `attachment` and `attachments` are specified.
        """  # noqa: E501 - Line too long
        if reply is True:
            reply = self

        elif reply is False:
            reply = undefined.UNDEFINED

        return await self.app.rest.create_message(
            channel=self.channel_id,
            content=content,
            attachment=attachment,
            attachments=attachments,
            component=component,
            components=components,
            embed=embed,
            embeds=embeds,
            tts=tts,
            reply=reply,
            mentions_everyone=mentions_everyone,
            user_mentions=user_mentions,
            role_mentions=role_mentions,
            mentions_reply=mentions_reply,
            flags=flags,
        )

    async def delete(self) -> None:
        """Delete this message.

        Raises
        ------
        hikari.errors.NotFoundError
            If the channel this message was created in is not found, or if the
            message has already been deleted.
        hikari.errors.ForbiddenError
            If you lack the permissions to delete the message.
        """
        await self.app.rest.delete_message(self.channel_id, self.id)

    @typing.overload
    async def add_reaction(
        self,
        emoji: typing.Union[str, emojis_.Emoji],
    ) -> None:
        ...

    @typing.overload
    async def add_reaction(
        self,
        emoji: str,
        emoji_id: snowflakes.SnowflakeishOr[emojis_.CustomEmoji],
    ) -> None:
        ...

    async def add_reaction(
        self,
        emoji: typing.Union[str, emojis_.Emoji],
        emoji_id: undefined.UndefinedOr[snowflakes.SnowflakeishOr[emojis_.CustomEmoji]] = undefined.UNDEFINED,
    ) -> None:
        r"""Add a reaction to this message.

        Parameters
        ----------
        emoji : typing.Union[str, hikari.emojis.Emoji]
            Object or name of the emoji to react with.

            Note that if the emoji is an `hikari.emojis.CustomEmoji`
            and is not from a guild the bot user is in, then this will fail.

        Other Parameters
        ----------------
        emoji_id : hikari.undefined.UndefinedOr[hikari.snowflakes.SnowflakeishOr[hikari.emojis.CustomEmoji]]
            ID of the custom emoji to react with.
            This should only be provided when a custom emoji's name is passed
            for `emoji`.

            Note that this will fail if the emoji is from a guild the bot isn't
            in.

        Examples
        --------
        .. code-block:: python

            # Using a unicode emoji.
            await message.add_reaction("👌")

            # Using a unicode emoji name.
            await message.add_reaction("\N{OK HAND SIGN}")

            # Using the name and id.
            await message.add_reaction("rooAYAYA", 705837374319493284)

            # Using an Emoji-derived object.
            await message.add_reaction(some_emoji_object)

        Raises
        ------
        hikari.errors.BadRequestError
            If the emoji is invalid, unknown, or formatted incorrectly.
        hikari.errors.ForbiddenError
            If this is the first reaction using this specific emoji on this
            message and you lack the `ADD_REACTIONS` permission. If you lack
            `READ_MESSAGE_HISTORY`, this may also raise this error.
        hikari.errors.NotFoundError
            If the channel or message is not found, or if the emoji is not
            found.

            This will also occur if you try to add an emoji from a
            guild you are not part of if no one else has previously
            reacted with the same emoji.
        """
        await self.app.rest.add_reaction(channel=self.channel_id, message=self.id, emoji=emoji, emoji_id=emoji_id)

    @typing.overload
    async def remove_reaction(
        self,
        emoji: typing.Union[str, emojis_.Emoji],
        *,
        user: undefined.UndefinedOr[snowflakes.SnowflakeishOr[users_.PartialUser]] = undefined.UNDEFINED,
    ) -> None:
        ...

    @typing.overload
    async def remove_reaction(
        self,
        emoji: str,
        emoji_id: snowflakes.SnowflakeishOr[emojis_.CustomEmoji],
        *,
        user: undefined.UndefinedOr[snowflakes.SnowflakeishOr[users_.PartialUser]] = undefined.UNDEFINED,
    ) -> None:
        ...

    async def remove_reaction(
        self,
        emoji: typing.Union[str, emojis_.Emoji],
        emoji_id: undefined.UndefinedOr[snowflakes.SnowflakeishOr[emojis_.CustomEmoji]] = undefined.UNDEFINED,
        *,
        user: undefined.UndefinedOr[snowflakes.SnowflakeishOr[users_.PartialUser]] = undefined.UNDEFINED,
    ) -> None:
        r"""Remove a reaction from this message.

        Parameters
        ----------
        emoji : typing.Union[str, hikari.emojis.Emoji]
            Object or name of the emoji to remove the reaction for.

        Other Parameters
        ----------------
        emoji_id : hikari.undefined.UndefinedOr[hikari.snowflakes.SnowflakeishOr[hikari.emojis.CustomEmoji]]
            ID of the custom emoji to remove the reaction for.
            This should only be provided when a custom emoji's name is passed
            for `emoji`.
        user : hikari.undefined.UndefinedOr[hikari.snowflakes.SnowflakeishOr[hikari.users.PartialUser]]
            The user of the reaction to remove. If unspecified, then the bot's
            reaction is removed instead.

        Examples
        --------
        .. code-block:: python

            # Using a unicode emoji and removing the bot's reaction from this
            # reaction.
            await message.remove_reaction("\N{OK HAND SIGN}")

            # Using a custom emoji's name and ID to remove a specific user's
            # reaction from this reaction.
            await message.remove_reaction("a:Distraction", 745991233939439616, user=some_user)

            # Using a unicode emoji and removing a specific user from this
            # reaction.
            await message.remove_reaction("\N{OK HAND SIGN}", user=some_user)

            # Using the name and id.
            await message.add_reaction("rooAYAYA", 705837374319493284)

            # Using an Emoji object and removing a specific user from this
            # reaction.
            await message.remove_reaction(some_emoji_object, user=some_user)

        Raises
        ------
        hikari.errors.BadRequestError
            If the emoji is invalid, unknown, or formatted incorrectly.
            If any invalid snowflake IDs are passed; a snowflake may be invalid
            due to it being outside of the range of a 64 bit integer.
        hikari.errors.ForbiddenError
            If this is the first reaction using this specific emoji on this
            message and you lack the `ADD_REACTIONS` permission. If you lack
            `READ_MESSAGE_HISTORY`, this may also raise this error. If you
            remove the reaction of another user without `MANAGE_MESSAGES`, this
            will be raised.
        hikari.errors.NotFoundError
            If the channel or message is not found, or if the emoji is not
            found.
        """
        if user is undefined.UNDEFINED:
            await self.app.rest.delete_my_reaction(
                channel=self.channel_id, message=self.id, emoji=emoji, emoji_id=emoji_id
            )
        else:
            await self.app.rest.delete_reaction(
                channel=self.channel_id, message=self.id, emoji=emoji, emoji_id=emoji_id, user=user
            )

    @typing.overload
    async def remove_all_reactions(self) -> None:
        ...

    @typing.overload
    async def remove_all_reactions(
        self,
        emoji: typing.Union[str, emojis_.Emoji],
    ) -> None:
        ...

    @typing.overload
    async def remove_all_reactions(
        self,
        emoji: str,
        emoji_id: snowflakes.SnowflakeishOr[emojis_.CustomEmoji],
    ) -> None:
        ...

    async def remove_all_reactions(
        self,
        emoji: undefined.UndefinedOr[typing.Union[str, emojis_.Emoji]] = undefined.UNDEFINED,
        emoji_id: undefined.UndefinedOr[snowflakes.SnowflakeishOr[emojis_.CustomEmoji]] = undefined.UNDEFINED,
    ) -> None:
        r"""Remove all users' reactions for a specific emoji from the message.

        Other Parameters
        ----------------
        emoji : hikari.undefined.UndefinedOr[typing.Union[str, hikari.emojis.Emoji]]
            Object or name of the emoji to get the reactions for. If not specified
            then all reactions are removed.
        emoji_id : hikari.undefined.UndefinedOr[hikari.snowflakes.SnowflakeishOr[hikari.emojis.CustomEmoji]]
            ID of the custom emoji to react with.
            This should only be provided when a custom emoji's name is passed
            for `emoji`.

        Examples
        --------
        .. code-block:: python

            # Using a unicode emoji and removing all 👌 reacts from the message.
            # reaction.
            await message.remove_all_reactions("\N{OK HAND SIGN}")

            # Using the name and id.
            await message.add_reaction("rooAYAYA", 705837374319493284)

            # Removing all reactions entirely.
            await message.remove_all_reactions()

        Raises
        ------
        hikari.errors.ForbiddenError
            If you are missing the `MANAGE_MESSAGES` permission, or the
            permission to view the channel
        hikari.errors.NotFoundError
            If the channel or message is not found, or if the emoji is not
            found.
        hikari.errors.BadRequestError
            If the emoji is invalid, unknown, or formatted incorrectly.
            If any invalid snowflake IDs are passed; a snowflake may be invalid
            due to it being outside of the range of a 64 bit integer.
        """
        if emoji is undefined.UNDEFINED:
            await self.app.rest.delete_all_reactions(channel=self.channel_id, message=self.id)
        else:
            await self.app.rest.delete_all_reactions_for_emoji(
                channel=self.channel_id, message=self.id, emoji=emoji, emoji_id=emoji_id
            )


@attr.define(hash=True, kw_only=True, weakref_slot=False)
class Message(PartialMessage):
    """Represents a message with all known details."""

    author: users_.User = attr.field(hash=False, eq=False, repr=True)
    """The author of this message."""

    member: typing.Optional[guilds.Member] = attr.field(hash=False, eq=False, repr=False)
    """The member properties for the message's author."""

    content: typing.Optional[str] = attr.field(hash=False, eq=False, repr=False)
    """The content of the message."""

    timestamp: datetime.datetime = attr.field(hash=False, eq=False, repr=False)
    """The timestamp that the message was sent at."""

    edited_timestamp: typing.Optional[datetime.datetime] = attr.field(hash=False, eq=False, repr=False)
    """The timestamp that the message was last edited at.

    Will be `None` if it wasn't ever edited.
    """

    is_tts: bool = attr.field(hash=False, eq=False, repr=False)
    """Whether the message is a TTS message."""

    attachments: typing.Sequence[Attachment] = attr.field(hash=False, eq=False, repr=False)
    """The message attachments."""

    embeds: typing.Sequence[embeds_.Embed] = attr.field(hash=False, eq=False, repr=False)
    """The message embeds."""

    reactions: typing.Sequence[Reaction] = attr.field(hash=False, eq=False, repr=False)
    """The message reactions."""

    is_pinned: bool = attr.field(hash=False, eq=False, repr=False)
    """Whether the message is pinned."""

    webhook_id: typing.Optional[snowflakes.Snowflake] = attr.field(hash=False, eq=False, repr=False)
    """If the message was generated by a webhook, the webhook's id."""

    type: typing.Union[MessageType, int] = attr.field(hash=False, eq=False, repr=False)
    """The message type."""

    activity: typing.Optional[MessageActivity] = attr.field(hash=False, eq=False, repr=False)
    """The message activity.

    .. note::
        This will only be provided for messages with rich-presence related chat
        embeds.
    """

    application: typing.Optional[MessageApplication] = attr.field(hash=False, eq=False, repr=False)
    """The message application.

    .. note::
        This will only be provided for messages with rich-presence related chat
        embeds.
    """

    message_reference: typing.Optional[MessageReference] = attr.field(hash=False, eq=False, repr=False)
    """The message reference data."""

    flags: MessageFlag = attr.field(hash=False, eq=False, repr=True)
    """The message flags."""

    stickers: typing.Sequence[stickers_.PartialSticker] = attr.field(hash=False, eq=False, repr=False)
    """The stickers sent with this message."""

    nonce: typing.Optional[str] = attr.field(hash=False, eq=False, repr=False)
    """The message nonce. This is a string used for validating a message was sent."""

    referenced_message: typing.Optional[PartialMessage] = attr.field(hash=False, eq=False, repr=False)
    """The message that was replied to.

    If `type` is `MessageType.REPLY` and `None`, the message was deleted.
    """

    interaction: typing.Optional[MessageInteraction] = attr.field(hash=False, eq=False, repr=False)
    """Information about the interaction this message was created by."""

    application_id: typing.Optional[snowflakes.Snowflake] = attr.field(hash=False, eq=False, repr=False)
    """ID of the application this message was sent by.

    .. note::
        This will only be provided for interaction messages.
    """

    components: typing.Sequence[component_models.MessageActionRowComponent] = attr.field(
        hash=False, eq=False, repr=False
    )
    """Sequence of the components attached to this message."""<|MERGE_RESOLUTION|>--- conflicted
+++ resolved
@@ -361,237 +361,6 @@
     """Object of the user who invoked this interaction."""
 
 
-<<<<<<< HEAD
-@typing.final
-class ComponentType(int, enums.Enum):
-    """Types of components found within Discord."""
-
-    ACTION_ROW = 1
-    """A non-interactive container component for other types of components.
-
-    .. note::
-        As this is a container component it can never be contained within another
-        component and therefore will always be top-level.
-
-    .. note::
-        As of writing this can only contain one component type.
-    """
-
-    BUTTON = 2
-    """A button component.
-
-    .. note::
-        This cannot be top-level and must be within a container component such
-        as `ComponentType.ACTION_ROW`.
-    """
-
-    SELECT_MENU = 3
-    """A select menu component.
-
-    .. note::
-        This cannot be top-level and must be within a container component such
-        as `ComponentType.ACTION_ROW`.
-    """
-
-
-@typing.final
-class ButtonStyle(int, enums.Enum):
-    """Enum of the available button styles.
-
-    More information, such as how these look, can be found at
-    <https://discord.com/developers/docs/interactions/message-components#buttons-button-styles>
-    """
-
-    PRIMARY = 1
-    """A blurple "call to action" button."""
-
-    SECONDARY = 2
-    """A grey neutral button."""
-
-    SUCCESS = 3
-    """A green button."""
-
-    DANGER = 4
-    """A red button (usually indicates a destructive action)."""
-
-    LINK = 5
-    """A grey button which navigates to a URL.
-
-    .. warning::
-        Unlike the other button styles, clicking this one will not trigger an
-        interaction and custom_id shouldn't be included for this style.
-    """
-
-
-InteractiveButtonTypesT = typing.Union[
-    typing.Literal[ButtonStyle.PRIMARY],
-    typing.Literal[1],
-    typing.Literal[ButtonStyle.SECONDARY],
-    typing.Literal[2],
-    typing.Literal[ButtonStyle.SUCCESS],
-    typing.Literal[3],
-    typing.Literal[ButtonStyle.DANGER],
-    typing.Literal[4],
-]
-"""Type hints of the `ButtonStyle` values which are valid for interactive buttons.
-
-The following values are valid for this:
-
-* `ButtonStyle.PRIMARY`/`1`
-* `ButtonStyle.SECONDARY`/`2`
-* `ButtonStyle.SUCCESS`/`3`
-* `ButtonStyle.DANGER`/`4`
-"""
-
-InteractiveButtonTypes: typing.AbstractSet[InteractiveButtonTypesT] = frozenset(
-    [ButtonStyle.PRIMARY, ButtonStyle.SECONDARY, ButtonStyle.SUCCESS, ButtonStyle.DANGER]
-)
-"""Set of `ButtonType` which are valid for interactive buttons.
-
-The following values are included in this:
-
-* `ButtonStyle.PRIMARY`
-* `ButtonStyle.SECONDARY`
-* `ButtonStyle.SUCCESS`
-* `ButtonStyle.DANGER`
-"""
-
-
-@attr.define(kw_only=True, weakref_slot=False)
-class PartialComponent:
-    """Base class for all component entities."""
-
-    type: typing.Union[ComponentType, int] = attr.field()
-    """The type of component this is."""
-
-
-@attr.define(hash=True, kw_only=True, weakref_slot=False)
-class ButtonComponent(PartialComponent):
-    """Represents a message button component.
-
-    .. note::
-        This is an embedded component and will only ever be found within
-        top-level container components such as `ActionRowComponent`.
-    """
-
-    style: typing.Union[ButtonStyle, int] = attr.field(eq=False)
-    """The button's style."""
-
-    label: typing.Optional[str] = attr.field(eq=False)
-    """Text label which appears on the button."""
-
-    emoji: typing.Optional[emojis_.Emoji] = attr.field(eq=False)
-    """Custom or unicode emoji which appears on the button."""
-
-    custom_id: typing.Optional[str] = attr.field(hash=True)
-    """Developer defined identifier for this button (will be <= 100 characters).
-
-    .. note::
-        This is required for the following button styles:
-
-        * `ButtonStyle.PRIMARY`
-        * `ButtonStyle.SECONDARY`
-        * `ButtonStyle.SUCCESS`
-        * `ButtonStyle.DANGER`
-    """
-
-    url: typing.Optional[str] = attr.field(eq=False)
-    """Url for `ButtonStyle.LINK` style buttons."""
-
-    is_disabled: bool = attr.field(eq=False)
-    """Whether the button is disabled."""
-
-
-@attr.define(kw_only=True, weakref_slot=False)
-class SelectMenuOption:
-    """Represents an option for a `SelectMenuComponent`."""
-
-    label: str = attr.field()
-    """User-facing name of the option, max 100 characters."""
-
-    value: str = attr.field()
-    """Dev-defined value of the option, max 100 characters."""
-
-    description: typing.Optional[str] = attr.field()
-    """Optional description of the option, max 100 characters."""
-
-    emoji: typing.Optional[emojis_.Emoji] = attr.field(eq=False)
-    """Custom or unicode emoji which appears on the button."""
-
-    is_default: bool = attr.field()
-    """Whether this option will be selected by default."""
-
-
-@attr.define(hash=True, kw_only=True, weakref_slot=False)
-class SelectMenuComponent(PartialComponent):
-    """Represents a message button component.
-
-    .. note::
-        This is an embedded component and will only ever be found within
-        top-level container components such as `ActionRowComponent`.
-    """
-
-    custom_id: str = attr.field(hash=True)
-    """Developer defined identifier for this menu (will be <= 100 characters)."""
-
-    options: typing.Sequence[SelectMenuOption] = attr.field(eq=False)
-    """Sequence of up to 25 of the options set for this menu."""
-
-    placeholder: typing.Optional[str] = attr.field(eq=False)
-    """Custom placeholder text shown if nothing is selected, max 100 characters."""
-
-    min_values: int = attr.field(eq=False)
-    """The minimum amount of options which must be chosen for this menu.
-
-    This will be greater than or equal to 0 and will be less than or equal to
-    `SelectMenuComponent.max_values`.
-    """
-
-    max_values: int = attr.field(eq=False)
-    """The minimum amount of options which can be chosen for this menu.
-
-    This will be less than or equal to 25 and will be greater than or equal to
-    `SelectMenuComponent.min_values`.
-    """
-
-    is_disabled: bool = attr.field(eq=False)
-    """Whether the select menu is disabled."""
-
-
-@attr.define(weakref_slot=False)
-class ActionRowComponent(PartialComponent):
-    """Represents a row of components attached to a message.
-
-    .. note::
-        This is a top-level container component and will never be found within
-        another component.
-    """
-
-    components: typing.Sequence[PartialComponent] = attr.field()
-    """Sequence of the components contained within this row."""
-
-    @typing.overload
-    def __getitem__(self, index: int, /) -> PartialComponent:
-        ...
-
-    @typing.overload
-    def __getitem__(self, slice_: slice, /) -> typing.Sequence[PartialComponent]:
-        ...
-
-    def __getitem__(
-        self, index_or_slice: typing.Union[int, slice], /
-    ) -> typing.Union[PartialComponent, typing.Sequence[PartialComponent]]:
-        return self.components[index_or_slice]
-
-    def __iter__(self) -> typing.Iterator[PartialComponent]:
-        return iter(self.components)
-
-    def __len__(self) -> int:
-        return len(self.components)
-
-
-=======
->>>>>>> b638e0cc
 def _map_cache_maybe_discover(
     ids: typing.Iterable[snowflakes.Snowflake],
     cache_call: typing.Callable[[snowflakes.Snowflake], typing.Optional[_T]],
