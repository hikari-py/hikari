--- conflicted
+++ resolved
@@ -550,7 +550,6 @@
         """
         return await self.user.app.rest.fetch_member(self.guild_id, self.user.id)
 
-<<<<<<< HEAD
     async def fetch_dm_channel(self) -> channels_.DMChannel:
         return await self.user.fetch_dm_channel()
 
@@ -585,8 +584,6 @@
         fetched_roles = await self.app.rest.fetch_roles(self.guild_id)
         return [role for role in fetched_roles if role.id in self.role_ids]
 
-=======
->>>>>>> 16128fb9
     async def ban(
         self,
         *,
