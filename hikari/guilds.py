# -*- coding: utf-8 -*-
# cython: language_level=3
# Copyright (c) 2020 Nekokatt
# Copyright (c) 2021-present davfsa
#
# Permission is hereby granted, free of charge, to any person obtaining a copy
# of this software and associated documentation files (the "Software"), to deal
# in the Software without restriction, including without limitation the rights
# to use, copy, modify, merge, publish, distribute, sublicense, and/or sell
# copies of the Software, and to permit persons to whom the Software is
# furnished to do so, subject to the following conditions:
#
# The above copyright notice and this permission notice shall be included in all
# copies or substantial portions of the Software.
#
# THE SOFTWARE IS PROVIDED "AS IS", WITHOUT WARRANTY OF ANY KIND, EXPRESS OR
# IMPLIED, INCLUDING BUT NOT LIMITED TO THE WARRANTIES OF MERCHANTABILITY,
# FITNESS FOR A PARTICULAR PURPOSE AND NONINFRINGEMENT. IN NO EVENT SHALL THE
# AUTHORS OR COPYRIGHT HOLDERS BE LIABLE FOR ANY CLAIM, DAMAGES OR OTHER
# LIABILITY, WHETHER IN AN ACTION OF CONTRACT, TORT OR OTHERWISE, ARISING FROM,
# OUT OF OR IN CONNECTION WITH THE SOFTWARE OR THE USE OR OTHER DEALINGS IN THE
# SOFTWARE.
"""Application and entities that are used to describe guilds on Discord."""

from __future__ import annotations

__all__: typing.Sequence[str] = (
    "Guild",
    "RESTGuild",
    "GatewayGuild",
    "GuildWidget",
    "Role",
    "GuildFeature",
    "GuildSystemChannelFlag",
    "GuildMessageNotificationsLevel",
    "GuildExplicitContentFilterLevel",
    "GuildMFALevel",
    "GuildVerificationLevel",
    "GuildPremiumTier",
    "GuildPreview",
    "GuildBan",
    "GuildNSFWLevel",
    "Member",
    "Integration",
    "IntegrationAccount",
    "IntegrationType",
    "IntegrationApplication",
    "IntegrationExpireBehaviour",
    "PartialApplication",
    "PartialGuild",
    "PartialIntegration",
    "PartialRole",
    "WelcomeScreen",
    "WelcomeChannel",
)

import typing

import attr

from hikari import channels as channels_
from hikari import snowflakes
from hikari import stickers
from hikari import traits
from hikari import undefined
from hikari import urls
from hikari import users
from hikari.internal import attr_extensions
from hikari.internal import deprecation
from hikari.internal import enums
from hikari.internal import routes
from hikari.internal import time

if typing.TYPE_CHECKING:
    import datetime

    from hikari import colors
    from hikari import colours
    from hikari import emojis as emojis_
    from hikari import files
    from hikari import locales
    from hikari import permissions as permissions_
    from hikari import presences as presences_
    from hikari import voices as voices_


@typing.final
class GuildExplicitContentFilterLevel(int, enums.Enum):
    """Represents the explicit content filter setting for a guild."""

    DISABLED = 0
    """No explicit content filter."""

    MEMBERS_WITHOUT_ROLES = 1
    """Filter posts from anyone without a role."""

    ALL_MEMBERS = 2
    """Filter all posts."""


@typing.final
class GuildFeature(str, enums.Enum):
    """Features that a guild can provide."""

    ANIMATED_ICON = "ANIMATED_ICON"
    """Guild has access to set an animated guild icon."""

    BANNER = "BANNER"
    """Guild has access to set a guild banner image."""

    COMMERCE = "COMMERCE"
    """Guild has access to use commerce features (i.e. create store channels)."""

    COMMUNITY = "COMMUNITY"
    """Guild has community features enabled."""

    DISCOVERABLE = "DISCOVERABLE"
    """Guild is able to be discovered in the directory.

    This also implies the guild can be viewed without joining.
    """

    FEATURABLE = "FEATURABLE"
    """Guild is able to be featured in the directory."""

    INVITE_SPLASH = "INVITE_SPLASH"
    """Guild has access to set an invite splash background."""

    MORE_EMOJI = "MORE_EMOJI"
    """More emojis can be hosted in this guild than normal."""

    NEWS = "NEWS"
    """Guild has access to create news channels."""

    PARTNERED = "PARTNERED"
    """Guild is partnered."""

    RELAY_ENABLED = "RELAY_ENABLED"
    """Guild is using relays.

    Relays are new infrastructure designed to handle large guilds more
    efficiently server-side.
    """

    VANITY_URL = "VANITY_URL"
    """Guild has access to set a vanity URL."""

    VERIFIED = "VERIFIED"
    """Guild is verified."""

    VIP_REGIONS = "VIP_REGIONS"
    """Guild has access to set 384kbps bitrate in voice.

    Previously gave access to VIP voice servers.
    """

    WELCOME_SCREEN_ENABLED = "WELCOME_SCREEN_ENABLED"
    """Guild has enabled the welcome screen."""

    MEMBER_VERIFICATION_GATE_ENABLED = "MEMBER_VERIFICATION_GATE_ENABLED"
    """Guild has enabled Membership Screening."""

    PREVIEW_ENABLED = "PREVIEW_ENABLED"
    """Guild can be viewed before Membership Screening is complete."""

    TICKETED_EVENTS_ENABLED = "TICKETED_EVENTS_ENABLED"
    """Guild has enabled ticketed events."""

    MONETIZATION_ENABLED = "MONETIZATION_ENABLED"
    """Guild has enabled monetization."""

    MORE_STICKERS = "MORE_STICKERS"
    """Guild has an increased custom stickers slots."""


@typing.final
class GuildMessageNotificationsLevel(int, enums.Enum):
    """Represents the default notification level for new messages in a guild."""

    ALL_MESSAGES = 0
    """Notify users when any message is sent."""

    ONLY_MENTIONS = 1
    """Only notify users when they are @mentioned."""


@typing.final
class GuildMFALevel(int, enums.Enum):
    """Represents the multi-factor authorization requirement for a guild."""

    NONE = 0
    """No MFA requirement."""

    ELEVATED = 1
    """MFA requirement."""


@typing.final
class GuildPremiumTier(int, enums.Enum):
    """Tier for Discord Nitro boosting in a guild."""

    NONE = 0
    """No Nitro boost level."""

    TIER_1 = 1
    """Level 1 Nitro boost."""

    TIER_2 = 2
    """Level 2 Nitro boost."""

    TIER_3 = 3
    """Level 3 Nitro boost."""


@typing.final
class GuildSystemChannelFlag(enums.Flag):
    """Defines which features are suppressed in the system channel."""

    NONE = 0
    """Nothing is suppressed."""

    SUPPRESS_USER_JOIN = 1 << 0
    """Suppress displaying a message about new users joining."""

    SUPPRESS_PREMIUM_SUBSCRIPTION = 1 << 1
    """Suppress displaying a message when the guild is Nitro boosted."""

    SUPPRESS_GUILD_REMINDER = 1 << 2
    """Suppress displaying messages with guild setup tips."""

    SUPPRESS_USER_JOIN_REPLIES = 1 << 3
    """Suppress displaying a reply button on join notifications."""


@typing.final
class GuildVerificationLevel(int, enums.Enum):
    """Represents the level of verification of a guild."""

    NONE = 0
    """Unrestricted."""

    LOW = 1
    """Must have a verified email on their account."""

    MEDIUM = 2
    """Must have been registered on Discord for more than 5 minutes."""

    HIGH = 3
    """Must also be a member of the guild for longer than 10 minutes."""

    VERY_HIGH = 4
    """Must have a verified phone number."""


@typing.final
class GuildNSFWLevel(int, enums.Enum):
    """Represents the NSFW level of a guild."""

    DEFAULT = 0
    """Guild has not been categorized yet."""

    EXPLICIT = 1
    """Guild contains explicit NSFW content."""

    SAFE = 2
    """Guild is safe of NSFW content."""

    AGE_RESTRICTED = 3
    """Guild may contain NSFW content."""


@attr_extensions.with_copy
@attr.define(hash=False, kw_only=True, weakref_slot=False)
class GuildWidget:
    """Represents a guild widget."""

    app: traits.RESTAware = attr.field(
        repr=False, eq=False, hash=False, metadata={attr_extensions.SKIP_DEEP_COPY: True}
    )
    """The client application that models may use for procedures."""

    channel_id: typing.Optional[snowflakes.Snowflake] = attr.field(repr=True)
    """The ID of the channel the invite for this embed targets, if enabled."""

    is_enabled: bool = attr.field(repr=True)
    """Whether this embed is enabled."""

    async def fetch_channel(self) -> typing.Optional[channels_.GuildChannel]:
        """Fetch the widget channel.

        This will be `None` if not set.

        Returns
        -------
        typing.Optional[hikari.channels.GuildChannel]
            The requested channel.

            You can check the type of the channel by
            using `isinstance`.

        Raises
        ------
        hikari.errors.UnauthorizedError
            If you are unauthorized to make the request (invalid/missing token).
        hikari.errors.ForbiddenError
            If you are missing the `READ_MESSAGES` permission in the channel.
        hikari.errors.NotFoundError
            If the channel is not found.
        hikari.errors.RateLimitTooLongError
            Raised in the event that a rate limit occurs that is
            longer than `max_rate_limit` when making a request.
        hikari.errors.RateLimitedError
            Usually, Hikari will handle and retry on hitting
            rate-limits automatically. This includes most bucket-specific
            rate-limits and global rate-limits. In some rare edge cases,
            however, Discord implements other undocumented rules for
            rate-limiting, such as limits per attribute. These cannot be
            detected or handled normally by Hikari due to their undocumented
            nature, and will trigger this exception if they occur.
        hikari.errors.InternalServerError
            If an internal error occurs on Discord while handling the request.
        """
        if not self.channel_id:
            return None

        widget_channel = await self.app.rest.fetch_channel(self.channel_id)
        assert isinstance(widget_channel, channels_.GuildChannel)

        return widget_channel


@attr_extensions.with_copy
@attr.define(eq=False, hash=False, kw_only=True, weakref_slot=False)
class Member(users.User):
    """Used to represent a guild bound member."""

    guild_id: snowflakes.Snowflake = attr.field(repr=True)
    """The ID of the guild this member belongs to."""

    is_deaf: undefined.UndefinedOr[bool] = attr.field(repr=False)
    """`True` if this member is deafened in the current voice channel.

    This will be `hikari.undefined.UNDEFINED` if it's state is
    unknown.
    """

    is_mute: undefined.UndefinedOr[bool] = attr.field(repr=False)
    """`True` if this member is muted in the current voice channel.

    This will be `hikari.undefined.UNDEFINED` if it's state is unknown.
    """

    is_pending: undefined.UndefinedOr[bool] = attr.field(repr=False)
    """Whether the user has passed the guild's membership screening requirements.

    This will be `hikari.undefined.UNDEFINED` if it's state is unknown.
    """

    joined_at: datetime.datetime = attr.field(repr=True)
    """The datetime of when this member joined the guild they belong to."""

    nickname: typing.Optional[str] = attr.field(repr=True)
    """This member's nickname.

    This will be `None` if not set.
    """

    premium_since: typing.Optional[datetime.datetime] = attr.field(repr=False)
    """The datetime of when this member started "boosting" this guild.

    Will be `None` if the member is not a premium user.
    """

    raw_communication_disabled_until: typing.Optional[datetime.datetime] = attr.field(repr=False)
    """The datetime when this member's timeout will expire.

     Will be `None` if the member is not timed out.

     .. note::
        The datetime might be in the past, so it is recommended to use
        `communication_disabled_until` method to check if the member is timed
        out at the time of the call.
     """

    role_ids: typing.Sequence[snowflakes.Snowflake] = attr.field(repr=False)
    """A sequence of the IDs of the member's current roles."""

    # This is technically optional, since UPDATE MEMBER and MESSAGE CREATE
    # events do not inject the user into the member payload, but specify it
    # separately. However, to get around this inconsistency, we force the
    # entity factory to always provide the user object in these cases, so we
    # can assume this is always set, and thus we are always able to get info
    # such as the ID of the user this member represents.
    user: users.User = attr.field(repr=True)
    """This member's corresponding user object."""

    guild_avatar_hash: typing.Optional[str] = attr.field(eq=False, hash=False, repr=False)
    """Hash of the member's guild avatar guild if set, else `None`.

    .. note::
        This takes precedence over `Member.avatar_hash`.
    """

    @property
    def app(self) -> traits.RESTAware:
        """Return the app that is bound to the user object."""
        return self.user.app

    @property
    def avatar_hash(self) -> typing.Optional[str]:
        return self.user.avatar_hash

    @property
    def avatar_url(self) -> typing.Optional[files.URL]:
        return self.user.avatar_url

    @property
    def guild_avatar_url(self) -> typing.Optional[files.URL]:
        """Guild Avatar URL for the user, if they have one set.

        May be `None` if no guild avatar is set. In this case, you
        should use `avatar_hash` or `default_avatar_url` instead.
        """
        return self.make_guild_avatar_url()

    @property
    def default_avatar_url(self) -> files.URL:
        return self.user.default_avatar_url

    @property
    def display_avatar_url(self) -> files.URL:
        return self.make_guild_avatar_url() or super().display_avatar_url

    @property
    def banner_hash(self) -> typing.Optional[str]:
        return self.user.banner_hash

    @property
    def banner_url(self) -> typing.Optional[files.URL]:
        return self.user.banner_url

    @property
    def accent_color(self) -> typing.Optional[colors.Color]:
        return self.user.accent_color

    @property
    def discriminator(self) -> str:
        return self.user.discriminator

    @property
    def display_name(self) -> str:
        """Return the member's display name.

        If the member has a nickname, this will return that nickname.
        Otherwise, it will return the username instead.

        See Also
        --------
        `Member.nickname`
        `Member.username`
        """
        return self.nickname if isinstance(self.nickname, str) else self.username

    @property
    def flags(self) -> users.UserFlag:
        return self.user.flags

    @property
    def id(self) -> snowflakes.Snowflake:
        return self.user.id

    @property
    def is_bot(self) -> bool:
        return self.user.is_bot

    @property
    def is_system(self) -> bool:
        return self.user.is_system

    @property
    def mention(self) -> str:
<<<<<<< HEAD
        """Return a raw mention string for the given member.

        If the member has a known nickname, we always return
        a bang ("`!`") before the ID part of the mention string. This
        mimics the behaviour Discord clients tend to provide.

        Example
        -------

        ```py
        >>> some_member_without_nickname.mention
        '<@123456789123456789>'
        >>> some_member_with_nickname.mention
        '<@!123456789123456789>'
        ```
        """
        return f"<@!{self.id}>" if self.nickname is not None else self.user.mention
=======
        return self.user.mention
>>>>>>> 3a24b00b

    def communication_disabled_until(self) -> typing.Optional[datetime.datetime]:
        """Return when the timeout for this member ends.

        Unlike `raw_communication_disabled_until`, this will always be
        `None` if the member is not currently timed out.

        .. note::
            The output of this function can depend based on when
            the function is called.
        """
        if (
            self.raw_communication_disabled_until is not None
            and self.raw_communication_disabled_until > time.utc_datetime()
        ):
            return self.raw_communication_disabled_until
        return None

    def get_guild(self) -> typing.Optional[Guild]:
        """Return the guild associated with this member.

        Returns
        -------
        typing.Optional[hikari.guilds.Guild]
            The linked guild object or `None` if it's not cached.
        """
        if not isinstance(self.user.app, traits.CacheAware):
            return None

        return self.user.app.cache.get_guild(self.guild_id)

    def get_presence(self) -> typing.Optional[presences_.MemberPresence]:
        """Get the cached presence for this member, if known.

        Presence info includes user status and activities.

        This requires the `GUILD_PRESENCES` intent to be enabled.

        Returns
        -------
        typing.Optional[hikari.presences.MemberPresence]
            The member presence, or `None` if not known.
        """
        if not isinstance(self.user.app, traits.CacheAware):
            return None

        return self.user.app.cache.get_presence(self.guild_id, self.user.id)

    def get_roles(self) -> typing.Sequence[Role]:
        """Return the roles the user has.

        This will be empty if the roles are missing from the cache.

        Returns
        -------
        typing.Sequence[hikari.guilds.Role]
            The roles the users has.
        """
        roles: typing.List[Role] = []

        if not isinstance(self.user.app, traits.CacheAware):
            return roles

        for role_id in self.role_ids:
            if role := self.user.app.cache.get_role(role_id):
                roles.append(role)

        return roles

    def get_top_role(self) -> typing.Optional[Role]:
        """Return the highest role the member has.

        Returns
        -------
        typing.Optional[hikari.guilds.Role]
            `None` if the cache is missing the roles information or
            the highest role the user has.
        """
        roles = sorted(self.get_roles(), key=lambda r: r.position, reverse=True)

        try:
            return next(iter(roles))
        except StopIteration:
            return None

    @property
    def username(self) -> str:
        return self.user.username

    def make_avatar_url(self, *, ext: typing.Optional[str] = None, size: int = 4096) -> typing.Optional[files.URL]:
        return self.user.make_avatar_url(ext=ext, size=size)

    def make_guild_avatar_url(
        self, *, ext: typing.Optional[str] = None, size: int = 4096
    ) -> typing.Optional[files.URL]:
        """Generate the guild specific avatar url for this member, if set.

        If no guild avatar is set, this returns `None`. You can then
        use the `make_avatar_url` to get their global custom avatar or
        `default_avatar_url` if they have no custom avatar set.

        Parameters
        ----------
        ext : typing.Optional[str]
            The ext to use for this URL, defaults to `png` or `gif`.
            Supports `png`, `jpeg`, `jpg`, `webp` and `gif` (when
            animated). Will be ignored for default avatars which can only be
            `png`.

            If `None`, then the correct default extension is
            determined based on whether the icon is animated or not.
        size : int
            The size to set for the URL, defaults to `4096`.
            Can be any power of two between 16 and 4096.
            Will be ignored for default avatars.

        Returns
        -------
        typing.Optional[hikari.files.URL]
            The URL to the avatar, or `None` if not present.

        Raises
        ------
        ValueError
            If `size` is not a power of two or not between 16 and 4096.
        """
        if self.guild_avatar_hash is None:
            return None

        if ext is None:
            if self.guild_avatar_hash.startswith("a_"):
                ext = "gif"
            else:
                ext = "png"

        return routes.CDN_MEMBER_AVATAR.compile_to_file(
            urls.CDN_URL,
            guild_id=self.guild_id,
            user_id=self.id,
            hash=self.guild_avatar_hash,
            size=size,
            file_format=ext,
        )

    async def fetch_self(self) -> Member:
        """Fetch an up-to-date view of this member from the API.

        Returns
        -------
        hikari.guilds.Member
            An up-to-date view of this member.

        Raises
        ------
        hikari.errors.UnauthorizedError
            If you are unauthorized to make the request (invalid/missing token).
        hikari.errors.NotFoundError
            If the member is not found.
        hikari.errors.RateLimitTooLongError
            Raised in the event that a rate limit occurs that is
            longer than `max_rate_limit` when making a request.
        hikari.errors.RateLimitedError
            Usually, Hikari will handle and retry on hitting
            rate-limits automatically. This includes most bucket-specific
            rate-limits and global rate-limits. In some rare edge cases,
            however, Discord implements other undocumented rules for
            rate-limiting, such as limits per attribute. These cannot be
            detected or handled normally by Hikari due to their undocumented
            nature, and will trigger this exception if they occur.
        hikari.errors.InternalServerError
            If an internal error occurs on Discord while handling the request.
        """
        return await self.user.app.rest.fetch_member(self.guild_id, self.user.id)

    async def fetch_dm_channel(self) -> channels_.DMChannel:
        return await self.user.fetch_dm_channel()

    async def fetch_roles(self) -> typing.Sequence[Role]:
        """Fetch an up-to-date view of this member's roles from the API.

        Returns
        -------
        typing.Sequence[hikari.guilds.Role]
            An up-to-date view of this member's roles.

        Raises
        ------
        hikari.errors.UnauthorizedError
            If you are unauthorized to make the request (invalid/missing token).
        hikari.errors.NotFoundError
            If the member is not found.
        hikari.errors.RateLimitTooLongError
            Raised in the event that a rate limit occurs that is
            longer than `max_rate_limit` when making a request.
        hikari.errors.RateLimitedError
            Usually, Hikari will handle and retry on hitting
            rate-limits automatically. This includes most bucket-specific
            rate-limits and global rate-limits. In some rare edge cases,
            however, Discord implements other undocumented rules for
            rate-limiting, such as limits per attribute. These cannot be
            detected or handled normally by Hikari due to their undocumented
            nature, and will trigger this exception if they occur.
        hikari.errors.InternalServerError
            If an internal error occurs on Discord while handling the request.
        """
        fetched_roles = await self.app.rest.fetch_roles(self.guild_id)
        return [role for role in fetched_roles if role.id in self.role_ids]

    async def ban(
        self,
        *,
        delete_message_days: undefined.UndefinedOr[int] = undefined.UNDEFINED,
        reason: undefined.UndefinedOr[str] = undefined.UNDEFINED,
    ) -> None:
        """Ban this member from this guild.

        Other Parameters
        ----------------
        delete_message_days : hikari.undefined.UndefinedOr[int]
            If provided, the number of days to delete messages for.
            This must be between 0 and 7.
        reason : hikari.undefined.UndefinedOr[str]
            If provided, the reason that will be recorded in the audit logs.
            Maximum of 512 characters.

        Raises
        ------
        hikari.errors.BadRequestError
            If any of the fields that are passed have an invalid value.
        hikari.errors.ForbiddenError
            If you are missing the `BAN_MEMBERS` permission.
        hikari.errors.UnauthorizedError
            If you are unauthorized to make the request (invalid/missing token).
        hikari.errors.NotFoundError
            If the guild or user are not found.
        hikari.errors.RateLimitTooLongError
            Raised in the event that a rate limit occurs that is
            longer than `max_rate_limit` when making a request.
        hikari.errors.RateLimitedError
            Usually, Hikari will handle and retry on hitting
            rate-limits automatically. This includes most bucket-specific
            rate-limits and global rate-limits. In some rare edge cases,
            however, Discord implements other undocumented rules for
            rate-limiting, such as limits per attribute. These cannot be
            detected or handled normally by Hikari due to their undocumented
            nature, and will trigger this exception if they occur.
        hikari.errors.InternalServerError
            If an internal error occurs on Discord while handling the request.
        """
        await self.user.app.rest.ban_user(
            self.guild_id, self.user.id, delete_message_days=delete_message_days, reason=reason
        )

    async def unban(
        self,
        *,
        reason: undefined.UndefinedOr[str] = undefined.UNDEFINED,
    ) -> None:
        """Unban this member from the guild.

        Other Parameters
        ----------------
        reason : hikari.undefined.UndefinedOr[str]
            If provided, the reason that will be recorded in the audit logs.
            Maximum of 512 characters.

        Raises
        ------
        hikari.errors.BadRequestError
            If any of the fields that are passed have an invalid value.
        hikari.errors.ForbiddenError
            If you are missing the `BAN_MEMBERS` permission.
        hikari.errors.UnauthorizedError
            If you are unauthorized to make the request (invalid/missing token).
        hikari.errors.NotFoundError
            If the guild or user are not found.
        hikari.errors.RateLimitTooLongError
            Raised in the event that a rate limit occurs that is
            longer than `max_rate_limit` when making a request.
        hikari.errors.RateLimitedError
            Usually, Hikari will handle and retry on hitting
            rate-limits automatically. This includes most bucket-specific
            rate-limits and global rate-limits. In some rare edge cases,
            however, Discord implements other undocumented rules for
            rate-limiting, such as limits per attribute. These cannot be
            detected or handled normally by Hikari due to their undocumented
            nature, and will trigger this exception if they occur.
        hikari.errors.InternalServerError
            If an internal error occurs on Discord while handling the request.
        """
        await self.user.app.rest.unban_user(self.guild_id, self.user.id, reason=reason)

    async def kick(
        self,
        *,
        reason: undefined.UndefinedOr[str] = undefined.UNDEFINED,
    ) -> None:
        """Kick this member from this guild.

        Other Parameters
        ----------------
        reason : hikari.undefined.UndefinedOr[str]
            If provided, the reason that will be recorded in the audit logs.
            Maximum of 512 characters.

        Raises
        ------
        hikari.errors.BadRequestError
            If any of the fields that are passed have an invalid value.
        hikari.errors.ForbiddenError
            If you are missing the `KICK_MEMBERS` permission.
        hikari.errors.UnauthorizedError
            If you are unauthorized to make the request (invalid/missing token).
        hikari.errors.NotFoundError
            If the guild or user are not found.
        hikari.errors.RateLimitTooLongError
            Raised in the event that a rate limit occurs that is
            longer than `max_rate_limit` when making a request.
        hikari.errors.RateLimitedError
            Usually, Hikari will handle and retry on hitting
            rate-limits automatically. This includes most bucket-specific
            rate-limits and global rate-limits. In some rare edge cases,
            however, Discord implements other undocumented rules for
            rate-limiting, such as limits per attribute. These cannot be
            detected or handled normally by Hikari due to their undocumented
            nature, and will trigger this exception if they occur.
        hikari.errors.InternalServerError
            If an internal error occurs on Discord while handling the request.
        """
        await self.user.app.rest.kick_user(self.guild_id, self.user.id, reason=reason)

    async def add_role(
        self, role: snowflakes.SnowflakeishOr[PartialRole], *, reason: undefined.UndefinedOr[str] = undefined.UNDEFINED
    ) -> None:
        """Add a role to the member.

        Parameters
        ----------
        role : hikari.snowflakes.SnowflakeishOr[hikari.guilds.PartialRole]
            The role to add. This may be the object or the
            ID of an existing role.

        Other Parameters
        ----------------
        reason : hikari.undefined.UndefinedOr[str]
            If provided, the reason that will be recorded in the audit logs.
            Maximum of 512 characters.

        Raises
        ------
        hikari.errors.ForbiddenError
            If you are missing the `MANAGE_ROLES` permission.
        hikari.errors.UnauthorizedError
            If you are unauthorized to make the request (invalid/missing token).
        hikari.errors.NotFoundError
            If the guild, user or role are not found.
        hikari.errors.RateLimitTooLongError
            Raised in the event that a rate limit occurs that is
            longer than `max_rate_limit` when making a request.
        hikari.errors.RateLimitedError
            Usually, Hikari will handle and retry on hitting
            rate-limits automatically. This includes most bucket-specific
            rate-limits and global rate-limits. In some rare edge cases,
            however, Discord implements other undocumented rules for
            rate-limiting, such as limits per attribute. These cannot be
            detected or handled normally by Hikari due to their undocumented
            nature, and will trigger this exception if they occur.
        hikari.errors.InternalServerError
            If an internal error occurs on Discord while handling the request.
        """
        await self.user.app.rest.add_role_to_member(self.guild_id, self.user.id, role, reason=reason)

    async def remove_role(
        self, role: snowflakes.SnowflakeishOr[PartialRole], *, reason: undefined.UndefinedOr[str] = undefined.UNDEFINED
    ) -> None:
        """Remove a role from the member.

        Parameters
        ----------
        role : hikari.snowflakes.SnowflakeishOr[hikari.guilds.PartialRole]
            The role to remove. This may be the object or the
            ID of an existing role.

        Other Parameters
        ----------------
        reason : hikari.undefined.UndefinedOr[str]
            If provided, the reason that will be recorded in the audit logs.
            Maximum of 512 characters.

        Raises
        ------
        hikari.errors.ForbiddenError
            If you are missing the `MANAGE_ROLES` permission.
        hikari.errors.UnauthorizedError
            If you are unauthorized to make the request (invalid/missing token).
        hikari.errors.NotFoundError
            If the guild, user or role are not found.
        hikari.errors.RateLimitTooLongError
            Raised in the event that a rate limit occurs that is
            longer than `max_rate_limit` when making a request.
        hikari.errors.RateLimitedError
            Usually, Hikari will handle and retry on hitting
            rate-limits automatically. This includes most bucket-specific
            rate-limits and global rate-limits. In some rare edge cases,
            however, Discord implements other undocumented rules for
            rate-limiting, such as limits per attribute. These cannot be
            detected or handled normally by Hikari due to their undocumented
            nature, and will trigger this exception if they occur.
        hikari.errors.InternalServerError
            If an internal error occurs on Discord while handling the request.
        """
        await self.user.app.rest.remove_role_from_member(self.guild_id, self.user.id, role, reason=reason)

    async def edit(
        self,
        *,
        nickname: undefined.UndefinedNoneOr[str] = undefined.UNDEFINED,
        nick: undefined.UndefinedNoneOr[str] = undefined.UNDEFINED,
        roles: undefined.UndefinedOr[snowflakes.SnowflakeishSequence[PartialRole]] = undefined.UNDEFINED,
        mute: undefined.UndefinedOr[bool] = undefined.UNDEFINED,
        deaf: undefined.UndefinedOr[bool] = undefined.UNDEFINED,
        voice_channel: undefined.UndefinedNoneOr[
            snowflakes.SnowflakeishOr[channels_.GuildVoiceChannel]
        ] = undefined.UNDEFINED,
        communication_disabled_until: undefined.UndefinedNoneOr[datetime.datetime] = undefined.UNDEFINED,
        reason: undefined.UndefinedOr[str] = undefined.UNDEFINED,
    ) -> Member:
        """Edit the member.

        Other Parameters
        ----------------
        nickname : hikari.undefined.UndefinedNoneOr[str]
            If provided, the new nick for the member. If `None`,
            will remove the members nick.

            Requires the `MANAGE_NICKNAMES` permission.
        nick : hikari.undefined.UndefinedNoneOr[str]
            Deprecated alias for `nickname`.
        roles : hikari.undefined.UndefinedOr[hikari.snowflakes.SnowflakeishSequence[hikari.guilds.PartialRole]]
            If provided, the new roles for the member.

            Requires the `MANAGE_ROLES` permission.
        mute : hikari.undefined.UndefinedOr[bool]
            If provided, the new server mute state for the member.

            Requires the `MUTE_MEMBERS` permission.
        deaf : hikari.undefined.UndefinedOr[bool]
            If provided, the new server deaf state for the member.

            Requires the `DEAFEN_MEMBERS` permission.
        voice_channel : hikari.undefined.UndefinedOr[hikari.snowflakes.SnowflakeishOr[hikari.channels.GuildVoiceChannel]]]
            If provided, `None` or the object or the ID of
            an existing voice channel to move the member to.
            If `None`, will disconnect the member from voice.

            Requires the `MOVE_MEMBERS` permission and the `CONNECT`
            permission in the original voice channel and the target
            voice channel.

            .. note::
                If the member is not in a voice channel, this will
                take no effect.
        communication_disabled_until : hikari.undefined.UndefinedNoneOr[datetime.datetime]
            If provided, the datetime when the timeout (disable communication)
            of the member expires, up to 28 days in the future, or `None`
            to remove the timeout from the member.

            Requires the `MODERATE_MEMBERS` permission.
        reason : hikari.undefined.UndefinedOr[str]
            If provided, the reason that will be recorded in the audit logs.
            Maximum of 512 characters.

        Returns
        -------
        hikari.guilds.Member
            Object of the member that was updated.

        Raises
        ------
        hikari.errors.BadRequestError
            If any of the fields that are passed have an invalid value.
        hikari.errors.ForbiddenError
            If you are missing a permission to do an action.
        hikari.errors.UnauthorizedError
            If you are unauthorized to make the request (invalid/missing token).
        hikari.errors.NotFoundError
            If the guild or the user are not found.
        hikari.errors.RateLimitTooLongError
            Raised in the event that a rate limit occurs that is
            longer than `max_rate_limit` when making a request.
        hikari.errors.RateLimitedError
            Usually, Hikari will handle and retry on hitting
            rate-limits automatically. This includes most bucket-specific
            rate-limits and global rate-limits. In some rare edge cases,
            however, Discord implements other undocumented rules for
            rate-limiting, such as limits per attribute. These cannot be
            detected or handled normally by Hikari due to their undocumented
            nature, and will trigger this exception if they occur.
        hikari.errors.InternalServerError
            If an internal error occurs on Discord while handling the request.
        """
        if nick is not undefined.UNDEFINED:
            deprecation.warn_deprecated("nick", "Use 'nickname' argument instead")
            nickname = nick

        return await self.user.app.rest.edit_member(
            self.guild_id,
            self.user.id,
            nickname=nickname,
            roles=roles,
            mute=mute,
            deaf=deaf,
            voice_channel=voice_channel,
            communication_disabled_until=communication_disabled_until,
            reason=reason,
        )

    def __str__(self) -> str:
        return str(self.user)

    def __hash__(self) -> int:
        return hash(self.user)

    def __eq__(self, other: object) -> bool:
        return self.user == other


@attr_extensions.with_copy
@attr.define(hash=True, kw_only=True, weakref_slot=False)
class PartialRole(snowflakes.Unique):
    """Represents a partial guild bound role object."""

    app: traits.RESTAware = attr.field(
        repr=False, eq=False, hash=False, metadata={attr_extensions.SKIP_DEEP_COPY: True}
    )
    """The client application that models may use for procedures."""

    id: snowflakes.Snowflake = attr.field(hash=True, repr=True)
    """The ID of this entity."""

    name: str = attr.field(eq=False, hash=False, repr=True)
    """The role's name."""

    @property
    def mention(self) -> str:
        """Return a raw mention string for the role."""
        return f"<@&{self.id}>"

    def __str__(self) -> str:
        return self.name


@attr.define(hash=True, kw_only=True, weakref_slot=False)
class Role(PartialRole):
    """Represents a guild bound Role object."""

    color: colors.Color = attr.field(eq=False, hash=False, repr=True)
    """The colour of this role.

    This will be applied to a member's name in chat if it's their top coloured role.
    """

    guild_id: snowflakes.Snowflake = attr.field(eq=False, hash=False, repr=True)
    """The ID of the guild this role belongs to"""

    is_hoisted: bool = attr.field(eq=False, hash=False, repr=True)
    """Whether this role is hoisting the members it's attached to in the member list.

    members will be hoisted under their highest role where this is set to `True`.
    """

    icon_hash: typing.Optional[str] = attr.field(eq=False, hash=False, repr=False)
    """Hash of the role's icon if set, else `None`."""

    unicode_emoji: typing.Optional[emojis_.UnicodeEmoji] = attr.field(eq=False, hash=False, repr=False)
    """Role's icon as an unicode emoji if set, else `None`."""

    is_managed: bool = attr.field(eq=False, hash=False, repr=False)
    """Whether this role is managed by an integration."""

    is_mentionable: bool = attr.field(eq=False, hash=False, repr=False)
    """Whether this role can be mentioned by all regardless of permissions."""

    permissions: permissions_.Permissions = attr.field(eq=False, hash=False, repr=False)
    """The guild wide permissions this role gives to the members it's attached to,

    This may be overridden by channel overwrites.
    """

    position: int = attr.field(eq=False, hash=False, repr=True)
    """The position of this role in the role hierarchy.

    This will start at `0` for the lowest role (@everyone)
    and increase as you go up the hierarchy.
    """

    bot_id: typing.Optional[snowflakes.Snowflake] = attr.field(eq=False, hash=False, repr=True)
    """The ID of the bot this role belongs to.

    If `None`, this is not a bot role.
    """

    integration_id: typing.Optional[snowflakes.Snowflake] = attr.field(eq=False, hash=False, repr=True)
    """The ID of the integration this role belongs to.

    If `None`, this is not a integration role.
    """

    is_premium_subscriber_role: bool = attr.field(eq=False, hash=False, repr=True)
    """Whether this role is the guild's nitro subscriber role."""

    @property
    def colour(self) -> colours.Colour:
        """Alias for the `color` field."""
        return self.color

    @property
    def icon_url(self) -> typing.Optional[files.URL]:
        """Role icon URL, if there is one."""
        return self.make_icon_url()

    def make_icon_url(self, *, ext: str = "png", size: int = 4096) -> typing.Optional[files.URL]:
        """Generate the icon URL for this role, if set.

        If no role icon is set, this returns `None`.

        Parameters
        ----------
        ext : str
            The extension to use for this URL, defaults to `png`.
            Supports `png`, `jpeg`, `jpg` and `webp`.
        size : int
            The size to set for the URL, defaults to `4096`.
            Can be any power of two between 16 and 4096.

        Returns
        -------
        typing.Optional[hikari.files.URL]
            The URL to the icon, or `None` if not present.

        Raises
        ------
        ValueError
            If `size` is not a power of two or not between 16 and 4096.
        """
        if self.icon_hash is None:
            return None

        return routes.CDN_ROLE_ICON.compile_to_file(
            urls.CDN_URL,
            role_id=self.id,
            hash=self.icon_hash,
            size=size,
            file_format=ext,
        )


@typing.final
class IntegrationType(str, enums.Enum):
    """The integration type."""

    TWITCH = "twitch"

    YOUTUBE = "youtube"

    DISCORD_BOT = "discord"


@typing.final
class IntegrationExpireBehaviour(int, enums.Enum):
    """Behavior for expiring integration subscribers."""

    REMOVE_ROLE = 0
    """Remove the role."""

    KICK = 1
    """Kick the subscriber."""


@attr_extensions.with_copy
@attr.define(hash=True, kw_only=True, weakref_slot=False)
class IntegrationAccount:
    """An account that's linked to an integration."""

    id: str = attr.field(hash=True, repr=True)
    """The string ID of this (likely) third party account."""

    name: str = attr.field(eq=False, hash=False, repr=True)
    """The name of this account."""

    def __str__(self) -> str:
        return self.name


# This is here rather than in applications.py to avoid circular imports
@attr_extensions.with_copy
@attr.define(hash=True, kw_only=True, weakref_slot=False)
class PartialApplication(snowflakes.Unique):
    """A partial representation of a Discord application."""

    id: snowflakes.Snowflake = attr.field(hash=True, repr=True)
    """The ID of this entity."""

    name: str = attr.field(eq=False, hash=False, repr=True)
    """The name of this application."""

    description: typing.Optional[str] = attr.field(eq=False, hash=False, repr=False)
    """The description of this application, if any."""

    icon_hash: typing.Optional[str] = attr.field(eq=False, hash=False, repr=False)
    """The CDN hash of this application's icon, if set."""

    def __str__(self) -> str:
        return self.name

    @property
    def icon_url(self) -> typing.Optional[files.URL]:
        """Team icon URL, if there is one."""
        return self.make_icon_url()

    def make_icon_url(self, *, ext: str = "png", size: int = 4096) -> typing.Optional[files.URL]:
        """Generate the icon URL for this application.

        Parameters
        ----------
        ext : str
            The extension to use for this URL, defaults to `png`.
            Supports `png`, `jpeg`, `jpg` and `webp`.
        size : int
            The size to set for the URL, defaults to `4096`.
            Can be any power of two between 16 and 4096.

        Returns
        -------
        typing.Optional[hikari.files.URL]
            The URL, or `None` if no icon exists.

        Raises
        ------
        ValueError
            If the size is not an integer power of 2 between 16 and 4096
            (inclusive).
        """
        if self.icon_hash is None:
            return None

        return routes.CDN_APPLICATION_ICON.compile_to_file(
            urls.CDN_URL,
            application_id=self.id,
            hash=self.icon_hash,
            size=size,
            file_format=ext,
        )


@attr_extensions.with_copy
@attr.define(hash=True, kw_only=True, weakref_slot=False)
class IntegrationApplication(PartialApplication):
    """An application that's linked to an integration."""

    bot: typing.Optional[users.User] = attr.field(eq=False, hash=False, repr=False)
    """The bot associated with this application."""


@attr_extensions.with_copy
@attr.define(hash=True, kw_only=True, weakref_slot=False)
class PartialIntegration(snowflakes.Unique):
    """A partial representation of an integration, found in audit logs."""

    account: IntegrationAccount = attr.field(eq=False, hash=False, repr=False)
    """The account connected to this integration."""

    id: snowflakes.Snowflake = attr.field(hash=True, repr=True)
    """The ID of this entity."""

    name: str = attr.field(eq=False, hash=False, repr=True)
    """The name of this integration."""

    type: typing.Union[IntegrationType, str] = attr.field(eq=False, hash=False, repr=True)
    """The type of this integration."""

    def __str__(self) -> str:
        return self.name


@attr.define(hash=True, kw_only=True, weakref_slot=False)
class Integration(PartialIntegration):
    """Represents a guild integration object."""

    guild_id: snowflakes.Snowflake = attr.field()
    """The ID of the guild this integration belongs to."""

    expire_behavior: typing.Union[IntegrationExpireBehaviour, int, None] = attr.field(eq=False, hash=False, repr=False)
    """How members should be treated after their connected subscription expires.

    This will not be enacted until after `GuildIntegration.expire_grace_period`
    passes.

    .. note::
        This will always be `None` for Discord integrations.
    """

    expire_grace_period: typing.Optional[datetime.timedelta] = attr.field(eq=False, hash=False, repr=False)
    """How many days users with expired subscriptions are given until
    `GuildIntegration.expire_behavior` is enacted out on them.

    .. note::
        This will always be `None` for Discord integrations.
    """

    is_enabled: bool = attr.field(eq=False, hash=False, repr=True)
    """Whether this integration is enabled."""

    is_syncing: typing.Optional[bool] = attr.field(eq=False, hash=False, repr=False)
    """Whether this integration is syncing subscribers/emojis."""

    is_emojis_enabled: typing.Optional[bool] = attr.field(eq=False, hash=False, repr=False)
    """Whether users under this integration are allowed to use it's custom emojis."""

    is_revoked: typing.Optional[bool] = attr.field(eq=False, hash=False, repr=False)
    """Whether the integration has been revoked."""

    last_synced_at: typing.Optional[datetime.datetime] = attr.field(eq=False, hash=False, repr=False)
    """The datetime of when this integration's subscribers were last synced."""

    role_id: typing.Optional[snowflakes.Snowflake] = attr.field(eq=False, hash=False, repr=False)
    """The ID of the managed role used for this integration's subscribers."""

    user: typing.Optional[users.User] = attr.field(eq=False, hash=False, repr=False)
    """The user this integration belongs to."""

    subscriber_count: typing.Optional[int] = attr.field(eq=False, hash=False, repr=False)
    """The number of subscribers this integration has."""

    application: typing.Optional[IntegrationApplication] = attr.field(eq=False, hash=False, repr=False)
    """The bot/OAuth2 application associated with this integration.

    .. note::
        This is only available for Discord integrations.
    """


@attr_extensions.with_copy
@attr.define(hash=False, weakref_slot=False)
class WelcomeChannel:
    """Used to represent channels on guild welcome screens."""

    channel_id: snowflakes.Snowflake = attr.field(hash=False, repr=True)
    """ID of the channel shown in the welcome screen."""

    description: str = attr.field(hash=False, repr=False)
    """The description shown for this channel."""

    emoji_name: typing.Union[str, emojis_.UnicodeEmoji, None] = attr.field(
        default=None, kw_only=True, hash=False, repr=True
    )
    """The emoji shown in the welcome screen channel if set to a unicode emoji.

    .. warning::
        While it may also be present for custom emojis, this is neither guaranteed
        to be provided nor accurate.
    """

    emoji_id: typing.Optional[snowflakes.Snowflake] = attr.field(default=None, kw_only=True, hash=False, repr=True)
    """ID of the emoji shown in the welcome screen channel if it's set to a custom emoji."""


@attr_extensions.with_copy
@attr.define(hash=False, kw_only=True, weakref_slot=False)
class WelcomeScreen:
    """Used to represent guild welcome screens on Discord."""

    description: typing.Optional[str] = attr.field(hash=False, repr=True)
    """The guild's description shown in the welcome screen."""

    channels: typing.Sequence[WelcomeChannel] = attr.field(hash=False, repr=True)
    """An array of up to 5 of the channels shown in the welcome screen."""


@attr_extensions.with_copy
@attr.define(hash=False, kw_only=True, weakref_slot=False)
class GuildBan:
    """Used to represent guild bans."""

    reason: typing.Optional[str] = attr.field(repr=True)
    """The reason for this ban, will be `None` if no reason was given."""

    user: users.User = attr.field(repr=True)
    """The object of the user this ban targets."""


@attr_extensions.with_copy
@attr.define(hash=True, kw_only=True, weakref_slot=False)
class PartialGuild(snowflakes.Unique):
    """Base object for any partial guild objects."""

    app: traits.RESTAware = attr.field(
        repr=False, eq=False, hash=False, metadata={attr_extensions.SKIP_DEEP_COPY: True}
    )
    """The client application that models may use for procedures."""

    id: snowflakes.Snowflake = attr.field(hash=True, repr=True)
    """The ID of this entity."""

    icon_hash: typing.Optional[str] = attr.field(eq=False, hash=False, repr=False)
    """The hash for the guild icon, if there is one."""

    name: str = attr.field(eq=False, hash=False, repr=True)
    """The name of the guild."""

    def __str__(self) -> str:
        return self.name

    @property
    def icon_url(self) -> typing.Optional[files.URL]:
        """Icon URL for the guild, if set; otherwise `None`."""
        return self.make_icon_url()

    @property
    def shard_id(self) -> typing.Optional[int]:
        """Return the ID of the shard this guild is served by.

        This may return `None` if the application does not have a gateway
        connection.
        """
        if not isinstance(self.app, traits.ShardAware):
            return None

        shard_count = self.app.shard_count
        assert isinstance(shard_count, int)
        return snowflakes.calculate_shard_id(shard_count, self.id)

    def make_icon_url(self, *, ext: typing.Optional[str] = None, size: int = 4096) -> typing.Optional[files.URL]:
        """Generate the guild's icon URL, if set.

        Parameters
        ----------
        ext : typing.Optional[str]
            The extension to use for this URL, defaults to `png` or `gif`.
            Supports `png`, `jpeg`, `jpg`, `webp` and `gif` (when
            animated).

            If `None`, then the correct default extension is
            determined based on whether the icon is animated or not.
        size : int
            The size to set for the URL, defaults to `4096`.
            Can be any power of two between 16 and 4096.

        Returns
        -------
        typing.Optional[hikari.files.URL]
            The URL to the resource, or `None` if no icon is set.

        Raises
        ------
        ValueError
            If `size` is not a power of two or not between 16 and 4096.
        """
        if self.icon_hash is None:
            return None

        if ext is None:
            if self.icon_hash.startswith("a_"):
                ext = "gif"
            else:
                ext = "png"

        return routes.CDN_GUILD_ICON.compile_to_file(
            urls.CDN_URL,
            guild_id=self.id,
            hash=self.icon_hash,
            size=size,
            file_format=ext,
        )

    async def ban(
        self,
        user: snowflakes.SnowflakeishOr[users.PartialUser],
        *,
        delete_message_days: undefined.UndefinedOr[int] = undefined.UNDEFINED,
        reason: undefined.UndefinedOr[str] = undefined.UNDEFINED,
    ) -> None:
        """Ban the given user from this guild.

        Parameters
        ----------
        user: hikari.snowflakes.Snowflakeish[hikari.users.PartialUser]
            The user to ban from the guild

        Other Parameters
        ----------------
        delete_message_days : hikari.undefined.UndefinedOr[int]
            If provided, the number of days to delete messages for.
            This must be between 0 and 7.
        reason : hikari.undefined.UndefinedOr[str]
            If provided, the reason that will be recorded in the audit logs.
            Maximum of 512 characters.

        Raises
        ------
        hikari.errors.BadRequestError
            If any of the fields that are passed have an invalid value.
        hikari.errors.ForbiddenError
            If you are missing the `BAN_MEMBERS` permission.
        hikari.errors.UnauthorizedError
            If you are unauthorized to make the request (invalid/missing token).
        hikari.errors.NotFoundError
            If the guild or user are not found.
        hikari.errors.RateLimitTooLongError
            Raised in the event that a rate limit occurs that is
            longer than `max_rate_limit` when making a request.
        hikari.errors.RateLimitedError
            Usually, Hikari will handle and retry on hitting
            rate-limits automatically. This includes most bucket-specific
            rate-limits and global rate-limits. In some rare edge cases,
            however, Discord implements other undocumented rules for
            rate-limiting, such as limits per attribute. These cannot be
            detected or handled normally by Hikari due to their undocumented
            nature, and will trigger this exception if they occur.
        hikari.errors.InternalServerError
            If an internal error occurs on Discord while handling the request.
        """
        await self.app.rest.ban_user(self.id, user, delete_message_days=delete_message_days, reason=reason)

    async def unban(
        self,
        user: snowflakes.SnowflakeishOr[users.PartialUser],
        *,
        reason: undefined.UndefinedOr[str] = undefined.UNDEFINED,
    ) -> None:
        """Unban the given user from this guild.

        Parameters
        ----------
        user: hikari.snowflakes.Snowflakeish[hikari.users.PartialUser]
            The user to unban from the guild

        Other Parameters
        ----------------
        reason : hikari.undefined.UndefinedOr[str]
            If provided, the reason that will be recorded in the audit logs.
            Maximum of 512 characters.

        Raises
        ------
        hikari.errors.BadRequestError
            If any of the fields that are passed have an invalid value.
        hikari.errors.ForbiddenError
            If you are missing the `BAN_MEMBERS` permission.
        hikari.errors.UnauthorizedError
            If you are unauthorized to make the request (invalid/missing token).
        hikari.errors.NotFoundError
            If the guild or user are not found.
        hikari.errors.RateLimitTooLongError
            Raised in the event that a rate limit occurs that is
            longer than `max_rate_limit` when making a request.
        hikari.errors.RateLimitedError
            Usually, Hikari will handle and retry on hitting
            rate-limits automatically. This includes most bucket-specific
            rate-limits and global rate-limits. In some rare edge cases,
            however, Discord implements other undocumented rules for
            rate-limiting, such as limits per attribute. These cannot be
            detected or handled normally by Hikari due to their undocumented
            nature, and will trigger this exception if they occur.
        hikari.errors.InternalServerError
            If an internal error occurs on Discord while handling the request.
        """
        await self.app.rest.unban_user(self.id, user, reason=reason)

    async def kick(
        self,
        user: snowflakes.SnowflakeishOr[users.PartialUser],
        *,
        reason: undefined.UndefinedOr[str] = undefined.UNDEFINED,
    ) -> None:
        """Kicks the given user from this guild.

        Parameters
        ----------
        user: hikari.snowflakes.Snowflakeish[hikari.users.PartialUser]
            The user to kick from the guild

        Other Parameters
        ----------------
        reason : hikari.undefined.UndefinedOr[str]
            If provided, the reason that will be recorded in the audit logs.
            Maximum of 512 characters.

        Raises
        ------
        hikari.errors.BadRequestError
            If any of the fields that are passed have an invalid value.
        hikari.errors.ForbiddenError
            If you are missing the `KICK_MEMBERS` permission.
        hikari.errors.UnauthorizedError
            If you are unauthorized to make the request (invalid/missing token).
        hikari.errors.NotFoundError
            If the guild or user are not found.
        hikari.errors.RateLimitTooLongError
            Raised in the event that a rate limit occurs that is
            longer than `max_rate_limit` when making a request.
        hikari.errors.RateLimitedError
            Usually, Hikari will handle and retry on hitting
            rate-limits automatically. This includes most bucket-specific
            rate-limits and global rate-limits. In some rare edge cases,
            however, Discord implements other undocumented rules for
            rate-limiting, such as limits per attribute. These cannot be
            detected or handled normally by Hikari due to their undocumented
            nature, and will trigger this exception if they occur.
        hikari.errors.InternalServerError
            If an internal error occurs on Discord while handling the request.
        """
        await self.app.rest.kick_user(self.id, user, reason=reason)

    async def edit(
        self,
        *,
        name: undefined.UndefinedOr[str] = undefined.UNDEFINED,
        verification_level: undefined.UndefinedOr[GuildVerificationLevel] = undefined.UNDEFINED,
        default_message_notifications: undefined.UndefinedOr[GuildMessageNotificationsLevel] = undefined.UNDEFINED,
        explicit_content_filter_level: undefined.UndefinedOr[GuildExplicitContentFilterLevel] = undefined.UNDEFINED,
        afk_channel: undefined.UndefinedOr[
            snowflakes.SnowflakeishOr[channels_.GuildVoiceChannel]
        ] = undefined.UNDEFINED,
        afk_timeout: undefined.UndefinedOr[time.Intervalish] = undefined.UNDEFINED,
        icon: undefined.UndefinedNoneOr[files.Resourceish] = undefined.UNDEFINED,
        owner: undefined.UndefinedOr[snowflakes.SnowflakeishOr[users.PartialUser]] = undefined.UNDEFINED,
        splash: undefined.UndefinedNoneOr[files.Resourceish] = undefined.UNDEFINED,
        banner: undefined.UndefinedNoneOr[files.Resourceish] = undefined.UNDEFINED,
        system_channel: undefined.UndefinedNoneOr[
            snowflakes.SnowflakeishOr[channels_.GuildTextChannel]
        ] = undefined.UNDEFINED,
        rules_channel: undefined.UndefinedNoneOr[
            snowflakes.SnowflakeishOr[channels_.GuildTextChannel]
        ] = undefined.UNDEFINED,
        public_updates_channel: undefined.UndefinedNoneOr[
            snowflakes.SnowflakeishOr[channels_.GuildTextChannel]
        ] = undefined.UNDEFINED,
        preferred_locale: undefined.UndefinedOr[typing.Union[str, locales.Locale]] = undefined.UNDEFINED,
        reason: undefined.UndefinedOr[str] = undefined.UNDEFINED,
    ) -> RESTGuild:
        """Edits the guild.

        Parameters
        ----------
        name : hikari.undefined.UndefinedOr[str]
            If provided, the new name for the guild.
        verification_level : hikari.undefined.UndefinedOr[hikari.guilds.GuildVerificationLevel]
            If provided, the new verification level.
        default_message_notifications : hikari.undefined.UndefinedOr[hikari.guilds.GuildMessageNotificationsLevel]
            If provided, the new default message notifications level.
        explicit_content_filter_level : hikari.undefined.UndefinedOr[hikari.guilds.GuildExplicitContentFilterLevel]
            If provided, the new explicit content filter level.
        afk_channel : hikari.undefined.UndefinedOr[hikari.snowflakes.SnowflakeishOr[hikari.channels.GuildVoiceChannel]]
            If provided, the new afk channel. Requires `afk_timeout` to
            be set to work.
        afk_timeout : hikari.undefined.UndefinedOr[hikari.internal.time.Intervalish]
            If provided, the new afk timeout.
        icon : hikari.undefined.UndefinedOr[hikari.files.Resourceish]
            If provided, the new guild icon. Must be a 1024x1024 image or can be
            an animated gif when the guild has the `ANIMATED_ICON` feature.
        owner : hikari.undefined.UndefinedOr[hikari.snowflakes.SnowflakeishOr[hikari.users.PartialUser]]]
            If provided, the new guild owner.

            .. warning::
                You need to be the owner of the server to use this.
        splash : hikari.undefined.UndefinedNoneOr[hikari.files.Resourceish]
            If provided, the new guild splash. Must be a 16:9 image and the
            guild must have the `INVITE_SPLASH` feature.
        banner : hikari.undefined.UndefinedNoneOr[hikari.files.Resourceish]
            If provided, the new guild banner. Must be a 16:9 image and the
            guild must have the `BANNER` feature.
        system_channel : hikari.undefined.UndefinedNoneOr[hikari.snowflakes.SnowflakeishOr[hikari.channels.GuildTextChannel]]
            If provided, the new system channel.
        rules_channel : hikari.undefined.UndefinedNoneOr[hikari.snowflakes.SnowflakeishOr[hikari.channels.GuildTextChannel]]
            If provided, the new rules channel.
        public_updates_channel : hikari.undefined.UndefinedNoneOr[hikari.snowflakes.SnowflakeishOr[hikari.channels.GuildTextChannel]]
            If provided, the new public updates channel.
        preferred_locale : hikari.undefined.UndefinedNoneOr[str]
            If provided, the new preferred locale.
        reason : hikari.undefined.UndefinedOr[str]
            If provided, the reason that will be recorded in the audit logs.
            Maximum of 512 characters.

        Returns
        -------
        hikari.guilds.RESTGuild
            The edited guild.

        Raises
        ------
        hikari.errors.BadRequestError
            If any of the fields that are passed have an invalid value. Or
            you are missing the
        hikari.errors.ForbiddenError
            If you are missing the `MANAGE_GUILD` permission or if you tried to
            pass ownership without being the server owner.
        hikari.errors.UnauthorizedError
            If you are unauthorized to make the request (invalid/missing token).
        hikari.errors.NotFoundError
            If the guild is not found.
        hikari.errors.RateLimitTooLongError
            Raised in the event that a rate limit occurs that is
            longer than `max_rate_limit` when making a request.
        hikari.errors.RateLimitedError
            Usually, Hikari will handle and retry on hitting
            rate-limits automatically. This includes most bucket-specific
            rate-limits and global rate-limits. In some rare edge cases,
            however, Discord implements other undocumented rules for
            rate-limiting, such as limits per attribute. These cannot be
            detected or handled normally by Hikari due to their undocumented
            nature, and will trigger this exception if they occur.
        hikari.errors.InternalServerError
            If an internal error occurs on Discord while handling the request.
        """  # noqa: E501 - Line too long
        return await self.app.rest.edit_guild(
            self.id,
            name=name,
            verification_level=verification_level,
            default_message_notifications=default_message_notifications,
            explicit_content_filter_level=explicit_content_filter_level,
            afk_channel=afk_channel,
            afk_timeout=afk_timeout,
            icon=icon,
            owner=owner,
            splash=splash,
            banner=banner,
            system_channel=system_channel,
            rules_channel=rules_channel,
            public_updates_channel=public_updates_channel,
            preferred_locale=preferred_locale,
            reason=reason,
        )

    async def fetch_emojis(self) -> typing.Sequence[emojis_.KnownCustomEmoji]:
        """Fetch the emojis of the guild.

        Returns
        -------
        typing.Sequence[hikari.emojis.KnownCustomEmoji]
            The requested emojis.

        Raises
        ------
        hikari.errors.NotFoundError
            If the guild is not found.
        hikari.errors.UnauthorizedError
            If you are unauthorized to make the request (invalid/missing token).
        hikari.errors.RateLimitTooLongError
            Raised in the event that a rate limit occurs that is
            longer than `max_rate_limit` when making a request.
        hikari.errors.RateLimitedError
            Usually, Hikari will handle and retry on hitting
            rate-limits automatically. This includes most bucket-specific
            rate-limits and global rate-limits. In some rare edge cases,
            however, Discord implements other undocumented rules for
            rate-limiting, such as limits per attribute. These cannot be
            detected or handled normally by Hikari due to their undocumented
            nature, and will trigger this exception if they occur.
        hikari.errors.InternalServerError
            If an internal error occurs on Discord while handling the request.
        """
        return await self.app.rest.fetch_guild_emojis(self.id)

    async def fetch_emoji(self, emoji: snowflakes.SnowflakeishOr[emojis_.CustomEmoji]) -> emojis_.KnownCustomEmoji:
        """Fetch an emoji from the guild.

        Parameters
        ----------
        emoji : hikari.snowflakes.SnowflakeishOr[hikari.emojis.CustomEmoji]
            The emoji to fetch. This can be a `hikari.emojis.CustomEmoji`
            or the ID of an existing emoji.

        Returns
        -------
        hikari.emojis.KnownCustomEmoji
            The requested emoji.

        Raises
        ------
        hikari.errors.NotFoundError
            If the guild or the emoji are not found.
        hikari.errors.UnauthorizedError
            If you are unauthorized to make the request (invalid/missing token).
        hikari.errors.RateLimitTooLongError
            Raised in the event that a rate limit occurs that is
            longer than `max_rate_limit` when making a request.
        hikari.errors.RateLimitedError
            Usually, Hikari will handle and retry on hitting
            rate-limits automatically. This includes most bucket-specific
            rate-limits and global rate-limits. In some rare edge cases,
            however, Discord implements other undocumented rules for
            rate-limiting, such as limits per attribute. These cannot be
            detected or handled normally by Hikari due to their undocumented
            nature, and will trigger this exception if they occur.
        hikari.errors.InternalServerError
            If an internal error occurs on Discord while handling the request.
        """
        return await self.app.rest.fetch_emoji(self.id, emoji)

    async def fetch_stickers(self) -> typing.Sequence[stickers.GuildSticker]:
        """Fetch the stickers of the guild.

        Returns
        -------
        typing.Sequence[hikari.stickers.GuildSticker]
            The requested stickers.

        Raises
        ------
        hikari.errors.ForbiddenError
            If you are not part of the server.
        hikari.errors.NotFoundError
            If the guild is not found.
        hikari.errors.UnauthorizedError
            If you are unauthorized to make the request (invalid/missing token).
        hikari.errors.RateLimitTooLongError
            Raised in the event that a rate limit occurs that is
            longer than `max_rate_limit` when making a request.
        hikari.errors.RateLimitedError
            Usually, Hikari will handle and retry on hitting
            rate-limits automatically. This includes most bucket-specific
            rate-limits and global rate-limits. In some rare edge cases,
            however, Discord implements other undocumented rules for
            rate-limiting, such as limits per attribute. These cannot be
            detected or handled normally by Hikari due to their undocumented
            nature, and will trigger this exception if they occur.
        hikari.errors.InternalServerError
            If an internal error occurs on Discord while handling the request.
        """
        return await self.app.rest.fetch_guild_stickers(self.id)

    async def fetch_sticker(self, sticker: snowflakes.SnowflakeishOr[stickers.PartialSticker]) -> stickers.GuildSticker:
        """Fetch a sticker from the guild.

        Parameters
        ----------
        sticker : snowflakes.SnowflakeishOr[hikari.stickers.PartialSticker]
            The sticker to fetch. This can be a sticker object or the
            ID of an existing sticker.

        Returns
        -------
        hikari.stickers.GuildSticker
            The requested sticker.

        Raises
        ------
        hikari.errors.ForbiddenError
            If you are not part of the server.
        hikari.errors.NotFoundError
            If the guild or the sticker are not found.
        hikari.errors.UnauthorizedError
            If you are unauthorized to make the request (invalid/missing token).
        hikari.errors.RateLimitTooLongError
            Raised in the event that a rate limit occurs that is
            longer than `max_rate_limit` when making a request.
        hikari.errors.RateLimitedError
            Usually, Hikari will handle and retry on hitting
            rate-limits automatically. This includes most bucket-specific
            rate-limits and global rate-limits. In some rare edge cases,
            however, Discord implements other undocumented rules for
            rate-limiting, such as limits per attribute. These cannot be
            detected or handled normally by Hikari due to their undocumented
            nature, and will trigger this exception if they occur.
        hikari.errors.InternalServerError
            If an internal error occurs on Discord while handling the request.
        """
        return await self.app.rest.fetch_guild_sticker(self.id, sticker)

    async def create_sticker(
        self,
        name: str,
        tag: str,
        image: files.Resourceish,
        *,
        description: undefined.UndefinedOr[str] = undefined.UNDEFINED,
        reason: undefined.UndefinedOr[str] = undefined.UNDEFINED,
    ) -> stickers.GuildSticker:
        """Create a sticker in a guild.

        .. note::
            Lottie support is only available for verified and partnered
            servers.

        Parameters
        ----------
        name : str
            The name for the sticker.
        tag : str
            The tag for the sticker.
        image : hikari.files.Resourceish
            The 320x320 image for the sticker. Maximum upload size is 500kb.
            This can be a still or an animated PNG or a Lottie.

        Other Parameters
        ----------------
        description: hikari.undefined.UndefinedOr[str]
            If provided, the description of the sticker.
        reason : hikari.undefined.UndefinedOr[str]
            If provided, the reason that will be recorded in the audit logs.
            Maximum of 512 characters.

        Returns
        -------
        hikari.stickers.GuildSticker
            The created sticker.

        Raises
        ------
        hikari.errors.BadRequestError
            If any of the fields that are passed have an invalid value or
            if there are no more spaces for the sticker in the guild.
        hikari.errors.ForbiddenError
            If you are missing `MANAGE_EMOJIS_AND_STICKERS` in the server.
        hikari.errors.NotFoundError
            If the guild is not found.
        hikari.errors.UnauthorizedError
            If you are unauthorized to make the request (invalid/missing token).
        hikari.errors.RateLimitTooLongError
            Raised in the event that a rate limit occurs that is
            longer than `max_rate_limit` when making a request.
        hikari.errors.RateLimitedError
            Usually, Hikari will handle and retry on hitting
            rate-limits automatically. This includes most bucket-specific
            rate-limits and global rate-limits. In some rare edge cases,
            however, Discord implements other undocumented rules for
            rate-limiting, such as limits per attribute. These cannot be
            detected or handled normally by Hikari due to their undocumented
            nature, and will trigger this exception if they occur.
        hikari.errors.InternalServerError
            If an internal error occurs on Discord while handling the request.
        """
        return await self.app.rest.create_sticker(self.id, name, tag, image, description=description, reason=reason)

    async def edit_sticker(
        self,
        sticker: snowflakes.SnowflakeishOr[stickers.PartialSticker],
        *,
        name: undefined.UndefinedOr[str] = undefined.UNDEFINED,
        description: undefined.UndefinedOr[str] = undefined.UNDEFINED,
        tag: undefined.UndefinedOr[str] = undefined.UNDEFINED,
        reason: undefined.UndefinedOr[str] = undefined.UNDEFINED,
    ) -> stickers.GuildSticker:
        """Edit a sticker in a guild.

        Parameters
        ----------
        sticker : hikari.snowflakes.SnowflakeishOr[hikari.stickers.PartialSticker]
            The sticker to edit. This can be a sticker object or the ID of an
            existing sticker.

        Other Parameters
        ----------------
        name : hikari.undefined.UndefinedOr[str]
            If provided, the new name for the sticker.
        description : hikari.undefined.UndefinedOr[str]
            If provided, the new description for the sticker.
        tag : hikari.undefined.UndefinedOr[str]
            If provided, the new sticker tag.
        reason : hikari.undefined.UndefinedOr[str]
            If provided, the reason that will be recorded in the audit logs.
            Maximum of 512 characters.

        Returns
        -------
        hikari.stickers.GuildSticker
            The edited sticker.

        Raises
        ------
        hikari.errors.BadRequestError
            If any of the fields that are passed have an invalid value.
        hikari.errors.ForbiddenError
            If you are missing `MANAGE_EMOJIS_AND_STICKERS` in the server.
        hikari.errors.NotFoundError
            If the guild or the sticker are not found.
        hikari.errors.UnauthorizedError
            If you are unauthorized to make the request (invalid/missing token).
        hikari.errors.RateLimitTooLongError
            Raised in the event that a rate limit occurs that is
            longer than `max_rate_limit` when making a request.
        hikari.errors.RateLimitedError
            Usually, Hikari will handle and retry on hitting
            rate-limits automatically. This includes most bucket-specific
            rate-limits and global rate-limits. In some rare edge cases,
            however, Discord implements other undocumented rules for
            rate-limiting, such as limits per attribute. These cannot be
            detected or handled normally by Hikari due to their undocumented
            nature, and will trigger this exception if they occur.
        hikari.errors.InternalServerError
            If an internal error occurs on Discord while handling the request.
        """
        return await self.app.rest.edit_sticker(
            self.id, sticker, name=name, description=description, tag=tag, reason=reason
        )

    async def delete_sticker(
        self,
        sticker: snowflakes.SnowflakeishOr[stickers.PartialSticker],
        *,
        reason: undefined.UndefinedOr[str] = undefined.UNDEFINED,
    ) -> None:
        """Delete a sticker in a guild.

        Parameters
        ----------
        sticker : hikari.snowflakes.SnowflakeishOr[hikari.stickers.PartialSticker]
            The sticker to delete. This can be a sticker object or the ID
            of an existing sticker.

        Other Parameters
        ----------------
        reason : hikari.undefined.UndefinedOr[str]
            If provided, the reason that will be recorded in the audit logs.
            Maximum of 512 characters.

        Raises
        ------
        hikari.errors.ForbiddenError
            If you are missing `MANAGE_EMOJIS_AND_STICKERS` in the server.
        hikari.errors.NotFoundError
            If the guild or the sticker are not found.
        hikari.errors.UnauthorizedError
            If you are unauthorized to make the request (invalid/missing token).
        hikari.errors.RateLimitTooLongError
            Raised in the event that a rate limit occurs that is
            longer than `max_rate_limit` when making a request.
        hikari.errors.RateLimitedError
            Usually, Hikari will handle and retry on hitting
            rate-limits automatically. This includes most bucket-specific
            rate-limits and global rate-limits. In some rare edge cases,
            however, Discord implements other undocumented rules for
            rate-limiting, such as limits per attribute. These cannot be
            detected or handled normally by Hikari due to their undocumented
            nature, and will trigger this exception if they occur.
        hikari.errors.InternalServerError
            If an internal error occurs on Discord while handling the request.
        """
        return await self.app.rest.delete_sticker(self.id, sticker, reason=reason)

    async def create_category(
        self,
        name: str,
        *,
        position: undefined.UndefinedOr[int] = undefined.UNDEFINED,
        permission_overwrites: undefined.UndefinedOr[
            typing.Sequence[channels_.PermissionOverwrite]
        ] = undefined.UNDEFINED,
        reason: undefined.UndefinedOr[str] = undefined.UNDEFINED,
    ) -> channels_.GuildCategory:
        """Create a category in the guild.

        Parameters
        ----------
        name : str
            The channels name. Must be between 2 and 1000 characters.

        Other Parameters
        ----------------
        position : hikari.undefined.UndefinedOr[int]
            If provided, the position of the category.
        permission_overwrites : hikari.undefined.UndefinedOr[typing.Sequence[hikari.channels.PermissionOverwrite]]
            If provided, the permission overwrites for the category.
        reason : hikari.undefined.UndefinedOr[str]
            If provided, the reason that will be recorded in the audit logs.
            Maximum of 512 characters.

        Returns
        -------
        hikari.channels.GuildCategory
            The created category.

        Raises
        ------
        hikari.errors.BadRequestError
            If any of the fields that are passed have an invalid value.
        hikari.errors.ForbiddenError
            If you are missing the `MANAGE_CHANNEL` permission.
        hikari.errors.UnauthorizedError
            If you are unauthorized to make the request (invalid/missing token).
        hikari.errors.NotFoundError
            If the guild is not found.
        hikari.errors.RateLimitTooLongError
            Raised in the event that a rate limit occurs that is
            longer than `max_rate_limit` when making a request.
        hikari.errors.RateLimitedError
            Usually, Hikari will handle and retry on hitting
            rate-limits automatically. This includes most bucket-specific
            rate-limits and global rate-limits. In some rare edge cases,
            however, Discord implements other undocumented rules for
            rate-limiting, such as limits per attribute. These cannot be
            detected or handled normally by Hikari due to their undocumented
            nature, and will trigger this exception if they occur.
        hikari.errors.InternalServerError
            If an internal error occurs on Discord while handling the request.
        """
        return await self.app.rest.create_guild_category(
            self.id, name, position=position, permission_overwrites=permission_overwrites, reason=reason
        )

    async def create_text_channel(
        self,
        name: str,
        *,
        position: undefined.UndefinedOr[int] = undefined.UNDEFINED,
        topic: undefined.UndefinedOr[str] = undefined.UNDEFINED,
        nsfw: undefined.UndefinedOr[bool] = undefined.UNDEFINED,
        rate_limit_per_user: undefined.UndefinedOr[time.Intervalish] = undefined.UNDEFINED,
        permission_overwrites: undefined.UndefinedOr[
            typing.Sequence[channels_.PermissionOverwrite]
        ] = undefined.UNDEFINED,
        category: undefined.UndefinedOr[snowflakes.SnowflakeishOr[channels_.GuildCategory]] = undefined.UNDEFINED,
        reason: undefined.UndefinedOr[str] = undefined.UNDEFINED,
    ) -> channels_.GuildTextChannel:
        """Create a text channel in the guild.

        Parameters
        ----------
        name : str
            The channels name. Must be between 2 and 1000 characters.

        Other Parameters
        ----------------
        position : hikari.undefined.UndefinedOr[int]
            If provided, the position of the channel (relative to the
            category, if any).
        topic : hikari.undefined.UndefinedOr[str]
            If provided, the channels topic. Maximum 1024 characters.
        nsfw : hikari.undefined.UndefinedOr[bool]
            If provided, whether to mark the channel as NSFW.
        rate_limit_per_user : hikari.undefined.UndefinedOr[hikari.internal.time.Intervalish]
            If provided, the amount of seconds a user has to wait
            before being able to send another message in the channel.
            Maximum 21600 seconds.
        permission_overwrites : hikari.undefined.UndefinedOr[typing.Sequence[hikari.channels.PermissionOverwrite]]
            If provided, the permission overwrites for the channel.
        category : hikari.undefined.UndefinedOr[hikari.snowflakes.SnowflakeishOr[hikari.channels.GuildCategory]]
            The category to create the channel under. This may be the
            object or the ID of an existing category.
        reason : hikari.undefined.UndefinedOr[str]
            If provided, the reason that will be recorded in the audit logs.
            Maximum of 512 characters.

        Returns
        -------
        hikari.channels.GuildTextChannel
            The created channel.

        Raises
        ------
        hikari.errors.BadRequestError
            If any of the fields that are passed have an invalid value.
        hikari.errors.ForbiddenError
            If you are missing the `MANAGE_CHANNEL` permission.
        hikari.errors.UnauthorizedError
            If you are unauthorized to make the request (invalid/missing token).
        hikari.errors.NotFoundError
            If the guild is not found.
        hikari.errors.RateLimitTooLongError
            Raised in the event that a rate limit occurs that is
            longer than `max_rate_limit` when making a request.
        hikari.errors.RateLimitedError
            Usually, Hikari will handle and retry on hitting
            rate-limits automatically. This includes most bucket-specific
            rate-limits and global rate-limits. In some rare edge cases,
            however, Discord implements other undocumented rules for
            rate-limiting, such as limits per attribute. These cannot be
            detected or handled normally by Hikari due to their undocumented
            nature, and will trigger this exception if they occur.
        hikari.errors.InternalServerError
            If an internal error occurs on Discord while handling the request.
        """
        return await self.app.rest.create_guild_text_channel(
            self.id,
            name,
            position=position,
            topic=topic,
            nsfw=nsfw,
            rate_limit_per_user=rate_limit_per_user,
            permission_overwrites=permission_overwrites,
            category=category,
            reason=reason,
        )

    async def create_news_channel(
        self,
        name: str,
        *,
        position: undefined.UndefinedOr[int] = undefined.UNDEFINED,
        topic: undefined.UndefinedOr[str] = undefined.UNDEFINED,
        nsfw: undefined.UndefinedOr[bool] = undefined.UNDEFINED,
        rate_limit_per_user: undefined.UndefinedOr[time.Intervalish] = undefined.UNDEFINED,
        permission_overwrites: undefined.UndefinedOr[
            typing.Sequence[channels_.PermissionOverwrite]
        ] = undefined.UNDEFINED,
        category: undefined.UndefinedOr[snowflakes.SnowflakeishOr[channels_.GuildCategory]] = undefined.UNDEFINED,
        reason: undefined.UndefinedOr[str] = undefined.UNDEFINED,
    ) -> channels_.GuildNewsChannel:
        """Create a news channel in the guild.

        Parameters
        ----------
        name : str
            The channels name. Must be between 2 and 1000 characters.

        Other Parameters
        ----------------
        position : hikari.undefined.UndefinedOr[int]
            If provided, the position of the channel (relative to the
            category, if any).
        topic : hikari.undefined.UndefinedOr[str]
            If provided, the channels topic. Maximum 1024 characters.
        nsfw : hikari.undefined.UndefinedOr[bool]
            If provided, whether to mark the channel as NSFW.
        rate_limit_per_user : hikari.undefined.UndefinedOr[hikari.internal.time.Intervalish]
            If provided, the amount of seconds a user has to wait
            before being able to send another message in the channel.
            Maximum 21600 seconds.
        permission_overwrites : hikari.undefined.UndefinedOr[typing.Sequence[hikari.channels.PermissionOverwrite]]
            If provided, the permission overwrites for the channel.
        category : hikari.undefined.UndefinedOr[hikari.snowflakes.SnowflakeishOr[hikari.channels.GuildCategory]]
            The category to create the channel under. This may be the
            object or the ID of an existing category.
        reason : hikari.undefined.UndefinedOr[str]
            If provided, the reason that will be recorded in the audit logs.
            Maximum of 512 characters.

        Returns
        -------
        hikari.channels.GuildNewsChannel
            The created channel.

        Raises
        ------
        hikari.errors.BadRequestError
            If any of the fields that are passed have an invalid value.
        hikari.errors.ForbiddenError
            If you are missing the `MANAGE_CHANNEL` permission.
        hikari.errors.UnauthorizedError
            If you are unauthorized to make the request (invalid/missing token).
        hikari.errors.NotFoundError
            If the guild is not found.
        hikari.errors.RateLimitTooLongError
            Raised in the event that a rate limit occurs that is
            longer than `max_rate_limit` when making a request.
        hikari.errors.RateLimitedError
            Usually, Hikari will handle and retry on hitting
            rate-limits automatically. This includes most bucket-specific
            rate-limits and global rate-limits. In some rare edge cases,
            however, Discord implements other undocumented rules for
            rate-limiting, such as limits per attribute. These cannot be
            detected or handled normally by Hikari due to their undocumented
            nature, and will trigger this exception if they occur.
        hikari.errors.InternalServerError
            If an internal error occurs on Discord while handling the request.
        """
        return await self.app.rest.create_guild_news_channel(
            self.id,
            name,
            position=position,
            topic=topic,
            nsfw=nsfw,
            rate_limit_per_user=rate_limit_per_user,
            permission_overwrites=permission_overwrites,
            category=category,
            reason=reason,
        )

    async def create_voice_channel(
        self,
        name: str,
        *,
        position: undefined.UndefinedOr[int] = undefined.UNDEFINED,
        user_limit: undefined.UndefinedOr[int] = undefined.UNDEFINED,
        bitrate: undefined.UndefinedOr[int] = undefined.UNDEFINED,
        video_quality_mode: undefined.UndefinedOr[typing.Union[channels_.VideoQualityMode, int]] = undefined.UNDEFINED,
        permission_overwrites: undefined.UndefinedOr[
            typing.Sequence[channels_.PermissionOverwrite]
        ] = undefined.UNDEFINED,
        region: undefined.UndefinedOr[typing.Union[voices_.VoiceRegion, str]] = undefined.UNDEFINED,
        category: undefined.UndefinedOr[snowflakes.SnowflakeishOr[channels_.GuildCategory]] = undefined.UNDEFINED,
        reason: undefined.UndefinedOr[str] = undefined.UNDEFINED,
    ) -> channels_.GuildVoiceChannel:
        """Create a voice channel in a guild.

        Parameters
        ----------
        name : str
            The channels name. Must be between 2 and 1000 characters.

        Other Parameters
        ----------------
        position : hikari.undefined.UndefinedOr[int]
            If provided, the position of the channel (relative to the
            category, if any).
        user_limit : hikari.undefined.UndefinedOr[int]
            If provided, the maximum users in the channel at once.
            Must be between 0 and 99 with 0 meaning no limit.
        bitrate : hikari.undefined.UndefinedOr[int]
            If provided, the bitrate for the channel. Must be
            between 8000 and 96000 or 8000 and 128000 for VIP
            servers.
        video_quality_mode: hikari.undefined.UndefinedOr[typing.Union[hikari.channels.VideoQualityMode, int]]
            If provided, the new video quality mode for the channel.
        permission_overwrites : hikari.undefined.UndefinedOr[typing.Sequence[hikari.channels.PermissionOverwrite]]
            If provided, the permission overwrites for the channel.
        region : hikari.undefined.UndefinedOr[typing.Union[hikari.voices.VoiceRegion, str]]
            If provided, the voice region to for this channel. Passing
            `None` here will set it to "auto" mode where the used
            region will be decided based on the first person who connects to it
            when it's empty.
        category : hikari.undefined.UndefinedOr[hikari.snowflakes.SnowflakeishOr[hikari.channels.GuildCategory]]
            The category to create the channel under. This may be the
            object or the ID of an existing category.
        reason : hikari.undefined.UndefinedOr[str]
            If provided, the reason that will be recorded in the audit logs.
            Maximum of 512 characters.

        Returns
        -------
        hikari.channels.GuildVoiceChannel
            The created channel.

        Raises
        ------
        hikari.errors.BadRequestError
            If any of the fields that are passed have an invalid value.
        hikari.errors.ForbiddenError
            If you are missing the `MANAGE_CHANNEL` permission.
        hikari.errors.UnauthorizedError
            If you are unauthorized to make the request (invalid/missing token).
        hikari.errors.NotFoundError
            If the gui  ld is not found.
        hikari.errors.RateLimitTooLongError
            Raised in the event that a rate limit occurs that is
            longer than `max_rate_limit` when making a request.
        hikari.errors.RateLimitedError
            Usually, Hikari will handle and retry on hitting
            rate-limits automatically. This includes most bucket-specific
            rate-limits and global rate-limits. In some rare edge cases,
            however, Discord implements other undocumented rules for
            rate-limiting, such as limits per attribute. These cannot be
            detected or handled normally by Hikari due to their undocumented
            nature, and will trigger this exception if they occur.
        hikari.errors.InternalServerError
            If an internal error occurs on Discord while handling the request.
        """
        return await self.app.rest.create_guild_voice_channel(
            self.id,
            name,
            position=position,
            user_limit=user_limit,
            bitrate=bitrate,
            video_quality_mode=video_quality_mode,
            permission_overwrites=permission_overwrites,
            region=region,
            category=category,
            reason=reason,
        )

    async def create_stage_channel(
        self,
        name: str,
        *,
        position: undefined.UndefinedOr[int] = undefined.UNDEFINED,
        user_limit: undefined.UndefinedOr[int] = undefined.UNDEFINED,
        bitrate: undefined.UndefinedOr[int] = undefined.UNDEFINED,
        permission_overwrites: undefined.UndefinedOr[
            typing.Sequence[channels_.PermissionOverwrite]
        ] = undefined.UNDEFINED,
        region: undefined.UndefinedOr[typing.Union[voices_.VoiceRegion, str]] = undefined.UNDEFINED,
        category: undefined.UndefinedOr[snowflakes.SnowflakeishOr[channels_.GuildCategory]] = undefined.UNDEFINED,
        reason: undefined.UndefinedOr[str] = undefined.UNDEFINED,
    ) -> channels_.GuildStageChannel:
        """Create a stage channel in the guild.

        Parameters
        ----------
        name : str
            The channel's name. Must be between 2 and 1000 characters.

        Other Parameters
        ----------------
        position : hikari.undefined.UndefinedOr[int]
            If provided, the position of the channel (relative to the
            category, if any).
        user_limit : hikari.undefined.UndefinedOr[int]
            If provided, the maximum users in the channel at once.
            Must be between 0 and 99 with 0 meaning no limit.
        bitrate : hikari.undefined.UndefinedOr[int]
            If provided, the bitrate for the channel. Must be
            between 8000 and 96000 or 8000 and 128000 for VIP
            servers.
        permission_overwrites : hikari.undefined.UndefinedOr[typing.Sequence[hikari.channels.PermissionOverwrite]]
            If provided, the permission overwrites for the channel.
        region : hikari.undefined.UndefinedOr[typing.Union[hikari.voices.VoiceRegion, str]]
            If provided, the voice region to for this channel. Passing
            `None` here will set it to "auto" mode where the used
            region will be decided based on the first person who connects to it
            when it's empty.
        category : hikari.undefined.UndefinedOr[hikari.snowflakes.SnowflakeishOr[hikari.channels.GuildCategory]]
            The category to create the channel under. This may be the
            object or the ID of an existing category.
        reason : hikari.undefined.UndefinedOr[str]
            If provided, the reason that will be recorded in the audit logs.
            Maximum of 512 characters.

        Returns
        -------
        hikari.channels.GuildStageChannel
            The created channel.

        Raises
        ------
        hikari.errors.BadRequestError
            If any of the fields that are passed have an invalid value.
        hikari.errors.ForbiddenError
            If you are missing the `MANAGE_CHANNEL` permission.
        hikari.errors.UnauthorizedError
            If you are unauthorized to make the request (invalid/missing token).
        hikari.errors.NotFoundError
            If the guild is not found.
        hikari.errors.RateLimitTooLongError
            Raised in the event that a rate limit occurs that is
            longer than `max_rate_limit` when making a request.
        hikari.errors.RateLimitedError
            Usually, Hikari will handle and retry on hitting
            rate-limits automatically. This includes most bucket-specific
            rate-limits and global rate-limits. In some rare edge cases,
            however, Discord implements other undocumented rules for
            rate-limiting, such as limits per attribute. These cannot be
            detected or handled normally by Hikari due to their undocumented
            nature, and will trigger this exception if they occur.
        hikari.errors.InternalServerError
            If an internal error occurs on Discord while handling the request.
        """
        return await self.app.rest.create_guild_stage_channel(
            self.id,
            name,
            position=position,
            user_limit=user_limit,
            bitrate=bitrate,
            permission_overwrites=permission_overwrites,
            region=region,
            category=category,
            reason=reason,
        )

    async def delete_channel(
        self, channel: snowflakes.SnowflakeishOr[channels_.GuildChannel]
    ) -> channels_.GuildChannel:
        """Delete a channel in the guild.

        .. note::
            This method can also be used for deleting guild categories as well.

        .. note::
            For Public servers, the set 'Rules' or 'Guidelines' channels and the
            'Public Server Updates' channel cannot be deleted.

        Parameters
        ----------
        channel : hikari.snowflakes.SnowflakeishOr[hikari.channels.GuildChannel]
            The channel or category to delete. This may be the object or the ID of an
            existing channel.

        Returns
        -------
        hikari.channels.GuildChannel
            Object of the channel or category that was deleted.

        Raises
        ------
        hikari.errors.UnauthorizedError, or close a DM.
            If you are unauthorized to make the request (invalid/missing token).
        hikari.errors.ForbiddenError
            If you are missing the `MANAGE_CHANNEL` permission in the channel.
        hikari.errors.NotFoundError
            If the channel is not found.
        hikari.errors.RateLimitTooLongError
            Raised in the event that a rate limit occurs that is
            longer than `max_rate_limit` when making a request.
        hikari.errors.RateLimitedError
            Usually, Hikari will handle and retry on hitting
            rate-limits automatically. This includes most bucket-specific
            rate-limits and global rate-limits. In some rare edge cases,
            however, Discord implements other undocumented rules for
            rate-limiting, such as limits per attribute. These cannot be
            detected or handled normally by Hikari due to their undocumented
            nature, and will trigger this exception if they occur.
        hikari.errors.InternalServerError
            If an internal error occurs on Discord while handling the request.
        """
        deleted_channel = await self.app.rest.delete_channel(channel)
        assert isinstance(deleted_channel, channels_.GuildChannel)

        return deleted_channel

    async def fetch_self(self) -> RESTGuild:
        """Fetch the guild.

        Returns
        -------
        hikari.guilds.RESTGuild
            The requested guild.

        Raises
        ------
        hikari.errors.ForbiddenError
            If you are not part of the guild.
        hikari.errors.NotFoundError
            If the guild is not found.
        hikari.errors.UnauthorizedError
            If you are unauthorized to make the request (invalid/missing token).
        hikari.errors.RateLimitTooLongError
            Raised in the event that a rate limit occurs that is
            longer than `max_rate_limit` when making a request.
        hikari.errors.RateLimitedError
            Usually, Hikari will handle and retry on hitting
            rate-limits automatically. This includes most bucket-specific
            rate-limits and global rate-limits. In some rare edge cases,
            however, Discord implements other undocumented rules for
            rate-limiting, such as limits per attribute. These cannot be
            detected or handled normally by Hikari due to their undocumented
            nature, and will trigger this exception if they occur.
        hikari.errors.InternalServerError
            If an internal error occurs on Discord while handling the request.
        """
        return await self.app.rest.fetch_guild(self.id)

    async def fetch_roles(self) -> typing.Sequence[Role]:
        """Fetch the roles of the guild.

        Returns
        -------
        typing.Sequence[hikari.guilds.Role]
            The requested roles.

        Raises
        ------
        hikari.errors.UnauthorizedError
            If you are unauthorized to make the request (invalid/missing token).
            hikari.errors.NotFoundError
                If the guild is not found.
        hikari.errors.RateLimitTooLongError
            Raised in the event that a rate limit occurs that is
            longer than `max_rate_limit` when making a request.
        hikari.errors.RateLimitedError
            Usually, Hikari will handle and retry on hitting
            rate-limits automatically. This includes most bucket-specific
            rate-limits and global rate-limits. In some rare edge cases,
            however, Discord implements other undocumented rules for
            rate-limiting, such as limits per attribute. These cannot be
            detected or handled normally by Hikari due to their undocumented
            nature, and will trigger this exception if they occur.
        hikari.errors.InternalServerError
            If an internal error occurs on Discord while handling the request.
        """
        return await self.app.rest.fetch_roles(self.id)


@attr.define(hash=True, kw_only=True, weakref_slot=False)
class GuildPreview(PartialGuild):
    """A preview of a guild with the `GuildFeature.DISCOVERABLE` feature."""

    features: typing.Sequence[typing.Union[str, GuildFeature]] = attr.field(eq=False, hash=False, repr=False)
    """A list of the features in this guild."""

    splash_hash: typing.Optional[str] = attr.field(eq=False, hash=False, repr=False)
    """The hash of the splash for the guild, if there is one."""

    discovery_splash_hash: typing.Optional[str] = attr.field(eq=False, hash=False, repr=False)
    """The hash of the discovery splash for the guild, if there is one."""

    emojis: typing.Mapping[snowflakes.Snowflake, emojis_.KnownCustomEmoji] = attr.field(
        eq=False, hash=False, repr=False
    )
    """The mapping of IDs to the emojis this guild provides."""

    approximate_active_member_count: int = attr.field(eq=False, hash=False, repr=True)
    """The approximate amount of presences in this guild."""

    approximate_member_count: int = attr.field(eq=False, hash=False, repr=True)
    """The approximate amount of members in this guild."""

    description: typing.Optional[str] = attr.field(eq=False, hash=False, repr=False)
    """The guild's description, if set."""

    @property
    def discovery_splash_url(self) -> typing.Optional[files.URL]:
        """Discovery URL splash for the guild, if set."""
        return self.make_discovery_splash_url()

    @property
    def splash_url(self) -> typing.Optional[files.URL]:
        """Splash URL for the guild, if set."""
        return self.make_splash_url()

    def make_discovery_splash_url(self, *, ext: str = "png", size: int = 4096) -> typing.Optional[files.URL]:
        """Generate the guild's discovery splash image URL, if set.

        Parameters
        ----------
        ext : str
            The extension to use for this URL, defaults to `png`.
            Supports `png`, `jpeg`, `jpg` and `webp`.
        size : int
            The size to set for the URL, defaults to `4096`.
            Can be any power of two between 16 and 4096.

        Returns
        -------
        typing.Optional[hikari.files.URL]
            The string URL.

        Raises
        ------
        ValueError
            If `size` is not a power of two or not between 16 and 4096.
        """
        if self.discovery_splash_hash is None:
            return None

        return routes.CDN_GUILD_DISCOVERY_SPLASH.compile_to_file(
            urls.CDN_URL,
            guild_id=self.id,
            hash=self.discovery_splash_hash,
            size=size,
            file_format=ext,
        )

    def make_splash_url(self, *, ext: str = "png", size: int = 4096) -> typing.Optional[files.URL]:
        """Generate the guild's splash image URL, if set.

        Parameters
        ----------
        ext : str
            The extension to use for this URL, defaults to `png`.
            Supports `png`, `jpeg`, `jpg` and `webp`.
        size : int
            The size to set for the URL, defaults to `4096`.
            Can be any power of two between 16 and 4096.

        Returns
        -------
        typing.Optional[hikari.files.URL]
            The URL to the splash, or `None` if not set.

        Raises
        ------
        ValueError
            If `size` is not a power of two or not between 16 and 4096.
        """
        if self.splash_hash is None:
            return None

        return routes.CDN_GUILD_SPLASH.compile_to_file(
            urls.CDN_URL,
            guild_id=self.id,
            hash=self.splash_hash,
            size=size,
            file_format=ext,
        )


@attr.define(hash=True, kw_only=True, weakref_slot=False)
class Guild(PartialGuild):
    """A representation of a guild on Discord."""

    features: typing.Sequence[typing.Union[str, GuildFeature]] = attr.field(eq=False, hash=False, repr=False)
    """A list of the features in this guild."""

    application_id: typing.Optional[snowflakes.Snowflake] = attr.field(eq=False, hash=False, repr=False)
    """The ID of the application that created this guild.

    This will always be `None` for guilds that weren't created by a bot.
    """

    afk_channel_id: typing.Optional[snowflakes.Snowflake] = attr.field(eq=False, hash=False, repr=False)
    """The ID for the channel that AFK voice users get sent to.

    If `None`, then no AFK channel is set up for this guild.
    """

    afk_timeout: datetime.timedelta = attr.field(eq=False, hash=False, repr=False)
    """Timeout for activity before a member is classed as AFK.

    How long a voice user has to be AFK for before they are classed as being
    AFK and are moved to the AFK channel (`Guild.afk_channel_id`).
    """

    banner_hash: typing.Optional[str] = attr.field(eq=False, hash=False, repr=False)
    """The hash for the guild's banner.

    This is only present if the guild has `GuildFeature.BANNER` in
    `Guild.features` for this guild. For all other purposes, it is `None`.
    """

    default_message_notifications: typing.Union[GuildMessageNotificationsLevel, int] = attr.field(
        eq=False, hash=False, repr=False
    )
    """The default setting for message notifications in this guild."""

    description: typing.Optional[str] = attr.field(eq=False, hash=False, repr=False)
    """The guild's description.

    This is only present if certain `GuildFeature`'s are set in
    `Guild.features` for this guild. Otherwise, this will always be `None`.
    """

    discovery_splash_hash: typing.Optional[str] = attr.field(eq=False, hash=False, repr=False)
    """The hash of the discovery splash for the guild, if there is one."""

    explicit_content_filter: typing.Union[GuildExplicitContentFilterLevel, int] = attr.field(
        eq=False, hash=False, repr=False
    )
    """The setting for the explicit content filter in this guild."""

    is_widget_enabled: typing.Optional[bool] = attr.field(eq=False, hash=False, repr=False)
    """Describes whether the guild widget is enabled or not.

    If this information is not present, this will be `None`.
    """

    max_video_channel_users: typing.Optional[int] = attr.field(eq=False, hash=False, repr=False)
    """The maximum number of users allowed in a video channel together.

    This information may not be present, in which case, it will be `None`.
    """

    mfa_level: typing.Union[GuildMFALevel, int] = attr.field(eq=False, hash=False, repr=False)
    """The required MFA level for users wishing to participate in this guild."""

    owner_id: snowflakes.Snowflake = attr.field(eq=False, hash=False, repr=True)
    """The ID of the owner of this guild."""

    preferred_locale: typing.Union[str, locales.Locale] = attr.field(eq=False, hash=False, repr=False)
    """The preferred locale to use for this guild.

    This can only be change if `GuildFeature.COMMUNITY` is in `Guild.features`
    for this guild and will otherwise default to `en-US`.
    """

    premium_subscription_count: typing.Optional[int] = attr.field(eq=False, hash=False, repr=False)
    """The number of nitro boosts that the server currently has.

    This information may not be present, in which case, it will be `None`.
    """

    premium_tier: typing.Union[GuildPremiumTier, int] = attr.field(eq=False, hash=False, repr=False)
    """The premium tier for this guild."""

    public_updates_channel_id: typing.Optional[snowflakes.Snowflake] = attr.field(eq=False, hash=False, repr=False)
    """The channel ID of the channel where admins and moderators receive notices
    from Discord.

    This is only present if `GuildFeature.COMMUNITY` is in `Guild.features` for
    this guild. For all other purposes, it should be considered to be `None`.
    """

    rules_channel_id: typing.Optional[snowflakes.Snowflake] = attr.field(eq=False, hash=False, repr=False)
    """The ID of the channel where guilds with the `GuildFeature.COMMUNITY`
    `features` display rules and guidelines.

    If the `GuildFeature.COMMUNITY` feature is not defined, then this is `None`.
    """

    splash_hash: typing.Optional[str] = attr.field(eq=False, hash=False, repr=False)
    """The hash of the splash for the guild, if there is one."""

    system_channel_flags: GuildSystemChannelFlag = attr.field(eq=False, hash=False, repr=False)
    """Return flags for the guild system channel.

    These are used to describe which notifications are suppressed.
    """

    system_channel_id: typing.Optional[snowflakes.Snowflake] = attr.field(eq=False, hash=False, repr=False)
    """The ID of the system channel or `None` if it is not enabled.

    Welcome messages and Nitro boost messages may be sent to this channel.
    """

    vanity_url_code: typing.Optional[str] = attr.field(eq=False, hash=False, repr=False)
    """The vanity URL code for the guild's vanity URL.

    This is only present if `GuildFeature.VANITY_URL` is in `Guild.features` for
    this guild. If not, this will always be `None`.
    """

    verification_level: typing.Union[GuildVerificationLevel, int] = attr.field(eq=False, hash=False, repr=False)
    """The verification level needed for a user to participate in this guild."""

    widget_channel_id: typing.Optional[snowflakes.Snowflake] = attr.field(eq=False, hash=False, repr=False)
    """The channel ID that the widget's generated invite will send the user to.

    If this information is unavailable or this is not enabled for the guild then
    this will be `None`.
    """

    nsfw_level: GuildNSFWLevel = attr.field(eq=False, hash=False, repr=False)
    """The NSFW level of the guild."""

    @property
    def banner_url(self) -> typing.Optional[files.URL]:
        """Banner URL for the guild, if set."""
        return self.make_banner_url()

    @property
    def discovery_splash_url(self) -> typing.Optional[files.URL]:
        """Discovery splash URL for the guild, if set."""
        return self.make_discovery_splash_url()

    @property
    def splash_url(self) -> typing.Optional[files.URL]:
        """Splash URL for the guild, if set."""
        return self.make_splash_url()

    def get_members(self) -> typing.Mapping[snowflakes.Snowflake, Member]:
        """Get the members cached for the guild.

        typing.Mapping[hikari.snowflakes.Snowflake, Member]
            A mapping of user IDs to objects of the members cached for the guild.
        """
        if not isinstance(self.app, traits.CacheAware):
            return {}

        return self.app.cache.get_members_view_for_guild(self.id)

    def get_presences(self) -> typing.Mapping[snowflakes.Snowflake, presences_.MemberPresence]:
        """Get the presences cached for the guild.

        typing.Mapping[hikari.snowflakes.Snowflake, hikari.presences.MemberPresence]
            A mapping of user IDs to objects of the presences cached for the
            guild.
        """
        if not isinstance(self.app, traits.CacheAware):
            return {}

        return self.app.cache.get_presences_view_for_guild(self.id)

    def get_channels(self) -> typing.Mapping[snowflakes.Snowflake, channels_.GuildChannel]:
        """Get the channels cached for the guild.

        Returns
        -------
        typing.Mapping[hikari.snowflakes.Snowflake, hikari.channels.GuildChannel]
            A mapping of channel IDs to objects of the channels cached for the
            guild.
        """
        if not isinstance(self.app, traits.CacheAware):
            return {}

        return self.app.cache.get_guild_channels_view_for_guild(self.id)

    def get_voice_states(self) -> typing.Mapping[snowflakes.Snowflake, voices_.VoiceState]:
        """Get the voice states cached for the guild.

        Returns
        -------
        typing.Mapping[hikari.snowflakes.Snowflake, hikari.voices.VoiceState]
            A mapping of user IDs to objects of the voice states cached for the
            guild.
        """
        if not isinstance(self.app, traits.CacheAware):
            return {}

        return self.app.cache.get_voice_states_view_for_guild(self.id)

    def get_emojis(self) -> typing.Mapping[snowflakes.Snowflake, emojis_.KnownCustomEmoji]:
        """Return the emojis in this guild.

        Returns
        -------
        typing.Mapping[hikari.snowflakes.Snowflake, hikari.emojis.KnownCustomEmoji]
            A mapping of emoji IDs to the objects of emojis in this guild.
        """
        if not isinstance(self.app, traits.CacheAware):
            return {}

        return self.app.cache.get_emojis_view_for_guild(self.id)

    def get_stickers(self) -> typing.Mapping[snowflakes.Snowflake, stickers.GuildSticker]:
        """Return the stickers in this guild.

        Returns
        -------
        typing.Mapping[hikari.snowflakes.Snowflake, hikari.stickers.GuildSticker]
            A mapping of sticker IDs to the objects of sticker in this guild.
        """
        if not isinstance(self.app, traits.CacheAware):
            return {}

        return self.app.cache.get_stickers_view_for_guild(self.id)

    def get_roles(self) -> typing.Mapping[snowflakes.Snowflake, Role]:
        """Return the roles in this guild.

        Returns
        -------
        typing.Mapping[hikari.snowflakes.Snowflake, Role]
            A mapping of role IDs to the objects of roles in this guild.
        """
        if not isinstance(self.app, traits.CacheAware):
            return {}

        return self.app.cache.get_roles_view_for_guild(self.id)

    def make_banner_url(self, *, ext: typing.Optional[str] = None, size: int = 4096) -> typing.Optional[files.URL]:
        """Generate the guild's banner image URL, if set.

        Parameters
        ----------
        ext : typing.Optional[str]
            The ext to use for this URL, defaults to `png` or `gif`.
            Supports `png`, `jpeg`, `jpg`, `webp` and `gif` (when
            animated).

            If `None`, then the correct default extension is
            determined based on whether the banner is animated or not.
        size : int
            The size to set for the URL, defaults to `4096`.
            Can be any power of two between 16 and 4096.

        Returns
        -------
        typing.Optional[hikari.files.URL]
            The URL of the banner, or `None` if no banner is set.

        Raises
        ------
        ValueError
            If `size` is not a power of two or not between 16 and 4096.
        """
        if self.banner_hash is None:
            return None

        if ext is None:
            if self.banner_hash.startswith("a_"):
                ext = "gif"

            else:
                ext = "png"

        return routes.CDN_GUILD_BANNER.compile_to_file(
            urls.CDN_URL,
            guild_id=self.id,
            hash=self.banner_hash,
            size=size,
            file_format=ext,
        )

    def make_discovery_splash_url(self, *, ext: str = "png", size: int = 4096) -> typing.Optional[files.URL]:
        """Generate the guild's discovery splash image URL, if set.

        Parameters
        ----------
        ext : str
            The extension to use for this URL, defaults to `png`.
            Supports `png`, `jpeg`, `jpg` and `webp`.
        size : int
            The size to set for the URL, defaults to `4096`.
            Can be any power of two between 16 and 4096.

        Returns
        -------
        typing.Optional[hikari.files.URL]
            The string URL.

        Raises
        ------
        ValueError
            If `size` is not a power of two or not between 16 and 4096.
        """
        if self.discovery_splash_hash is None:
            return None

        return routes.CDN_GUILD_DISCOVERY_SPLASH.compile_to_file(
            urls.CDN_URL,
            guild_id=self.id,
            hash=self.discovery_splash_hash,
            size=size,
            file_format=ext,
        )

    def make_splash_url(self, *, ext: str = "png", size: int = 4096) -> typing.Optional[files.URL]:
        """Generate the guild's splash image URL, if set.

        Parameters
        ----------
        ext : str
            The extension to use for this URL, defaults to `png`.
            Supports `png`, `jpeg`, `jpg` and `webp`.
        size : int
            The size to set for the URL, defaults to `4096`.
            Can be any power of two between 16 and 4096.

        Returns
        -------
        typing.Optional[hikari.files.URL]
            The URL to the splash, or `None` if not set.

        Raises
        ------
        ValueError
            If `size` is not a power of two or not between 16 and 4096.
        """
        if self.splash_hash is None:
            return None

        return routes.CDN_GUILD_SPLASH.compile_to_file(
            urls.CDN_URL,
            guild_id=self.id,
            hash=self.splash_hash,
            size=size,
            file_format=ext,
        )

    def get_channel(
        self,
        channel: snowflakes.SnowflakeishOr[channels_.PartialChannel],
    ) -> typing.Optional[channels_.GuildChannel]:
        """Get a cached channel that belongs to the guild by it's ID or object.

        Parameters
        ----------
        channel : hikari.snowflakes.SnowflakeishOr[hikari.channels.PartialChannel]
            The object or ID of the guild channel to get from the cache.

        Returns
        -------
        typing.Optional[hikari.channels.GuildChannel]
            The object of the guild channel found in cache or `None.
        """
        if not isinstance(self.app, traits.CacheAware):
            return None

        return self.app.cache.get_guild_channel(channel)

    def get_member(self, user: snowflakes.SnowflakeishOr[users.PartialUser]) -> typing.Optional[Member]:
        """Get a cached member that belongs to the guild by it's user ID or object.

        Parameters
        ----------
        user : hikari.snowflakes.SnowflakeishOr[hikari.users.PartialUser]
            The object or ID of the user to get the cached member for.

        Returns
        -------
        typing.Optional[Member]
            The cached member object if found, else `None`.
        """
        if not isinstance(self.app, traits.CacheAware):
            return None

        return self.app.cache.get_member(self.id, user)

    def get_my_member(self) -> typing.Optional[Member]:
        """Return the cached member for the bot user in this guild, if known.

        Returns
        -------
        typing.Optional[Member]
            The cached member for this guild, or `None` if not known.
        """
        if not isinstance(self.app, traits.ShardAware):
            return None

        me = self.app.get_me()
        if me is None:
            return None

        return self.get_member(me.id)

    def get_presence(
        self, user: snowflakes.SnowflakeishOr[users.PartialUser]
    ) -> typing.Optional[presences_.MemberPresence]:
        """Get a cached presence that belongs to the guild by it's user ID or object.

        Parameters
        ----------
        user : hikari.snowflakes.SnowflakeishOr[hikari.users.PartialUser]
            The object or ID of the user to get the cached presence for.

        Returns
        -------
        typing.Optional[hikari.presences.MemberPresence]
            The cached presence object if found, else `None`.
        """
        if not isinstance(self.app, traits.CacheAware):
            return None

        return self.app.cache.get_presence(self.id, user)

    def get_voice_state(
        self, user: snowflakes.SnowflakeishOr[users.PartialUser]
    ) -> typing.Optional[voices_.VoiceState]:
        """Get a cached voice state that belongs to the guild by it's user.

        Parameters
        ----------
        user : hikari.snowflakes.SnowflakeishOr[hikari.users.PartialUser]
            The object or ID of the user to get the cached voice state for.

        Returns
        -------
        typing.Optional[hikari.voices.VoiceState]
            The cached voice state object if found, else `None`.
        """
        if not isinstance(self.app, traits.CacheAware):
            return None

        return self.app.cache.get_voice_state(self.id, user)

    def get_emoji(
        self, emoji: snowflakes.SnowflakeishOr[emojis_.CustomEmoji]
    ) -> typing.Optional[emojis_.KnownCustomEmoji]:
        """Get a cached emoji that belongs to the guild by it's ID or object.

        Parameters
        ----------
        emoji : hikari.snowflakes.SnowflakeishOr[hikari.emojis.CustomEmoji]
            The object or ID of the emoji to get from the cache.

        Returns
        -------
        typing.Optional[hikari.emojis.KnownCustomEmoji]
            The object of the custom emoji if found in cache, else
            `None`.
        """
        if not isinstance(self.app, traits.CacheAware):
            return None

        return self.app.cache.get_emoji(emoji)

    def get_sticker(
        self, sticker: snowflakes.SnowflakeishOr[stickers.GuildSticker]
    ) -> typing.Optional[stickers.GuildSticker]:
        """Get a cached sticker that belongs to the guild by it's ID or object.

        Parameters
        ----------
        sticker : hikari.snowflakes.SnowflakeishOr[hikari.stickers.GuildSticker]
            The object or ID of the sticker to get from the cache.

        Returns
        -------
        typing.Optional[hikari.stickers.GuildSticker]
            The object of the sticker if found in cache, else
            `builtins.None`.
        """
        if not isinstance(self.app, traits.CacheAware):
            return None

        return self.app.cache.get_sticker(sticker)

    def get_role(self, role: snowflakes.SnowflakeishOr[PartialRole]) -> typing.Optional[Role]:
        """Get a cached role that belongs to the guild by it's ID or object.

        Parameters
        ----------
        role : hikari.snowflakes.SnowflakeishOr[PartialRole]
            The object or ID of the role to get for this guild from the cache.

        Returns
        -------
        typing.Optional[Role]
            The object of the role found in cache, else `None`.
        """
        if not isinstance(self.app, traits.CacheAware):
            return None

        return self.app.cache.get_role(role)

    async def fetch_owner(self) -> Member:
        """Fetch the owner of the guild.

        Returns
        -------
        hikari.guilds.Member
            The guild owner.

        Raises
        ------
        hikari.errors.UnauthorizedError
            If you are unauthorized to make the request (invalid/missing token).
        hikari.errors.NotFoundError
            If the guild or the user are not found.
        hikari.errors.RateLimitTooLongError
            Raised in the event that a rate limit occurs that is
            longer than `max_rate_limit` when making a request.
        hikari.errors.RateLimitedError
            Usually, Hikari will handle and retry on hitting
            rate-limits automatically. This includes most bucket-specific
            rate-limits and global rate-limits. In some rare edge cases,
            however, Discord implements other undocumented rules for
            rate-limiting, such as limits per attribute. These cannot be
            detected or handled normally by Hikari due to their undocumented
            nature, and will trigger this exception if they occur.
        hikari.errors.InternalServerError
            If an internal error occurs on Discord while handling the request.
        """
        return await self.app.rest.fetch_member(self.id, self.owner_id)

    async def fetch_widget_channel(self) -> typing.Optional[channels_.GuildChannel]:
        """Fetch the widget channel.

        This will be `None` if not set.

        Returns
        -------
        typing.Optional[hikari.channels.GuildChannel]
            The channel the widget is linked to or else `None`.

        Raises
        ------
        hikari.errors.UnauthorizedError
            If you are unauthorized to make the request (invalid/missing token).
        hikari.errors.ForbiddenError
            If you are missing the `READ_MESSAGES` permission in the channel.
        hikari.errors.NotFoundError
            If the channel is not found.
        hikari.errors.RateLimitTooLongError
            Raised in the event that a rate limit occurs that is
            longer than `max_rate_limit` when making a request.
        hikari.errors.RateLimitedError
            Usually, Hikari will handle and retry on hitting
            rate-limits automatically. This includes most bucket-specific
            rate-limits and global rate-limits. In some rare edge cases,
            however, Discord implements other undocumented rules for
            rate-limiting, such as limits per attribute. These cannot be
            detected or handled normally by Hikari due to their undocumented
            nature, and will trigger this exception if they occur.
        hikari.errors.InternalServerError
            If an internal error occurs on Discord while handling the request.
        """
        if not self.widget_channel_id:
            return None

        widget_channel = await self.app.rest.fetch_channel(self.widget_channel_id)
        assert isinstance(widget_channel, channels_.GuildChannel)
        return widget_channel

    async def fetch_afk_channel(self) -> typing.Optional[channels_.GuildVoiceChannel]:
        """Fetch the channel that AFK voice users get sent to.

        Returns
        -------
        typing.Optional[hikari.channels.GuildVoiceChannel]
            The AFK channel or `None` if not enabled.

        Raises
        ------
        hikari.errors.UnauthorizedError
            If you are unauthorized to make the request (invalid/missing token).
        hikari.errors.ForbiddenError
            If you are missing the `READ_MESSAGES` permission in the channel.
        hikari.errors.NotFoundError
            If the channel is not found.
        hikari.errors.RateLimitTooLongError
            Raised in the event that a rate limit occurs that is
            longer than `max_rate_limit` when making a request.
        hikari.errors.RateLimitedError
            Usually, Hikari will handle and retry on hitting
            rate-limits automatically. This includes most bucket-specific
            rate-limits and global rate-limits. In some rare edge cases,
            however, Discord implements other undocumented rules for
            rate-limiting, such as limits per attribute. These cannot be
            detected or handled normally by Hikari due to their undocumented
            nature, and will trigger this exception if they occur.
        hikari.errors.InternalServerError
            If an internal error occurs on Discord while handling the request.
        """
        if not self.afk_channel_id:
            return None

        afk_channel = await self.app.rest.fetch_channel(self.afk_channel_id)
        assert isinstance(afk_channel, channels_.GuildVoiceChannel)
        return afk_channel

    async def fetch_system_channel(self) -> typing.Optional[channels_.GuildTextChannel]:
        """Fetch the system channel.

        Returns
        -------
        typing.Optional[hikari.channels.GuildTextChannel]
            The system channel for this guild or `None` if not
            enabled.

        Raises
        ------
        hikari.errors.UnauthorizedError
            If you are unauthorized to make the request (invalid/missing token).
        hikari.errors.ForbiddenError
            If you are missing the `READ_MESSAGES` permission in the channel.
        hikari.errors.NotFoundError
            If the channel is not found.
        hikari.errors.RateLimitTooLongError
            Raised in the event that a rate limit occurs that is
            longer than `max_rate_limit` when making a request.
        hikari.errors.RateLimitedError
            Usually, Hikari will handle and retry on hitting
            rate-limits automatically. This includes most bucket-specific
            rate-limits and global rate-limits. In some rare edge cases,
            however, Discord implements other undocumented rules for
            rate-limiting, such as limits per attribute. These cannot be
            detected or handled normally by Hikari due to their undocumented
            nature, and will trigger this exception if they occur.
        hikari.errors.InternalServerError
            If an internal error occurs on Discord while handling the request.
        """
        if not self.system_channel_id:
            return None

        system_channel = await self.app.rest.fetch_channel(self.system_channel_id)
        assert isinstance(system_channel, channels_.GuildTextChannel)
        return system_channel

    async def fetch_rules_channel(self) -> typing.Optional[channels_.GuildTextChannel]:
        """Fetch the channel where guilds display rules and guidelines.

        If the `GuildFeature.COMMUNITY` feature is not defined, then this is `None`.

        Returns
        -------
        typing.Optional[hikari.channels.GuildTextChannel]
            The channel where the rules of the guild are specified or else `None`.

        Raises
        ------
        hikari.errors.UnauthorizedError
            If you are unauthorized to make the request (invalid/missing token).
        hikari.errors.ForbiddenError
            If you are missing the `READ_MESSAGES` permission in the channel.
        hikari.errors.NotFoundError
            If the channel is not found.
        hikari.errors.RateLimitTooLongError
            Raised in the event that a rate limit occurs that is
            longer than `max_rate_limit` when making a request.
        hikari.errors.RateLimitedError
            Usually, Hikari will handle and retry on hitting
            rate-limits automatically. This includes most bucket-specific
            rate-limits and global rate-limits. In some rare edge cases,
            however, Discord implements other undocumented rules for
            rate-limiting, such as limits per attribute. These cannot be
            detected or handled normally by Hikari due to their undocumented
            nature, and will trigger this exception if they occur.
        hikari.errors.InternalServerError
            If an internal error occurs on Discord while handling the request.
        """
        if not self.rules_channel_id:
            return None

        rules_channel = await self.app.rest.fetch_channel(self.rules_channel_id)
        assert isinstance(rules_channel, channels_.GuildTextChannel)
        return rules_channel

    async def fetch_public_updates_channel(self) -> typing.Optional[channels_.GuildTextChannel]:
        """Fetch channel ID of the channel where admins and moderators receive notices from Discord.

        This is only present if `GuildFeature.COMMUNITY` is in `Guild.features` for
        this guild. For all other purposes, it should be considered to be `None`.

        Returns
        -------
        typing.Optional[hikari.channels.GuildTextChannel]
            The channel where discord sends relevant updates to moderators and admins.

        Raises
        ------
        hikari.errors.UnauthorizedError
            If you are unauthorized to make the request (invalid/missing token).
        hikari.errors.ForbiddenError
            If you are missing the `READ_MESSAGES` permission in the channel.
        hikari.errors.NotFoundError
            If the channel is not found.
        hikari.errors.RateLimitTooLongError
            Raised in the event that a rate limit occurs that is
            longer than `max_rate_limit` when making a request.
        hikari.errors.RateLimitedError
            Usually, Hikari will handle and retry on hitting
            rate-limits automatically. This includes most bucket-specific
            rate-limits and global rate-limits. In some rare edge cases,
            however, Discord implements other undocumented rules for
            rate-limiting, such as limits per attribute. These cannot be
            detected or handled normally by Hikari due to their undocumented
            nature, and will trigger this exception if they occur.
        hikari.errors.InternalServerError
            If an internal error occurs on Discord while handling the request.
        """
        if not self.public_updates_channel_id:
            return None

        updates_channel = await self.app.rest.fetch_channel(self.public_updates_channel_id)
        assert isinstance(updates_channel, channels_.GuildTextChannel)
        return updates_channel


@attr.define(hash=True, kw_only=True, weakref_slot=False)
class RESTGuild(Guild):
    """Guild specialization that is sent via the REST API only."""

    emojis: typing.Mapping[snowflakes.Snowflake, emojis_.KnownCustomEmoji] = attr.field(
        eq=False, hash=False, repr=False
    )
    """A mapping of emoji IDs to the objects of the emojis this guild provides."""

    stickers: typing.Mapping[snowflakes.Snowflake, stickers.GuildSticker] = attr.field(eq=False, hash=False, repr=False)
    """A mapping of sticker IDs to the objects of the stickers this guild provides."""

    roles: typing.Mapping[snowflakes.Snowflake, Role] = attr.field(eq=False, hash=False, repr=False)
    """The roles in this guild, represented as a mapping of role ID to role object."""

    approximate_active_member_count: typing.Optional[int] = attr.field(eq=False, hash=False, repr=False)
    """The approximate number of members in the guild that are not offline.

    This will be `None` when creating a guild.
    """

    approximate_member_count: typing.Optional[int] = attr.field(eq=False, hash=False, repr=False)
    """The approximate number of members in the guild.

    This will be `None` when creating a guild.
    """

    max_presences: typing.Optional[int] = attr.field(eq=False, hash=False, repr=False)
    """The maximum number of presences for the guild.

    If `None`, then there is no limit.
    """

    max_members: int = attr.field(eq=False, hash=False, repr=False)
    """The maximum number of members allowed in this guild."""


@attr.define(hash=True, kw_only=True, weakref_slot=False)
class GatewayGuild(Guild):
    """Guild specialization that is sent via the gateway only."""

    is_large: typing.Optional[bool] = attr.field(eq=False, hash=False, repr=False)
    """Whether the guild is considered to be large or not.

    This information is only available if the guild was sent via a `GUILD_CREATE`
    event. If the guild is received from any other place, this will always be
    `None`.

    The implications of a large guild are that presence information will not be
    sent about members who are offline or invisible.
    """

    joined_at: typing.Optional[datetime.datetime] = attr.field(eq=False, hash=False, repr=False)
    """The date and time that the bot user joined this guild.

    This information is only available if the guild was sent via a `GUILD_CREATE`
    event. If the guild is received from any other place, this will always be
    `None`.
    """

    member_count: typing.Optional[int] = attr.field(eq=False, hash=False, repr=False)
    """The number of members in this guild.

    This information is only available if the guild was sent via a `GUILD_CREATE`
    event. If the guild is received from any other place, this will always be
    `None`.
    """<|MERGE_RESOLUTION|>--- conflicted
+++ resolved
@@ -479,27 +479,7 @@
 
     @property
     def mention(self) -> str:
-<<<<<<< HEAD
-        """Return a raw mention string for the given member.
-
-        If the member has a known nickname, we always return
-        a bang ("`!`") before the ID part of the mention string. This
-        mimics the behaviour Discord clients tend to provide.
-
-        Example
-        -------
-
-        ```py
-        >>> some_member_without_nickname.mention
-        '<@123456789123456789>'
-        >>> some_member_with_nickname.mention
-        '<@!123456789123456789>'
-        ```
-        """
-        return f"<@!{self.id}>" if self.nickname is not None else self.user.mention
-=======
         return self.user.mention
->>>>>>> 3a24b00b
 
     def communication_disabled_until(self) -> typing.Optional[datetime.datetime]:
         """Return when the timeout for this member ends.
