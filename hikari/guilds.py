# -*- coding: utf-8 -*-
# cython: language_level=3
# Copyright (c) 2020 Nekokatt
# Copyright (c) 2021-present davfsa
#
# Permission is hereby granted, free of charge, to any person obtaining a copy
# of this software and associated documentation files (the "Software"), to deal
# in the Software without restriction, including without limitation the rights
# to use, copy, modify, merge, publish, distribute, sublicense, and/or sell
# copies of the Software, and to permit persons to whom the Software is
# furnished to do so, subject to the following conditions:
#
# The above copyright notice and this permission notice shall be included in all
# copies or substantial portions of the Software.
#
# THE SOFTWARE IS PROVIDED "AS IS", WITHOUT WARRANTY OF ANY KIND, EXPRESS OR
# IMPLIED, INCLUDING BUT NOT LIMITED TO THE WARRANTIES OF MERCHANTABILITY,
# FITNESS FOR A PARTICULAR PURPOSE AND NONINFRINGEMENT. IN NO EVENT SHALL THE
# AUTHORS OR COPYRIGHT HOLDERS BE LIABLE FOR ANY CLAIM, DAMAGES OR OTHER
# LIABILITY, WHETHER IN AN ACTION OF CONTRACT, TORT OR OTHERWISE, ARISING FROM,
# OUT OF OR IN CONNECTION WITH THE SOFTWARE OR THE USE OR OTHER DEALINGS IN THE
# SOFTWARE.
"""Application and entities that are used to describe guilds on Discord."""

from __future__ import annotations

__all__: typing.Sequence[str] = (
    "Guild",
    "RESTGuild",
    "GatewayGuild",
    "GuildWidget",
    "Role",
    "GuildFeature",
    "GuildSystemChannelFlag",
    "GuildMessageNotificationsLevel",
    "GuildExplicitContentFilterLevel",
    "GuildMFALevel",
    "GuildVerificationLevel",
    "GuildPremiumTier",
    "GuildPreview",
    "GuildBan",
    "GuildNSFWLevel",
    "Member",
    "Integration",
    "IntegrationAccount",
    "IntegrationType",
    "IntegrationApplication",
    "IntegrationExpireBehaviour",
    "PartialApplication",
    "PartialGuild",
    "PartialIntegration",
    "PartialRole",
    "WelcomeScreen",
    "WelcomeChannel",
)

import typing

import attr

from hikari import channels as channels_
from hikari import snowflakes
from hikari import stickers
from hikari import traits
from hikari import undefined
from hikari import urls
from hikari import users
from hikari.internal import attr_extensions
from hikari.internal import deprecation
from hikari.internal import enums
from hikari.internal import routes
from hikari.internal import time

if typing.TYPE_CHECKING:
    import datetime

    from hikari import colors
    from hikari import colours
    from hikari import emojis as emojis_
    from hikari import files
    from hikari import locales
    from hikari import permissions as permissions_
    from hikari import presences as presences_
    from hikari import voices as voices_


@typing.final
class GuildExplicitContentFilterLevel(int, enums.Enum):
    """Represents the explicit content filter setting for a guild."""

    DISABLED = 0
    """No explicit content filter."""

    MEMBERS_WITHOUT_ROLES = 1
    """Filter posts from anyone without a role."""

    ALL_MEMBERS = 2
    """Filter all posts."""


@typing.final
class GuildFeature(str, enums.Enum):
    """Features that a guild can provide."""

    ANIMATED_ICON = "ANIMATED_ICON"
    """Guild has access to set an animated guild icon."""

    BANNER = "BANNER"
    """Guild has access to set a guild banner image."""

    COMMERCE = "COMMERCE"
    """Guild has access to use commerce features (i.e. create store channels)."""

    COMMUNITY = "COMMUNITY"
    """Guild has community features enabled."""

    DISCOVERABLE = "DISCOVERABLE"
    """Guild is able to be discovered in the directory.

    This also implies the guild can be viewed without joining.
    """

    FEATURABLE = "FEATURABLE"
    """Guild is able to be featured in the directory."""

    INVITE_SPLASH = "INVITE_SPLASH"
    """Guild has access to set an invite splash background."""

    MORE_EMOJI = "MORE_EMOJI"
    """More emojis can be hosted in this guild than normal."""

    NEWS = "NEWS"
    """Guild has access to create news channels."""

    PARTNERED = "PARTNERED"
    """Guild is partnered."""

    RELAY_ENABLED = "RELAY_ENABLED"
    """Guild is using relays.

    Relays are new infrastructure designed to handle large guilds more
    efficiently server-side.
    """

    VANITY_URL = "VANITY_URL"
    """Guild has access to set a vanity URL."""

    VERIFIED = "VERIFIED"
    """Guild is verified."""

    VIP_REGIONS = "VIP_REGIONS"
    """Guild has access to set 384kbps bitrate in voice.

    Previously gave access to VIP voice servers.
    """

    WELCOME_SCREEN_ENABLED = "WELCOME_SCREEN_ENABLED"
    """Guild has enabled the welcome screen."""

    MEMBER_VERIFICATION_GATE_ENABLED = "MEMBER_VERIFICATION_GATE_ENABLED"
    """Guild has enabled Membership Screening."""

    PREVIEW_ENABLED = "PREVIEW_ENABLED"
    """Guild can be viewed before Membership Screening is complete."""

    TICKETED_EVENTS_ENABLED = "TICKETED_EVENTS_ENABLED"
    """Guild has enabled ticketed events."""

    MONETIZATION_ENABLED = "MONETIZATION_ENABLED"
    """Guild has enabled monetization."""

    MORE_STICKERS = "MORE_STICKERS"
    """Guild has an increased custom stickers slots."""


@typing.final
class GuildMessageNotificationsLevel(int, enums.Enum):
    """Represents the default notification level for new messages in a guild."""

    ALL_MESSAGES = 0
    """Notify users when any message is sent."""

    ONLY_MENTIONS = 1
    """Only notify users when they are @mentioned."""


@typing.final
class GuildMFALevel(int, enums.Enum):
    """Represents the multi-factor authorization requirement for a guild."""

    NONE = 0
    """No MFA requirement."""

    ELEVATED = 1
    """MFA requirement."""


@typing.final
class GuildPremiumTier(int, enums.Enum):
    """Tier for Discord Nitro boosting in a guild."""

    NONE = 0
    """No Nitro boost level."""

    TIER_1 = 1
    """Level 1 Nitro boost."""

    TIER_2 = 2
    """Level 2 Nitro boost."""

    TIER_3 = 3
    """Level 3 Nitro boost."""


@typing.final
class GuildSystemChannelFlag(enums.Flag):
    """Defines which features are suppressed in the system channel."""

    NONE = 0
    """Nothing is suppressed."""

    SUPPRESS_USER_JOIN = 1 << 0
    """Suppress displaying a message about new users joining."""

    SUPPRESS_PREMIUM_SUBSCRIPTION = 1 << 1
    """Suppress displaying a message when the guild is Nitro boosted."""

    SUPPRESS_GUILD_REMINDER = 1 << 2
    """Suppress displaying messages with guild setup tips."""

    SUPPRESS_USER_JOIN_REPLIES = 1 << 3
    """Suppress displaying a reply button on join notifications."""


@typing.final
class GuildVerificationLevel(int, enums.Enum):
    """Represents the level of verification of a guild."""

    NONE = 0
    """Unrestricted."""

    LOW = 1
    """Must have a verified email on their account."""

    MEDIUM = 2
    """Must have been registered on Discord for more than 5 minutes."""

    HIGH = 3
    """Must also be a member of the guild for longer than 10 minutes."""

    VERY_HIGH = 4
    """Must have a verified phone number."""


@typing.final
class GuildNSFWLevel(int, enums.Enum):
    """Represents the NSFW level of a guild."""

    DEFAULT = 0
    """Guild has not been categorized yet."""

    EXPLICIT = 1
    """Guild contains explicit NSFW content."""

    SAFE = 2
    """Guild is safe of NSFW content."""

    AGE_RESTRICTED = 3
    """Guild may contain NSFW content."""


@attr_extensions.with_copy
@attr.define(hash=False, kw_only=True, weakref_slot=False)
class GuildWidget:
    """Represents a guild widget."""

    app: traits.RESTAware = attr.field(
        repr=False, eq=False, hash=False, metadata={attr_extensions.SKIP_DEEP_COPY: True}
    )
    """Client application that models may use for procedures."""

    channel_id: typing.Optional[snowflakes.Snowflake] = attr.field(repr=True)
    """The ID of the channel the invite for this embed targets, if enabled."""

    is_enabled: bool = attr.field(repr=True)
    """Whether this embed is enabled."""

    async def fetch_channel(self) -> typing.Optional[channels_.GuildChannel]:
        """Fetch the widget channel.

        This will be `None` if not set.

        Returns
        -------
        typing.Optional[hikari.channels.GuildChannel]
            The requested channel.

            You can check the type of the channel by
            using `isinstance`.

        Raises
        ------
        hikari.errors.UnauthorizedError
            If you are unauthorized to make the request (invalid/missing token).
        hikari.errors.ForbiddenError
            If you are missing the `READ_MESSAGES` permission in the channel.
        hikari.errors.NotFoundError
            If the channel is not found.
        hikari.errors.RateLimitTooLongError
            Raised in the event that a rate limit occurs that is
            longer than `max_rate_limit` when making a request.
        hikari.errors.RateLimitedError
            Usually, Hikari will handle and retry on hitting
            rate-limits automatically. This includes most bucket-specific
            rate-limits and global rate-limits. In some rare edge cases,
            however, Discord implements other undocumented rules for
            rate-limiting, such as limits per attribute. These cannot be
            detected or handled normally by Hikari due to their undocumented
            nature, and will trigger this exception if they occur.
        hikari.errors.InternalServerError
            If an internal error occurs on Discord while handling the request.
        """
        if not self.channel_id:
            return None

        widget_channel = await self.app.rest.fetch_channel(self.channel_id)
        assert isinstance(widget_channel, channels_.GuildChannel)

        return widget_channel


@attr_extensions.with_copy
@attr.define(eq=False, hash=False, kw_only=True, weakref_slot=False)
class Member(users.User):
    """Used to represent a guild bound member."""

    guild_id: snowflakes.Snowflake = attr.field(repr=True)
    """The ID of the guild this member belongs to."""

    is_deaf: undefined.UndefinedOr[bool] = attr.field(repr=False)
    """`True` if this member is deafened in the current voice channel.

    This will be `hikari.undefined.UNDEFINED` if it's state is
    unknown.
    """

    is_mute: undefined.UndefinedOr[bool] = attr.field(repr=False)
    """`True` if this member is muted in the current voice channel.

    This will be `hikari.undefined.UNDEFINED` if it's state is unknown.
    """

    is_pending: undefined.UndefinedOr[bool] = attr.field(repr=False)
    """Whether the user has passed the guild's membership screening requirements.

    This will be `hikari.undefined.UNDEFINED` if it's state is unknown.
    """

    joined_at: datetime.datetime = attr.field(repr=True)
    """The datetime of when this member joined the guild they belong to."""

    nickname: typing.Optional[str] = attr.field(repr=True)
    """This member's nickname.

    This will be `None` if not set.
    """

    premium_since: typing.Optional[datetime.datetime] = attr.field(repr=False)
    """The datetime of when this member started "boosting" this guild.

    Will be `None` if the member is not a premium user.
    """

    raw_communication_disabled_until: typing.Optional[datetime.datetime] = attr.field(repr=False)
    """The datetime when this member's timeout will expire.

     Will be `None` if the member is not timed out.

     .. note::
        The datetime might be in the past, so it is recommended to use
        `communication_disabled_until` method to check if the member is timed
        out at the time of the call.
     """

    role_ids: typing.Sequence[snowflakes.Snowflake] = attr.field(repr=False)
    """A sequence of the IDs of the member's current roles."""

    # This is technically optional, since UPDATE MEMBER and MESSAGE CREATE
    # events do not inject the user into the member payload, but specify it
    # separately. However, to get around this inconsistency, we force the
    # entity factory to always provide the user object in these cases, so we
    # can assume this is always set, and thus we are always able to get info
    # such as the ID of the user this member represents.
    user: users.User = attr.field(repr=True)
    """This member's corresponding user object."""

    guild_avatar_hash: typing.Optional[str] = attr.field(eq=False, hash=False, repr=False)
    """Hash of the member's guild avatar guild if set, else `None`.

    .. note::
        This takes precedence over `Member.avatar_hash`.
    """

    @property
    def app(self) -> traits.RESTAware:
        """Return the app that is bound to the user object."""
        return self.user.app

    @property
    def avatar_hash(self) -> typing.Optional[str]:
        return self.user.avatar_hash

    @property
    def avatar_url(self) -> typing.Optional[files.URL]:
        return self.user.avatar_url

    @property
    def guild_avatar_url(self) -> typing.Optional[files.URL]:
        """Guild Avatar URL for the user, if they have one set.

        May be `None` if no guild avatar is set. In this case, you
        should use `avatar_hash` or `default_avatar_url` instead.
        """
        return self.make_guild_avatar_url()

    @property
    def default_avatar_url(self) -> files.URL:
        return self.user.default_avatar_url

    @property
    def display_avatar_url(self) -> files.URL:
        return self.make_guild_avatar_url() or super().display_avatar_url

    @property
    def banner_hash(self) -> typing.Optional[str]:
        return self.user.banner_hash

    @property
    def banner_url(self) -> typing.Optional[files.URL]:
        return self.user.banner_url

    @property
    def accent_color(self) -> typing.Optional[colors.Color]:
        return self.user.accent_color

    @property
    def discriminator(self) -> str:
        return self.user.discriminator

    @property
    def display_name(self) -> str:
        """Return the member's display name.

        If the member has a nickname, this will return that nickname.
        Otherwise, it will return the username instead.

        See Also
        --------
        Nickname: `Member.nickname`.
        Username: `Member.username`.
        """
        return self.nickname if isinstance(self.nickname, str) else self.username

    @property
    def flags(self) -> users.UserFlag:
        return self.user.flags

    @property
    def id(self) -> snowflakes.Snowflake:
        return self.user.id

    @property
    def is_bot(self) -> bool:
        return self.user.is_bot

    @property
    def is_system(self) -> bool:
        return self.user.is_system

    @property
    def mention(self) -> str:
        return self.user.mention

    def communication_disabled_until(self) -> typing.Optional[datetime.datetime]:
        """Return when the timeout for this member ends.

        Unlike `raw_communication_disabled_until`, this will always be
        `None` if the member is not currently timed out.

        .. note::
            The output of this function can depend based on when
            the function is called.
        """
        if (
            self.raw_communication_disabled_until is not None
            and self.raw_communication_disabled_until > time.utc_datetime()
        ):
            return self.raw_communication_disabled_until
        return None

    def get_guild(self) -> typing.Optional[Guild]:
        """Return the guild associated with this member.

        Returns
        -------
        typing.Optional[hikari.guilds.Guild]
            The linked guild object or `None` if it's not cached.
        """
        if not isinstance(self.user.app, traits.CacheAware):
            return None

        return self.user.app.cache.get_guild(self.guild_id)

    def get_presence(self) -> typing.Optional[presences_.MemberPresence]:
        """Get the cached presence for this member, if known.

        Presence info includes user status and activities.

        This requires the `GUILD_PRESENCES` intent to be enabled.

        Returns
        -------
        typing.Optional[hikari.presences.MemberPresence]
            The member presence, or `None` if not known.
        """
        if not isinstance(self.user.app, traits.CacheAware):
            return None

        return self.user.app.cache.get_presence(self.guild_id, self.user.id)

    def get_roles(self) -> typing.Sequence[Role]:
        """Return the roles the user has.

        This will be empty if the roles are missing from the cache.

        Returns
        -------
        typing.Sequence[hikari.guilds.Role]
            The roles the users has.
        """
        roles: typing.List[Role] = []

        if not isinstance(self.user.app, traits.CacheAware):
            return roles

        for role_id in self.role_ids:
            if role := self.user.app.cache.get_role(role_id):
                roles.append(role)

        return roles

    def get_top_role(self) -> typing.Optional[Role]:
        """Return the highest role the member has.

        Returns
        -------
        typing.Optional[hikari.guilds.Role]
            `None` if the cache is missing the roles information or
            the highest role the user has.
        """
        roles = sorted(self.get_roles(), key=lambda r: r.position, reverse=True)

        try:
            return next(iter(roles))
        except StopIteration:
            return None

    @property
    def username(self) -> str:
        return self.user.username

    def make_avatar_url(self, *, ext: typing.Optional[str] = None, size: int = 4096) -> typing.Optional[files.URL]:
        return self.user.make_avatar_url(ext=ext, size=size)

    def make_guild_avatar_url(
        self, *, ext: typing.Optional[str] = None, size: int = 4096
    ) -> typing.Optional[files.URL]:
        """Generate the guild specific avatar url for this member, if set.

        If no guild avatar is set, this returns `None`. You can then
        use the `make_avatar_url` to get their global custom avatar or
        `default_avatar_url` if they have no custom avatar set.

        Parameters
        ----------
        ext : typing.Optional[str]
            The ext to use for this URL, defaults to `png` or `gif`.
            Supports `png`, `jpeg`, `jpg`, `webp` and `gif` (when
            animated). Will be ignored for default avatars which can only be
            `png`.

            If `None`, then the correct default extension is
            determined based on whether the icon is animated or not.
        size : int
            The size to set for the URL, defaults to `4096`.
            Can be any power of two between 16 and 4096.
            Will be ignored for default avatars.

        Returns
        -------
        typing.Optional[hikari.files.URL]
            The URL to the avatar, or `None` if not present.

        Raises
        ------
        ValueError
            If `size` is not a power of two or not between 16 and 4096.
        """
        if self.guild_avatar_hash is None:
            return None

        if ext is None:
            if self.guild_avatar_hash.startswith("a_"):
                ext = "gif"
            else:
                ext = "png"

        return routes.CDN_MEMBER_AVATAR.compile_to_file(
            urls.CDN_URL,
            guild_id=self.guild_id,
            user_id=self.id,
            hash=self.guild_avatar_hash,
            size=size,
            file_format=ext,
        )

    async def fetch_self(self) -> Member:
        """Fetch an up-to-date view of this member from the API.

        Returns
        -------
        hikari.guilds.Member
            An up-to-date view of this member.

        Raises
        ------
        hikari.errors.UnauthorizedError
            If you are unauthorized to make the request (invalid/missing token).
        hikari.errors.NotFoundError
            If the member is not found.
        hikari.errors.RateLimitTooLongError
            Raised in the event that a rate limit occurs that is
            longer than `max_rate_limit` when making a request.
        hikari.errors.RateLimitedError
            Usually, Hikari will handle and retry on hitting
            rate-limits automatically. This includes most bucket-specific
            rate-limits and global rate-limits. In some rare edge cases,
            however, Discord implements other undocumented rules for
            rate-limiting, such as limits per attribute. These cannot be
            detected or handled normally by Hikari due to their undocumented
            nature, and will trigger this exception if they occur.
        hikari.errors.InternalServerError
            If an internal error occurs on Discord while handling the request.
        """
        return await self.user.app.rest.fetch_member(self.guild_id, self.user.id)

    async def fetch_dm_channel(self) -> channels_.DMChannel:
        return await self.user.fetch_dm_channel()

    async def fetch_roles(self) -> typing.Sequence[Role]:
        """Fetch an up-to-date view of this member's roles from the API.

        Returns
        -------
        typing.Sequence[hikari.guilds.Role]
            An up-to-date view of this member's roles.

        Raises
        ------
        hikari.errors.UnauthorizedError
            If you are unauthorized to make the request (invalid/missing token).
        hikari.errors.NotFoundError
            If the member is not found.
        hikari.errors.RateLimitTooLongError
            Raised in the event that a rate limit occurs that is
            longer than `max_rate_limit` when making a request.
        hikari.errors.RateLimitedError
            Usually, Hikari will handle and retry on hitting
            rate-limits automatically. This includes most bucket-specific
            rate-limits and global rate-limits. In some rare edge cases,
            however, Discord implements other undocumented rules for
            rate-limiting, such as limits per attribute. These cannot be
            detected or handled normally by Hikari due to their undocumented
            nature, and will trigger this exception if they occur.
        hikari.errors.InternalServerError
            If an internal error occurs on Discord while handling the request.
        """
        fetched_roles = await self.app.rest.fetch_roles(self.guild_id)
        return [role for role in fetched_roles if role.id in self.role_ids]

    async def ban(
        self,
        *,
        delete_message_days: undefined.UndefinedOr[int] = undefined.UNDEFINED,
        delete_message_seconds: undefined.UndefinedOr[time.Intervalish] = undefined.UNDEFINED,
        reason: undefined.UndefinedOr[str] = undefined.UNDEFINED,
    ) -> None:
        """Ban this member from this guild.

        Other Parameters
        ----------------
        delete_message_days : hikari.undefined.UndefinedOr[int]
            If provided, the number of days to delete messages for.
            This must be between 0 and 7.
<<<<<<< HEAD

            .. deprecated:: 2.0.0.dev113
                Use `delete_message_seconds` instead.
        delete_message_seconds : hikari.undefined.UndefinedNoneOr[hikari.internal.time.Intervalish]
            If provided, the number of seconds to delete messages for.
            This can be represented as either an int/float between 0 and 604800 (7 days), or
            a datetime.timedelta object.
        reason : hikari.undefined.UndefinedOr[builtins.str]
=======
        reason : hikari.undefined.UndefinedOr[str]
>>>>>>> 938d31ba
            If provided, the reason that will be recorded in the audit logs.
            Maximum of 512 characters.

        Raises
        ------
        hikari.errors.BadRequestError
            If any of the fields that are passed have an invalid value.
        hikari.errors.ForbiddenError
            If you are missing the `BAN_MEMBERS` permission.
        hikari.errors.UnauthorizedError
            If you are unauthorized to make the request (invalid/missing token).
        hikari.errors.NotFoundError
            If the guild or user are not found.
        hikari.errors.RateLimitTooLongError
            Raised in the event that a rate limit occurs that is
            longer than `max_rate_limit` when making a request.
        hikari.errors.RateLimitedError
            Usually, Hikari will handle and retry on hitting
            rate-limits automatically. This includes most bucket-specific
            rate-limits and global rate-limits. In some rare edge cases,
            however, Discord implements other undocumented rules for
            rate-limiting, such as limits per attribute. These cannot be
            detected or handled normally by Hikari due to their undocumented
            nature, and will trigger this exception if they occur.
        hikari.errors.InternalServerError
            If an internal error occurs on Discord while handling the request.
        """
        if delete_message_days is not undefined.UNDEFINED:
            deprecation.warn_deprecated(
                "delete_message_days",
                removal_version="2.0.0.dev116",
                additional_info="'delete_message_seconds' should be used instead.",
            )
            if delete_message_seconds is not undefined.UNDEFINED:
                raise ValueError(
                    "You may only specify one of 'delete_message_days' or 'delete_message_seconds', not both"
                )

            delete_message_seconds = delete_message_days * 24 * 60**2

        await self.user.app.rest.ban_user(
            self.guild_id, self.user.id, delete_message_seconds=delete_message_seconds, reason=reason
        )

    async def unban(
        self,
        *,
        reason: undefined.UndefinedOr[str] = undefined.UNDEFINED,
    ) -> None:
        """Unban this member from the guild.

        Other Parameters
        ----------------
        reason : hikari.undefined.UndefinedOr[str]
            If provided, the reason that will be recorded in the audit logs.
            Maximum of 512 characters.

        Raises
        ------
        hikari.errors.BadRequestError
            If any of the fields that are passed have an invalid value.
        hikari.errors.ForbiddenError
            If you are missing the `BAN_MEMBERS` permission.
        hikari.errors.UnauthorizedError
            If you are unauthorized to make the request (invalid/missing token).
        hikari.errors.NotFoundError
            If the guild or user are not found.
        hikari.errors.RateLimitTooLongError
            Raised in the event that a rate limit occurs that is
            longer than `max_rate_limit` when making a request.
        hikari.errors.RateLimitedError
            Usually, Hikari will handle and retry on hitting
            rate-limits automatically. This includes most bucket-specific
            rate-limits and global rate-limits. In some rare edge cases,
            however, Discord implements other undocumented rules for
            rate-limiting, such as limits per attribute. These cannot be
            detected or handled normally by Hikari due to their undocumented
            nature, and will trigger this exception if they occur.
        hikari.errors.InternalServerError
            If an internal error occurs on Discord while handling the request.
        """
        await self.user.app.rest.unban_user(self.guild_id, self.user.id, reason=reason)

    async def kick(
        self,
        *,
        reason: undefined.UndefinedOr[str] = undefined.UNDEFINED,
    ) -> None:
        """Kick this member from this guild.

        Other Parameters
        ----------------
        reason : hikari.undefined.UndefinedOr[str]
            If provided, the reason that will be recorded in the audit logs.
            Maximum of 512 characters.

        Raises
        ------
        hikari.errors.BadRequestError
            If any of the fields that are passed have an invalid value.
        hikari.errors.ForbiddenError
            If you are missing the `KICK_MEMBERS` permission.
        hikari.errors.UnauthorizedError
            If you are unauthorized to make the request (invalid/missing token).
        hikari.errors.NotFoundError
            If the guild or user are not found.
        hikari.errors.RateLimitTooLongError
            Raised in the event that a rate limit occurs that is
            longer than `max_rate_limit` when making a request.
        hikari.errors.RateLimitedError
            Usually, Hikari will handle and retry on hitting
            rate-limits automatically. This includes most bucket-specific
            rate-limits and global rate-limits. In some rare edge cases,
            however, Discord implements other undocumented rules for
            rate-limiting, such as limits per attribute. These cannot be
            detected or handled normally by Hikari due to their undocumented
            nature, and will trigger this exception if they occur.
        hikari.errors.InternalServerError
            If an internal error occurs on Discord while handling the request.
        """
        await self.user.app.rest.kick_user(self.guild_id, self.user.id, reason=reason)

    async def add_role(
        self, role: snowflakes.SnowflakeishOr[PartialRole], *, reason: undefined.UndefinedOr[str] = undefined.UNDEFINED
    ) -> None:
        """Add a role to the member.

        Parameters
        ----------
        role : hikari.snowflakes.SnowflakeishOr[hikari.guilds.PartialRole]
            The role to add. This may be the object or the
            ID of an existing role.

        Other Parameters
        ----------------
        reason : hikari.undefined.UndefinedOr[str]
            If provided, the reason that will be recorded in the audit logs.
            Maximum of 512 characters.

        Raises
        ------
        hikari.errors.ForbiddenError
            If you are missing the `MANAGE_ROLES` permission.
        hikari.errors.UnauthorizedError
            If you are unauthorized to make the request (invalid/missing token).
        hikari.errors.NotFoundError
            If the guild, user or role are not found.
        hikari.errors.RateLimitTooLongError
            Raised in the event that a rate limit occurs that is
            longer than `max_rate_limit` when making a request.
        hikari.errors.RateLimitedError
            Usually, Hikari will handle and retry on hitting
            rate-limits automatically. This includes most bucket-specific
            rate-limits and global rate-limits. In some rare edge cases,
            however, Discord implements other undocumented rules for
            rate-limiting, such as limits per attribute. These cannot be
            detected or handled normally by Hikari due to their undocumented
            nature, and will trigger this exception if they occur.
        hikari.errors.InternalServerError
            If an internal error occurs on Discord while handling the request.
        """
        await self.user.app.rest.add_role_to_member(self.guild_id, self.user.id, role, reason=reason)

    async def remove_role(
        self, role: snowflakes.SnowflakeishOr[PartialRole], *, reason: undefined.UndefinedOr[str] = undefined.UNDEFINED
    ) -> None:
        """Remove a role from the member.

        Parameters
        ----------
        role : hikari.snowflakes.SnowflakeishOr[hikari.guilds.PartialRole]
            The role to remove. This may be the object or the
            ID of an existing role.

        Other Parameters
        ----------------
        reason : hikari.undefined.UndefinedOr[str]
            If provided, the reason that will be recorded in the audit logs.
            Maximum of 512 characters.

        Raises
        ------
        hikari.errors.ForbiddenError
            If you are missing the `MANAGE_ROLES` permission.
        hikari.errors.UnauthorizedError
            If you are unauthorized to make the request (invalid/missing token).
        hikari.errors.NotFoundError
            If the guild, user or role are not found.
        hikari.errors.RateLimitTooLongError
            Raised in the event that a rate limit occurs that is
            longer than `max_rate_limit` when making a request.
        hikari.errors.RateLimitedError
            Usually, Hikari will handle and retry on hitting
            rate-limits automatically. This includes most bucket-specific
            rate-limits and global rate-limits. In some rare edge cases,
            however, Discord implements other undocumented rules for
            rate-limiting, such as limits per attribute. These cannot be
            detected or handled normally by Hikari due to their undocumented
            nature, and will trigger this exception if they occur.
        hikari.errors.InternalServerError
            If an internal error occurs on Discord while handling the request.
        """
        await self.user.app.rest.remove_role_from_member(self.guild_id, self.user.id, role, reason=reason)

    async def edit(
        self,
        *,
        nickname: undefined.UndefinedNoneOr[str] = undefined.UNDEFINED,
        roles: undefined.UndefinedOr[snowflakes.SnowflakeishSequence[PartialRole]] = undefined.UNDEFINED,
        mute: undefined.UndefinedOr[bool] = undefined.UNDEFINED,
        deaf: undefined.UndefinedOr[bool] = undefined.UNDEFINED,
        voice_channel: undefined.UndefinedNoneOr[
            snowflakes.SnowflakeishOr[channels_.GuildVoiceChannel]
        ] = undefined.UNDEFINED,
        communication_disabled_until: undefined.UndefinedNoneOr[datetime.datetime] = undefined.UNDEFINED,
        reason: undefined.UndefinedOr[str] = undefined.UNDEFINED,
    ) -> Member:
        """Edit the member.

        Other Parameters
        ----------------
        nickname : hikari.undefined.UndefinedNoneOr[str]
            If provided, the new nick for the member. If `None`,
            will remove the members nick.

            Requires the `MANAGE_NICKNAMES` permission.
        roles : hikari.undefined.UndefinedOr[hikari.snowflakes.SnowflakeishSequence[hikari.guilds.PartialRole]]
            If provided, the new roles for the member.

            Requires the `MANAGE_ROLES` permission.
        mute : hikari.undefined.UndefinedOr[bool]
            If provided, the new server mute state for the member.

            Requires the `MUTE_MEMBERS` permission.
        deaf : hikari.undefined.UndefinedOr[bool]
            If provided, the new server deaf state for the member.

            Requires the `DEAFEN_MEMBERS` permission.
        voice_channel : hikari.undefined.UndefinedOr[hikari.snowflakes.SnowflakeishOr[hikari.channels.GuildVoiceChannel]]]
            If provided, `None` or the object or the ID of
            an existing voice channel to move the member to.
            If `None`, will disconnect the member from voice.

            Requires the `MOVE_MEMBERS` permission and the `CONNECT`
            permission in the original voice channel and the target
            voice channel.

            .. note::
                If the member is not in a voice channel, this will
                take no effect.
        communication_disabled_until : hikari.undefined.UndefinedNoneOr[datetime.datetime]
            If provided, the datetime when the timeout (disable communication)
            of the member expires, up to 28 days in the future, or `None`
            to remove the timeout from the member.

            Requires the `MODERATE_MEMBERS` permission.
        reason : hikari.undefined.UndefinedOr[str]
            If provided, the reason that will be recorded in the audit logs.
            Maximum of 512 characters.

        Returns
        -------
        hikari.guilds.Member
            Object of the member that was updated.

        Raises
        ------
        hikari.errors.BadRequestError
            If any of the fields that are passed have an invalid value.
        hikari.errors.ForbiddenError
            If you are missing a permission to do an action.
        hikari.errors.UnauthorizedError
            If you are unauthorized to make the request (invalid/missing token).
        hikari.errors.NotFoundError
            If the guild or the user are not found.
        hikari.errors.RateLimitTooLongError
            Raised in the event that a rate limit occurs that is
            longer than `max_rate_limit` when making a request.
        hikari.errors.RateLimitedError
            Usually, Hikari will handle and retry on hitting
            rate-limits automatically. This includes most bucket-specific
            rate-limits and global rate-limits. In some rare edge cases,
            however, Discord implements other undocumented rules for
            rate-limiting, such as limits per attribute. These cannot be
            detected or handled normally by Hikari due to their undocumented
            nature, and will trigger this exception if they occur.
        hikari.errors.InternalServerError
            If an internal error occurs on Discord while handling the request.
        """
        return await self.user.app.rest.edit_member(
            self.guild_id,
            self.user.id,
            nickname=nickname,
            roles=roles,
            mute=mute,
            deaf=deaf,
            voice_channel=voice_channel,
            communication_disabled_until=communication_disabled_until,
            reason=reason,
        )

    def __str__(self) -> str:
        return str(self.user)

    def __hash__(self) -> int:
        return hash(self.user)

    def __eq__(self, other: object) -> bool:
        return self.user == other


@attr_extensions.with_copy
@attr.define(hash=True, kw_only=True, weakref_slot=False)
class PartialRole(snowflakes.Unique):
    """Represents a partial guild bound role object."""

    app: traits.RESTAware = attr.field(
        repr=False, eq=False, hash=False, metadata={attr_extensions.SKIP_DEEP_COPY: True}
    )
    """Client application that models may use for procedures."""

    id: snowflakes.Snowflake = attr.field(hash=True, repr=True)
    """The ID of this entity."""

    name: str = attr.field(eq=False, hash=False, repr=True)
    """The role's name."""

    @property
    def mention(self) -> str:
        """Return a raw mention string for the role."""
        return f"<@&{self.id}>"

    def __str__(self) -> str:
        return self.name


@attr.define(hash=True, kw_only=True, weakref_slot=False)
class Role(PartialRole):
    """Represents a guild bound Role object."""

    color: colors.Color = attr.field(eq=False, hash=False, repr=True)
    """The colour of this role.

    This will be applied to a member's name in chat if it's their top coloured role.
    """

    guild_id: snowflakes.Snowflake = attr.field(eq=False, hash=False, repr=True)
    """The ID of the guild this role belongs to."""

    is_hoisted: bool = attr.field(eq=False, hash=False, repr=True)
    """Whether this role is hoisting the members it's attached to in the member list.

    Members will be hoisted under their highest role where this is set to `True`.
    """

    icon_hash: typing.Optional[str] = attr.field(eq=False, hash=False, repr=False)
    """Hash of the role's icon if set, else `None`."""

    unicode_emoji: typing.Optional[emojis_.UnicodeEmoji] = attr.field(eq=False, hash=False, repr=False)
    """Role's icon as an unicode emoji if set, else `None`."""

    is_managed: bool = attr.field(eq=False, hash=False, repr=False)
    """Whether this role is managed by an integration."""

    is_mentionable: bool = attr.field(eq=False, hash=False, repr=False)
    """Whether this role can be mentioned by all regardless of permissions."""

    permissions: permissions_.Permissions = attr.field(eq=False, hash=False, repr=False)
    """The guild wide permissions this role gives to the members it's attached to.

    This may be overridden by channel overwrites.
    """

    position: int = attr.field(eq=False, hash=False, repr=True)
    """The position of this role in the role hierarchy.

    This will start at `0` for the lowest role (@everyone)
    and increase as you go up the hierarchy.
    """

    bot_id: typing.Optional[snowflakes.Snowflake] = attr.field(eq=False, hash=False, repr=True)
    """The ID of the bot this role belongs to.

    If `None`, this is not a bot role.
    """

    integration_id: typing.Optional[snowflakes.Snowflake] = attr.field(eq=False, hash=False, repr=True)
    """The ID of the integration this role belongs to.

    If `None`, this is not a integration role.
    """

    is_premium_subscriber_role: bool = attr.field(eq=False, hash=False, repr=True)
    """Whether this role is the guild's nitro subscriber role."""

    @property
    def colour(self) -> colours.Colour:
        """Alias for the `color` field."""
        return self.color

    @property
    def icon_url(self) -> typing.Optional[files.URL]:
        """Role icon URL, if there is one."""
        return self.make_icon_url()

    def make_icon_url(self, *, ext: str = "png", size: int = 4096) -> typing.Optional[files.URL]:
        """Generate the icon URL for this role, if set.

        If no role icon is set, this returns `None`.

        Parameters
        ----------
        ext : str
            The extension to use for this URL, defaults to `png`.
            Supports `png`, `jpeg`, `jpg` and `webp`.
        size : int
            The size to set for the URL, defaults to `4096`.
            Can be any power of two between 16 and 4096.

        Returns
        -------
        typing.Optional[hikari.files.URL]
            The URL to the icon, or `None` if not present.

        Raises
        ------
        ValueError
            If `size` is not a power of two or not between 16 and 4096.
        """
        if self.icon_hash is None:
            return None

        return routes.CDN_ROLE_ICON.compile_to_file(
            urls.CDN_URL,
            role_id=self.id,
            hash=self.icon_hash,
            size=size,
            file_format=ext,
        )


@typing.final
class IntegrationType(str, enums.Enum):
    """The integration type."""

    TWITCH = "twitch"

    YOUTUBE = "youtube"

    DISCORD_BOT = "discord"


@typing.final
class IntegrationExpireBehaviour(int, enums.Enum):
    """Behavior for expiring integration subscribers."""

    REMOVE_ROLE = 0
    """Remove the role."""

    KICK = 1
    """Kick the subscriber."""


@attr_extensions.with_copy
@attr.define(hash=True, kw_only=True, weakref_slot=False)
class IntegrationAccount:
    """An account that's linked to an integration."""

    id: str = attr.field(hash=True, repr=True)
    """The string ID of this (likely) third party account."""

    name: str = attr.field(eq=False, hash=False, repr=True)
    """The name of this account."""

    def __str__(self) -> str:
        return self.name


# This is here rather than in applications.py to avoid circular imports
@attr_extensions.with_copy
@attr.define(hash=True, kw_only=True, weakref_slot=False)
class PartialApplication(snowflakes.Unique):
    """A partial representation of a Discord application."""

    id: snowflakes.Snowflake = attr.field(hash=True, repr=True)
    """The ID of this entity."""

    name: str = attr.field(eq=False, hash=False, repr=True)
    """The name of this application."""

    description: typing.Optional[str] = attr.field(eq=False, hash=False, repr=False)
    """The description of this application, if any."""

    icon_hash: typing.Optional[str] = attr.field(eq=False, hash=False, repr=False)
    """The CDN hash of this application's icon, if set."""

    def __str__(self) -> str:
        return self.name

    @property
    def icon_url(self) -> typing.Optional[files.URL]:
        """Team icon URL, if there is one."""
        return self.make_icon_url()

    def make_icon_url(self, *, ext: str = "png", size: int = 4096) -> typing.Optional[files.URL]:
        """Generate the icon URL for this application.

        Parameters
        ----------
        ext : str
            The extension to use for this URL, defaults to `png`.
            Supports `png`, `jpeg`, `jpg` and `webp`.
        size : int
            The size to set for the URL, defaults to `4096`.
            Can be any power of two between 16 and 4096.

        Returns
        -------
        typing.Optional[hikari.files.URL]
            The URL, or `None` if no icon exists.

        Raises
        ------
        ValueError
            If the size is not an integer power of 2 between 16 and 4096
            (inclusive).
        """
        if self.icon_hash is None:
            return None

        return routes.CDN_APPLICATION_ICON.compile_to_file(
            urls.CDN_URL,
            application_id=self.id,
            hash=self.icon_hash,
            size=size,
            file_format=ext,
        )


@attr_extensions.with_copy
@attr.define(hash=True, kw_only=True, weakref_slot=False)
class IntegrationApplication(PartialApplication):
    """An application that's linked to an integration."""

    bot: typing.Optional[users.User] = attr.field(eq=False, hash=False, repr=False)
    """The bot associated with this application."""


@attr_extensions.with_copy
@attr.define(hash=True, kw_only=True, weakref_slot=False)
class PartialIntegration(snowflakes.Unique):
    """A partial representation of an integration, found in audit logs."""

    account: IntegrationAccount = attr.field(eq=False, hash=False, repr=False)
    """The account connected to this integration."""

    id: snowflakes.Snowflake = attr.field(hash=True, repr=True)
    """The ID of this entity."""

    name: str = attr.field(eq=False, hash=False, repr=True)
    """The name of this integration."""

    type: typing.Union[IntegrationType, str] = attr.field(eq=False, hash=False, repr=True)
    """The type of this integration."""

    def __str__(self) -> str:
        return self.name


@attr.define(hash=True, kw_only=True, weakref_slot=False)
class Integration(PartialIntegration):
    """Represents a guild integration object."""

    guild_id: snowflakes.Snowflake = attr.field()
    """The ID of the guild this integration belongs to."""

    expire_behavior: typing.Union[IntegrationExpireBehaviour, int, None] = attr.field(eq=False, hash=False, repr=False)
    """How members should be treated after their connected subscription expires.

    This will not be enacted until after `GuildIntegration.expire_grace_period`
    passes.

    .. note::
        This will always be `None` for Discord integrations.
    """

    expire_grace_period: typing.Optional[datetime.timedelta] = attr.field(eq=False, hash=False, repr=False)
    """How many days users with expired subscriptions are given until the expire behavior is enacted out on them.

    .. note::
        This will always be `None` for Discord integrations.
    """

    is_enabled: bool = attr.field(eq=False, hash=False, repr=True)
    """Whether this integration is enabled."""

    is_syncing: typing.Optional[bool] = attr.field(eq=False, hash=False, repr=False)
    """Whether this integration is syncing subscribers/emojis."""

    is_emojis_enabled: typing.Optional[bool] = attr.field(eq=False, hash=False, repr=False)
    """Whether users under this integration are allowed to use it's custom emojis."""

    is_revoked: typing.Optional[bool] = attr.field(eq=False, hash=False, repr=False)
    """Whether the integration has been revoked."""

    last_synced_at: typing.Optional[datetime.datetime] = attr.field(eq=False, hash=False, repr=False)
    """The datetime of when this integration's subscribers were last synced."""

    role_id: typing.Optional[snowflakes.Snowflake] = attr.field(eq=False, hash=False, repr=False)
    """The ID of the managed role used for this integration's subscribers."""

    user: typing.Optional[users.User] = attr.field(eq=False, hash=False, repr=False)
    """The user this integration belongs to."""

    subscriber_count: typing.Optional[int] = attr.field(eq=False, hash=False, repr=False)
    """The number of subscribers this integration has."""

    application: typing.Optional[IntegrationApplication] = attr.field(eq=False, hash=False, repr=False)
    """The bot/OAuth2 application associated with this integration.

    .. note::
        This is only available for Discord integrations.
    """


@attr_extensions.with_copy
@attr.define(hash=False, weakref_slot=False)
class WelcomeChannel:
    """Used to represent channels on guild welcome screens."""

    channel_id: snowflakes.Snowflake = attr.field(hash=False, repr=True)
    """ID of the channel shown in the welcome screen."""

    description: str = attr.field(hash=False, repr=False)
    """The description shown for this channel."""

    emoji_name: typing.Union[str, emojis_.UnicodeEmoji, None] = attr.field(
        default=None, kw_only=True, hash=False, repr=True
    )
    """The emoji shown in the welcome screen channel if set to a unicode emoji.

    .. warning::
        While it may also be present for custom emojis, this is neither guaranteed
        to be provided nor accurate.
    """

    emoji_id: typing.Optional[snowflakes.Snowflake] = attr.field(default=None, kw_only=True, hash=False, repr=True)
    """ID of the emoji shown in the welcome screen channel if it's set to a custom emoji."""


@attr_extensions.with_copy
@attr.define(hash=False, kw_only=True, weakref_slot=False)
class WelcomeScreen:
    """Used to represent guild welcome screens on Discord."""

    description: typing.Optional[str] = attr.field(hash=False, repr=True)
    """The guild's description shown in the welcome screen."""

    channels: typing.Sequence[WelcomeChannel] = attr.field(hash=False, repr=True)
    """An array of up to 5 of the channels shown in the welcome screen."""


@attr_extensions.with_copy
@attr.define(hash=False, kw_only=True, weakref_slot=False)
class GuildBan:
    """Used to represent guild bans."""

    reason: typing.Optional[str] = attr.field(repr=True)
    """The reason for this ban, will be `None` if no reason was given."""

    user: users.User = attr.field(repr=True)
    """The object of the user this ban targets."""


@attr_extensions.with_copy
@attr.define(hash=True, kw_only=True, weakref_slot=False)
class PartialGuild(snowflakes.Unique):
    """Base object for any partial guild objects."""

    app: traits.RESTAware = attr.field(
        repr=False, eq=False, hash=False, metadata={attr_extensions.SKIP_DEEP_COPY: True}
    )
    """Client application that models may use for procedures."""

    id: snowflakes.Snowflake = attr.field(hash=True, repr=True)
    """The ID of this entity."""

    icon_hash: typing.Optional[str] = attr.field(eq=False, hash=False, repr=False)
    """The hash for the guild icon, if there is one."""

    name: str = attr.field(eq=False, hash=False, repr=True)
    """The name of the guild."""

    def __str__(self) -> str:
        return self.name

    @property
    def icon_url(self) -> typing.Optional[files.URL]:
        """Icon URL for the guild, if set; otherwise `None`."""
        return self.make_icon_url()

    @property
    def shard_id(self) -> typing.Optional[int]:
        """Return the ID of the shard this guild is served by.

        This may return `None` if the application does not have a gateway
        connection.
        """
        if not isinstance(self.app, traits.ShardAware):
            return None

        shard_count = self.app.shard_count
        assert isinstance(shard_count, int)
        return snowflakes.calculate_shard_id(shard_count, self.id)

    def make_icon_url(self, *, ext: typing.Optional[str] = None, size: int = 4096) -> typing.Optional[files.URL]:
        """Generate the guild's icon URL, if set.

        Parameters
        ----------
        ext : typing.Optional[str]
            The extension to use for this URL, defaults to `png` or `gif`.
            Supports `png`, `jpeg`, `jpg`, `webp` and `gif` (when
            animated).

            If `None`, then the correct default extension is
            determined based on whether the icon is animated or not.
        size : int
            The size to set for the URL, defaults to `4096`.
            Can be any power of two between 16 and 4096.

        Returns
        -------
        typing.Optional[hikari.files.URL]
            The URL to the resource, or `None` if no icon is set.

        Raises
        ------
        ValueError
            If `size` is not a power of two or not between 16 and 4096.
        """
        if self.icon_hash is None:
            return None

        if ext is None:
            if self.icon_hash.startswith("a_"):
                ext = "gif"
            else:
                ext = "png"

        return routes.CDN_GUILD_ICON.compile_to_file(
            urls.CDN_URL,
            guild_id=self.id,
            hash=self.icon_hash,
            size=size,
            file_format=ext,
        )

    async def ban(
        self,
        user: snowflakes.SnowflakeishOr[users.PartialUser],
        *,
        delete_message_days: undefined.UndefinedOr[int] = undefined.UNDEFINED,
        delete_message_seconds: undefined.UndefinedOr[time.Intervalish] = undefined.UNDEFINED,
        reason: undefined.UndefinedOr[str] = undefined.UNDEFINED,
    ) -> None:
        """Ban the given user from this guild.

        Parameters
        ----------
        user : hikari.snowflakes.Snowflakeish[hikari.users.PartialUser]
            The user to ban from the guild.

        Other Parameters
        ----------------
        delete_message_days : hikari.undefined.UndefinedOr[int]
            If provided, the number of days to delete messages for.
            This must be between 0 and 7.
<<<<<<< HEAD

            .. deprecated:: 2.0.0.dev113
                Use `delete_message_seconds` instead.
        delete_message_seconds : hikari.undefined.UndefinedNoneOr[hikari.internal.time.Intervalish]
            If provided, the number of seconds to delete messages for.
            This can be represented as either an int/float between 0 and 604800 (7 days), or
            a datetime.timedelta object.
        reason : hikari.undefined.UndefinedOr[builtins.str]
=======
        reason : hikari.undefined.UndefinedOr[str]
>>>>>>> 938d31ba
            If provided, the reason that will be recorded in the audit logs.
            Maximum of 512 characters.

        Raises
        ------
        hikari.errors.BadRequestError
            If any of the fields that are passed have an invalid value.
        hikari.errors.ForbiddenError
            If you are missing the `BAN_MEMBERS` permission.
        hikari.errors.UnauthorizedError
            If you are unauthorized to make the request (invalid/missing token).
        hikari.errors.NotFoundError
            If the guild or user are not found.
        hikari.errors.RateLimitTooLongError
            Raised in the event that a rate limit occurs that is
            longer than `max_rate_limit` when making a request.
        hikari.errors.RateLimitedError
            Usually, Hikari will handle and retry on hitting
            rate-limits automatically. This includes most bucket-specific
            rate-limits and global rate-limits. In some rare edge cases,
            however, Discord implements other undocumented rules for
            rate-limiting, such as limits per attribute. These cannot be
            detected or handled normally by Hikari due to their undocumented
            nature, and will trigger this exception if they occur.
        hikari.errors.InternalServerError
            If an internal error occurs on Discord while handling the request.
        """
        if delete_message_days is not undefined.UNDEFINED:
            deprecation.warn_deprecated(
                "delete_message_days",
                removal_version="2.0.0.dev116",
                additional_info="'delete_message_seconds' should be used instead.",
            )
            if delete_message_seconds is not undefined.UNDEFINED:
                raise ValueError(
                    "You may only specify one of 'delete_message_days' or 'delete_message_seconds', not both"
                )

            delete_message_seconds = delete_message_days * 24 * 60**2

        await self.app.rest.ban_user(self.id, user, delete_message_seconds=delete_message_seconds, reason=reason)

    async def unban(
        self,
        user: snowflakes.SnowflakeishOr[users.PartialUser],
        *,
        reason: undefined.UndefinedOr[str] = undefined.UNDEFINED,
    ) -> None:
        """Unban the given user from this guild.

        Parameters
        ----------
        user : hikari.snowflakes.Snowflakeish[hikari.users.PartialUser]
            The user to unban from the guild.

        Other Parameters
        ----------------
        reason : hikari.undefined.UndefinedOr[str]
            If provided, the reason that will be recorded in the audit logs.
            Maximum of 512 characters.

        Raises
        ------
        hikari.errors.BadRequestError
            If any of the fields that are passed have an invalid value.
        hikari.errors.ForbiddenError
            If you are missing the `BAN_MEMBERS` permission.
        hikari.errors.UnauthorizedError
            If you are unauthorized to make the request (invalid/missing token).
        hikari.errors.NotFoundError
            If the guild or user are not found.
        hikari.errors.RateLimitTooLongError
            Raised in the event that a rate limit occurs that is
            longer than `max_rate_limit` when making a request.
        hikari.errors.RateLimitedError
            Usually, Hikari will handle and retry on hitting
            rate-limits automatically. This includes most bucket-specific
            rate-limits and global rate-limits. In some rare edge cases,
            however, Discord implements other undocumented rules for
            rate-limiting, such as limits per attribute. These cannot be
            detected or handled normally by Hikari due to their undocumented
            nature, and will trigger this exception if they occur.
        hikari.errors.InternalServerError
            If an internal error occurs on Discord while handling the request.
        """
        await self.app.rest.unban_user(self.id, user, reason=reason)

    async def kick(
        self,
        user: snowflakes.SnowflakeishOr[users.PartialUser],
        *,
        reason: undefined.UndefinedOr[str] = undefined.UNDEFINED,
    ) -> None:
        """Kick the given user from this guild.

        Parameters
        ----------
        user : hikari.snowflakes.Snowflakeish[hikari.users.PartialUser]
            The user to kick from the guild.

        Other Parameters
        ----------------
        reason : hikari.undefined.UndefinedOr[str]
            If provided, the reason that will be recorded in the audit logs.
            Maximum of 512 characters.

        Raises
        ------
        hikari.errors.BadRequestError
            If any of the fields that are passed have an invalid value.
        hikari.errors.ForbiddenError
            If you are missing the `KICK_MEMBERS` permission.
        hikari.errors.UnauthorizedError
            If you are unauthorized to make the request (invalid/missing token).
        hikari.errors.NotFoundError
            If the guild or user are not found.
        hikari.errors.RateLimitTooLongError
            Raised in the event that a rate limit occurs that is
            longer than `max_rate_limit` when making a request.
        hikari.errors.RateLimitedError
            Usually, Hikari will handle and retry on hitting
            rate-limits automatically. This includes most bucket-specific
            rate-limits and global rate-limits. In some rare edge cases,
            however, Discord implements other undocumented rules for
            rate-limiting, such as limits per attribute. These cannot be
            detected or handled normally by Hikari due to their undocumented
            nature, and will trigger this exception if they occur.
        hikari.errors.InternalServerError
            If an internal error occurs on Discord while handling the request.
        """
        await self.app.rest.kick_user(self.id, user, reason=reason)

    async def edit(
        self,
        *,
        name: undefined.UndefinedOr[str] = undefined.UNDEFINED,
        verification_level: undefined.UndefinedOr[GuildVerificationLevel] = undefined.UNDEFINED,
        default_message_notifications: undefined.UndefinedOr[GuildMessageNotificationsLevel] = undefined.UNDEFINED,
        explicit_content_filter_level: undefined.UndefinedOr[GuildExplicitContentFilterLevel] = undefined.UNDEFINED,
        afk_channel: undefined.UndefinedOr[
            snowflakes.SnowflakeishOr[channels_.GuildVoiceChannel]
        ] = undefined.UNDEFINED,
        afk_timeout: undefined.UndefinedOr[time.Intervalish] = undefined.UNDEFINED,
        icon: undefined.UndefinedNoneOr[files.Resourceish] = undefined.UNDEFINED,
        owner: undefined.UndefinedOr[snowflakes.SnowflakeishOr[users.PartialUser]] = undefined.UNDEFINED,
        splash: undefined.UndefinedNoneOr[files.Resourceish] = undefined.UNDEFINED,
        banner: undefined.UndefinedNoneOr[files.Resourceish] = undefined.UNDEFINED,
        system_channel: undefined.UndefinedNoneOr[
            snowflakes.SnowflakeishOr[channels_.GuildTextChannel]
        ] = undefined.UNDEFINED,
        rules_channel: undefined.UndefinedNoneOr[
            snowflakes.SnowflakeishOr[channels_.GuildTextChannel]
        ] = undefined.UNDEFINED,
        public_updates_channel: undefined.UndefinedNoneOr[
            snowflakes.SnowflakeishOr[channels_.GuildTextChannel]
        ] = undefined.UNDEFINED,
        preferred_locale: undefined.UndefinedOr[typing.Union[str, locales.Locale]] = undefined.UNDEFINED,
        reason: undefined.UndefinedOr[str] = undefined.UNDEFINED,
    ) -> RESTGuild:
        """Edit the guild.

        Parameters
        ----------
        name : hikari.undefined.UndefinedOr[str]
            If provided, the new name for the guild.
        verification_level : hikari.undefined.UndefinedOr[hikari.guilds.GuildVerificationLevel]
            If provided, the new verification level.
        default_message_notifications : hikari.undefined.UndefinedOr[hikari.guilds.GuildMessageNotificationsLevel]
            If provided, the new default message notifications level.
        explicit_content_filter_level : hikari.undefined.UndefinedOr[hikari.guilds.GuildExplicitContentFilterLevel]
            If provided, the new explicit content filter level.
        afk_channel : hikari.undefined.UndefinedOr[hikari.snowflakes.SnowflakeishOr[hikari.channels.GuildVoiceChannel]]
            If provided, the new afk channel. Requires `afk_timeout` to
            be set to work.
        afk_timeout : hikari.undefined.UndefinedOr[hikari.internal.time.Intervalish]
            If provided, the new afk timeout.
        icon : hikari.undefined.UndefinedOr[hikari.files.Resourceish]
            If provided, the new guild icon. Must be a 1024x1024 image or can be
            an animated gif when the guild has the `ANIMATED_ICON` feature.
        owner : hikari.undefined.UndefinedOr[hikari.snowflakes.SnowflakeishOr[hikari.users.PartialUser]]]
            If provided, the new guild owner.

            .. warning::
                You need to be the owner of the server to use this.
        splash : hikari.undefined.UndefinedNoneOr[hikari.files.Resourceish]
            If provided, the new guild splash. Must be a 16:9 image and the
            guild must have the `INVITE_SPLASH` feature.
        banner : hikari.undefined.UndefinedNoneOr[hikari.files.Resourceish]
            If provided, the new guild banner. Must be a 16:9 image and the
            guild must have the `BANNER` feature.
        system_channel : hikari.undefined.UndefinedNoneOr[hikari.snowflakes.SnowflakeishOr[hikari.channels.GuildTextChannel]]
            If provided, the new system channel.
        rules_channel : hikari.undefined.UndefinedNoneOr[hikari.snowflakes.SnowflakeishOr[hikari.channels.GuildTextChannel]]
            If provided, the new rules channel.
        public_updates_channel : hikari.undefined.UndefinedNoneOr[hikari.snowflakes.SnowflakeishOr[hikari.channels.GuildTextChannel]]
            If provided, the new public updates channel.
        preferred_locale : hikari.undefined.UndefinedNoneOr[str]
            If provided, the new preferred locale.
        reason : hikari.undefined.UndefinedOr[str]
            If provided, the reason that will be recorded in the audit logs.
            Maximum of 512 characters.

        Returns
        -------
        hikari.guilds.RESTGuild
            The edited guild.

        Raises
        ------
        hikari.errors.BadRequestError
            If any of the fields that are passed have an invalid value. Or
            you are missing the
        hikari.errors.ForbiddenError
            If you are missing the `MANAGE_GUILD` permission or if you tried to
            pass ownership without being the server owner.
        hikari.errors.UnauthorizedError
            If you are unauthorized to make the request (invalid/missing token).
        hikari.errors.NotFoundError
            If the guild is not found.
        hikari.errors.RateLimitTooLongError
            Raised in the event that a rate limit occurs that is
            longer than `max_rate_limit` when making a request.
        hikari.errors.RateLimitedError
            Usually, Hikari will handle and retry on hitting
            rate-limits automatically. This includes most bucket-specific
            rate-limits and global rate-limits. In some rare edge cases,
            however, Discord implements other undocumented rules for
            rate-limiting, such as limits per attribute. These cannot be
            detected or handled normally by Hikari due to their undocumented
            nature, and will trigger this exception if they occur.
        hikari.errors.InternalServerError
            If an internal error occurs on Discord while handling the request.
        """  # noqa: E501 - Line too long
        return await self.app.rest.edit_guild(
            self.id,
            name=name,
            verification_level=verification_level,
            default_message_notifications=default_message_notifications,
            explicit_content_filter_level=explicit_content_filter_level,
            afk_channel=afk_channel,
            afk_timeout=afk_timeout,
            icon=icon,
            owner=owner,
            splash=splash,
            banner=banner,
            system_channel=system_channel,
            rules_channel=rules_channel,
            public_updates_channel=public_updates_channel,
            preferred_locale=preferred_locale,
            reason=reason,
        )

    async def fetch_emojis(self) -> typing.Sequence[emojis_.KnownCustomEmoji]:
        """Fetch the emojis of the guild.

        Returns
        -------
        typing.Sequence[hikari.emojis.KnownCustomEmoji]
            The requested emojis.

        Raises
        ------
        hikari.errors.NotFoundError
            If the guild is not found.
        hikari.errors.UnauthorizedError
            If you are unauthorized to make the request (invalid/missing token).
        hikari.errors.RateLimitTooLongError
            Raised in the event that a rate limit occurs that is
            longer than `max_rate_limit` when making a request.
        hikari.errors.RateLimitedError
            Usually, Hikari will handle and retry on hitting
            rate-limits automatically. This includes most bucket-specific
            rate-limits and global rate-limits. In some rare edge cases,
            however, Discord implements other undocumented rules for
            rate-limiting, such as limits per attribute. These cannot be
            detected or handled normally by Hikari due to their undocumented
            nature, and will trigger this exception if they occur.
        hikari.errors.InternalServerError
            If an internal error occurs on Discord while handling the request.
        """
        return await self.app.rest.fetch_guild_emojis(self.id)

    async def fetch_emoji(self, emoji: snowflakes.SnowflakeishOr[emojis_.CustomEmoji]) -> emojis_.KnownCustomEmoji:
        """Fetch an emoji from the guild.

        Parameters
        ----------
        emoji : hikari.snowflakes.SnowflakeishOr[hikari.emojis.CustomEmoji]
            The emoji to fetch. This can be a `hikari.emojis.CustomEmoji`
            or the ID of an existing emoji.

        Returns
        -------
        hikari.emojis.KnownCustomEmoji
            The requested emoji.

        Raises
        ------
        hikari.errors.NotFoundError
            If the guild or the emoji are not found.
        hikari.errors.UnauthorizedError
            If you are unauthorized to make the request (invalid/missing token).
        hikari.errors.RateLimitTooLongError
            Raised in the event that a rate limit occurs that is
            longer than `max_rate_limit` when making a request.
        hikari.errors.RateLimitedError
            Usually, Hikari will handle and retry on hitting
            rate-limits automatically. This includes most bucket-specific
            rate-limits and global rate-limits. In some rare edge cases,
            however, Discord implements other undocumented rules for
            rate-limiting, such as limits per attribute. These cannot be
            detected or handled normally by Hikari due to their undocumented
            nature, and will trigger this exception if they occur.
        hikari.errors.InternalServerError
            If an internal error occurs on Discord while handling the request.
        """
        return await self.app.rest.fetch_emoji(self.id, emoji)

    async def fetch_stickers(self) -> typing.Sequence[stickers.GuildSticker]:
        """Fetch the stickers of the guild.

        Returns
        -------
        typing.Sequence[hikari.stickers.GuildSticker]
            The requested stickers.

        Raises
        ------
        hikari.errors.ForbiddenError
            If you are not part of the server.
        hikari.errors.NotFoundError
            If the guild is not found.
        hikari.errors.UnauthorizedError
            If you are unauthorized to make the request (invalid/missing token).
        hikari.errors.RateLimitTooLongError
            Raised in the event that a rate limit occurs that is
            longer than `max_rate_limit` when making a request.
        hikari.errors.RateLimitedError
            Usually, Hikari will handle and retry on hitting
            rate-limits automatically. This includes most bucket-specific
            rate-limits and global rate-limits. In some rare edge cases,
            however, Discord implements other undocumented rules for
            rate-limiting, such as limits per attribute. These cannot be
            detected or handled normally by Hikari due to their undocumented
            nature, and will trigger this exception if they occur.
        hikari.errors.InternalServerError
            If an internal error occurs on Discord while handling the request.
        """
        return await self.app.rest.fetch_guild_stickers(self.id)

    async def fetch_sticker(self, sticker: snowflakes.SnowflakeishOr[stickers.PartialSticker]) -> stickers.GuildSticker:
        """Fetch a sticker from the guild.

        Parameters
        ----------
        sticker : snowflakes.SnowflakeishOr[hikari.stickers.PartialSticker]
            The sticker to fetch. This can be a sticker object or the
            ID of an existing sticker.

        Returns
        -------
        hikari.stickers.GuildSticker
            The requested sticker.

        Raises
        ------
        hikari.errors.ForbiddenError
            If you are not part of the server.
        hikari.errors.NotFoundError
            If the guild or the sticker are not found.
        hikari.errors.UnauthorizedError
            If you are unauthorized to make the request (invalid/missing token).
        hikari.errors.RateLimitTooLongError
            Raised in the event that a rate limit occurs that is
            longer than `max_rate_limit` when making a request.
        hikari.errors.RateLimitedError
            Usually, Hikari will handle and retry on hitting
            rate-limits automatically. This includes most bucket-specific
            rate-limits and global rate-limits. In some rare edge cases,
            however, Discord implements other undocumented rules for
            rate-limiting, such as limits per attribute. These cannot be
            detected or handled normally by Hikari due to their undocumented
            nature, and will trigger this exception if they occur.
        hikari.errors.InternalServerError
            If an internal error occurs on Discord while handling the request.
        """
        return await self.app.rest.fetch_guild_sticker(self.id, sticker)

    async def create_sticker(
        self,
        name: str,
        tag: str,
        image: files.Resourceish,
        *,
        description: undefined.UndefinedOr[str] = undefined.UNDEFINED,
        reason: undefined.UndefinedOr[str] = undefined.UNDEFINED,
    ) -> stickers.GuildSticker:
        """Create a sticker in a guild.

        .. note::
            Lottie support is only available for verified and partnered
            servers.

        Parameters
        ----------
        name : str
            The name for the sticker.
        tag : str
            The tag for the sticker.
        image : hikari.files.Resourceish
            The 320x320 image for the sticker. Maximum upload size is 500kb.
            This can be a still or an animated PNG or a Lottie.

        Other Parameters
        ----------------
        description : hikari.undefined.UndefinedOr[str]
            If provided, the description of the sticker.
        reason : hikari.undefined.UndefinedOr[str]
            If provided, the reason that will be recorded in the audit logs.
            Maximum of 512 characters.

        Returns
        -------
        hikari.stickers.GuildSticker
            The created sticker.

        Raises
        ------
        hikari.errors.BadRequestError
            If any of the fields that are passed have an invalid value or
            if there are no more spaces for the sticker in the guild.
        hikari.errors.ForbiddenError
            If you are missing `MANAGE_EMOJIS_AND_STICKERS` in the server.
        hikari.errors.NotFoundError
            If the guild is not found.
        hikari.errors.UnauthorizedError
            If you are unauthorized to make the request (invalid/missing token).
        hikari.errors.RateLimitTooLongError
            Raised in the event that a rate limit occurs that is
            longer than `max_rate_limit` when making a request.
        hikari.errors.RateLimitedError
            Usually, Hikari will handle and retry on hitting
            rate-limits automatically. This includes most bucket-specific
            rate-limits and global rate-limits. In some rare edge cases,
            however, Discord implements other undocumented rules for
            rate-limiting, such as limits per attribute. These cannot be
            detected or handled normally by Hikari due to their undocumented
            nature, and will trigger this exception if they occur.
        hikari.errors.InternalServerError
            If an internal error occurs on Discord while handling the request.
        """
        return await self.app.rest.create_sticker(self.id, name, tag, image, description=description, reason=reason)

    async def edit_sticker(
        self,
        sticker: snowflakes.SnowflakeishOr[stickers.PartialSticker],
        *,
        name: undefined.UndefinedOr[str] = undefined.UNDEFINED,
        description: undefined.UndefinedOr[str] = undefined.UNDEFINED,
        tag: undefined.UndefinedOr[str] = undefined.UNDEFINED,
        reason: undefined.UndefinedOr[str] = undefined.UNDEFINED,
    ) -> stickers.GuildSticker:
        """Edit a sticker in a guild.

        Parameters
        ----------
        sticker : hikari.snowflakes.SnowflakeishOr[hikari.stickers.PartialSticker]
            The sticker to edit. This can be a sticker object or the ID of an
            existing sticker.

        Other Parameters
        ----------------
        name : hikari.undefined.UndefinedOr[str]
            If provided, the new name for the sticker.
        description : hikari.undefined.UndefinedOr[str]
            If provided, the new description for the sticker.
        tag : hikari.undefined.UndefinedOr[str]
            If provided, the new sticker tag.
        reason : hikari.undefined.UndefinedOr[str]
            If provided, the reason that will be recorded in the audit logs.
            Maximum of 512 characters.

        Returns
        -------
        hikari.stickers.GuildSticker
            The edited sticker.

        Raises
        ------
        hikari.errors.BadRequestError
            If any of the fields that are passed have an invalid value.
        hikari.errors.ForbiddenError
            If you are missing `MANAGE_EMOJIS_AND_STICKERS` in the server.
        hikari.errors.NotFoundError
            If the guild or the sticker are not found.
        hikari.errors.UnauthorizedError
            If you are unauthorized to make the request (invalid/missing token).
        hikari.errors.RateLimitTooLongError
            Raised in the event that a rate limit occurs that is
            longer than `max_rate_limit` when making a request.
        hikari.errors.RateLimitedError
            Usually, Hikari will handle and retry on hitting
            rate-limits automatically. This includes most bucket-specific
            rate-limits and global rate-limits. In some rare edge cases,
            however, Discord implements other undocumented rules for
            rate-limiting, such as limits per attribute. These cannot be
            detected or handled normally by Hikari due to their undocumented
            nature, and will trigger this exception if they occur.
        hikari.errors.InternalServerError
            If an internal error occurs on Discord while handling the request.
        """
        return await self.app.rest.edit_sticker(
            self.id, sticker, name=name, description=description, tag=tag, reason=reason
        )

    async def delete_sticker(
        self,
        sticker: snowflakes.SnowflakeishOr[stickers.PartialSticker],
        *,
        reason: undefined.UndefinedOr[str] = undefined.UNDEFINED,
    ) -> None:
        """Delete a sticker in a guild.

        Parameters
        ----------
        sticker : hikari.snowflakes.SnowflakeishOr[hikari.stickers.PartialSticker]
            The sticker to delete. This can be a sticker object or the ID
            of an existing sticker.

        Other Parameters
        ----------------
        reason : hikari.undefined.UndefinedOr[str]
            If provided, the reason that will be recorded in the audit logs.
            Maximum of 512 characters.

        Raises
        ------
        hikari.errors.ForbiddenError
            If you are missing `MANAGE_EMOJIS_AND_STICKERS` in the server.
        hikari.errors.NotFoundError
            If the guild or the sticker are not found.
        hikari.errors.UnauthorizedError
            If you are unauthorized to make the request (invalid/missing token).
        hikari.errors.RateLimitTooLongError
            Raised in the event that a rate limit occurs that is
            longer than `max_rate_limit` when making a request.
        hikari.errors.RateLimitedError
            Usually, Hikari will handle and retry on hitting
            rate-limits automatically. This includes most bucket-specific
            rate-limits and global rate-limits. In some rare edge cases,
            however, Discord implements other undocumented rules for
            rate-limiting, such as limits per attribute. These cannot be
            detected or handled normally by Hikari due to their undocumented
            nature, and will trigger this exception if they occur.
        hikari.errors.InternalServerError
            If an internal error occurs on Discord while handling the request.
        """
        return await self.app.rest.delete_sticker(self.id, sticker, reason=reason)

    async def create_category(
        self,
        name: str,
        *,
        position: undefined.UndefinedOr[int] = undefined.UNDEFINED,
        permission_overwrites: undefined.UndefinedOr[
            typing.Sequence[channels_.PermissionOverwrite]
        ] = undefined.UNDEFINED,
        reason: undefined.UndefinedOr[str] = undefined.UNDEFINED,
    ) -> channels_.GuildCategory:
        """Create a category in the guild.

        Parameters
        ----------
        name : str
            The channels name. Must be between 2 and 1000 characters.

        Other Parameters
        ----------------
        position : hikari.undefined.UndefinedOr[int]
            If provided, the position of the category.
        permission_overwrites : hikari.undefined.UndefinedOr[typing.Sequence[hikari.channels.PermissionOverwrite]]
            If provided, the permission overwrites for the category.
        reason : hikari.undefined.UndefinedOr[str]
            If provided, the reason that will be recorded in the audit logs.
            Maximum of 512 characters.

        Returns
        -------
        hikari.channels.GuildCategory
            The created category.

        Raises
        ------
        hikari.errors.BadRequestError
            If any of the fields that are passed have an invalid value.
        hikari.errors.ForbiddenError
            If you are missing the `MANAGE_CHANNEL` permission.
        hikari.errors.UnauthorizedError
            If you are unauthorized to make the request (invalid/missing token).
        hikari.errors.NotFoundError
            If the guild is not found.
        hikari.errors.RateLimitTooLongError
            Raised in the event that a rate limit occurs that is
            longer than `max_rate_limit` when making a request.
        hikari.errors.RateLimitedError
            Usually, Hikari will handle and retry on hitting
            rate-limits automatically. This includes most bucket-specific
            rate-limits and global rate-limits. In some rare edge cases,
            however, Discord implements other undocumented rules for
            rate-limiting, such as limits per attribute. These cannot be
            detected or handled normally by Hikari due to their undocumented
            nature, and will trigger this exception if they occur.
        hikari.errors.InternalServerError
            If an internal error occurs on Discord while handling the request.
        """
        return await self.app.rest.create_guild_category(
            self.id, name, position=position, permission_overwrites=permission_overwrites, reason=reason
        )

    async def create_text_channel(
        self,
        name: str,
        *,
        position: undefined.UndefinedOr[int] = undefined.UNDEFINED,
        topic: undefined.UndefinedOr[str] = undefined.UNDEFINED,
        nsfw: undefined.UndefinedOr[bool] = undefined.UNDEFINED,
        rate_limit_per_user: undefined.UndefinedOr[time.Intervalish] = undefined.UNDEFINED,
        permission_overwrites: undefined.UndefinedOr[
            typing.Sequence[channels_.PermissionOverwrite]
        ] = undefined.UNDEFINED,
        category: undefined.UndefinedOr[snowflakes.SnowflakeishOr[channels_.GuildCategory]] = undefined.UNDEFINED,
        reason: undefined.UndefinedOr[str] = undefined.UNDEFINED,
    ) -> channels_.GuildTextChannel:
        """Create a text channel in the guild.

        Parameters
        ----------
        name : str
            The channels name. Must be between 2 and 1000 characters.

        Other Parameters
        ----------------
        position : hikari.undefined.UndefinedOr[int]
            If provided, the position of the channel (relative to the
            category, if any).
        topic : hikari.undefined.UndefinedOr[str]
            If provided, the channels topic. Maximum 1024 characters.
        nsfw : hikari.undefined.UndefinedOr[bool]
            If provided, whether to mark the channel as NSFW.
        rate_limit_per_user : hikari.undefined.UndefinedOr[hikari.internal.time.Intervalish]
            If provided, the amount of seconds a user has to wait
            before being able to send another message in the channel.
            Maximum 21600 seconds.
        permission_overwrites : hikari.undefined.UndefinedOr[typing.Sequence[hikari.channels.PermissionOverwrite]]
            If provided, the permission overwrites for the channel.
        category : hikari.undefined.UndefinedOr[hikari.snowflakes.SnowflakeishOr[hikari.channels.GuildCategory]]
            The category to create the channel under. This may be the
            object or the ID of an existing category.
        reason : hikari.undefined.UndefinedOr[str]
            If provided, the reason that will be recorded in the audit logs.
            Maximum of 512 characters.

        Returns
        -------
        hikari.channels.GuildTextChannel
            The created channel.

        Raises
        ------
        hikari.errors.BadRequestError
            If any of the fields that are passed have an invalid value.
        hikari.errors.ForbiddenError
            If you are missing the `MANAGE_CHANNEL` permission.
        hikari.errors.UnauthorizedError
            If you are unauthorized to make the request (invalid/missing token).
        hikari.errors.NotFoundError
            If the guild is not found.
        hikari.errors.RateLimitTooLongError
            Raised in the event that a rate limit occurs that is
            longer than `max_rate_limit` when making a request.
        hikari.errors.RateLimitedError
            Usually, Hikari will handle and retry on hitting
            rate-limits automatically. This includes most bucket-specific
            rate-limits and global rate-limits. In some rare edge cases,
            however, Discord implements other undocumented rules for
            rate-limiting, such as limits per attribute. These cannot be
            detected or handled normally by Hikari due to their undocumented
            nature, and will trigger this exception if they occur.
        hikari.errors.InternalServerError
            If an internal error occurs on Discord while handling the request.
        """
        return await self.app.rest.create_guild_text_channel(
            self.id,
            name,
            position=position,
            topic=topic,
            nsfw=nsfw,
            rate_limit_per_user=rate_limit_per_user,
            permission_overwrites=permission_overwrites,
            category=category,
            reason=reason,
        )

    async def create_news_channel(
        self,
        name: str,
        *,
        position: undefined.UndefinedOr[int] = undefined.UNDEFINED,
        topic: undefined.UndefinedOr[str] = undefined.UNDEFINED,
        nsfw: undefined.UndefinedOr[bool] = undefined.UNDEFINED,
        rate_limit_per_user: undefined.UndefinedOr[time.Intervalish] = undefined.UNDEFINED,
        permission_overwrites: undefined.UndefinedOr[
            typing.Sequence[channels_.PermissionOverwrite]
        ] = undefined.UNDEFINED,
        category: undefined.UndefinedOr[snowflakes.SnowflakeishOr[channels_.GuildCategory]] = undefined.UNDEFINED,
        reason: undefined.UndefinedOr[str] = undefined.UNDEFINED,
    ) -> channels_.GuildNewsChannel:
        """Create a news channel in the guild.

        Parameters
        ----------
        name : str
            The channels name. Must be between 2 and 1000 characters.

        Other Parameters
        ----------------
        position : hikari.undefined.UndefinedOr[int]
            If provided, the position of the channel (relative to the
            category, if any).
        topic : hikari.undefined.UndefinedOr[str]
            If provided, the channels topic. Maximum 1024 characters.
        nsfw : hikari.undefined.UndefinedOr[bool]
            If provided, whether to mark the channel as NSFW.
        rate_limit_per_user : hikari.undefined.UndefinedOr[hikari.internal.time.Intervalish]
            If provided, the amount of seconds a user has to wait
            before being able to send another message in the channel.
            Maximum 21600 seconds.
        permission_overwrites : hikari.undefined.UndefinedOr[typing.Sequence[hikari.channels.PermissionOverwrite]]
            If provided, the permission overwrites for the channel.
        category : hikari.undefined.UndefinedOr[hikari.snowflakes.SnowflakeishOr[hikari.channels.GuildCategory]]
            The category to create the channel under. This may be the
            object or the ID of an existing category.
        reason : hikari.undefined.UndefinedOr[str]
            If provided, the reason that will be recorded in the audit logs.
            Maximum of 512 characters.

        Returns
        -------
        hikari.channels.GuildNewsChannel
            The created channel.

        Raises
        ------
        hikari.errors.BadRequestError
            If any of the fields that are passed have an invalid value.
        hikari.errors.ForbiddenError
            If you are missing the `MANAGE_CHANNEL` permission.
        hikari.errors.UnauthorizedError
            If you are unauthorized to make the request (invalid/missing token).
        hikari.errors.NotFoundError
            If the guild is not found.
        hikari.errors.RateLimitTooLongError
            Raised in the event that a rate limit occurs that is
            longer than `max_rate_limit` when making a request.
        hikari.errors.RateLimitedError
            Usually, Hikari will handle and retry on hitting
            rate-limits automatically. This includes most bucket-specific
            rate-limits and global rate-limits. In some rare edge cases,
            however, Discord implements other undocumented rules for
            rate-limiting, such as limits per attribute. These cannot be
            detected or handled normally by Hikari due to their undocumented
            nature, and will trigger this exception if they occur.
        hikari.errors.InternalServerError
            If an internal error occurs on Discord while handling the request.
        """
        return await self.app.rest.create_guild_news_channel(
            self.id,
            name,
            position=position,
            topic=topic,
            nsfw=nsfw,
            rate_limit_per_user=rate_limit_per_user,
            permission_overwrites=permission_overwrites,
            category=category,
            reason=reason,
        )

    async def create_voice_channel(
        self,
        name: str,
        *,
        position: undefined.UndefinedOr[int] = undefined.UNDEFINED,
        user_limit: undefined.UndefinedOr[int] = undefined.UNDEFINED,
        bitrate: undefined.UndefinedOr[int] = undefined.UNDEFINED,
        video_quality_mode: undefined.UndefinedOr[typing.Union[channels_.VideoQualityMode, int]] = undefined.UNDEFINED,
        permission_overwrites: undefined.UndefinedOr[
            typing.Sequence[channels_.PermissionOverwrite]
        ] = undefined.UNDEFINED,
        region: undefined.UndefinedOr[typing.Union[voices_.VoiceRegion, str]] = undefined.UNDEFINED,
        category: undefined.UndefinedOr[snowflakes.SnowflakeishOr[channels_.GuildCategory]] = undefined.UNDEFINED,
        reason: undefined.UndefinedOr[str] = undefined.UNDEFINED,
    ) -> channels_.GuildVoiceChannel:
        """Create a voice channel in a guild.

        Parameters
        ----------
        name : str
            The channels name. Must be between 2 and 1000 characters.

        Other Parameters
        ----------------
        position : hikari.undefined.UndefinedOr[int]
            If provided, the position of the channel (relative to the
            category, if any).
        user_limit : hikari.undefined.UndefinedOr[int]
            If provided, the maximum users in the channel at once.
            Must be between 0 and 99 with 0 meaning no limit.
        bitrate : hikari.undefined.UndefinedOr[int]
            If provided, the bitrate for the channel. Must be
            between 8000 and 96000 or 8000 and 128000 for VIP
            servers.
        video_quality_mode : hikari.undefined.UndefinedOr[typing.Union[hikari.channels.VideoQualityMode, int]]
            If provided, the new video quality mode for the channel.
        permission_overwrites : hikari.undefined.UndefinedOr[typing.Sequence[hikari.channels.PermissionOverwrite]]
            If provided, the permission overwrites for the channel.
        region : hikari.undefined.UndefinedOr[typing.Union[hikari.voices.VoiceRegion, str]]
            If provided, the voice region to for this channel. Passing
            `None` here will set it to "auto" mode where the used
            region will be decided based on the first person who connects to it
            when it's empty.
        category : hikari.undefined.UndefinedOr[hikari.snowflakes.SnowflakeishOr[hikari.channels.GuildCategory]]
            The category to create the channel under. This may be the
            object or the ID of an existing category.
        reason : hikari.undefined.UndefinedOr[str]
            If provided, the reason that will be recorded in the audit logs.
            Maximum of 512 characters.

        Returns
        -------
        hikari.channels.GuildVoiceChannel
            The created channel.

        Raises
        ------
        hikari.errors.BadRequestError
            If any of the fields that are passed have an invalid value.
        hikari.errors.ForbiddenError
            If you are missing the `MANAGE_CHANNEL` permission.
        hikari.errors.UnauthorizedError
            If you are unauthorized to make the request (invalid/missing token).
        hikari.errors.NotFoundError
            If the gui  ld is not found.
        hikari.errors.RateLimitTooLongError
            Raised in the event that a rate limit occurs that is
            longer than `max_rate_limit` when making a request.
        hikari.errors.RateLimitedError
            Usually, Hikari will handle and retry on hitting
            rate-limits automatically. This includes most bucket-specific
            rate-limits and global rate-limits. In some rare edge cases,
            however, Discord implements other undocumented rules for
            rate-limiting, such as limits per attribute. These cannot be
            detected or handled normally by Hikari due to their undocumented
            nature, and will trigger this exception if they occur.
        hikari.errors.InternalServerError
            If an internal error occurs on Discord while handling the request.
        """
        return await self.app.rest.create_guild_voice_channel(
            self.id,
            name,
            position=position,
            user_limit=user_limit,
            bitrate=bitrate,
            video_quality_mode=video_quality_mode,
            permission_overwrites=permission_overwrites,
            region=region,
            category=category,
            reason=reason,
        )

    async def create_stage_channel(
        self,
        name: str,
        *,
        position: undefined.UndefinedOr[int] = undefined.UNDEFINED,
        user_limit: undefined.UndefinedOr[int] = undefined.UNDEFINED,
        bitrate: undefined.UndefinedOr[int] = undefined.UNDEFINED,
        permission_overwrites: undefined.UndefinedOr[
            typing.Sequence[channels_.PermissionOverwrite]
        ] = undefined.UNDEFINED,
        region: undefined.UndefinedOr[typing.Union[voices_.VoiceRegion, str]] = undefined.UNDEFINED,
        category: undefined.UndefinedOr[snowflakes.SnowflakeishOr[channels_.GuildCategory]] = undefined.UNDEFINED,
        reason: undefined.UndefinedOr[str] = undefined.UNDEFINED,
    ) -> channels_.GuildStageChannel:
        """Create a stage channel in the guild.

        Parameters
        ----------
        name : str
            The channel's name. Must be between 2 and 1000 characters.

        Other Parameters
        ----------------
        position : hikari.undefined.UndefinedOr[int]
            If provided, the position of the channel (relative to the
            category, if any).
        user_limit : hikari.undefined.UndefinedOr[int]
            If provided, the maximum users in the channel at once.
            Must be between 0 and 99 with 0 meaning no limit.
        bitrate : hikari.undefined.UndefinedOr[int]
            If provided, the bitrate for the channel. Must be
            between 8000 and 96000 or 8000 and 128000 for VIP
            servers.
        permission_overwrites : hikari.undefined.UndefinedOr[typing.Sequence[hikari.channels.PermissionOverwrite]]
            If provided, the permission overwrites for the channel.
        region : hikari.undefined.UndefinedOr[typing.Union[hikari.voices.VoiceRegion, str]]
            If provided, the voice region to for this channel. Passing
            `None` here will set it to "auto" mode where the used
            region will be decided based on the first person who connects to it
            when it's empty.
        category : hikari.undefined.UndefinedOr[hikari.snowflakes.SnowflakeishOr[hikari.channels.GuildCategory]]
            The category to create the channel under. This may be the
            object or the ID of an existing category.
        reason : hikari.undefined.UndefinedOr[str]
            If provided, the reason that will be recorded in the audit logs.
            Maximum of 512 characters.

        Returns
        -------
        hikari.channels.GuildStageChannel
            The created channel.

        Raises
        ------
        hikari.errors.BadRequestError
            If any of the fields that are passed have an invalid value.
        hikari.errors.ForbiddenError
            If you are missing the `MANAGE_CHANNEL` permission.
        hikari.errors.UnauthorizedError
            If you are unauthorized to make the request (invalid/missing token).
        hikari.errors.NotFoundError
            If the guild is not found.
        hikari.errors.RateLimitTooLongError
            Raised in the event that a rate limit occurs that is
            longer than `max_rate_limit` when making a request.
        hikari.errors.RateLimitedError
            Usually, Hikari will handle and retry on hitting
            rate-limits automatically. This includes most bucket-specific
            rate-limits and global rate-limits. In some rare edge cases,
            however, Discord implements other undocumented rules for
            rate-limiting, such as limits per attribute. These cannot be
            detected or handled normally by Hikari due to their undocumented
            nature, and will trigger this exception if they occur.
        hikari.errors.InternalServerError
            If an internal error occurs on Discord while handling the request.
        """
        return await self.app.rest.create_guild_stage_channel(
            self.id,
            name,
            position=position,
            user_limit=user_limit,
            bitrate=bitrate,
            permission_overwrites=permission_overwrites,
            region=region,
            category=category,
            reason=reason,
        )

    async def delete_channel(
        self, channel: snowflakes.SnowflakeishOr[channels_.GuildChannel]
    ) -> channels_.GuildChannel:
        """Delete a channel in the guild.

        .. note::
            This method can also be used for deleting guild categories as well.

        .. note::
            For Public servers, the set 'Rules' or 'Guidelines' channels and the
            'Public Server Updates' channel cannot be deleted.

        Parameters
        ----------
        channel : hikari.snowflakes.SnowflakeishOr[hikari.channels.GuildChannel]
            The channel or category to delete. This may be the object or the ID of an
            existing channel.

        Returns
        -------
        hikari.channels.GuildChannel
            Object of the channel or category that was deleted.

        Raises
        ------
        hikari.errors.UnauthorizedError, or close a DM.
            If you are unauthorized to make the request (invalid/missing token).
        hikari.errors.ForbiddenError
            If you are missing the `MANAGE_CHANNEL` permission in the channel.
        hikari.errors.NotFoundError
            If the channel is not found.
        hikari.errors.RateLimitTooLongError
            Raised in the event that a rate limit occurs that is
            longer than `max_rate_limit` when making a request.
        hikari.errors.RateLimitedError
            Usually, Hikari will handle and retry on hitting
            rate-limits automatically. This includes most bucket-specific
            rate-limits and global rate-limits. In some rare edge cases,
            however, Discord implements other undocumented rules for
            rate-limiting, such as limits per attribute. These cannot be
            detected or handled normally by Hikari due to their undocumented
            nature, and will trigger this exception if they occur.
        hikari.errors.InternalServerError
            If an internal error occurs on Discord while handling the request.
        """
        deleted_channel = await self.app.rest.delete_channel(channel)
        assert isinstance(deleted_channel, channels_.GuildChannel)

        return deleted_channel

    async def fetch_self(self) -> RESTGuild:
        """Fetch the guild.

        Returns
        -------
        hikari.guilds.RESTGuild
            The requested guild.

        Raises
        ------
        hikari.errors.ForbiddenError
            If you are not part of the guild.
        hikari.errors.NotFoundError
            If the guild is not found.
        hikari.errors.UnauthorizedError
            If you are unauthorized to make the request (invalid/missing token).
        hikari.errors.RateLimitTooLongError
            Raised in the event that a rate limit occurs that is
            longer than `max_rate_limit` when making a request.
        hikari.errors.RateLimitedError
            Usually, Hikari will handle and retry on hitting
            rate-limits automatically. This includes most bucket-specific
            rate-limits and global rate-limits. In some rare edge cases,
            however, Discord implements other undocumented rules for
            rate-limiting, such as limits per attribute. These cannot be
            detected or handled normally by Hikari due to their undocumented
            nature, and will trigger this exception if they occur.
        hikari.errors.InternalServerError
            If an internal error occurs on Discord while handling the request.
        """
        return await self.app.rest.fetch_guild(self.id)

    async def fetch_roles(self) -> typing.Sequence[Role]:
        """Fetch the roles of the guild.

        Returns
        -------
        typing.Sequence[hikari.guilds.Role]
            The requested roles.

        Raises
        ------
        hikari.errors.UnauthorizedError
            If you are unauthorized to make the request (invalid/missing token).
        hikari.errors.NotFoundError
            If the guild is not found.
        hikari.errors.RateLimitTooLongError
            Raised in the event that a rate limit occurs that is
            longer than `max_rate_limit` when making a request.
        hikari.errors.RateLimitedError
            Usually, Hikari will handle and retry on hitting
            rate-limits automatically. This includes most bucket-specific
            rate-limits and global rate-limits. In some rare edge cases,
            however, Discord implements other undocumented rules for
            rate-limiting, such as limits per attribute. These cannot be
            detected or handled normally by Hikari due to their undocumented
            nature, and will trigger this exception if they occur.
        hikari.errors.InternalServerError
            If an internal error occurs on Discord while handling the request.
        """
        return await self.app.rest.fetch_roles(self.id)


@attr.define(hash=True, kw_only=True, weakref_slot=False)
class GuildPreview(PartialGuild):
    """A preview of a guild with the `GuildFeature.DISCOVERABLE` feature."""

    features: typing.Sequence[typing.Union[str, GuildFeature]] = attr.field(eq=False, hash=False, repr=False)
    """A list of the features in this guild."""

    splash_hash: typing.Optional[str] = attr.field(eq=False, hash=False, repr=False)
    """The hash of the splash for the guild, if there is one."""

    discovery_splash_hash: typing.Optional[str] = attr.field(eq=False, hash=False, repr=False)
    """The hash of the discovery splash for the guild, if there is one."""

    emojis: typing.Mapping[snowflakes.Snowflake, emojis_.KnownCustomEmoji] = attr.field(
        eq=False, hash=False, repr=False
    )
    """The mapping of IDs to the emojis this guild provides."""

    approximate_active_member_count: int = attr.field(eq=False, hash=False, repr=True)
    """The approximate amount of presences in this guild."""

    approximate_member_count: int = attr.field(eq=False, hash=False, repr=True)
    """The approximate amount of members in this guild."""

    description: typing.Optional[str] = attr.field(eq=False, hash=False, repr=False)
    """The guild's description, if set."""

    @property
    def discovery_splash_url(self) -> typing.Optional[files.URL]:
        """Discovery URL splash for the guild, if set."""
        return self.make_discovery_splash_url()

    @property
    def splash_url(self) -> typing.Optional[files.URL]:
        """Splash URL for the guild, if set."""
        return self.make_splash_url()

    def make_discovery_splash_url(self, *, ext: str = "png", size: int = 4096) -> typing.Optional[files.URL]:
        """Generate the guild's discovery splash image URL, if set.

        Parameters
        ----------
        ext : str
            The extension to use for this URL, defaults to `png`.
            Supports `png`, `jpeg`, `jpg` and `webp`.
        size : int
            The size to set for the URL, defaults to `4096`.
            Can be any power of two between 16 and 4096.

        Returns
        -------
        typing.Optional[hikari.files.URL]
            The string URL.

        Raises
        ------
        ValueError
            If `size` is not a power of two or not between 16 and 4096.
        """
        if self.discovery_splash_hash is None:
            return None

        return routes.CDN_GUILD_DISCOVERY_SPLASH.compile_to_file(
            urls.CDN_URL,
            guild_id=self.id,
            hash=self.discovery_splash_hash,
            size=size,
            file_format=ext,
        )

    def make_splash_url(self, *, ext: str = "png", size: int = 4096) -> typing.Optional[files.URL]:
        """Generate the guild's splash image URL, if set.

        Parameters
        ----------
        ext : str
            The extension to use for this URL, defaults to `png`.
            Supports `png`, `jpeg`, `jpg` and `webp`.
        size : int
            The size to set for the URL, defaults to `4096`.
            Can be any power of two between 16 and 4096.

        Returns
        -------
        typing.Optional[hikari.files.URL]
            The URL to the splash, or `None` if not set.

        Raises
        ------
        ValueError
            If `size` is not a power of two or not between 16 and 4096.
        """
        if self.splash_hash is None:
            return None

        return routes.CDN_GUILD_SPLASH.compile_to_file(
            urls.CDN_URL,
            guild_id=self.id,
            hash=self.splash_hash,
            size=size,
            file_format=ext,
        )


@attr.define(hash=True, kw_only=True, weakref_slot=False)
class Guild(PartialGuild):
    """A representation of a guild on Discord."""

    features: typing.Sequence[typing.Union[str, GuildFeature]] = attr.field(eq=False, hash=False, repr=False)
    """A list of the features in this guild."""

    application_id: typing.Optional[snowflakes.Snowflake] = attr.field(eq=False, hash=False, repr=False)
    """The ID of the application that created this guild.

    This will always be `None` for guilds that weren't created by a bot.
    """

    afk_channel_id: typing.Optional[snowflakes.Snowflake] = attr.field(eq=False, hash=False, repr=False)
    """The ID for the channel that AFK voice users get sent to.

    If `None`, then no AFK channel is set up for this guild.
    """

    afk_timeout: datetime.timedelta = attr.field(eq=False, hash=False, repr=False)
    """Timeout for activity before a member is classed as AFK.

    How long a voice user has to be AFK for before they are classed as being
    AFK and are moved to the AFK channel (`Guild.afk_channel_id`).
    """

    banner_hash: typing.Optional[str] = attr.field(eq=False, hash=False, repr=False)
    """The hash for the guild's banner.

    This is only present if the guild has `GuildFeature.BANNER` in
    `Guild.features` for this guild. For all other purposes, it is `None`.
    """

    default_message_notifications: typing.Union[GuildMessageNotificationsLevel, int] = attr.field(
        eq=False, hash=False, repr=False
    )
    """The default setting for message notifications in this guild."""

    description: typing.Optional[str] = attr.field(eq=False, hash=False, repr=False)
    """The guild's description.

    This is only present if certain `GuildFeature`'s are set in
    `Guild.features` for this guild. Otherwise, this will always be `None`.
    """

    discovery_splash_hash: typing.Optional[str] = attr.field(eq=False, hash=False, repr=False)
    """The hash of the discovery splash for the guild, if there is one."""

    explicit_content_filter: typing.Union[GuildExplicitContentFilterLevel, int] = attr.field(
        eq=False, hash=False, repr=False
    )
    """The setting for the explicit content filter in this guild."""

    is_widget_enabled: typing.Optional[bool] = attr.field(eq=False, hash=False, repr=False)
    """Describes whether the guild widget is enabled or not.

    If this information is not present, this will be `None`.
    """

    max_video_channel_users: typing.Optional[int] = attr.field(eq=False, hash=False, repr=False)
    """The maximum number of users allowed in a video channel together.

    This information may not be present, in which case, it will be `None`.
    """

    mfa_level: typing.Union[GuildMFALevel, int] = attr.field(eq=False, hash=False, repr=False)
    """The required MFA level for users wishing to participate in this guild."""

    owner_id: snowflakes.Snowflake = attr.field(eq=False, hash=False, repr=True)
    """The ID of the owner of this guild."""

    preferred_locale: typing.Union[str, locales.Locale] = attr.field(eq=False, hash=False, repr=False)
    """The preferred locale to use for this guild.

    This can only be change if `GuildFeature.COMMUNITY` is in `Guild.features`
    for this guild and will otherwise default to `en-US`.
    """

    premium_subscription_count: typing.Optional[int] = attr.field(eq=False, hash=False, repr=False)
    """The number of nitro boosts that the server currently has.

    This information may not be present, in which case, it will be `None`.
    """

    premium_tier: typing.Union[GuildPremiumTier, int] = attr.field(eq=False, hash=False, repr=False)
    """The premium tier for this guild."""

    public_updates_channel_id: typing.Optional[snowflakes.Snowflake] = attr.field(eq=False, hash=False, repr=False)
    """The channel ID of the channel where admins and moderators receive notices from Discord.

    This is only present if `GuildFeature.COMMUNITY` is in `Guild.features` for
    this guild. For all other purposes, it should be considered to be `None`.
    """

    rules_channel_id: typing.Optional[snowflakes.Snowflake] = attr.field(eq=False, hash=False, repr=False)
    """The ID of the channel where rules and guidelines will be displayed.

    If the `GuildFeature.COMMUNITY` feature is not defined, then this is `None`.
    """

    splash_hash: typing.Optional[str] = attr.field(eq=False, hash=False, repr=False)
    """The hash of the splash for the guild, if there is one."""

    system_channel_flags: GuildSystemChannelFlag = attr.field(eq=False, hash=False, repr=False)
    """Return flags for the guild system channel.

    These are used to describe which notifications are suppressed.
    """

    system_channel_id: typing.Optional[snowflakes.Snowflake] = attr.field(eq=False, hash=False, repr=False)
    """The ID of the system channel or `None` if it is not enabled.

    Welcome messages and Nitro boost messages may be sent to this channel.
    """

    vanity_url_code: typing.Optional[str] = attr.field(eq=False, hash=False, repr=False)
    """The vanity URL code for the guild's vanity URL.

    This is only present if `GuildFeature.VANITY_URL` is in `Guild.features` for
    this guild. If not, this will always be `None`.
    """

    verification_level: typing.Union[GuildVerificationLevel, int] = attr.field(eq=False, hash=False, repr=False)
    """The verification level needed for a user to participate in this guild."""

    widget_channel_id: typing.Optional[snowflakes.Snowflake] = attr.field(eq=False, hash=False, repr=False)
    """The channel ID that the widget's generated invite will send the user to.

    If this information is unavailable or this is not enabled for the guild then
    this will be `None`.
    """

    nsfw_level: GuildNSFWLevel = attr.field(eq=False, hash=False, repr=False)
    """The NSFW level of the guild."""

    @property
    def banner_url(self) -> typing.Optional[files.URL]:
        """Banner URL for the guild, if set."""
        return self.make_banner_url()

    @property
    def discovery_splash_url(self) -> typing.Optional[files.URL]:
        """Discovery splash URL for the guild, if set."""
        return self.make_discovery_splash_url()

    @property
    def splash_url(self) -> typing.Optional[files.URL]:
        """Splash URL for the guild, if set."""
        return self.make_splash_url()

    def get_members(self) -> typing.Mapping[snowflakes.Snowflake, Member]:
        """Get the members cached for the guild.

        Returns
        -------
        typing.Mapping[hikari.snowflakes.Snowflake, Member]
            A mapping of user IDs to objects of the members cached for the guild.
        """
        if not isinstance(self.app, traits.CacheAware):
            return {}

        return self.app.cache.get_members_view_for_guild(self.id)

    def get_presences(self) -> typing.Mapping[snowflakes.Snowflake, presences_.MemberPresence]:
        """Get the presences cached for the guild.

        Returns
        -------
        typing.Mapping[hikari.snowflakes.Snowflake, hikari.presences.MemberPresence]
            A mapping of user IDs to objects of the presences cached for the
            guild.
        """
        if not isinstance(self.app, traits.CacheAware):
            return {}

        return self.app.cache.get_presences_view_for_guild(self.id)

    def get_channels(self) -> typing.Mapping[snowflakes.Snowflake, channels_.PermissibleGuildChannel]:
        """Get the channels cached for the guild.

        Returns
        -------
        typing.Mapping[hikari.snowflakes.Snowflake, hikari.channels.GuildChannel]
            A mapping of channel IDs to objects of the channels cached for the
            guild.
        """
        if not isinstance(self.app, traits.CacheAware):
            return {}

        return self.app.cache.get_guild_channels_view_for_guild(self.id)

    def get_voice_states(self) -> typing.Mapping[snowflakes.Snowflake, voices_.VoiceState]:
        """Get the voice states cached for the guild.

        Returns
        -------
        typing.Mapping[hikari.snowflakes.Snowflake, hikari.voices.VoiceState]
            A mapping of user IDs to objects of the voice states cached for the
            guild.
        """
        if not isinstance(self.app, traits.CacheAware):
            return {}

        return self.app.cache.get_voice_states_view_for_guild(self.id)

    def get_emojis(self) -> typing.Mapping[snowflakes.Snowflake, emojis_.KnownCustomEmoji]:
        """Return the emojis in this guild.

        Returns
        -------
        typing.Mapping[hikari.snowflakes.Snowflake, hikari.emojis.KnownCustomEmoji]
            A mapping of emoji IDs to the objects of emojis in this guild.
        """
        if not isinstance(self.app, traits.CacheAware):
            return {}

        return self.app.cache.get_emojis_view_for_guild(self.id)

    def get_stickers(self) -> typing.Mapping[snowflakes.Snowflake, stickers.GuildSticker]:
        """Return the stickers in this guild.

        Returns
        -------
        typing.Mapping[hikari.snowflakes.Snowflake, hikari.stickers.GuildSticker]
            A mapping of sticker IDs to the objects of sticker in this guild.
        """
        if not isinstance(self.app, traits.CacheAware):
            return {}

        return self.app.cache.get_stickers_view_for_guild(self.id)

    def get_roles(self) -> typing.Mapping[snowflakes.Snowflake, Role]:
        """Return the roles in this guild.

        Returns
        -------
        typing.Mapping[hikari.snowflakes.Snowflake, Role]
            A mapping of role IDs to the objects of roles in this guild.
        """
        if not isinstance(self.app, traits.CacheAware):
            return {}

        return self.app.cache.get_roles_view_for_guild(self.id)

    def make_banner_url(self, *, ext: typing.Optional[str] = None, size: int = 4096) -> typing.Optional[files.URL]:
        """Generate the guild's banner image URL, if set.

        Parameters
        ----------
        ext : typing.Optional[str]
            The ext to use for this URL, defaults to `png` or `gif`.
            Supports `png`, `jpeg`, `jpg`, `webp` and `gif` (when
            animated).

            If `None`, then the correct default extension is
            determined based on whether the banner is animated or not.
        size : int
            The size to set for the URL, defaults to `4096`.
            Can be any power of two between 16 and 4096.

        Returns
        -------
        typing.Optional[hikari.files.URL]
            The URL of the banner, or `None` if no banner is set.

        Raises
        ------
        ValueError
            If `size` is not a power of two or not between 16 and 4096.
        """
        if self.banner_hash is None:
            return None

        if ext is None:
            if self.banner_hash.startswith("a_"):
                ext = "gif"

            else:
                ext = "png"

        return routes.CDN_GUILD_BANNER.compile_to_file(
            urls.CDN_URL,
            guild_id=self.id,
            hash=self.banner_hash,
            size=size,
            file_format=ext,
        )

    def make_discovery_splash_url(self, *, ext: str = "png", size: int = 4096) -> typing.Optional[files.URL]:
        """Generate the guild's discovery splash image URL, if set.

        Parameters
        ----------
        ext : str
            The extension to use for this URL, defaults to `png`.
            Supports `png`, `jpeg`, `jpg` and `webp`.
        size : int
            The size to set for the URL, defaults to `4096`.
            Can be any power of two between 16 and 4096.

        Returns
        -------
        typing.Optional[hikari.files.URL]
            The string URL.

        Raises
        ------
        ValueError
            If `size` is not a power of two or not between 16 and 4096.
        """
        if self.discovery_splash_hash is None:
            return None

        return routes.CDN_GUILD_DISCOVERY_SPLASH.compile_to_file(
            urls.CDN_URL,
            guild_id=self.id,
            hash=self.discovery_splash_hash,
            size=size,
            file_format=ext,
        )

    def make_splash_url(self, *, ext: str = "png", size: int = 4096) -> typing.Optional[files.URL]:
        """Generate the guild's splash image URL, if set.

        Parameters
        ----------
        ext : str
            The extension to use for this URL, defaults to `png`.
            Supports `png`, `jpeg`, `jpg` and `webp`.
        size : int
            The size to set for the URL, defaults to `4096`.
            Can be any power of two between 16 and 4096.

        Returns
        -------
        typing.Optional[hikari.files.URL]
            The URL to the splash, or `None` if not set.

        Raises
        ------
        ValueError
            If `size` is not a power of two or not between 16 and 4096.
        """
        if self.splash_hash is None:
            return None

        return routes.CDN_GUILD_SPLASH.compile_to_file(
            urls.CDN_URL,
            guild_id=self.id,
            hash=self.splash_hash,
            size=size,
            file_format=ext,
        )

    def get_channel(
        self,
        channel: snowflakes.SnowflakeishOr[channels_.PartialChannel],
    ) -> typing.Optional[channels_.PermissibleGuildChannel]:
        """Get a cached channel that belongs to the guild by it's ID or object.

        Parameters
        ----------
        channel : hikari.snowflakes.SnowflakeishOr[hikari.channels.PartialChannel]
            The object or ID of the guild channel to get from the cache.

        Returns
        -------
        typing.Optional[hikari.channels.GuildChannel]
            The object of the guild channel found in cache or `None`.
        """
        if not isinstance(self.app, traits.CacheAware):
            return None

        return self.app.cache.get_guild_channel(channel)

    def get_member(self, user: snowflakes.SnowflakeishOr[users.PartialUser]) -> typing.Optional[Member]:
        """Get a cached member that belongs to the guild by it's user ID or object.

        Parameters
        ----------
        user : hikari.snowflakes.SnowflakeishOr[hikari.users.PartialUser]
            The object or ID of the user to get the cached member for.

        Returns
        -------
        typing.Optional[Member]
            The cached member object if found, else `None`.
        """
        if not isinstance(self.app, traits.CacheAware):
            return None

        return self.app.cache.get_member(self.id, user)

    def get_my_member(self) -> typing.Optional[Member]:
        """Return the cached member for the bot user in this guild, if known.

        Returns
        -------
        typing.Optional[Member]
            The cached member for this guild, or `None` if not known.
        """
        if not isinstance(self.app, traits.ShardAware):
            return None

        me = self.app.get_me()
        if me is None:
            return None

        return self.get_member(me.id)

    def get_presence(
        self, user: snowflakes.SnowflakeishOr[users.PartialUser]
    ) -> typing.Optional[presences_.MemberPresence]:
        """Get a cached presence that belongs to the guild by it's user ID or object.

        Parameters
        ----------
        user : hikari.snowflakes.SnowflakeishOr[hikari.users.PartialUser]
            The object or ID of the user to get the cached presence for.

        Returns
        -------
        typing.Optional[hikari.presences.MemberPresence]
            The cached presence object if found, else `None`.
        """
        if not isinstance(self.app, traits.CacheAware):
            return None

        return self.app.cache.get_presence(self.id, user)

    def get_voice_state(
        self, user: snowflakes.SnowflakeishOr[users.PartialUser]
    ) -> typing.Optional[voices_.VoiceState]:
        """Get a cached voice state that belongs to the guild by it's user.

        Parameters
        ----------
        user : hikari.snowflakes.SnowflakeishOr[hikari.users.PartialUser]
            The object or ID of the user to get the cached voice state for.

        Returns
        -------
        typing.Optional[hikari.voices.VoiceState]
            The cached voice state object if found, else `None`.
        """
        if not isinstance(self.app, traits.CacheAware):
            return None

        return self.app.cache.get_voice_state(self.id, user)

    def get_emoji(
        self, emoji: snowflakes.SnowflakeishOr[emojis_.CustomEmoji]
    ) -> typing.Optional[emojis_.KnownCustomEmoji]:
        """Get a cached emoji that belongs to the guild by it's ID or object.

        Parameters
        ----------
        emoji : hikari.snowflakes.SnowflakeishOr[hikari.emojis.CustomEmoji]
            The object or ID of the emoji to get from the cache.

        Returns
        -------
        typing.Optional[hikari.emojis.KnownCustomEmoji]
            The object of the custom emoji if found in cache, else
            `None`.
        """
        if not isinstance(self.app, traits.CacheAware):
            return None

        return self.app.cache.get_emoji(emoji)

    def get_sticker(
        self, sticker: snowflakes.SnowflakeishOr[stickers.GuildSticker]
    ) -> typing.Optional[stickers.GuildSticker]:
        """Get a cached sticker that belongs to the guild by it's ID or object.

        Parameters
        ----------
        sticker : hikari.snowflakes.SnowflakeishOr[hikari.stickers.GuildSticker]
            The object or ID of the sticker to get from the cache.

        Returns
        -------
        typing.Optional[hikari.stickers.GuildSticker]
            The object of the sticker if found in cache, else
            `None`.
        """
        if not isinstance(self.app, traits.CacheAware):
            return None

        return self.app.cache.get_sticker(sticker)

    def get_role(self, role: snowflakes.SnowflakeishOr[PartialRole]) -> typing.Optional[Role]:
        """Get a cached role that belongs to the guild by it's ID or object.

        Parameters
        ----------
        role : hikari.snowflakes.SnowflakeishOr[PartialRole]
            The object or ID of the role to get for this guild from the cache.

        Returns
        -------
        typing.Optional[Role]
            The object of the role found in cache, else `None`.
        """
        if not isinstance(self.app, traits.CacheAware):
            return None

        return self.app.cache.get_role(role)

    async def fetch_owner(self) -> Member:
        """Fetch the owner of the guild.

        Returns
        -------
        hikari.guilds.Member
            The guild owner.

        Raises
        ------
        hikari.errors.UnauthorizedError
            If you are unauthorized to make the request (invalid/missing token).
        hikari.errors.NotFoundError
            If the guild or the user are not found.
        hikari.errors.RateLimitTooLongError
            Raised in the event that a rate limit occurs that is
            longer than `max_rate_limit` when making a request.
        hikari.errors.RateLimitedError
            Usually, Hikari will handle and retry on hitting
            rate-limits automatically. This includes most bucket-specific
            rate-limits and global rate-limits. In some rare edge cases,
            however, Discord implements other undocumented rules for
            rate-limiting, such as limits per attribute. These cannot be
            detected or handled normally by Hikari due to their undocumented
            nature, and will trigger this exception if they occur.
        hikari.errors.InternalServerError
            If an internal error occurs on Discord while handling the request.
        """
        return await self.app.rest.fetch_member(self.id, self.owner_id)

    async def fetch_widget_channel(self) -> typing.Optional[channels_.GuildChannel]:
        """Fetch the widget channel.

        This will be `None` if not set.

        Returns
        -------
        typing.Optional[hikari.channels.GuildChannel]
            The channel the widget is linked to or else `None`.

        Raises
        ------
        hikari.errors.UnauthorizedError
            If you are unauthorized to make the request (invalid/missing token).
        hikari.errors.ForbiddenError
            If you are missing the `READ_MESSAGES` permission in the channel.
        hikari.errors.NotFoundError
            If the channel is not found.
        hikari.errors.RateLimitTooLongError
            Raised in the event that a rate limit occurs that is
            longer than `max_rate_limit` when making a request.
        hikari.errors.RateLimitedError
            Usually, Hikari will handle and retry on hitting
            rate-limits automatically. This includes most bucket-specific
            rate-limits and global rate-limits. In some rare edge cases,
            however, Discord implements other undocumented rules for
            rate-limiting, such as limits per attribute. These cannot be
            detected or handled normally by Hikari due to their undocumented
            nature, and will trigger this exception if they occur.
        hikari.errors.InternalServerError
            If an internal error occurs on Discord while handling the request.
        """
        if not self.widget_channel_id:
            return None

        widget_channel = await self.app.rest.fetch_channel(self.widget_channel_id)
        assert isinstance(widget_channel, channels_.GuildChannel)
        return widget_channel

    async def fetch_afk_channel(self) -> typing.Optional[channels_.GuildVoiceChannel]:
        """Fetch the channel that AFK voice users get sent to.

        Returns
        -------
        typing.Optional[hikari.channels.GuildVoiceChannel]
            The AFK channel or `None` if not enabled.

        Raises
        ------
        hikari.errors.UnauthorizedError
            If you are unauthorized to make the request (invalid/missing token).
        hikari.errors.ForbiddenError
            If you are missing the `READ_MESSAGES` permission in the channel.
        hikari.errors.NotFoundError
            If the channel is not found.
        hikari.errors.RateLimitTooLongError
            Raised in the event that a rate limit occurs that is
            longer than `max_rate_limit` when making a request.
        hikari.errors.RateLimitedError
            Usually, Hikari will handle and retry on hitting
            rate-limits automatically. This includes most bucket-specific
            rate-limits and global rate-limits. In some rare edge cases,
            however, Discord implements other undocumented rules for
            rate-limiting, such as limits per attribute. These cannot be
            detected or handled normally by Hikari due to their undocumented
            nature, and will trigger this exception if they occur.
        hikari.errors.InternalServerError
            If an internal error occurs on Discord while handling the request.
        """
        if not self.afk_channel_id:
            return None

        afk_channel = await self.app.rest.fetch_channel(self.afk_channel_id)
        assert isinstance(afk_channel, channels_.GuildVoiceChannel)
        return afk_channel

    async def fetch_system_channel(self) -> typing.Optional[channels_.GuildTextChannel]:
        """Fetch the system channel.

        Returns
        -------
        typing.Optional[hikari.channels.GuildTextChannel]
            The system channel for this guild or `None` if not
            enabled.

        Raises
        ------
        hikari.errors.UnauthorizedError
            If you are unauthorized to make the request (invalid/missing token).
        hikari.errors.ForbiddenError
            If you are missing the `READ_MESSAGES` permission in the channel.
        hikari.errors.NotFoundError
            If the channel is not found.
        hikari.errors.RateLimitTooLongError
            Raised in the event that a rate limit occurs that is
            longer than `max_rate_limit` when making a request.
        hikari.errors.RateLimitedError
            Usually, Hikari will handle and retry on hitting
            rate-limits automatically. This includes most bucket-specific
            rate-limits and global rate-limits. In some rare edge cases,
            however, Discord implements other undocumented rules for
            rate-limiting, such as limits per attribute. These cannot be
            detected or handled normally by Hikari due to their undocumented
            nature, and will trigger this exception if they occur.
        hikari.errors.InternalServerError
            If an internal error occurs on Discord while handling the request.
        """
        if not self.system_channel_id:
            return None

        system_channel = await self.app.rest.fetch_channel(self.system_channel_id)
        assert isinstance(system_channel, channels_.GuildTextChannel)
        return system_channel

    async def fetch_rules_channel(self) -> typing.Optional[channels_.GuildTextChannel]:
        """Fetch the channel where guilds display rules and guidelines.

        If the `GuildFeature.COMMUNITY` feature is not defined, then this is `None`.

        Returns
        -------
        typing.Optional[hikari.channels.GuildTextChannel]
            The channel where the rules of the guild are specified or else `None`.

        Raises
        ------
        hikari.errors.UnauthorizedError
            If you are unauthorized to make the request (invalid/missing token).
        hikari.errors.ForbiddenError
            If you are missing the `READ_MESSAGES` permission in the channel.
        hikari.errors.NotFoundError
            If the channel is not found.
        hikari.errors.RateLimitTooLongError
            Raised in the event that a rate limit occurs that is
            longer than `max_rate_limit` when making a request.
        hikari.errors.RateLimitedError
            Usually, Hikari will handle and retry on hitting
            rate-limits automatically. This includes most bucket-specific
            rate-limits and global rate-limits. In some rare edge cases,
            however, Discord implements other undocumented rules for
            rate-limiting, such as limits per attribute. These cannot be
            detected or handled normally by Hikari due to their undocumented
            nature, and will trigger this exception if they occur.
        hikari.errors.InternalServerError
            If an internal error occurs on Discord while handling the request.
        """
        if not self.rules_channel_id:
            return None

        rules_channel = await self.app.rest.fetch_channel(self.rules_channel_id)
        assert isinstance(rules_channel, channels_.GuildTextChannel)
        return rules_channel

    async def fetch_public_updates_channel(self) -> typing.Optional[channels_.GuildTextChannel]:
        """Fetch channel ID of the channel where admins and moderators receive notices from Discord.

        This is only present if `GuildFeature.COMMUNITY` is in `Guild.features` for
        this guild. For all other purposes, it should be considered to be `None`.

        Returns
        -------
        typing.Optional[hikari.channels.GuildTextChannel]
            The channel where discord sends relevant updates to moderators and admins.

        Raises
        ------
        hikari.errors.UnauthorizedError
            If you are unauthorized to make the request (invalid/missing token).
        hikari.errors.ForbiddenError
            If you are missing the `READ_MESSAGES` permission in the channel.
        hikari.errors.NotFoundError
            If the channel is not found.
        hikari.errors.RateLimitTooLongError
            Raised in the event that a rate limit occurs that is
            longer than `max_rate_limit` when making a request.
        hikari.errors.RateLimitedError
            Usually, Hikari will handle and retry on hitting
            rate-limits automatically. This includes most bucket-specific
            rate-limits and global rate-limits. In some rare edge cases,
            however, Discord implements other undocumented rules for
            rate-limiting, such as limits per attribute. These cannot be
            detected or handled normally by Hikari due to their undocumented
            nature, and will trigger this exception if they occur.
        hikari.errors.InternalServerError
            If an internal error occurs on Discord while handling the request.
        """
        if not self.public_updates_channel_id:
            return None

        updates_channel = await self.app.rest.fetch_channel(self.public_updates_channel_id)
        assert isinstance(updates_channel, channels_.GuildTextChannel)
        return updates_channel


@attr.define(hash=True, kw_only=True, weakref_slot=False)
class RESTGuild(Guild):
    """Guild specialization that is sent via the REST API only."""

    emojis: typing.Mapping[snowflakes.Snowflake, emojis_.KnownCustomEmoji] = attr.field(
        eq=False, hash=False, repr=False
    )
    """A mapping of emoji IDs to the objects of the emojis this guild provides."""

    stickers: typing.Mapping[snowflakes.Snowflake, stickers.GuildSticker] = attr.field(eq=False, hash=False, repr=False)
    """A mapping of sticker IDs to the objects of the stickers this guild provides."""

    roles: typing.Mapping[snowflakes.Snowflake, Role] = attr.field(eq=False, hash=False, repr=False)
    """The roles in this guild, represented as a mapping of role ID to role object."""

    approximate_active_member_count: typing.Optional[int] = attr.field(eq=False, hash=False, repr=False)
    """The approximate number of members in the guild that are not offline.

    This will be `None` when creating a guild.
    """

    approximate_member_count: typing.Optional[int] = attr.field(eq=False, hash=False, repr=False)
    """The approximate number of members in the guild.

    This will be `None` when creating a guild.
    """

    max_presences: typing.Optional[int] = attr.field(eq=False, hash=False, repr=False)
    """The maximum number of presences for the guild.

    If `None`, then there is no limit.
    """

    max_members: int = attr.field(eq=False, hash=False, repr=False)
    """The maximum number of members allowed in this guild."""


@attr.define(hash=True, kw_only=True, weakref_slot=False)
class GatewayGuild(Guild):
    """Guild specialization that is sent via the gateway only."""

    is_large: typing.Optional[bool] = attr.field(eq=False, hash=False, repr=False)
    """Whether the guild is considered to be large or not.

    This information is only available if the guild was sent via a `GUILD_CREATE`
    event. If the guild is received from any other place, this will always be
    `None`.

    The implications of a large guild are that presence information will not be
    sent about members who are offline or invisible.
    """

    joined_at: typing.Optional[datetime.datetime] = attr.field(eq=False, hash=False, repr=False)
    """The date and time that the bot user joined this guild.

    This information is only available if the guild was sent via a `GUILD_CREATE`
    event. If the guild is received from any other place, this will always be
    `None`.
    """

    member_count: typing.Optional[int] = attr.field(eq=False, hash=False, repr=False)
    """The number of members in this guild.

    This information is only available if the guild was sent via a `GUILD_CREATE`
    event. If the guild is received from any other place, this will always be
    `None`.
    """<|MERGE_RESOLUTION|>--- conflicted
+++ resolved
@@ -702,18 +702,14 @@
         delete_message_days : hikari.undefined.UndefinedOr[int]
             If provided, the number of days to delete messages for.
             This must be between 0 and 7.
-<<<<<<< HEAD
-
-            .. deprecated:: 2.0.0.dev113
+
+            .. deprecated:: 2.0.0.dev114
                 Use `delete_message_seconds` instead.
         delete_message_seconds : hikari.undefined.UndefinedNoneOr[hikari.internal.time.Intervalish]
             If provided, the number of seconds to delete messages for.
             This can be represented as either an int/float between 0 and 604800 (7 days), or
-            a datetime.timedelta object.
-        reason : hikari.undefined.UndefinedOr[builtins.str]
-=======
+            a `datetime.timedelta` object.
         reason : hikari.undefined.UndefinedOr[str]
->>>>>>> 938d31ba
             If provided, the reason that will be recorded in the audit logs.
             Maximum of 512 characters.
 
@@ -1492,18 +1488,14 @@
         delete_message_days : hikari.undefined.UndefinedOr[int]
             If provided, the number of days to delete messages for.
             This must be between 0 and 7.
-<<<<<<< HEAD
-
-            .. deprecated:: 2.0.0.dev113
+
+            .. deprecated:: 2.0.0.dev114
                 Use `delete_message_seconds` instead.
         delete_message_seconds : hikari.undefined.UndefinedNoneOr[hikari.internal.time.Intervalish]
             If provided, the number of seconds to delete messages for.
             This can be represented as either an int/float between 0 and 604800 (7 days), or
-            a datetime.timedelta object.
-        reason : hikari.undefined.UndefinedOr[builtins.str]
-=======
+            a `datetime.timedelta` object.
         reason : hikari.undefined.UndefinedOr[str]
->>>>>>> 938d31ba
             If provided, the reason that will be recorded in the audit logs.
             Maximum of 512 characters.
 
