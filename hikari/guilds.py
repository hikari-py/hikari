# -*- coding: utf-8 -*-
# cython: language_level=3
# Copyright (c) 2020 Nekokatt
# Copyright (c) 2021-present davfsa
#
# Permission is hereby granted, free of charge, to any person obtaining a copy
# of this software and associated documentation files (the "Software"), to deal
# in the Software without restriction, including without limitation the rights
# to use, copy, modify, merge, publish, distribute, sublicense, and/or sell
# copies of the Software, and to permit persons to whom the Software is
# furnished to do so, subject to the following conditions:
#
# The above copyright notice and this permission notice shall be included in all
# copies or substantial portions of the Software.
#
# THE SOFTWARE IS PROVIDED "AS IS", WITHOUT WARRANTY OF ANY KIND, EXPRESS OR
# IMPLIED, INCLUDING BUT NOT LIMITED TO THE WARRANTIES OF MERCHANTABILITY,
# FITNESS FOR A PARTICULAR PURPOSE AND NONINFRINGEMENT. IN NO EVENT SHALL THE
# AUTHORS OR COPYRIGHT HOLDERS BE LIABLE FOR ANY CLAIM, DAMAGES OR OTHER
# LIABILITY, WHETHER IN AN ACTION OF CONTRACT, TORT OR OTHERWISE, ARISING FROM,
# OUT OF OR IN CONNECTION WITH THE SOFTWARE OR THE USE OR OTHER DEALINGS IN THE
# SOFTWARE.
"""Application and entities that are used to describe guilds on Discord."""

from __future__ import annotations

__all__: typing.Sequence[str] = (
    "Guild",
    "RESTGuild",
    "GatewayGuild",
    "GuildWidget",
    "Role",
    "GuildFeature",
    "GuildSystemChannelFlag",
    "GuildMessageNotificationsLevel",
    "GuildExplicitContentFilterLevel",
    "GuildMFALevel",
    "GuildVerificationLevel",
    "GuildPremiumTier",
    "GuildPreview",
    "GuildBan",
    "GuildNSFWLevel",
    "Member",
    "Integration",
    "IntegrationAccount",
    "IntegrationType",
    "IntegrationApplication",
    "IntegrationExpireBehaviour",
    "PartialApplication",
    "PartialGuild",
    "PartialIntegration",
    "PartialRole",
    "WelcomeScreen",
    "WelcomeChannel",
)

import typing

import attr

from hikari import channels as channels_
from hikari import snowflakes
from hikari import stickers
from hikari import traits
from hikari import undefined
from hikari import urls
from hikari import users
from hikari.internal import attr_extensions
from hikari.internal import enums
from hikari.internal import routes
from hikari.internal import time

if typing.TYPE_CHECKING:
    import datetime

    from hikari import colors
    from hikari import colours
    from hikari import emojis as emojis_
    from hikari import files
    from hikari import locales
    from hikari import permissions as permissions_
    from hikari import presences as presences_
    from hikari import voices as voices_


@typing.final
class GuildExplicitContentFilterLevel(int, enums.Enum):
    """Represents the explicit content filter setting for a guild."""

    DISABLED = 0
    """No explicit content filter."""

    MEMBERS_WITHOUT_ROLES = 1
    """Filter posts from anyone without a role."""

    ALL_MEMBERS = 2
    """Filter all posts."""


@typing.final
class GuildFeature(str, enums.Enum):
    """Features that a guild can provide."""

    ANIMATED_ICON = "ANIMATED_ICON"
    """Guild has access to set an animated guild icon."""

    BANNER = "BANNER"
    """Guild has access to set a guild banner image."""

    COMMERCE = "COMMERCE"
    """Guild has access to use commerce features (i.e. create store channels)."""

    COMMUNITY = "COMMUNITY"
    """Guild has community features enabled."""

    DISCOVERABLE = "DISCOVERABLE"
    """Guild is able to be discovered in the directory.

    This also implies the guild can be viewed without joining.
    """

    FEATURABLE = "FEATURABLE"
    """Guild is able to be featured in the directory."""

    INVITE_SPLASH = "INVITE_SPLASH"
    """Guild has access to set an invite splash background."""

    MORE_EMOJI = "MORE_EMOJI"
    """More emojis can be hosted in this guild than normal."""

    NEWS = "NEWS"
    """Guild has access to create news channels."""

    PARTNERED = "PARTNERED"
    """Guild is partnered."""

    RELAY_ENABLED = "RELAY_ENABLED"
    """Guild is using relays.

    Relays are new infrastructure designed to handle large guilds more
    efficiently server-side.
    """

    VANITY_URL = "VANITY_URL"
    """Guild has access to set a vanity URL."""

    VERIFIED = "VERIFIED"
    """Guild is verified."""

    VIP_REGIONS = "VIP_REGIONS"
    """Guild has access to set 384kbps bitrate in voice.

    Previously gave access to VIP voice servers.
    """

    WELCOME_SCREEN_ENABLED = "WELCOME_SCREEN_ENABLED"
    """Guild has enabled the welcome screen."""

    MEMBER_VERIFICATION_GATE_ENABLED = "MEMBER_VERIFICATION_GATE_ENABLED"
    """Guild has enabled Membership Screening."""

    PREVIEW_ENABLED = "PREVIEW_ENABLED"
    """Guild can be viewed before Membership Screening is complete."""

    TICKETED_EVENTS_ENABLED = "TICKETED_EVENTS_ENABLED"
    """Guild has enabled ticketed events."""

    MONETIZATION_ENABLED = "MONETIZATION_ENABLED"
    """Guild has enabled monetization."""

    MORE_STICKERS = "MORE_STICKERS"
    """Guild has an increased custom stickers slots."""

    CREATOR_MONETIZABLE = "CREATOR_MONETIZABLE_PROVISIONAL"
    """Guild has enabled monetization."""

    CREATOR_STORE_PAGE = "CREATOR_STORE_PAGE"
    """Guild has enabled the store page."""

    ROLE_SUBSCRIPTIONS_ENABLED = "ROLE_SUBSCRIPTIONS_ENABLED"
    """Guild has enabled role subscriptions."""

    ROLE_SUBSCRIPTIONS_AVAILABLE_FOR_PURCHASE = "ROLE_SUBSCRIPTIONS_AVAILABLE_FOR_PURCHASE"
    """Guild has role subscriptions available for purchase."""


@typing.final
class GuildMessageNotificationsLevel(int, enums.Enum):
    """Represents the default notification level for new messages in a guild."""

    ALL_MESSAGES = 0
    """Notify users when any message is sent."""

    ONLY_MENTIONS = 1
    """Only notify users when they are @mentioned."""


@typing.final
class GuildMFALevel(int, enums.Enum):
    """Represents the multi-factor authorization requirement for a guild."""

    NONE = 0
    """No MFA requirement."""

    ELEVATED = 1
    """MFA requirement."""


@typing.final
class GuildPremiumTier(int, enums.Enum):
    """Tier for Discord Nitro boosting in a guild."""

    NONE = 0
    """No Nitro boost level."""

    TIER_1 = 1
    """Level 1 Nitro boost."""

    TIER_2 = 2
    """Level 2 Nitro boost."""

    TIER_3 = 3
    """Level 3 Nitro boost."""


@typing.final
class GuildSystemChannelFlag(enums.Flag):
    """Defines which features are suppressed in the system channel."""

    NONE = 0
    """Nothing is suppressed."""

    SUPPRESS_USER_JOIN = 1 << 0
    """Suppress displaying a message about new users joining."""

    SUPPRESS_PREMIUM_SUBSCRIPTION = 1 << 1
    """Suppress displaying a message when the guild is Nitro boosted."""

    SUPPRESS_GUILD_REMINDER = 1 << 2
    """Suppress displaying messages with guild setup tips."""

    SUPPRESS_USER_JOIN_REPLIES = 1 << 3
    """Suppress displaying a reply button on join notifications."""


@typing.final
class GuildVerificationLevel(int, enums.Enum):
    """Represents the level of verification of a guild."""

    NONE = 0
    """Unrestricted."""

    LOW = 1
    """Must have a verified email on their account."""

    MEDIUM = 2
    """Must have been registered on Discord for more than 5 minutes."""

    HIGH = 3
    """Must also be a member of the guild for longer than 10 minutes."""

    VERY_HIGH = 4
    """Must have a verified phone number."""


@typing.final
class GuildNSFWLevel(int, enums.Enum):
    """Represents the NSFW level of a guild."""

    DEFAULT = 0
    """Guild has not been categorized yet."""

    EXPLICIT = 1
    """Guild contains explicit NSFW content."""

    SAFE = 2
    """Guild is safe of NSFW content."""

    AGE_RESTRICTED = 3
    """Guild may contain NSFW content."""


@attr_extensions.with_copy
@attr.define(hash=False, kw_only=True, weakref_slot=False)
class GuildWidget:
    """Represents a guild widget."""

    app: traits.RESTAware = attr.field(
        repr=False, eq=False, hash=False, metadata={attr_extensions.SKIP_DEEP_COPY: True}
    )
    """Client application that models may use for procedures."""

    channel_id: typing.Optional[snowflakes.Snowflake] = attr.field(repr=True)
    """The ID of the channel the invite for this embed targets, if enabled."""

    is_enabled: bool = attr.field(repr=True)
    """Whether this embed is enabled."""

    async def fetch_channel(self) -> typing.Optional[channels_.GuildChannel]:
        """Fetch the widget channel.

        This will be `None` if not set.

        Returns
        -------
        typing.Optional[hikari.channels.GuildChannel]
            The requested channel.

            You can check the type of the channel by
            using `isinstance`.

        Raises
        ------
        hikari.errors.UnauthorizedError
            If you are unauthorized to make the request (invalid/missing token).
        hikari.errors.ForbiddenError
            If you are missing the `READ_MESSAGES` permission in the channel.
        hikari.errors.NotFoundError
            If the channel is not found.
        hikari.errors.RateLimitTooLongError
            Raised in the event that a rate limit occurs that is
            longer than `max_rate_limit` when making a request.
        hikari.errors.InternalServerError
            If an internal error occurs on Discord while handling the request.
        """
        if not self.channel_id:
            return None

        widget_channel = await self.app.rest.fetch_channel(self.channel_id)
        assert isinstance(widget_channel, channels_.GuildChannel)

        return widget_channel


@attr_extensions.with_copy
@attr.define(eq=False, hash=False, kw_only=True, weakref_slot=False)
class Member(users.User):
    """Used to represent a guild bound member."""

    guild_id: snowflakes.Snowflake = attr.field(repr=True)
    """The ID of the guild this member belongs to."""

    is_deaf: undefined.UndefinedOr[bool] = attr.field(repr=False)
    """`True` if this member is deafened in the current voice channel.

    This will be `hikari.undefined.UNDEFINED` if it's state is
    unknown.
    """

    is_mute: undefined.UndefinedOr[bool] = attr.field(repr=False)
    """`True` if this member is muted in the current voice channel.

    This will be `hikari.undefined.UNDEFINED` if it's state is unknown.
    """

    is_pending: undefined.UndefinedOr[bool] = attr.field(repr=False)
    """Whether the user has passed the guild's membership screening requirements.

    This will be `hikari.undefined.UNDEFINED` if it's state is unknown.
    """

    joined_at: datetime.datetime = attr.field(repr=True)
    """The datetime of when this member joined the guild they belong to."""

    nickname: typing.Optional[str] = attr.field(repr=True)
    """This member's nickname.

    This will be `None` if not set.
    """

    premium_since: typing.Optional[datetime.datetime] = attr.field(repr=False)
    """The datetime of when this member started "boosting" this guild.

    Will be `None` if the member is not a premium user.
    """

    raw_communication_disabled_until: typing.Optional[datetime.datetime] = attr.field(repr=False)
    """The datetime when this member's timeout will expire.

     Will be `None` if the member is not timed out.

     .. note::
        The datetime might be in the past, so it is recommended to use
        `communication_disabled_until` method to check if the member is timed
        out at the time of the call.
     """

    role_ids: typing.Sequence[snowflakes.Snowflake] = attr.field(repr=False)
    """A sequence of the IDs of the member's current roles."""

    # This is technically optional, since UPDATE MEMBER and MESSAGE CREATE
    # events do not inject the user into the member payload, but specify it
    # separately. However, to get around this inconsistency, we force the
    # entity factory to always provide the user object in these cases, so we
    # can assume this is always set, and thus we are always able to get info
    # such as the ID of the user this member represents.
    user: users.User = attr.field(repr=True)
    """This member's corresponding user object."""

    guild_avatar_hash: typing.Optional[str] = attr.field(eq=False, hash=False, repr=False)
    """Hash of the member's guild avatar guild if set, else `None`.

    .. note::
        This takes precedence over `Member.avatar_hash`.
    """

    @property
    def app(self) -> traits.RESTAware:
        """Return the app that is bound to the user object."""
        return self.user.app

    @property
    def avatar_hash(self) -> typing.Optional[str]:
        return self.user.avatar_hash

    @property
    def avatar_url(self) -> typing.Optional[files.URL]:
        return self.user.avatar_url

    @property
    def guild_avatar_url(self) -> typing.Optional[files.URL]:
        """Guild Avatar URL for the user, if they have one set.

        May be `None` if no guild avatar is set. In this case, you
        should use `avatar_hash` or `default_avatar_url` instead.
        """
        return self.make_guild_avatar_url()

    @property
    def default_avatar_url(self) -> files.URL:
        return self.user.default_avatar_url

    @property
    def display_avatar_url(self) -> files.URL:
        return self.make_guild_avatar_url() or super().display_avatar_url

    @property
    def banner_hash(self) -> typing.Optional[str]:
        return self.user.banner_hash

    @property
    def banner_url(self) -> typing.Optional[files.URL]:
        return self.user.banner_url

    @property
    def accent_color(self) -> typing.Optional[colors.Color]:
        return self.user.accent_color

    @property
    def discriminator(self) -> str:
        return self.user.discriminator

    @property
    def display_name(self) -> str:
        """Return the member's display name.

        If the member has a nickname, this will return that nickname.
        Otherwise, it will return the username instead.

        See Also
        --------
        Nickname: `Member.nickname`.
        Username: `Member.username`.
        """
        return self.nickname if isinstance(self.nickname, str) else self.username

    @property
    def flags(self) -> users.UserFlag:
        return self.user.flags

    @property
    def id(self) -> snowflakes.Snowflake:
        return self.user.id

    @property
    def is_bot(self) -> bool:
        return self.user.is_bot

    @property
    def is_system(self) -> bool:
        return self.user.is_system

    @property
    def mention(self) -> str:
        return self.user.mention

    def communication_disabled_until(self) -> typing.Optional[datetime.datetime]:
        """Return when the timeout for this member ends.

        Unlike `raw_communication_disabled_until`, this will always be
        `None` if the member is not currently timed out.

        .. note::
            The output of this function can depend based on when
            the function is called.
        """
        if (
            self.raw_communication_disabled_until is not None
            and self.raw_communication_disabled_until > time.utc_datetime()
        ):
            return self.raw_communication_disabled_until
        return None

    def get_guild(self) -> typing.Optional[Guild]:
        """Return the guild associated with this member.

        Returns
        -------
        typing.Optional[hikari.guilds.Guild]
            The linked guild object or `None` if it's not cached.
        """
        if not isinstance(self.user.app, traits.CacheAware):
            return None

        return self.user.app.cache.get_guild(self.guild_id)

    def get_presence(self) -> typing.Optional[presences_.MemberPresence]:
        """Get the cached presence for this member, if known.

        Presence info includes user status and activities.

        This requires the `GUILD_PRESENCES` intent to be enabled.

        Returns
        -------
        typing.Optional[hikari.presences.MemberPresence]
            The member presence, or `None` if not known.
        """
        if not isinstance(self.user.app, traits.CacheAware):
            return None

        return self.user.app.cache.get_presence(self.guild_id, self.user.id)

    def get_roles(self) -> typing.Sequence[Role]:
        """Return the roles the user has.

        This will be empty if the roles are missing from the cache.

        Returns
        -------
        typing.Sequence[hikari.guilds.Role]
            The roles the users has.
        """
        roles: typing.List[Role] = []

        if not isinstance(self.user.app, traits.CacheAware):
            return roles

        for role_id in self.role_ids:
            if role := self.user.app.cache.get_role(role_id):
                roles.append(role)

        return roles

    def get_top_role(self) -> typing.Optional[Role]:
        """Return the highest role the member has.

        Returns
        -------
        typing.Optional[hikari.guilds.Role]
            `None` if the cache is missing the roles information or
            the highest role the user has.
        """
        roles = sorted(self.get_roles(), key=lambda r: r.position, reverse=True)

        try:
            return next(iter(roles))
        except StopIteration:
            return None

    @property
    def username(self) -> str:
        return self.user.username

    def make_avatar_url(self, *, ext: typing.Optional[str] = None, size: int = 4096) -> typing.Optional[files.URL]:
        return self.user.make_avatar_url(ext=ext, size=size)

    def make_guild_avatar_url(
        self, *, ext: typing.Optional[str] = None, size: int = 4096
    ) -> typing.Optional[files.URL]:
        """Generate the guild specific avatar url for this member, if set.

        If no guild avatar is set, this returns `None`. You can then
        use the `make_avatar_url` to get their global custom avatar or
        `default_avatar_url` if they have no custom avatar set.

        Parameters
        ----------
        ext : typing.Optional[str]
            The ext to use for this URL, defaults to `png` or `gif`.
            Supports `png`, `jpeg`, `jpg`, `webp` and `gif` (when
            animated). Will be ignored for default avatars which can only be
            `png`.

            If `None`, then the correct default extension is
            determined based on whether the icon is animated or not.
        size : int
            The size to set for the URL, defaults to `4096`.
            Can be any power of two between 16 and 4096.
            Will be ignored for default avatars.

        Returns
        -------
        typing.Optional[hikari.files.URL]
            The URL to the avatar, or `None` if not present.

        Raises
        ------
        ValueError
            If `size` is not a power of two or not between 16 and 4096.
        """
        if self.guild_avatar_hash is None:
            return None

        if ext is None:
            if self.guild_avatar_hash.startswith("a_"):
                ext = "gif"
            else:
                ext = "png"

        return routes.CDN_MEMBER_AVATAR.compile_to_file(
            urls.CDN_URL,
            guild_id=self.guild_id,
            user_id=self.id,
            hash=self.guild_avatar_hash,
            size=size,
            file_format=ext,
        )

    async def fetch_self(self) -> Member:
        """Fetch an up-to-date view of this member from the API.

        Returns
        -------
        hikari.guilds.Member
            An up-to-date view of this member.

        Raises
        ------
        hikari.errors.UnauthorizedError
            If you are unauthorized to make the request (invalid/missing token).
        hikari.errors.NotFoundError
            If the member is not found.
        hikari.errors.RateLimitTooLongError
            Raised in the event that a rate limit occurs that is
            longer than `max_rate_limit` when making a request.
        hikari.errors.InternalServerError
            If an internal error occurs on Discord while handling the request.
        """
        return await self.user.app.rest.fetch_member(self.guild_id, self.user.id)

    async def fetch_dm_channel(self) -> channels_.DMChannel:
        return await self.user.fetch_dm_channel()

    async def fetch_roles(self) -> typing.Sequence[Role]:
        """Fetch an up-to-date view of this member's roles from the API.

        Returns
        -------
        typing.Sequence[hikari.guilds.Role]
            An up-to-date view of this member's roles.

        Raises
        ------
        hikari.errors.UnauthorizedError
            If you are unauthorized to make the request (invalid/missing token).
        hikari.errors.NotFoundError
            If the member is not found.
        hikari.errors.RateLimitTooLongError
            Raised in the event that a rate limit occurs that is
            longer than `max_rate_limit` when making a request.
        hikari.errors.InternalServerError
            If an internal error occurs on Discord while handling the request.
        """
        fetched_roles = await self.app.rest.fetch_roles(self.guild_id)
        return [role for role in fetched_roles if role.id in self.role_ids]

    async def ban(
        self,
        *,
        delete_message_seconds: undefined.UndefinedOr[time.Intervalish] = undefined.UNDEFINED,
        reason: undefined.UndefinedOr[str] = undefined.UNDEFINED,
    ) -> None:
        """Ban this member from this guild.

        Other Parameters
        ----------------
        delete_message_seconds : hikari.undefined.UndefinedNoneOr[hikari.internal.time.Intervalish]
            If provided, the number of seconds to delete messages for.
            This can be represented as either an int/float between 0 and 604800 (7 days), or
            a `datetime.timedelta` object.
        reason : hikari.undefined.UndefinedOr[str]
            If provided, the reason that will be recorded in the audit logs.
            Maximum of 512 characters.

        Raises
        ------
        hikari.errors.BadRequestError
            If any of the fields that are passed have an invalid value.
        hikari.errors.ForbiddenError
            If you are missing the `BAN_MEMBERS` permission.
        hikari.errors.UnauthorizedError
            If you are unauthorized to make the request (invalid/missing token).
        hikari.errors.NotFoundError
            If the guild or user are not found.
        hikari.errors.RateLimitTooLongError
            Raised in the event that a rate limit occurs that is
            longer than `max_rate_limit` when making a request.
        hikari.errors.InternalServerError
            If an internal error occurs on Discord while handling the request.
        """
        await self.user.app.rest.ban_user(
            self.guild_id, self.user.id, delete_message_seconds=delete_message_seconds, reason=reason
        )

    async def unban(
        self,
        *,
        reason: undefined.UndefinedOr[str] = undefined.UNDEFINED,
    ) -> None:
        """Unban this member from the guild.

        Other Parameters
        ----------------
        reason : hikari.undefined.UndefinedOr[str]
            If provided, the reason that will be recorded in the audit logs.
            Maximum of 512 characters.

        Raises
        ------
        hikari.errors.BadRequestError
            If any of the fields that are passed have an invalid value.
        hikari.errors.ForbiddenError
            If you are missing the `BAN_MEMBERS` permission.
        hikari.errors.UnauthorizedError
            If you are unauthorized to make the request (invalid/missing token).
        hikari.errors.NotFoundError
            If the guild or user are not found.
        hikari.errors.RateLimitTooLongError
            Raised in the event that a rate limit occurs that is
            longer than `max_rate_limit` when making a request.
        hikari.errors.InternalServerError
            If an internal error occurs on Discord while handling the request.
        """
        await self.user.app.rest.unban_user(self.guild_id, self.user.id, reason=reason)

    async def kick(
        self,
        *,
        reason: undefined.UndefinedOr[str] = undefined.UNDEFINED,
    ) -> None:
        """Kick this member from this guild.

        Other Parameters
        ----------------
        reason : hikari.undefined.UndefinedOr[str]
            If provided, the reason that will be recorded in the audit logs.
            Maximum of 512 characters.

        Raises
        ------
        hikari.errors.BadRequestError
            If any of the fields that are passed have an invalid value.
        hikari.errors.ForbiddenError
            If you are missing the `KICK_MEMBERS` permission.
        hikari.errors.UnauthorizedError
            If you are unauthorized to make the request (invalid/missing token).
        hikari.errors.NotFoundError
            If the guild or user are not found.
        hikari.errors.RateLimitTooLongError
            Raised in the event that a rate limit occurs that is
            longer than `max_rate_limit` when making a request.
        hikari.errors.InternalServerError
            If an internal error occurs on Discord while handling the request.
        """
        await self.user.app.rest.kick_user(self.guild_id, self.user.id, reason=reason)

    async def add_role(
        self, role: snowflakes.SnowflakeishOr[PartialRole], *, reason: undefined.UndefinedOr[str] = undefined.UNDEFINED
    ) -> None:
        """Add a role to the member.

        Parameters
        ----------
        role : hikari.snowflakes.SnowflakeishOr[hikari.guilds.PartialRole]
            The role to add. This may be the object or the
            ID of an existing role.

        Other Parameters
        ----------------
        reason : hikari.undefined.UndefinedOr[str]
            If provided, the reason that will be recorded in the audit logs.
            Maximum of 512 characters.

        Raises
        ------
        hikari.errors.ForbiddenError
            If you are missing the `MANAGE_ROLES` permission.
        hikari.errors.UnauthorizedError
            If you are unauthorized to make the request (invalid/missing token).
        hikari.errors.NotFoundError
            If the guild, user or role are not found.
        hikari.errors.RateLimitTooLongError
            Raised in the event that a rate limit occurs that is
            longer than `max_rate_limit` when making a request.
        hikari.errors.InternalServerError
            If an internal error occurs on Discord while handling the request.
        """
        await self.user.app.rest.add_role_to_member(self.guild_id, self.user.id, role, reason=reason)

    async def remove_role(
        self, role: snowflakes.SnowflakeishOr[PartialRole], *, reason: undefined.UndefinedOr[str] = undefined.UNDEFINED
    ) -> None:
        """Remove a role from the member.

        Parameters
        ----------
        role : hikari.snowflakes.SnowflakeishOr[hikari.guilds.PartialRole]
            The role to remove. This may be the object or the
            ID of an existing role.

        Other Parameters
        ----------------
        reason : hikari.undefined.UndefinedOr[str]
            If provided, the reason that will be recorded in the audit logs.
            Maximum of 512 characters.

        Raises
        ------
        hikari.errors.ForbiddenError
            If you are missing the `MANAGE_ROLES` permission.
        hikari.errors.UnauthorizedError
            If you are unauthorized to make the request (invalid/missing token).
        hikari.errors.NotFoundError
            If the guild, user or role are not found.
        hikari.errors.RateLimitTooLongError
            Raised in the event that a rate limit occurs that is
            longer than `max_rate_limit` when making a request.
        hikari.errors.InternalServerError
            If an internal error occurs on Discord while handling the request.
        """
        await self.user.app.rest.remove_role_from_member(self.guild_id, self.user.id, role, reason=reason)

    async def edit(
        self,
        *,
        nickname: undefined.UndefinedNoneOr[str] = undefined.UNDEFINED,
        roles: undefined.UndefinedOr[snowflakes.SnowflakeishSequence[PartialRole]] = undefined.UNDEFINED,
        mute: undefined.UndefinedOr[bool] = undefined.UNDEFINED,
        deaf: undefined.UndefinedOr[bool] = undefined.UNDEFINED,
        voice_channel: undefined.UndefinedNoneOr[
            snowflakes.SnowflakeishOr[channels_.GuildVoiceChannel]
        ] = undefined.UNDEFINED,
        communication_disabled_until: undefined.UndefinedNoneOr[datetime.datetime] = undefined.UNDEFINED,
        reason: undefined.UndefinedOr[str] = undefined.UNDEFINED,
    ) -> Member:
        """Edit the member.

        Other Parameters
        ----------------
        nickname : hikari.undefined.UndefinedNoneOr[str]
            If provided, the new nick for the member. If `None`,
            will remove the members nick.

            Requires the `MANAGE_NICKNAMES` permission.
        roles : hikari.undefined.UndefinedOr[hikari.snowflakes.SnowflakeishSequence[hikari.guilds.PartialRole]]
            If provided, the new roles for the member.

            Requires the `MANAGE_ROLES` permission.
        mute : hikari.undefined.UndefinedOr[bool]
            If provided, the new server mute state for the member.

            Requires the `MUTE_MEMBERS` permission.
        deaf : hikari.undefined.UndefinedOr[bool]
            If provided, the new server deaf state for the member.

            Requires the `DEAFEN_MEMBERS` permission.
        voice_channel : hikari.undefined.UndefinedOr[hikari.snowflakes.SnowflakeishOr[hikari.channels.GuildVoiceChannel]]]
            If provided, `None` or the object or the ID of
            an existing voice channel to move the member to.
            If `None`, will disconnect the member from voice.

            Requires the `MOVE_MEMBERS` permission and the `CONNECT`
            permission in the original voice channel and the target
            voice channel.

            .. note::
                If the member is not in a voice channel, this will
                take no effect.
        communication_disabled_until : hikari.undefined.UndefinedNoneOr[datetime.datetime]
            If provided, the datetime when the timeout (disable communication)
            of the member expires, up to 28 days in the future, or `None`
            to remove the timeout from the member.

            Requires the `MODERATE_MEMBERS` permission.
        reason : hikari.undefined.UndefinedOr[str]
            If provided, the reason that will be recorded in the audit logs.
            Maximum of 512 characters.

        Returns
        -------
        hikari.guilds.Member
            Object of the member that was updated.

        Raises
        ------
        hikari.errors.BadRequestError
            If any of the fields that are passed have an invalid value.
        hikari.errors.ForbiddenError
            If you are missing a permission to do an action.
        hikari.errors.UnauthorizedError
            If you are unauthorized to make the request (invalid/missing token).
        hikari.errors.NotFoundError
            If the guild or the user are not found.
        hikari.errors.RateLimitTooLongError
            Raised in the event that a rate limit occurs that is
            longer than `max_rate_limit` when making a request.
        hikari.errors.InternalServerError
            If an internal error occurs on Discord while handling the request.
        """
        return await self.user.app.rest.edit_member(
            self.guild_id,
            self.user.id,
            nickname=nickname,
            roles=roles,
            mute=mute,
            deaf=deaf,
            voice_channel=voice_channel,
            communication_disabled_until=communication_disabled_until,
            reason=reason,
        )

    def __str__(self) -> str:
        return str(self.user)

    def __hash__(self) -> int:
        return hash(self.user)

    def __eq__(self, other: object) -> bool:
        return self.user == other


@attr_extensions.with_copy
@attr.define(hash=True, kw_only=True, weakref_slot=False)
class PartialRole(snowflakes.Unique):
    """Represents a partial guild bound role object."""

    app: traits.RESTAware = attr.field(
        repr=False, eq=False, hash=False, metadata={attr_extensions.SKIP_DEEP_COPY: True}
    )
    """Client application that models may use for procedures."""

    id: snowflakes.Snowflake = attr.field(hash=True, repr=True)
    """The ID of this entity."""

    name: str = attr.field(eq=False, hash=False, repr=True)
    """The role's name."""

    @property
    def mention(self) -> str:
        """Return a raw mention string for the role."""
        return f"<@&{self.id}>"

    def __str__(self) -> str:
        return self.name


@attr.define(hash=True, kw_only=True, weakref_slot=False)
class Role(PartialRole):
    """Represents a guild bound role object."""

    color: colors.Color = attr.field(eq=False, hash=False, repr=True)
    """The colour of this role.

    This will be applied to a member's name in chat if it's their top coloured role.
    """

    guild_id: snowflakes.Snowflake = attr.field(eq=False, hash=False, repr=True)
    """The ID of the guild this role belongs to."""

    is_hoisted: bool = attr.field(eq=False, hash=False, repr=True)
    """Whether this role is hoisting the members it's attached to in the member list.

    Members will be hoisted under their highest role where this is set to `True`.
    """

    icon_hash: typing.Optional[str] = attr.field(eq=False, hash=False, repr=False)
    """Hash of the role's icon if set, else `None`."""

    unicode_emoji: typing.Optional[emojis_.UnicodeEmoji] = attr.field(eq=False, hash=False, repr=False)
    """Role's icon as an unicode emoji if set, else `None`."""

    is_managed: bool = attr.field(eq=False, hash=False, repr=False)
    """Whether this role is managed by an integration."""

    is_mentionable: bool = attr.field(eq=False, hash=False, repr=False)
    """Whether this role can be mentioned by all regardless of permissions."""

    permissions: permissions_.Permissions = attr.field(eq=False, hash=False, repr=False)
    """The guild wide permissions this role gives to the members it's attached to.

    This may be overridden by channel overwrites.
    """

    position: int = attr.field(eq=False, hash=False, repr=True)
    """The position of this role in the role hierarchy.

    This will start at `0` for the lowest role (@everyone)
    and increase as you go up the hierarchy.
    """

    bot_id: typing.Optional[snowflakes.Snowflake] = attr.field(eq=False, hash=False, repr=True)
    """The ID of the bot this role belongs to.

    If `None`, this is not a bot role.
    """

    integration_id: typing.Optional[snowflakes.Snowflake] = attr.field(eq=False, hash=False, repr=True)
    """The ID of the integration this role belongs to.

    If `None`, this is not a integration role.
    """

    is_premium_subscriber_role: bool = attr.field(eq=False, hash=False, repr=True)
    """Whether this role is the guild's nitro subscriber role."""

<<<<<<< HEAD
    subscription_listing_id: typing.Optional[snowflakes.Snowflake] = attr.field(eq=False, hash=False, repr=True)
    """The ID of this role's subscription SKU and listing.
    
    If `None`, this is not a purchasable role.
    """

    is_available_for_purchase: bool = attr.field(eq=False, hash=False, repr=True)
    """Whether this role is available for purchase."""
=======
    is_guild_linked_role: bool = attr.field(eq=False, hash=False, repr=True)
    """Whether this role is a linked role in the guild."""
>>>>>>> 231432fb

    @property
    def colour(self) -> colours.Colour:
        """Alias for the `color` field."""
        return self.color

    @property
    def icon_url(self) -> typing.Optional[files.URL]:
        """Role icon URL, if there is one."""
        return self.make_icon_url()

    @property
    def mention(self) -> str:
        """Return a raw mention string for the role.

        When this role represents @everyone mentions will only work if
        `mentions_everyone` is `True`.
        """
        if self.guild_id == self.id:
            return "@everyone"

        return super().mention

    def make_icon_url(self, *, ext: str = "png", size: int = 4096) -> typing.Optional[files.URL]:
        """Generate the icon URL for this role, if set.

        If no role icon is set, this returns `None`.

        Parameters
        ----------
        ext : str
            The extension to use for this URL, defaults to `png`.
            Supports `png`, `jpeg`, `jpg` and `webp`.
        size : int
            The size to set for the URL, defaults to `4096`.
            Can be any power of two between 16 and 4096.

        Returns
        -------
        typing.Optional[hikari.files.URL]
            The URL to the icon, or `None` if not present.

        Raises
        ------
        ValueError
            If `size` is not a power of two or not between 16 and 4096.
        """
        if self.icon_hash is None:
            return None

        return routes.CDN_ROLE_ICON.compile_to_file(
            urls.CDN_URL,
            role_id=self.id,
            hash=self.icon_hash,
            size=size,
            file_format=ext,
        )


@typing.final
class IntegrationType(str, enums.Enum):
    """The integration type."""

    TWITCH = "twitch"
    """Twitch."""

    YOUTUBE = "youtube"
    """Youtube."""

    DISCORD_BOT = "discord"
    """Discord bot."""

    GUILD_SUBSCRIPTION = "guild_subscription"
    """Guild subscription."""


@typing.final
class IntegrationExpireBehaviour(int, enums.Enum):
    """Behavior for expiring integration subscribers."""

    REMOVE_ROLE = 0
    """Remove the role."""

    KICK = 1
    """Kick the subscriber."""


@attr_extensions.with_copy
@attr.define(hash=True, kw_only=True, weakref_slot=False)
class IntegrationAccount:
    """An account that's linked to an integration."""

    id: str = attr.field(hash=True, repr=True)
    """The string ID of this (likely) third party account."""

    name: str = attr.field(eq=False, hash=False, repr=True)
    """The name of this account."""

    def __str__(self) -> str:
        return self.name


# This is here rather than in applications.py to avoid circular imports
@attr_extensions.with_copy
@attr.define(hash=True, kw_only=True, weakref_slot=False)
class PartialApplication(snowflakes.Unique):
    """A partial representation of a Discord application."""

    id: snowflakes.Snowflake = attr.field(hash=True, repr=True)
    """The ID of this entity."""

    name: str = attr.field(eq=False, hash=False, repr=True)
    """The name of this application."""

    description: typing.Optional[str] = attr.field(eq=False, hash=False, repr=False)
    """The description of this application, if any."""

    icon_hash: typing.Optional[str] = attr.field(eq=False, hash=False, repr=False)
    """The CDN hash of this application's icon, if set."""

    def __str__(self) -> str:
        return self.name

    @property
    def icon_url(self) -> typing.Optional[files.URL]:
        """Team icon URL, if there is one."""
        return self.make_icon_url()

    def make_icon_url(self, *, ext: str = "png", size: int = 4096) -> typing.Optional[files.URL]:
        """Generate the icon URL for this application.

        Parameters
        ----------
        ext : str
            The extension to use for this URL, defaults to `png`.
            Supports `png`, `jpeg`, `jpg` and `webp`.
        size : int
            The size to set for the URL, defaults to `4096`.
            Can be any power of two between 16 and 4096.

        Returns
        -------
        typing.Optional[hikari.files.URL]
            The URL, or `None` if no icon exists.

        Raises
        ------
        ValueError
            If the size is not an integer power of 2 between 16 and 4096
            (inclusive).
        """
        if self.icon_hash is None:
            return None

        return routes.CDN_APPLICATION_ICON.compile_to_file(
            urls.CDN_URL,
            application_id=self.id,
            hash=self.icon_hash,
            size=size,
            file_format=ext,
        )


@attr_extensions.with_copy
@attr.define(hash=True, kw_only=True, weakref_slot=False)
class IntegrationApplication(PartialApplication):
    """An application that's linked to an integration."""

    bot: typing.Optional[users.User] = attr.field(eq=False, hash=False, repr=False)
    """The bot associated with this application."""


@attr_extensions.with_copy
@attr.define(hash=True, kw_only=True, weakref_slot=False)
class PartialIntegration(snowflakes.Unique):
    """A partial representation of an integration, found in audit logs."""

    account: IntegrationAccount = attr.field(eq=False, hash=False, repr=False)
    """The account connected to this integration."""

    id: snowflakes.Snowflake = attr.field(hash=True, repr=True)
    """The ID of this entity."""

    name: str = attr.field(eq=False, hash=False, repr=True)
    """The name of this integration."""

    type: typing.Union[IntegrationType, str] = attr.field(eq=False, hash=False, repr=True)
    """The type of this integration."""

    def __str__(self) -> str:
        return self.name


@attr.define(hash=True, kw_only=True, weakref_slot=False)
class Integration(PartialIntegration):
    """Represents a guild integration object."""

    guild_id: snowflakes.Snowflake = attr.field()
    """The ID of the guild this integration belongs to."""

    expire_behavior: typing.Union[IntegrationExpireBehaviour, int, None] = attr.field(eq=False, hash=False, repr=False)
    """How members should be treated after their connected subscription expires.

    This will not be enacted until after `GuildIntegration.expire_grace_period`
    passes.

    .. note::
        This will always be `None` for Discord integrations.
    """

    expire_grace_period: typing.Optional[datetime.timedelta] = attr.field(eq=False, hash=False, repr=False)
    """How many days users with expired subscriptions are given until the expire behavior is enacted out on them.

    .. note::
        This will always be `None` for Discord integrations.
    """

    is_enabled: bool = attr.field(eq=False, hash=False, repr=True)
    """Whether this integration is enabled."""

    is_syncing: typing.Optional[bool] = attr.field(eq=False, hash=False, repr=False)
    """Whether this integration is syncing subscribers/emojis."""

    is_emojis_enabled: typing.Optional[bool] = attr.field(eq=False, hash=False, repr=False)
    """Whether users under this integration are allowed to use it's custom emojis."""

    is_revoked: typing.Optional[bool] = attr.field(eq=False, hash=False, repr=False)
    """Whether the integration has been revoked."""

    last_synced_at: typing.Optional[datetime.datetime] = attr.field(eq=False, hash=False, repr=False)
    """The datetime of when this integration's subscribers were last synced."""

    role_id: typing.Optional[snowflakes.Snowflake] = attr.field(eq=False, hash=False, repr=False)
    """The ID of the managed role used for this integration's subscribers."""

    user: typing.Optional[users.User] = attr.field(eq=False, hash=False, repr=False)
    """The user this integration belongs to."""

    subscriber_count: typing.Optional[int] = attr.field(eq=False, hash=False, repr=False)
    """The number of subscribers this integration has."""

    application: typing.Optional[IntegrationApplication] = attr.field(eq=False, hash=False, repr=False)
    """The bot/OAuth2 application associated with this integration.

    .. note::
        This is only available for Discord integrations.
    """


@attr_extensions.with_copy
@attr.define(hash=False, weakref_slot=False)
class WelcomeChannel:
    """Used to represent channels on guild welcome screens."""

    channel_id: snowflakes.Snowflake = attr.field(hash=False, repr=True)
    """ID of the channel shown in the welcome screen."""

    description: str = attr.field(hash=False, repr=False)
    """The description shown for this channel."""

    emoji_name: typing.Union[str, emojis_.UnicodeEmoji, None] = attr.field(
        default=None, kw_only=True, hash=False, repr=True
    )
    """The emoji shown in the welcome screen channel if set to a unicode emoji.

    .. warning::
        While it may also be present for custom emojis, this is neither guaranteed
        to be provided nor accurate.
    """

    emoji_id: typing.Optional[snowflakes.Snowflake] = attr.field(default=None, kw_only=True, hash=False, repr=True)
    """ID of the emoji shown in the welcome screen channel if it's set to a custom emoji."""


@attr_extensions.with_copy
@attr.define(hash=False, kw_only=True, weakref_slot=False)
class WelcomeScreen:
    """Used to represent guild welcome screens on Discord."""

    description: typing.Optional[str] = attr.field(hash=False, repr=True)
    """The guild's description shown in the welcome screen."""

    channels: typing.Sequence[WelcomeChannel] = attr.field(hash=False, repr=True)
    """An array of up to 5 of the channels shown in the welcome screen."""


@attr_extensions.with_copy
@attr.define(hash=False, kw_only=True, weakref_slot=False)
class GuildBan:
    """Used to represent guild bans."""

    reason: typing.Optional[str] = attr.field(repr=True)
    """The reason for this ban, will be `None` if no reason was given."""

    user: users.User = attr.field(repr=True)
    """The object of the user this ban targets."""


@attr_extensions.with_copy
@attr.define(hash=True, kw_only=True, weakref_slot=False)
class PartialGuild(snowflakes.Unique):
    """Base object for any partial guild objects."""

    app: traits.RESTAware = attr.field(
        repr=False, eq=False, hash=False, metadata={attr_extensions.SKIP_DEEP_COPY: True}
    )
    """Client application that models may use for procedures."""

    id: snowflakes.Snowflake = attr.field(hash=True, repr=True)
    """The ID of this entity."""

    icon_hash: typing.Optional[str] = attr.field(eq=False, hash=False, repr=False)
    """The hash for the guild icon, if there is one."""

    name: str = attr.field(eq=False, hash=False, repr=True)
    """The name of the guild."""

    def __str__(self) -> str:
        return self.name

    @property
    def icon_url(self) -> typing.Optional[files.URL]:
        """Icon URL for the guild, if set; otherwise `None`."""
        return self.make_icon_url()

    @property
    def shard_id(self) -> typing.Optional[int]:
        """Return the ID of the shard this guild is served by.

        This may return `None` if the application does not have a gateway
        connection.
        """
        if not isinstance(self.app, traits.ShardAware):
            return None

        shard_count = self.app.shard_count
        assert isinstance(shard_count, int)
        return snowflakes.calculate_shard_id(shard_count, self.id)

    def make_icon_url(self, *, ext: typing.Optional[str] = None, size: int = 4096) -> typing.Optional[files.URL]:
        """Generate the guild's icon URL, if set.

        Parameters
        ----------
        ext : typing.Optional[str]
            The extension to use for this URL, defaults to `png` or `gif`.
            Supports `png`, `jpeg`, `jpg`, `webp` and `gif` (when
            animated).

            If `None`, then the correct default extension is
            determined based on whether the icon is animated or not.
        size : int
            The size to set for the URL, defaults to `4096`.
            Can be any power of two between 16 and 4096.

        Returns
        -------
        typing.Optional[hikari.files.URL]
            The URL to the resource, or `None` if no icon is set.

        Raises
        ------
        ValueError
            If `size` is not a power of two or not between 16 and 4096.
        """
        if self.icon_hash is None:
            return None

        if ext is None:
            if self.icon_hash.startswith("a_"):
                ext = "gif"
            else:
                ext = "png"

        return routes.CDN_GUILD_ICON.compile_to_file(
            urls.CDN_URL,
            guild_id=self.id,
            hash=self.icon_hash,
            size=size,
            file_format=ext,
        )

    async def ban(
        self,
        user: snowflakes.SnowflakeishOr[users.PartialUser],
        *,
        delete_message_seconds: undefined.UndefinedOr[time.Intervalish] = undefined.UNDEFINED,
        reason: undefined.UndefinedOr[str] = undefined.UNDEFINED,
    ) -> None:
        """Ban the given user from this guild.

        Parameters
        ----------
        user : hikari.snowflakes.Snowflakeish[hikari.users.PartialUser]
            The user to ban from the guild.

        Other Parameters
        ----------------
        delete_message_seconds : hikari.undefined.UndefinedNoneOr[hikari.internal.time.Intervalish]
            If provided, the number of seconds to delete messages for.
            This can be represented as either an int/float between 0 and 604800 (7 days), or
            a `datetime.timedelta` object.
        reason : hikari.undefined.UndefinedOr[str]
            If provided, the reason that will be recorded in the audit logs.
            Maximum of 512 characters.

        Raises
        ------
        hikari.errors.BadRequestError
            If any of the fields that are passed have an invalid value.
        hikari.errors.ForbiddenError
            If you are missing the `BAN_MEMBERS` permission.
        hikari.errors.UnauthorizedError
            If you are unauthorized to make the request (invalid/missing token).
        hikari.errors.NotFoundError
            If the guild or user are not found.
        hikari.errors.RateLimitTooLongError
            Raised in the event that a rate limit occurs that is
            longer than `max_rate_limit` when making a request.
        hikari.errors.InternalServerError
            If an internal error occurs on Discord while handling the request.
        """
        await self.app.rest.ban_user(self.id, user, delete_message_seconds=delete_message_seconds, reason=reason)

    async def unban(
        self,
        user: snowflakes.SnowflakeishOr[users.PartialUser],
        *,
        reason: undefined.UndefinedOr[str] = undefined.UNDEFINED,
    ) -> None:
        """Unban the given user from this guild.

        Parameters
        ----------
        user : hikari.snowflakes.Snowflakeish[hikari.users.PartialUser]
            The user to unban from the guild.

        Other Parameters
        ----------------
        reason : hikari.undefined.UndefinedOr[str]
            If provided, the reason that will be recorded in the audit logs.
            Maximum of 512 characters.

        Raises
        ------
        hikari.errors.BadRequestError
            If any of the fields that are passed have an invalid value.
        hikari.errors.ForbiddenError
            If you are missing the `BAN_MEMBERS` permission.
        hikari.errors.UnauthorizedError
            If you are unauthorized to make the request (invalid/missing token).
        hikari.errors.NotFoundError
            If the guild or user are not found.
        hikari.errors.RateLimitTooLongError
            Raised in the event that a rate limit occurs that is
            longer than `max_rate_limit` when making a request.
        hikari.errors.InternalServerError
            If an internal error occurs on Discord while handling the request.
        """
        await self.app.rest.unban_user(self.id, user, reason=reason)

    async def kick(
        self,
        user: snowflakes.SnowflakeishOr[users.PartialUser],
        *,
        reason: undefined.UndefinedOr[str] = undefined.UNDEFINED,
    ) -> None:
        """Kick the given user from this guild.

        Parameters
        ----------
        user : hikari.snowflakes.Snowflakeish[hikari.users.PartialUser]
            The user to kick from the guild.

        Other Parameters
        ----------------
        reason : hikari.undefined.UndefinedOr[str]
            If provided, the reason that will be recorded in the audit logs.
            Maximum of 512 characters.

        Raises
        ------
        hikari.errors.BadRequestError
            If any of the fields that are passed have an invalid value.
        hikari.errors.ForbiddenError
            If you are missing the `KICK_MEMBERS` permission.
        hikari.errors.UnauthorizedError
            If you are unauthorized to make the request (invalid/missing token).
        hikari.errors.NotFoundError
            If the guild or user are not found.
        hikari.errors.RateLimitTooLongError
            Raised in the event that a rate limit occurs that is
            longer than `max_rate_limit` when making a request.
        hikari.errors.InternalServerError
            If an internal error occurs on Discord while handling the request.
        """
        await self.app.rest.kick_user(self.id, user, reason=reason)

    async def edit(
        self,
        *,
        name: undefined.UndefinedOr[str] = undefined.UNDEFINED,
        verification_level: undefined.UndefinedOr[GuildVerificationLevel] = undefined.UNDEFINED,
        default_message_notifications: undefined.UndefinedOr[GuildMessageNotificationsLevel] = undefined.UNDEFINED,
        explicit_content_filter_level: undefined.UndefinedOr[GuildExplicitContentFilterLevel] = undefined.UNDEFINED,
        afk_channel: undefined.UndefinedOr[
            snowflakes.SnowflakeishOr[channels_.GuildVoiceChannel]
        ] = undefined.UNDEFINED,
        afk_timeout: undefined.UndefinedOr[time.Intervalish] = undefined.UNDEFINED,
        icon: undefined.UndefinedNoneOr[files.Resourceish] = undefined.UNDEFINED,
        owner: undefined.UndefinedOr[snowflakes.SnowflakeishOr[users.PartialUser]] = undefined.UNDEFINED,
        splash: undefined.UndefinedNoneOr[files.Resourceish] = undefined.UNDEFINED,
        banner: undefined.UndefinedNoneOr[files.Resourceish] = undefined.UNDEFINED,
        system_channel: undefined.UndefinedNoneOr[
            snowflakes.SnowflakeishOr[channels_.GuildTextChannel]
        ] = undefined.UNDEFINED,
        rules_channel: undefined.UndefinedNoneOr[
            snowflakes.SnowflakeishOr[channels_.GuildTextChannel]
        ] = undefined.UNDEFINED,
        public_updates_channel: undefined.UndefinedNoneOr[
            snowflakes.SnowflakeishOr[channels_.GuildTextChannel]
        ] = undefined.UNDEFINED,
        preferred_locale: undefined.UndefinedOr[typing.Union[str, locales.Locale]] = undefined.UNDEFINED,
        reason: undefined.UndefinedOr[str] = undefined.UNDEFINED,
    ) -> RESTGuild:
        """Edit the guild.

        Parameters
        ----------
        name : hikari.undefined.UndefinedOr[str]
            If provided, the new name for the guild.
        verification_level : hikari.undefined.UndefinedOr[hikari.guilds.GuildVerificationLevel]
            If provided, the new verification level.
        default_message_notifications : hikari.undefined.UndefinedOr[hikari.guilds.GuildMessageNotificationsLevel]
            If provided, the new default message notifications level.
        explicit_content_filter_level : hikari.undefined.UndefinedOr[hikari.guilds.GuildExplicitContentFilterLevel]
            If provided, the new explicit content filter level.
        afk_channel : hikari.undefined.UndefinedOr[hikari.snowflakes.SnowflakeishOr[hikari.channels.GuildVoiceChannel]]
            If provided, the new afk channel. Requires `afk_timeout` to
            be set to work.
        afk_timeout : hikari.undefined.UndefinedOr[hikari.internal.time.Intervalish]
            If provided, the new afk timeout.
        icon : hikari.undefined.UndefinedOr[hikari.files.Resourceish]
            If provided, the new guild icon. Must be a 1024x1024 image or can be
            an animated gif when the guild has the `ANIMATED_ICON` feature.
        owner : hikari.undefined.UndefinedOr[hikari.snowflakes.SnowflakeishOr[hikari.users.PartialUser]]]
            If provided, the new guild owner.

            .. warning::
                You need to be the owner of the server to use this.
        splash : hikari.undefined.UndefinedNoneOr[hikari.files.Resourceish]
            If provided, the new guild splash. Must be a 16:9 image and the
            guild must have the `INVITE_SPLASH` feature.
        banner : hikari.undefined.UndefinedNoneOr[hikari.files.Resourceish]
            If provided, the new guild banner. Must be a 16:9 image and the
            guild must have the `BANNER` feature.
        system_channel : hikari.undefined.UndefinedNoneOr[hikari.snowflakes.SnowflakeishOr[hikari.channels.GuildTextChannel]]
            If provided, the new system channel.
        rules_channel : hikari.undefined.UndefinedNoneOr[hikari.snowflakes.SnowflakeishOr[hikari.channels.GuildTextChannel]]
            If provided, the new rules channel.
        public_updates_channel : hikari.undefined.UndefinedNoneOr[hikari.snowflakes.SnowflakeishOr[hikari.channels.GuildTextChannel]]
            If provided, the new public updates channel.
        preferred_locale : hikari.undefined.UndefinedNoneOr[str]
            If provided, the new preferred locale.
        reason : hikari.undefined.UndefinedOr[str]
            If provided, the reason that will be recorded in the audit logs.
            Maximum of 512 characters.

        Returns
        -------
        hikari.guilds.RESTGuild
            The edited guild.

        Raises
        ------
        hikari.errors.BadRequestError
            If any of the fields that are passed have an invalid value. Or
            you are missing the
        hikari.errors.ForbiddenError
            If you are missing the `MANAGE_GUILD` permission or if you tried to
            pass ownership without being the server owner.
        hikari.errors.UnauthorizedError
            If you are unauthorized to make the request (invalid/missing token).
        hikari.errors.NotFoundError
            If the guild is not found.
        hikari.errors.RateLimitTooLongError
            Raised in the event that a rate limit occurs that is
            longer than `max_rate_limit` when making a request.
        hikari.errors.InternalServerError
            If an internal error occurs on Discord while handling the request.
        """  # noqa: E501 - Line too long
        return await self.app.rest.edit_guild(
            self.id,
            name=name,
            verification_level=verification_level,
            default_message_notifications=default_message_notifications,
            explicit_content_filter_level=explicit_content_filter_level,
            afk_channel=afk_channel,
            afk_timeout=afk_timeout,
            icon=icon,
            owner=owner,
            splash=splash,
            banner=banner,
            system_channel=system_channel,
            rules_channel=rules_channel,
            public_updates_channel=public_updates_channel,
            preferred_locale=preferred_locale,
            reason=reason,
        )

    async def fetch_emojis(self) -> typing.Sequence[emojis_.KnownCustomEmoji]:
        """Fetch the emojis of the guild.

        Returns
        -------
        typing.Sequence[hikari.emojis.KnownCustomEmoji]
            The requested emojis.

        Raises
        ------
        hikari.errors.NotFoundError
            If the guild is not found.
        hikari.errors.UnauthorizedError
            If you are unauthorized to make the request (invalid/missing token).
        hikari.errors.RateLimitTooLongError
            Raised in the event that a rate limit occurs that is
            longer than `max_rate_limit` when making a request.
        hikari.errors.InternalServerError
            If an internal error occurs on Discord while handling the request.
        """
        return await self.app.rest.fetch_guild_emojis(self.id)

    async def fetch_emoji(self, emoji: snowflakes.SnowflakeishOr[emojis_.CustomEmoji]) -> emojis_.KnownCustomEmoji:
        """Fetch an emoji from the guild.

        Parameters
        ----------
        emoji : hikari.snowflakes.SnowflakeishOr[hikari.emojis.CustomEmoji]
            The emoji to fetch. This can be a `hikari.emojis.CustomEmoji`
            or the ID of an existing emoji.

        Returns
        -------
        hikari.emojis.KnownCustomEmoji
            The requested emoji.

        Raises
        ------
        hikari.errors.NotFoundError
            If the guild or the emoji are not found.
        hikari.errors.UnauthorizedError
            If you are unauthorized to make the request (invalid/missing token).
        hikari.errors.RateLimitTooLongError
            Raised in the event that a rate limit occurs that is
            longer than `max_rate_limit` when making a request.
        hikari.errors.InternalServerError
            If an internal error occurs on Discord while handling the request.
        """
        return await self.app.rest.fetch_emoji(self.id, emoji)

    async def fetch_stickers(self) -> typing.Sequence[stickers.GuildSticker]:
        """Fetch the stickers of the guild.

        Returns
        -------
        typing.Sequence[hikari.stickers.GuildSticker]
            The requested stickers.

        Raises
        ------
        hikari.errors.ForbiddenError
            If you are not part of the server.
        hikari.errors.NotFoundError
            If the guild is not found.
        hikari.errors.UnauthorizedError
            If you are unauthorized to make the request (invalid/missing token).
        hikari.errors.RateLimitTooLongError
            Raised in the event that a rate limit occurs that is
            longer than `max_rate_limit` when making a request.
        hikari.errors.InternalServerError
            If an internal error occurs on Discord while handling the request.
        """
        return await self.app.rest.fetch_guild_stickers(self.id)

    async def fetch_sticker(self, sticker: snowflakes.SnowflakeishOr[stickers.PartialSticker]) -> stickers.GuildSticker:
        """Fetch a sticker from the guild.

        Parameters
        ----------
        sticker : snowflakes.SnowflakeishOr[hikari.stickers.PartialSticker]
            The sticker to fetch. This can be a sticker object or the
            ID of an existing sticker.

        Returns
        -------
        hikari.stickers.GuildSticker
            The requested sticker.

        Raises
        ------
        hikari.errors.ForbiddenError
            If you are not part of the server.
        hikari.errors.NotFoundError
            If the guild or the sticker are not found.
        hikari.errors.UnauthorizedError
            If you are unauthorized to make the request (invalid/missing token).
        hikari.errors.RateLimitTooLongError
            Raised in the event that a rate limit occurs that is
            longer than `max_rate_limit` when making a request.
        hikari.errors.InternalServerError
            If an internal error occurs on Discord while handling the request.
        """
        return await self.app.rest.fetch_guild_sticker(self.id, sticker)

    async def create_sticker(
        self,
        name: str,
        tag: str,
        image: files.Resourceish,
        *,
        description: undefined.UndefinedOr[str] = undefined.UNDEFINED,
        reason: undefined.UndefinedOr[str] = undefined.UNDEFINED,
    ) -> stickers.GuildSticker:
        """Create a sticker in a guild.

        .. note::
            Lottie support is only available for verified and partnered
            servers.

        Parameters
        ----------
        name : str
            The name for the sticker.
        tag : str
            The tag for the sticker.
        image : hikari.files.Resourceish
            The 320x320 image for the sticker. Maximum upload size is 500kb.
            This can be a still PNG, an animated PNG, a Lottie, or a GIF.

        Other Parameters
        ----------------
        description : hikari.undefined.UndefinedOr[str]
            If provided, the description of the sticker.
        reason : hikari.undefined.UndefinedOr[str]
            If provided, the reason that will be recorded in the audit logs.
            Maximum of 512 characters.

        Returns
        -------
        hikari.stickers.GuildSticker
            The created sticker.

        Raises
        ------
        hikari.errors.BadRequestError
            If any of the fields that are passed have an invalid value or
            if there are no more spaces for the sticker in the guild.
        hikari.errors.ForbiddenError
            If you are missing `MANAGE_EMOJIS_AND_STICKERS` in the server.
        hikari.errors.NotFoundError
            If the guild is not found.
        hikari.errors.UnauthorizedError
            If you are unauthorized to make the request (invalid/missing token).
        hikari.errors.RateLimitTooLongError
            Raised in the event that a rate limit occurs that is
            longer than `max_rate_limit` when making a request.
        hikari.errors.InternalServerError
            If an internal error occurs on Discord while handling the request.
        """
        return await self.app.rest.create_sticker(self.id, name, tag, image, description=description, reason=reason)

    async def edit_sticker(
        self,
        sticker: snowflakes.SnowflakeishOr[stickers.PartialSticker],
        *,
        name: undefined.UndefinedOr[str] = undefined.UNDEFINED,
        description: undefined.UndefinedOr[str] = undefined.UNDEFINED,
        tag: undefined.UndefinedOr[str] = undefined.UNDEFINED,
        reason: undefined.UndefinedOr[str] = undefined.UNDEFINED,
    ) -> stickers.GuildSticker:
        """Edit a sticker in a guild.

        Parameters
        ----------
        sticker : hikari.snowflakes.SnowflakeishOr[hikari.stickers.PartialSticker]
            The sticker to edit. This can be a sticker object or the ID of an
            existing sticker.

        Other Parameters
        ----------------
        name : hikari.undefined.UndefinedOr[str]
            If provided, the new name for the sticker.
        description : hikari.undefined.UndefinedOr[str]
            If provided, the new description for the sticker.
        tag : hikari.undefined.UndefinedOr[str]
            If provided, the new sticker tag.
        reason : hikari.undefined.UndefinedOr[str]
            If provided, the reason that will be recorded in the audit logs.
            Maximum of 512 characters.

        Returns
        -------
        hikari.stickers.GuildSticker
            The edited sticker.

        Raises
        ------
        hikari.errors.BadRequestError
            If any of the fields that are passed have an invalid value.
        hikari.errors.ForbiddenError
            If you are missing `MANAGE_EMOJIS_AND_STICKERS` in the server.
        hikari.errors.NotFoundError
            If the guild or the sticker are not found.
        hikari.errors.UnauthorizedError
            If you are unauthorized to make the request (invalid/missing token).
        hikari.errors.RateLimitTooLongError
            Raised in the event that a rate limit occurs that is
            longer than `max_rate_limit` when making a request.
        hikari.errors.InternalServerError
            If an internal error occurs on Discord while handling the request.
        """
        return await self.app.rest.edit_sticker(
            self.id, sticker, name=name, description=description, tag=tag, reason=reason
        )

    async def delete_sticker(
        self,
        sticker: snowflakes.SnowflakeishOr[stickers.PartialSticker],
        *,
        reason: undefined.UndefinedOr[str] = undefined.UNDEFINED,
    ) -> None:
        """Delete a sticker in a guild.

        Parameters
        ----------
        sticker : hikari.snowflakes.SnowflakeishOr[hikari.stickers.PartialSticker]
            The sticker to delete. This can be a sticker object or the ID
            of an existing sticker.

        Other Parameters
        ----------------
        reason : hikari.undefined.UndefinedOr[str]
            If provided, the reason that will be recorded in the audit logs.
            Maximum of 512 characters.

        Raises
        ------
        hikari.errors.ForbiddenError
            If you are missing `MANAGE_EMOJIS_AND_STICKERS` in the server.
        hikari.errors.NotFoundError
            If the guild or the sticker are not found.
        hikari.errors.UnauthorizedError
            If you are unauthorized to make the request (invalid/missing token).
        hikari.errors.RateLimitTooLongError
            Raised in the event that a rate limit occurs that is
            longer than `max_rate_limit` when making a request.
        hikari.errors.InternalServerError
            If an internal error occurs on Discord while handling the request.
        """
        return await self.app.rest.delete_sticker(self.id, sticker, reason=reason)

    async def create_category(
        self,
        name: str,
        *,
        position: undefined.UndefinedOr[int] = undefined.UNDEFINED,
        permission_overwrites: undefined.UndefinedOr[
            typing.Sequence[channels_.PermissionOverwrite]
        ] = undefined.UNDEFINED,
        reason: undefined.UndefinedOr[str] = undefined.UNDEFINED,
    ) -> channels_.GuildCategory:
        """Create a category in the guild.

        Parameters
        ----------
        name : str
            The channels name. Must be between 2 and 1000 characters.

        Other Parameters
        ----------------
        position : hikari.undefined.UndefinedOr[int]
            If provided, the position of the category.
        permission_overwrites : hikari.undefined.UndefinedOr[typing.Sequence[hikari.channels.PermissionOverwrite]]
            If provided, the permission overwrites for the category.
        reason : hikari.undefined.UndefinedOr[str]
            If provided, the reason that will be recorded in the audit logs.
            Maximum of 512 characters.

        Returns
        -------
        hikari.channels.GuildCategory
            The created category.

        Raises
        ------
        hikari.errors.BadRequestError
            If any of the fields that are passed have an invalid value.
        hikari.errors.ForbiddenError
            If you are missing the `MANAGE_CHANNEL` permission.
        hikari.errors.UnauthorizedError
            If you are unauthorized to make the request (invalid/missing token).
        hikari.errors.NotFoundError
            If the guild is not found.
        hikari.errors.RateLimitTooLongError
            Raised in the event that a rate limit occurs that is
            longer than `max_rate_limit` when making a request.
        hikari.errors.InternalServerError
            If an internal error occurs on Discord while handling the request.
        """
        return await self.app.rest.create_guild_category(
            self.id, name, position=position, permission_overwrites=permission_overwrites, reason=reason
        )

    async def create_text_channel(
        self,
        name: str,
        *,
        position: undefined.UndefinedOr[int] = undefined.UNDEFINED,
        topic: undefined.UndefinedOr[str] = undefined.UNDEFINED,
        nsfw: undefined.UndefinedOr[bool] = undefined.UNDEFINED,
        rate_limit_per_user: undefined.UndefinedOr[time.Intervalish] = undefined.UNDEFINED,
        permission_overwrites: undefined.UndefinedOr[
            typing.Sequence[channels_.PermissionOverwrite]
        ] = undefined.UNDEFINED,
        category: undefined.UndefinedOr[snowflakes.SnowflakeishOr[channels_.GuildCategory]] = undefined.UNDEFINED,
        reason: undefined.UndefinedOr[str] = undefined.UNDEFINED,
    ) -> channels_.GuildTextChannel:
        """Create a text channel in the guild.

        Parameters
        ----------
        name : str
            The channels name. Must be between 2 and 1000 characters.

        Other Parameters
        ----------------
        position : hikari.undefined.UndefinedOr[int]
            If provided, the position of the channel (relative to the
            category, if any).
        topic : hikari.undefined.UndefinedOr[str]
            If provided, the channels topic. Maximum 1024 characters.
        nsfw : hikari.undefined.UndefinedOr[bool]
            If provided, whether to mark the channel as NSFW.
        rate_limit_per_user : hikari.undefined.UndefinedOr[hikari.internal.time.Intervalish]
            If provided, the amount of seconds a user has to wait
            before being able to send another message in the channel.
            Maximum 21600 seconds.
        permission_overwrites : hikari.undefined.UndefinedOr[typing.Sequence[hikari.channels.PermissionOverwrite]]
            If provided, the permission overwrites for the channel.
        category : hikari.undefined.UndefinedOr[hikari.snowflakes.SnowflakeishOr[hikari.channels.GuildCategory]]
            The category to create the channel under. This may be the
            object or the ID of an existing category.
        reason : hikari.undefined.UndefinedOr[str]
            If provided, the reason that will be recorded in the audit logs.
            Maximum of 512 characters.

        Returns
        -------
        hikari.channels.GuildTextChannel
            The created channel.

        Raises
        ------
        hikari.errors.BadRequestError
            If any of the fields that are passed have an invalid value.
        hikari.errors.ForbiddenError
            If you are missing the `MANAGE_CHANNEL` permission.
        hikari.errors.UnauthorizedError
            If you are unauthorized to make the request (invalid/missing token).
        hikari.errors.NotFoundError
            If the guild is not found.
        hikari.errors.RateLimitTooLongError
            Raised in the event that a rate limit occurs that is
            longer than `max_rate_limit` when making a request.
        hikari.errors.InternalServerError
            If an internal error occurs on Discord while handling the request.
        """
        return await self.app.rest.create_guild_text_channel(
            self.id,
            name,
            position=position,
            topic=topic,
            nsfw=nsfw,
            rate_limit_per_user=rate_limit_per_user,
            permission_overwrites=permission_overwrites,
            category=category,
            reason=reason,
        )

    async def create_news_channel(
        self,
        name: str,
        *,
        position: undefined.UndefinedOr[int] = undefined.UNDEFINED,
        topic: undefined.UndefinedOr[str] = undefined.UNDEFINED,
        nsfw: undefined.UndefinedOr[bool] = undefined.UNDEFINED,
        rate_limit_per_user: undefined.UndefinedOr[time.Intervalish] = undefined.UNDEFINED,
        permission_overwrites: undefined.UndefinedOr[
            typing.Sequence[channels_.PermissionOverwrite]
        ] = undefined.UNDEFINED,
        category: undefined.UndefinedOr[snowflakes.SnowflakeishOr[channels_.GuildCategory]] = undefined.UNDEFINED,
        reason: undefined.UndefinedOr[str] = undefined.UNDEFINED,
    ) -> channels_.GuildNewsChannel:
        """Create a news channel in the guild.

        Parameters
        ----------
        name : str
            The channels name. Must be between 2 and 1000 characters.

        Other Parameters
        ----------------
        position : hikari.undefined.UndefinedOr[int]
            If provided, the position of the channel (relative to the
            category, if any).
        topic : hikari.undefined.UndefinedOr[str]
            If provided, the channels topic. Maximum 1024 characters.
        nsfw : hikari.undefined.UndefinedOr[bool]
            If provided, whether to mark the channel as NSFW.
        rate_limit_per_user : hikari.undefined.UndefinedOr[hikari.internal.time.Intervalish]
            If provided, the amount of seconds a user has to wait
            before being able to send another message in the channel.
            Maximum 21600 seconds.
        permission_overwrites : hikari.undefined.UndefinedOr[typing.Sequence[hikari.channels.PermissionOverwrite]]
            If provided, the permission overwrites for the channel.
        category : hikari.undefined.UndefinedOr[hikari.snowflakes.SnowflakeishOr[hikari.channels.GuildCategory]]
            The category to create the channel under. This may be the
            object or the ID of an existing category.
        reason : hikari.undefined.UndefinedOr[str]
            If provided, the reason that will be recorded in the audit logs.
            Maximum of 512 characters.

        Returns
        -------
        hikari.channels.GuildNewsChannel
            The created channel.

        Raises
        ------
        hikari.errors.BadRequestError
            If any of the fields that are passed have an invalid value.
        hikari.errors.ForbiddenError
            If you are missing the `MANAGE_CHANNEL` permission.
        hikari.errors.UnauthorizedError
            If you are unauthorized to make the request (invalid/missing token).
        hikari.errors.NotFoundError
            If the guild is not found.
        hikari.errors.RateLimitTooLongError
            Raised in the event that a rate limit occurs that is
            longer than `max_rate_limit` when making a request.
        hikari.errors.InternalServerError
            If an internal error occurs on Discord while handling the request.
        """
        return await self.app.rest.create_guild_news_channel(
            self.id,
            name,
            position=position,
            topic=topic,
            nsfw=nsfw,
            rate_limit_per_user=rate_limit_per_user,
            permission_overwrites=permission_overwrites,
            category=category,
            reason=reason,
        )

    async def create_forum_channel(
        self,
        name: str,
        *,
        position: undefined.UndefinedOr[int] = undefined.UNDEFINED,
        category: undefined.UndefinedOr[snowflakes.SnowflakeishOr[channels_.GuildCategory]] = undefined.UNDEFINED,
        permission_overwrites: undefined.UndefinedOr[
            typing.Sequence[channels_.PermissionOverwrite]
        ] = undefined.UNDEFINED,
        topic: undefined.UndefinedOr[str] = undefined.UNDEFINED,
        nsfw: undefined.UndefinedOr[bool] = undefined.UNDEFINED,
        rate_limit_per_user: undefined.UndefinedOr[time.Intervalish] = undefined.UNDEFINED,
        default_auto_archive_duration: undefined.UndefinedOr[time.Intervalish] = undefined.UNDEFINED,
        default_thread_rate_limit_per_user: undefined.UndefinedOr[time.Intervalish] = undefined.UNDEFINED,
        default_forum_layout: undefined.UndefinedOr[typing.Union[channels_.ForumLayoutType, int]] = undefined.UNDEFINED,
        default_sort_order: undefined.UndefinedOr[
            typing.Union[channels_.ForumSortOrderType, int]
        ] = undefined.UNDEFINED,
        available_tags: undefined.UndefinedOr[typing.Sequence[channels_.ForumTag]] = undefined.UNDEFINED,
        default_reaction_emoji: typing.Union[
            str, emojis_.Emoji, undefined.UndefinedType, snowflakes.Snowflake
        ] = undefined.UNDEFINED,
        reason: undefined.UndefinedOr[str] = undefined.UNDEFINED,
    ) -> channels_.GuildForumChannel:
        """Create a forum channel in the guild.

        Parameters
        ----------
        name : str
            The channels name. Must be between 2 and 1000 characters.

        Other Parameters
        ----------------
        position : hikari.undefined.UndefinedOr[int]
            If provided, the position of the category.
        category : hikari.undefined.UndefinedOr[hikari.snowflakes.SnowflakeishOr[hikari.channels.GuildCategory]]
            The category to create the channel under. This may be the
            object or the ID of an existing category.
        permission_overwrites : hikari.undefined.UndefinedOr[typing.Sequence[hikari.channels.PermissionOverwrite]]
            If provided, the permission overwrites for the category.
        topic : hikari.undefined.UndefinedOr[str]
            If provided, the channels topic. Maximum 1024 characters.
        nsfw : hikari.undefined.UndefinedOr[bool]
            If provided, whether to mark the channel as NSFW.
        rate_limit_per_user : hikari.undefined.UndefinedOr[hikari.internal.time.Intervalish]
            If provided, the amount of seconds a user has to wait
            before being able to send another message in the channel.
            Maximum 21600 seconds.
        default_auto_archive_duration : hikari.undefined.UndefinedOr[hikari.internal.time.Intervalish]
            If provided, the auto archive duration Discord's end user client
            should default to when creating threads in this channel.

            This should be either 60, 1440, 4320 or 10080 minutes and, as of
            writing, ignores the parent channel's set default_auto_archive_duration
            when passed as `hikari.undefined.UNDEFINED`.
        default_thread_rate_limit_per_user : hikari.undefined.UndefinedOr[hikari.internal.time.Intervalish]
            If provided, the ratelimit that should be set in threads created
            from the forum.
        default_forum_layout : hikari.undefined.UndefinedOr[typing.Union[hikari.channels.ForumLayoutType, int]]
            If provided, the default forum layout to show in the client.
        default_sort_order : hikari.undefined.UndefinedOr[typing.Union[hikari.channels.ForumSortOrderType, int]]
            If provided, the default sort order to show in the client.
        available_tags : hikari.undefined.UndefinedOr[typing.Sequence[hikari.channels.ForumTag]]
            If provided, the available tags to select from when creating a thread.
        default_reaction_emoji : typing.Union[str, hikari.emojis.Emoji, hikari.undefined.UndefinedType, hikari.snowflakes.Snowflake]
            If provided, the new default reaction emoji for threads created in a forum channel.
        reason : hikari.undefined.UndefinedOr[str]
            If provided, the reason that will be recorded in the audit logs.
            Maximum of 512 characters.

        Returns
        -------
        hikari.channels.GuildForumChannel
            The created forum channel.

        Raises
        ------
        hikari.errors.BadRequestError
            If any of the fields that are passed have an invalid value.
        hikari.errors.ForbiddenError
            If you are missing the `MANAGE_CHANNEL` permission.
        hikari.errors.UnauthorizedError
            If you are unauthorized to make the request (invalid/missing token).
        hikari.errors.NotFoundError
            If the guild is not found.
        hikari.errors.RateLimitTooLongError
            Raised in the event that a rate limit occurs that is
            longer than `max_rate_limit` when making a request.
        hikari.errors.InternalServerError
            If an internal error occurs on Discord while handling the request.
        """  # noqa: E501 - Line too long
        return await self.app.rest.create_guild_forum_channel(
            self.id,
            name,
            position=position,
            topic=topic,
            nsfw=nsfw,
            rate_limit_per_user=rate_limit_per_user,
            permission_overwrites=permission_overwrites,
            category=category,
            reason=reason,
            default_auto_archive_duration=default_auto_archive_duration,
            default_thread_rate_limit_per_user=default_thread_rate_limit_per_user,
            default_forum_layout=default_forum_layout,
            default_sort_order=default_sort_order,
            available_tags=available_tags,
            default_reaction_emoji=default_reaction_emoji,
        )

    async def create_voice_channel(
        self,
        name: str,
        *,
        position: undefined.UndefinedOr[int] = undefined.UNDEFINED,
        user_limit: undefined.UndefinedOr[int] = undefined.UNDEFINED,
        bitrate: undefined.UndefinedOr[int] = undefined.UNDEFINED,
        video_quality_mode: undefined.UndefinedOr[typing.Union[channels_.VideoQualityMode, int]] = undefined.UNDEFINED,
        permission_overwrites: undefined.UndefinedOr[
            typing.Sequence[channels_.PermissionOverwrite]
        ] = undefined.UNDEFINED,
        region: undefined.UndefinedOr[typing.Union[voices_.VoiceRegion, str]] = undefined.UNDEFINED,
        category: undefined.UndefinedOr[snowflakes.SnowflakeishOr[channels_.GuildCategory]] = undefined.UNDEFINED,
        reason: undefined.UndefinedOr[str] = undefined.UNDEFINED,
    ) -> channels_.GuildVoiceChannel:
        """Create a voice channel in a guild.

        Parameters
        ----------
        name : str
            The channels name. Must be between 2 and 1000 characters.

        Other Parameters
        ----------------
        position : hikari.undefined.UndefinedOr[int]
            If provided, the position of the channel (relative to the
            category, if any).
        user_limit : hikari.undefined.UndefinedOr[int]
            If provided, the maximum users in the channel at once.
            Must be between 0 and 99 with 0 meaning no limit.
        bitrate : hikari.undefined.UndefinedOr[int]
            If provided, the bitrate for the channel. Must be
            between 8000 and 96000 or 8000 and 128000 for VIP
            servers.
        video_quality_mode : hikari.undefined.UndefinedOr[typing.Union[hikari.channels.VideoQualityMode, int]]
            If provided, the new video quality mode for the channel.
        permission_overwrites : hikari.undefined.UndefinedOr[typing.Sequence[hikari.channels.PermissionOverwrite]]
            If provided, the permission overwrites for the channel.
        region : hikari.undefined.UndefinedOr[typing.Union[hikari.voices.VoiceRegion, str]]
            If provided, the voice region to for this channel. Passing
            `None` here will set it to "auto" mode where the used
            region will be decided based on the first person who connects to it
            when it's empty.
        category : hikari.undefined.UndefinedOr[hikari.snowflakes.SnowflakeishOr[hikari.channels.GuildCategory]]
            The category to create the channel under. This may be the
            object or the ID of an existing category.
        reason : hikari.undefined.UndefinedOr[str]
            If provided, the reason that will be recorded in the audit logs.
            Maximum of 512 characters.

        Returns
        -------
        hikari.channels.GuildVoiceChannel
            The created channel.

        Raises
        ------
        hikari.errors.BadRequestError
            If any of the fields that are passed have an invalid value.
        hikari.errors.ForbiddenError
            If you are missing the `MANAGE_CHANNEL` permission.
        hikari.errors.UnauthorizedError
            If you are unauthorized to make the request (invalid/missing token).
        hikari.errors.NotFoundError
            If the gui  ld is not found.
        hikari.errors.RateLimitTooLongError
            Raised in the event that a rate limit occurs that is
            longer than `max_rate_limit` when making a request.
        hikari.errors.InternalServerError
            If an internal error occurs on Discord while handling the request.
        """
        return await self.app.rest.create_guild_voice_channel(
            self.id,
            name,
            position=position,
            user_limit=user_limit,
            bitrate=bitrate,
            video_quality_mode=video_quality_mode,
            permission_overwrites=permission_overwrites,
            region=region,
            category=category,
            reason=reason,
        )

    async def create_stage_channel(
        self,
        name: str,
        *,
        position: undefined.UndefinedOr[int] = undefined.UNDEFINED,
        user_limit: undefined.UndefinedOr[int] = undefined.UNDEFINED,
        bitrate: undefined.UndefinedOr[int] = undefined.UNDEFINED,
        permission_overwrites: undefined.UndefinedOr[
            typing.Sequence[channels_.PermissionOverwrite]
        ] = undefined.UNDEFINED,
        region: undefined.UndefinedOr[typing.Union[voices_.VoiceRegion, str]] = undefined.UNDEFINED,
        category: undefined.UndefinedOr[snowflakes.SnowflakeishOr[channels_.GuildCategory]] = undefined.UNDEFINED,
        reason: undefined.UndefinedOr[str] = undefined.UNDEFINED,
    ) -> channels_.GuildStageChannel:
        """Create a stage channel in the guild.

        Parameters
        ----------
        name : str
            The channel's name. Must be between 2 and 1000 characters.

        Other Parameters
        ----------------
        position : hikari.undefined.UndefinedOr[int]
            If provided, the position of the channel (relative to the
            category, if any).
        user_limit : hikari.undefined.UndefinedOr[int]
            If provided, the maximum users in the channel at once.
            Must be between 0 and 99 with 0 meaning no limit.
        bitrate : hikari.undefined.UndefinedOr[int]
            If provided, the bitrate for the channel. Must be
            between 8000 and 96000 or 8000 and 128000 for VIP
            servers.
        permission_overwrites : hikari.undefined.UndefinedOr[typing.Sequence[hikari.channels.PermissionOverwrite]]
            If provided, the permission overwrites for the channel.
        region : hikari.undefined.UndefinedOr[typing.Union[hikari.voices.VoiceRegion, str]]
            If provided, the voice region to for this channel. Passing
            `None` here will set it to "auto" mode where the used
            region will be decided based on the first person who connects to it
            when it's empty.
        category : hikari.undefined.UndefinedOr[hikari.snowflakes.SnowflakeishOr[hikari.channels.GuildCategory]]
            The category to create the channel under. This may be the
            object or the ID of an existing category.
        reason : hikari.undefined.UndefinedOr[str]
            If provided, the reason that will be recorded in the audit logs.
            Maximum of 512 characters.

        Returns
        -------
        hikari.channels.GuildStageChannel
            The created channel.

        Raises
        ------
        hikari.errors.BadRequestError
            If any of the fields that are passed have an invalid value.
        hikari.errors.ForbiddenError
            If you are missing the `MANAGE_CHANNEL` permission.
        hikari.errors.UnauthorizedError
            If you are unauthorized to make the request (invalid/missing token).
        hikari.errors.NotFoundError
            If the guild is not found.
        hikari.errors.RateLimitTooLongError
            Raised in the event that a rate limit occurs that is
            longer than `max_rate_limit` when making a request.
        hikari.errors.InternalServerError
            If an internal error occurs on Discord while handling the request.
        """
        return await self.app.rest.create_guild_stage_channel(
            self.id,
            name,
            position=position,
            user_limit=user_limit,
            bitrate=bitrate,
            permission_overwrites=permission_overwrites,
            region=region,
            category=category,
            reason=reason,
        )

    async def delete_channel(
        self, channel: snowflakes.SnowflakeishOr[channels_.GuildChannel]
    ) -> channels_.GuildChannel:
        """Delete a channel in the guild.

        .. note::
            This method can also be used for deleting guild categories as well.

        .. note::
            For Public servers, the set 'Rules' or 'Guidelines' channels and the
            'Public Server Updates' channel cannot be deleted.

        Parameters
        ----------
        channel : hikari.snowflakes.SnowflakeishOr[hikari.channels.GuildChannel]
            The channel or category to delete. This may be the object or the ID of an
            existing channel.

        Returns
        -------
        hikari.channels.GuildChannel
            Object of the channel or category that was deleted.

        Raises
        ------
        hikari.errors.UnauthorizedError, or close a DM.
            If you are unauthorized to make the request (invalid/missing token).
        hikari.errors.ForbiddenError
            If you are missing the `MANAGE_CHANNEL` permission in the channel.
        hikari.errors.NotFoundError
            If the channel is not found.
        hikari.errors.RateLimitTooLongError
            Raised in the event that a rate limit occurs that is
            longer than `max_rate_limit` when making a request.
        hikari.errors.InternalServerError
            If an internal error occurs on Discord while handling the request.
        """
        deleted_channel = await self.app.rest.delete_channel(channel)
        assert isinstance(deleted_channel, channels_.GuildChannel)

        return deleted_channel

    async def fetch_self(self) -> RESTGuild:
        """Fetch the guild.

        Returns
        -------
        hikari.guilds.RESTGuild
            The requested guild.

        Raises
        ------
        hikari.errors.ForbiddenError
            If you are not part of the guild.
        hikari.errors.NotFoundError
            If the guild is not found.
        hikari.errors.UnauthorizedError
            If you are unauthorized to make the request (invalid/missing token).
        hikari.errors.RateLimitTooLongError
            Raised in the event that a rate limit occurs that is
            longer than `max_rate_limit` when making a request.
        hikari.errors.InternalServerError
            If an internal error occurs on Discord while handling the request.
        """
        return await self.app.rest.fetch_guild(self.id)

    async def fetch_roles(self) -> typing.Sequence[Role]:
        """Fetch the roles of the guild.

        Returns
        -------
        typing.Sequence[hikari.guilds.Role]
            The requested roles.

        Raises
        ------
        hikari.errors.UnauthorizedError
            If you are unauthorized to make the request (invalid/missing token).
        hikari.errors.NotFoundError
            If the guild is not found.
        hikari.errors.RateLimitTooLongError
            Raised in the event that a rate limit occurs that is
            longer than `max_rate_limit` when making a request.
        hikari.errors.InternalServerError
            If an internal error occurs on Discord while handling the request.
        """
        return await self.app.rest.fetch_roles(self.id)


@attr.define(hash=True, kw_only=True, weakref_slot=False)
class GuildPreview(PartialGuild):
    """A preview of a guild with the `GuildFeature.DISCOVERABLE` feature."""

    features: typing.Sequence[typing.Union[str, GuildFeature]] = attr.field(eq=False, hash=False, repr=False)
    """A list of the features in this guild."""

    splash_hash: typing.Optional[str] = attr.field(eq=False, hash=False, repr=False)
    """The hash of the splash for the guild, if there is one."""

    discovery_splash_hash: typing.Optional[str] = attr.field(eq=False, hash=False, repr=False)
    """The hash of the discovery splash for the guild, if there is one."""

    emojis: typing.Mapping[snowflakes.Snowflake, emojis_.KnownCustomEmoji] = attr.field(
        eq=False, hash=False, repr=False
    )
    """The mapping of IDs to the emojis this guild provides."""

    approximate_active_member_count: int = attr.field(eq=False, hash=False, repr=True)
    """The approximate amount of presences in this guild."""

    approximate_member_count: int = attr.field(eq=False, hash=False, repr=True)
    """The approximate amount of members in this guild."""

    description: typing.Optional[str] = attr.field(eq=False, hash=False, repr=False)
    """The guild's description, if set."""

    @property
    def discovery_splash_url(self) -> typing.Optional[files.URL]:
        """Discovery URL splash for the guild, if set."""
        return self.make_discovery_splash_url()

    @property
    def splash_url(self) -> typing.Optional[files.URL]:
        """Splash URL for the guild, if set."""
        return self.make_splash_url()

    def make_discovery_splash_url(self, *, ext: str = "png", size: int = 4096) -> typing.Optional[files.URL]:
        """Generate the guild's discovery splash image URL, if set.

        Parameters
        ----------
        ext : str
            The extension to use for this URL, defaults to `png`.
            Supports `png`, `jpeg`, `jpg` and `webp`.
        size : int
            The size to set for the URL, defaults to `4096`.
            Can be any power of two between 16 and 4096.

        Returns
        -------
        typing.Optional[hikari.files.URL]
            The string URL.

        Raises
        ------
        ValueError
            If `size` is not a power of two or not between 16 and 4096.
        """
        if self.discovery_splash_hash is None:
            return None

        return routes.CDN_GUILD_DISCOVERY_SPLASH.compile_to_file(
            urls.CDN_URL,
            guild_id=self.id,
            hash=self.discovery_splash_hash,
            size=size,
            file_format=ext,
        )

    def make_splash_url(self, *, ext: str = "png", size: int = 4096) -> typing.Optional[files.URL]:
        """Generate the guild's splash image URL, if set.

        Parameters
        ----------
        ext : str
            The extension to use for this URL, defaults to `png`.
            Supports `png`, `jpeg`, `jpg` and `webp`.
        size : int
            The size to set for the URL, defaults to `4096`.
            Can be any power of two between 16 and 4096.

        Returns
        -------
        typing.Optional[hikari.files.URL]
            The URL to the splash, or `None` if not set.

        Raises
        ------
        ValueError
            If `size` is not a power of two or not between 16 and 4096.
        """
        if self.splash_hash is None:
            return None

        return routes.CDN_GUILD_SPLASH.compile_to_file(
            urls.CDN_URL,
            guild_id=self.id,
            hash=self.splash_hash,
            size=size,
            file_format=ext,
        )


@attr.define(hash=True, kw_only=True, weakref_slot=False)
class Guild(PartialGuild):
    """A representation of a guild on Discord."""

    features: typing.Sequence[typing.Union[str, GuildFeature]] = attr.field(eq=False, hash=False, repr=False)
    """A list of the features in this guild."""

    application_id: typing.Optional[snowflakes.Snowflake] = attr.field(eq=False, hash=False, repr=False)
    """The ID of the application that created this guild.

    This will always be `None` for guilds that weren't created by a bot.
    """

    afk_channel_id: typing.Optional[snowflakes.Snowflake] = attr.field(eq=False, hash=False, repr=False)
    """The ID for the channel that AFK voice users get sent to.

    If `None`, then no AFK channel is set up for this guild.
    """

    afk_timeout: datetime.timedelta = attr.field(eq=False, hash=False, repr=False)
    """Timeout for activity before a member is classed as AFK.

    How long a voice user has to be AFK for before they are classed as being
    AFK and are moved to the AFK channel (`Guild.afk_channel_id`).
    """

    banner_hash: typing.Optional[str] = attr.field(eq=False, hash=False, repr=False)
    """The hash for the guild's banner.

    This is only present if the guild has `GuildFeature.BANNER` in
    `Guild.features` for this guild. For all other purposes, it is `None`.
    """

    default_message_notifications: typing.Union[GuildMessageNotificationsLevel, int] = attr.field(
        eq=False, hash=False, repr=False
    )
    """The default setting for message notifications in this guild."""

    description: typing.Optional[str] = attr.field(eq=False, hash=False, repr=False)
    """The guild's description.

    This is only present if certain `GuildFeature`'s are set in
    `Guild.features` for this guild. Otherwise, this will always be `None`.
    """

    discovery_splash_hash: typing.Optional[str] = attr.field(eq=False, hash=False, repr=False)
    """The hash of the discovery splash for the guild, if there is one."""

    explicit_content_filter: typing.Union[GuildExplicitContentFilterLevel, int] = attr.field(
        eq=False, hash=False, repr=False
    )
    """The setting for the explicit content filter in this guild."""

    is_widget_enabled: typing.Optional[bool] = attr.field(eq=False, hash=False, repr=False)
    """Describes whether the guild widget is enabled or not.

    If this information is not present, this will be `None`.
    """

    max_video_channel_users: typing.Optional[int] = attr.field(eq=False, hash=False, repr=False)
    """The maximum number of users allowed in a video channel together.

    This information may not be present, in which case, it will be `None`.
    """

    mfa_level: typing.Union[GuildMFALevel, int] = attr.field(eq=False, hash=False, repr=False)
    """The required MFA level for users wishing to participate in this guild."""

    owner_id: snowflakes.Snowflake = attr.field(eq=False, hash=False, repr=True)
    """The ID of the owner of this guild."""

    preferred_locale: typing.Union[str, locales.Locale] = attr.field(eq=False, hash=False, repr=False)
    """The preferred locale to use for this guild.

    This can only be change if `GuildFeature.COMMUNITY` is in `Guild.features`
    for this guild and will otherwise default to `en-US`.
    """

    premium_subscription_count: typing.Optional[int] = attr.field(eq=False, hash=False, repr=False)
    """The number of nitro boosts that the server currently has.

    This information may not be present, in which case, it will be `None`.
    """

    premium_tier: typing.Union[GuildPremiumTier, int] = attr.field(eq=False, hash=False, repr=False)
    """The premium tier for this guild."""

    public_updates_channel_id: typing.Optional[snowflakes.Snowflake] = attr.field(eq=False, hash=False, repr=False)
    """The channel ID of the channel where admins and moderators receive notices from Discord.

    This is only present if `GuildFeature.COMMUNITY` is in `Guild.features` for
    this guild. For all other purposes, it should be considered to be `None`.
    """

    rules_channel_id: typing.Optional[snowflakes.Snowflake] = attr.field(eq=False, hash=False, repr=False)
    """The ID of the channel where rules and guidelines will be displayed.

    If the `GuildFeature.COMMUNITY` feature is not defined, then this is `None`.
    """

    splash_hash: typing.Optional[str] = attr.field(eq=False, hash=False, repr=False)
    """The hash of the splash for the guild, if there is one."""

    system_channel_flags: GuildSystemChannelFlag = attr.field(eq=False, hash=False, repr=False)
    """Return flags for the guild system channel.

    These are used to describe which notifications are suppressed.
    """

    system_channel_id: typing.Optional[snowflakes.Snowflake] = attr.field(eq=False, hash=False, repr=False)
    """The ID of the system channel or `None` if it is not enabled.

    Welcome messages and Nitro boost messages may be sent to this channel.
    """

    vanity_url_code: typing.Optional[str] = attr.field(eq=False, hash=False, repr=False)
    """The vanity URL code for the guild's vanity URL.

    This is only present if `GuildFeature.VANITY_URL` is in `Guild.features` for
    this guild. If not, this will always be `None`.
    """

    verification_level: typing.Union[GuildVerificationLevel, int] = attr.field(eq=False, hash=False, repr=False)
    """The verification level needed for a user to participate in this guild."""

    widget_channel_id: typing.Optional[snowflakes.Snowflake] = attr.field(eq=False, hash=False, repr=False)
    """The channel ID that the widget's generated invite will send the user to.

    If this information is unavailable or this is not enabled for the guild then
    this will be `None`.
    """

    nsfw_level: GuildNSFWLevel = attr.field(eq=False, hash=False, repr=False)
    """The NSFW level of the guild."""

    @property
    def banner_url(self) -> typing.Optional[files.URL]:
        """Banner URL for the guild, if set."""
        return self.make_banner_url()

    @property
    def discovery_splash_url(self) -> typing.Optional[files.URL]:
        """Discovery splash URL for the guild, if set."""
        return self.make_discovery_splash_url()

    @property
    def splash_url(self) -> typing.Optional[files.URL]:
        """Splash URL for the guild, if set."""
        return self.make_splash_url()

    def get_members(self) -> typing.Mapping[snowflakes.Snowflake, Member]:
        """Get the members cached for the guild.

        Returns
        -------
        typing.Mapping[hikari.snowflakes.Snowflake, Member]
            A mapping of user IDs to objects of the members cached for the guild.
        """
        if not isinstance(self.app, traits.CacheAware):
            return {}

        return self.app.cache.get_members_view_for_guild(self.id)

    def get_presences(self) -> typing.Mapping[snowflakes.Snowflake, presences_.MemberPresence]:
        """Get the presences cached for the guild.

        Returns
        -------
        typing.Mapping[hikari.snowflakes.Snowflake, hikari.presences.MemberPresence]
            A mapping of user IDs to objects of the presences cached for the
            guild.
        """
        if not isinstance(self.app, traits.CacheAware):
            return {}

        return self.app.cache.get_presences_view_for_guild(self.id)

    def get_channels(self) -> typing.Mapping[snowflakes.Snowflake, channels_.PermissibleGuildChannel]:
        """Get the channels cached for the guild.

        Returns
        -------
        typing.Mapping[hikari.snowflakes.Snowflake, hikari.channels.GuildChannel]
            A mapping of channel IDs to objects of the channels cached for the
            guild.
        """
        if not isinstance(self.app, traits.CacheAware):
            return {}

        return self.app.cache.get_guild_channels_view_for_guild(self.id)

    def get_voice_states(self) -> typing.Mapping[snowflakes.Snowflake, voices_.VoiceState]:
        """Get the voice states cached for the guild.

        Returns
        -------
        typing.Mapping[hikari.snowflakes.Snowflake, hikari.voices.VoiceState]
            A mapping of user IDs to objects of the voice states cached for the
            guild.
        """
        if not isinstance(self.app, traits.CacheAware):
            return {}

        return self.app.cache.get_voice_states_view_for_guild(self.id)

    def get_emojis(self) -> typing.Mapping[snowflakes.Snowflake, emojis_.KnownCustomEmoji]:
        """Return the emojis in this guild.

        Returns
        -------
        typing.Mapping[hikari.snowflakes.Snowflake, hikari.emojis.KnownCustomEmoji]
            A mapping of emoji IDs to the objects of emojis in this guild.
        """
        if not isinstance(self.app, traits.CacheAware):
            return {}

        return self.app.cache.get_emojis_view_for_guild(self.id)

    def get_stickers(self) -> typing.Mapping[snowflakes.Snowflake, stickers.GuildSticker]:
        """Return the stickers in this guild.

        Returns
        -------
        typing.Mapping[hikari.snowflakes.Snowflake, hikari.stickers.GuildSticker]
            A mapping of sticker IDs to the objects of sticker in this guild.
        """
        if not isinstance(self.app, traits.CacheAware):
            return {}

        return self.app.cache.get_stickers_view_for_guild(self.id)

    def get_roles(self) -> typing.Mapping[snowflakes.Snowflake, Role]:
        """Return the roles in this guild.

        Returns
        -------
        typing.Mapping[hikari.snowflakes.Snowflake, Role]
            A mapping of role IDs to the objects of roles in this guild.
        """
        if not isinstance(self.app, traits.CacheAware):
            return {}

        return self.app.cache.get_roles_view_for_guild(self.id)

    def make_banner_url(self, *, ext: typing.Optional[str] = None, size: int = 4096) -> typing.Optional[files.URL]:
        """Generate the guild's banner image URL, if set.

        Parameters
        ----------
        ext : typing.Optional[str]
            The ext to use for this URL, defaults to `png` or `gif`.
            Supports `png`, `jpeg`, `jpg`, `webp` and `gif` (when
            animated).

            If `None`, then the correct default extension is
            determined based on whether the banner is animated or not.
        size : int
            The size to set for the URL, defaults to `4096`.
            Can be any power of two between 16 and 4096.

        Returns
        -------
        typing.Optional[hikari.files.URL]
            The URL of the banner, or `None` if no banner is set.

        Raises
        ------
        ValueError
            If `size` is not a power of two or not between 16 and 4096.
        """
        if self.banner_hash is None:
            return None

        if ext is None:
            if self.banner_hash.startswith("a_"):
                ext = "gif"

            else:
                ext = "png"

        return routes.CDN_GUILD_BANNER.compile_to_file(
            urls.CDN_URL,
            guild_id=self.id,
            hash=self.banner_hash,
            size=size,
            file_format=ext,
        )

    def make_discovery_splash_url(self, *, ext: str = "png", size: int = 4096) -> typing.Optional[files.URL]:
        """Generate the guild's discovery splash image URL, if set.

        Parameters
        ----------
        ext : str
            The extension to use for this URL, defaults to `png`.
            Supports `png`, `jpeg`, `jpg` and `webp`.
        size : int
            The size to set for the URL, defaults to `4096`.
            Can be any power of two between 16 and 4096.

        Returns
        -------
        typing.Optional[hikari.files.URL]
            The string URL.

        Raises
        ------
        ValueError
            If `size` is not a power of two or not between 16 and 4096.
        """
        if self.discovery_splash_hash is None:
            return None

        return routes.CDN_GUILD_DISCOVERY_SPLASH.compile_to_file(
            urls.CDN_URL,
            guild_id=self.id,
            hash=self.discovery_splash_hash,
            size=size,
            file_format=ext,
        )

    def make_splash_url(self, *, ext: str = "png", size: int = 4096) -> typing.Optional[files.URL]:
        """Generate the guild's splash image URL, if set.

        Parameters
        ----------
        ext : str
            The extension to use for this URL, defaults to `png`.
            Supports `png`, `jpeg`, `jpg` and `webp`.
        size : int
            The size to set for the URL, defaults to `4096`.
            Can be any power of two between 16 and 4096.

        Returns
        -------
        typing.Optional[hikari.files.URL]
            The URL to the splash, or `None` if not set.

        Raises
        ------
        ValueError
            If `size` is not a power of two or not between 16 and 4096.
        """
        if self.splash_hash is None:
            return None

        return routes.CDN_GUILD_SPLASH.compile_to_file(
            urls.CDN_URL,
            guild_id=self.id,
            hash=self.splash_hash,
            size=size,
            file_format=ext,
        )

    def get_channel(
        self,
        channel: snowflakes.SnowflakeishOr[channels_.PartialChannel],
    ) -> typing.Optional[channels_.PermissibleGuildChannel]:
        """Get a cached channel that belongs to the guild by it's ID or object.

        Parameters
        ----------
        channel : hikari.snowflakes.SnowflakeishOr[hikari.channels.PartialChannel]
            The object or ID of the guild channel to get from the cache.

        Returns
        -------
        typing.Optional[hikari.channels.GuildChannel]
            The object of the guild channel found in cache or `None`.
        """
        if not isinstance(self.app, traits.CacheAware):
            return None

        return self.app.cache.get_guild_channel(channel)

    def get_member(self, user: snowflakes.SnowflakeishOr[users.PartialUser]) -> typing.Optional[Member]:
        """Get a cached member that belongs to the guild by it's user ID or object.

        Parameters
        ----------
        user : hikari.snowflakes.SnowflakeishOr[hikari.users.PartialUser]
            The object or ID of the user to get the cached member for.

        Returns
        -------
        typing.Optional[Member]
            The cached member object if found, else `None`.
        """
        if not isinstance(self.app, traits.CacheAware):
            return None

        return self.app.cache.get_member(self.id, user)

    def get_my_member(self) -> typing.Optional[Member]:
        """Return the cached member for the bot user in this guild, if known.

        Returns
        -------
        typing.Optional[Member]
            The cached member for this guild, or `None` if not known.
        """
        if not isinstance(self.app, traits.ShardAware):
            return None

        me = self.app.get_me()
        if me is None:
            return None

        return self.get_member(me.id)

    def get_presence(
        self, user: snowflakes.SnowflakeishOr[users.PartialUser]
    ) -> typing.Optional[presences_.MemberPresence]:
        """Get a cached presence that belongs to the guild by it's user ID or object.

        Parameters
        ----------
        user : hikari.snowflakes.SnowflakeishOr[hikari.users.PartialUser]
            The object or ID of the user to get the cached presence for.

        Returns
        -------
        typing.Optional[hikari.presences.MemberPresence]
            The cached presence object if found, else `None`.
        """
        if not isinstance(self.app, traits.CacheAware):
            return None

        return self.app.cache.get_presence(self.id, user)

    def get_voice_state(
        self, user: snowflakes.SnowflakeishOr[users.PartialUser]
    ) -> typing.Optional[voices_.VoiceState]:
        """Get a cached voice state that belongs to the guild by it's user.

        Parameters
        ----------
        user : hikari.snowflakes.SnowflakeishOr[hikari.users.PartialUser]
            The object or ID of the user to get the cached voice state for.

        Returns
        -------
        typing.Optional[hikari.voices.VoiceState]
            The cached voice state object if found, else `None`.
        """
        if not isinstance(self.app, traits.CacheAware):
            return None

        return self.app.cache.get_voice_state(self.id, user)

    def get_emoji(
        self, emoji: snowflakes.SnowflakeishOr[emojis_.CustomEmoji]
    ) -> typing.Optional[emojis_.KnownCustomEmoji]:
        """Get a cached emoji that belongs to the guild by it's ID or object.

        Parameters
        ----------
        emoji : hikari.snowflakes.SnowflakeishOr[hikari.emojis.CustomEmoji]
            The object or ID of the emoji to get from the cache.

        Returns
        -------
        typing.Optional[hikari.emojis.KnownCustomEmoji]
            The object of the custom emoji if found in cache, else
            `None`.
        """
        if not isinstance(self.app, traits.CacheAware):
            return None

        return self.app.cache.get_emoji(emoji)

    def get_sticker(
        self, sticker: snowflakes.SnowflakeishOr[stickers.GuildSticker]
    ) -> typing.Optional[stickers.GuildSticker]:
        """Get a cached sticker that belongs to the guild by it's ID or object.

        Parameters
        ----------
        sticker : hikari.snowflakes.SnowflakeishOr[hikari.stickers.GuildSticker]
            The object or ID of the sticker to get from the cache.

        Returns
        -------
        typing.Optional[hikari.stickers.GuildSticker]
            The object of the sticker if found in cache, else
            `None`.
        """
        if not isinstance(self.app, traits.CacheAware):
            return None

        return self.app.cache.get_sticker(sticker)

    def get_role(self, role: snowflakes.SnowflakeishOr[PartialRole]) -> typing.Optional[Role]:
        """Get a cached role that belongs to the guild by it's ID or object.

        Parameters
        ----------
        role : hikari.snowflakes.SnowflakeishOr[PartialRole]
            The object or ID of the role to get for this guild from the cache.

        Returns
        -------
        typing.Optional[Role]
            The object of the role found in cache, else `None`.
        """
        if not isinstance(self.app, traits.CacheAware):
            return None

        return self.app.cache.get_role(role)

    async def fetch_owner(self) -> Member:
        """Fetch the owner of the guild.

        Returns
        -------
        hikari.guilds.Member
            The guild owner.

        Raises
        ------
        hikari.errors.UnauthorizedError
            If you are unauthorized to make the request (invalid/missing token).
        hikari.errors.NotFoundError
            If the guild or the user are not found.
        hikari.errors.RateLimitTooLongError
            Raised in the event that a rate limit occurs that is
            longer than `max_rate_limit` when making a request.
        hikari.errors.InternalServerError
            If an internal error occurs on Discord while handling the request.
        """
        return await self.app.rest.fetch_member(self.id, self.owner_id)

    async def fetch_widget_channel(self) -> typing.Optional[channels_.GuildChannel]:
        """Fetch the widget channel.

        This will be `None` if not set.

        Returns
        -------
        typing.Optional[hikari.channels.GuildChannel]
            The channel the widget is linked to or else `None`.

        Raises
        ------
        hikari.errors.UnauthorizedError
            If you are unauthorized to make the request (invalid/missing token).
        hikari.errors.ForbiddenError
            If you are missing the `READ_MESSAGES` permission in the channel.
        hikari.errors.NotFoundError
            If the channel is not found.
        hikari.errors.RateLimitTooLongError
            Raised in the event that a rate limit occurs that is
            longer than `max_rate_limit` when making a request.
        hikari.errors.InternalServerError
            If an internal error occurs on Discord while handling the request.
        """
        if not self.widget_channel_id:
            return None

        widget_channel = await self.app.rest.fetch_channel(self.widget_channel_id)
        assert isinstance(widget_channel, channels_.GuildChannel)
        return widget_channel

    async def fetch_afk_channel(self) -> typing.Optional[channels_.GuildVoiceChannel]:
        """Fetch the channel that AFK voice users get sent to.

        Returns
        -------
        typing.Optional[hikari.channels.GuildVoiceChannel]
            The AFK channel or `None` if not enabled.

        Raises
        ------
        hikari.errors.UnauthorizedError
            If you are unauthorized to make the request (invalid/missing token).
        hikari.errors.ForbiddenError
            If you are missing the `READ_MESSAGES` permission in the channel.
        hikari.errors.NotFoundError
            If the channel is not found.
        hikari.errors.RateLimitTooLongError
            Raised in the event that a rate limit occurs that is
            longer than `max_rate_limit` when making a request.
        hikari.errors.InternalServerError
            If an internal error occurs on Discord while handling the request.
        """
        if not self.afk_channel_id:
            return None

        afk_channel = await self.app.rest.fetch_channel(self.afk_channel_id)
        assert isinstance(afk_channel, channels_.GuildVoiceChannel)
        return afk_channel

    async def fetch_system_channel(self) -> typing.Optional[channels_.GuildTextChannel]:
        """Fetch the system channel.

        Returns
        -------
        typing.Optional[hikari.channels.GuildTextChannel]
            The system channel for this guild or `None` if not
            enabled.

        Raises
        ------
        hikari.errors.UnauthorizedError
            If you are unauthorized to make the request (invalid/missing token).
        hikari.errors.ForbiddenError
            If you are missing the `READ_MESSAGES` permission in the channel.
        hikari.errors.NotFoundError
            If the channel is not found.
        hikari.errors.RateLimitTooLongError
            Raised in the event that a rate limit occurs that is
            longer than `max_rate_limit` when making a request.
        hikari.errors.InternalServerError
            If an internal error occurs on Discord while handling the request.
        """
        if not self.system_channel_id:
            return None

        system_channel = await self.app.rest.fetch_channel(self.system_channel_id)
        assert isinstance(system_channel, channels_.GuildTextChannel)
        return system_channel

    async def fetch_rules_channel(self) -> typing.Optional[channels_.GuildTextChannel]:
        """Fetch the channel where guilds display rules and guidelines.

        If the `GuildFeature.COMMUNITY` feature is not defined, then this is `None`.

        Returns
        -------
        typing.Optional[hikari.channels.GuildTextChannel]
            The channel where the rules of the guild are specified or else `None`.

        Raises
        ------
        hikari.errors.UnauthorizedError
            If you are unauthorized to make the request (invalid/missing token).
        hikari.errors.ForbiddenError
            If you are missing the `READ_MESSAGES` permission in the channel.
        hikari.errors.NotFoundError
            If the channel is not found.
        hikari.errors.RateLimitTooLongError
            Raised in the event that a rate limit occurs that is
            longer than `max_rate_limit` when making a request.
        hikari.errors.InternalServerError
            If an internal error occurs on Discord while handling the request.
        """
        if not self.rules_channel_id:
            return None

        rules_channel = await self.app.rest.fetch_channel(self.rules_channel_id)
        assert isinstance(rules_channel, channels_.GuildTextChannel)
        return rules_channel

    async def fetch_public_updates_channel(self) -> typing.Optional[channels_.GuildTextChannel]:
        """Fetch channel ID of the channel where admins and moderators receive notices from Discord.

        This is only present if `GuildFeature.COMMUNITY` is in `Guild.features` for
        this guild. For all other purposes, it should be considered to be `None`.

        Returns
        -------
        typing.Optional[hikari.channels.GuildTextChannel]
            The channel where discord sends relevant updates to moderators and admins.

        Raises
        ------
        hikari.errors.UnauthorizedError
            If you are unauthorized to make the request (invalid/missing token).
        hikari.errors.ForbiddenError
            If you are missing the `READ_MESSAGES` permission in the channel.
        hikari.errors.NotFoundError
            If the channel is not found.
        hikari.errors.RateLimitTooLongError
            Raised in the event that a rate limit occurs that is
            longer than `max_rate_limit` when making a request.
        hikari.errors.InternalServerError
            If an internal error occurs on Discord while handling the request.
        """
        if not self.public_updates_channel_id:
            return None

        updates_channel = await self.app.rest.fetch_channel(self.public_updates_channel_id)
        assert isinstance(updates_channel, channels_.GuildTextChannel)
        return updates_channel


@attr.define(hash=True, kw_only=True, weakref_slot=False)
class RESTGuild(Guild):
    """Guild specialization that is sent via the REST API only."""

    emojis: typing.Mapping[snowflakes.Snowflake, emojis_.KnownCustomEmoji] = attr.field(
        eq=False, hash=False, repr=False
    )
    """A mapping of emoji IDs to the objects of the emojis this guild provides."""

    stickers: typing.Mapping[snowflakes.Snowflake, stickers.GuildSticker] = attr.field(eq=False, hash=False, repr=False)
    """A mapping of sticker IDs to the objects of the stickers this guild provides."""

    roles: typing.Mapping[snowflakes.Snowflake, Role] = attr.field(eq=False, hash=False, repr=False)
    """The roles in this guild, represented as a mapping of role ID to role object."""

    approximate_active_member_count: typing.Optional[int] = attr.field(eq=False, hash=False, repr=False)
    """The approximate number of members in the guild that are not offline.

    This will be `None` when creating a guild.
    """

    approximate_member_count: typing.Optional[int] = attr.field(eq=False, hash=False, repr=False)
    """The approximate number of members in the guild.

    This will be `None` when creating a guild.
    """

    max_presences: typing.Optional[int] = attr.field(eq=False, hash=False, repr=False)
    """The maximum number of presences for the guild.

    If `None`, then there is no limit.
    """

    max_members: int = attr.field(eq=False, hash=False, repr=False)
    """The maximum number of members allowed in this guild."""


@attr.define(hash=True, kw_only=True, weakref_slot=False)
class GatewayGuild(Guild):
    """Guild specialization that is sent via the gateway only."""

    is_large: typing.Optional[bool] = attr.field(eq=False, hash=False, repr=False)
    """Whether the guild is considered to be large or not.

    This information is only available if the guild was sent via a `GUILD_CREATE`
    event. If the guild is received from any other place, this will always be
    `None`.

    The implications of a large guild are that presence information will not be
    sent about members who are offline or invisible.
    """

    joined_at: typing.Optional[datetime.datetime] = attr.field(eq=False, hash=False, repr=False)
    """The date and time that the bot user joined this guild.

    This information is only available if the guild was sent via a `GUILD_CREATE`
    event. If the guild is received from any other place, this will always be
    `None`.
    """

    member_count: typing.Optional[int] = attr.field(eq=False, hash=False, repr=False)
    """The number of members in this guild.

    This information is only available if the guild was sent via a `GUILD_CREATE`
    event. If the guild is received from any other place, this will always be
    `None`.
    """<|MERGE_RESOLUTION|>--- conflicted
+++ resolved
@@ -1024,7 +1024,6 @@
     is_premium_subscriber_role: bool = attr.field(eq=False, hash=False, repr=True)
     """Whether this role is the guild's nitro subscriber role."""
 
-<<<<<<< HEAD
     subscription_listing_id: typing.Optional[snowflakes.Snowflake] = attr.field(eq=False, hash=False, repr=True)
     """The ID of this role's subscription SKU and listing.
     
@@ -1033,10 +1032,9 @@
 
     is_available_for_purchase: bool = attr.field(eq=False, hash=False, repr=True)
     """Whether this role is available for purchase."""
-=======
+
     is_guild_linked_role: bool = attr.field(eq=False, hash=False, repr=True)
     """Whether this role is a linked role in the guild."""
->>>>>>> 231432fb
 
     @property
     def colour(self) -> colours.Colour:
