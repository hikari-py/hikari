--- conflicted
+++ resolved
@@ -184,23 +184,15 @@
     and `float` if the type is `hikari.commands.OptionType.FLOAT`.
     """
 
-<<<<<<< HEAD
-    name_localizations: typing.Mapping[typing.Union[locales.Locale, str], str] = attr.field(factory=dict)
-    """A mapping of name localizations for this option."""
-
-    description_localizations: typing.Mapping[typing.Union[locales.Locale, str], str] = attr.field(factory=dict)
-    """A mapping of description localizations for this option."""
-=======
     name_localizations: typing.Mapping[typing.Union[locales.Locale, str], str] = attr.field(
         eq=False, factory=dict, hash=False, repr=False
     )
-    """A set of name localizations for this option."""
+    """A mapping of name localizations for this option."""
 
     description_localizations: typing.Mapping[typing.Union[locales.Locale, str], str] = attr.field(
         eq=False, factory=dict, hash=False, repr=False
     )
-    """A set of description localizations for this option"""
->>>>>>> 36073a15
+    """A mapping of description localizations for this option."""
 
     min_length: typing.Optional[int] = attr.field(default=None, repr=False)
     """The minimum length permitted (inclusive).
@@ -261,20 +253,11 @@
     version: snowflakes.Snowflake = attr.field(eq=False, hash=False, repr=True)
     """Auto-incrementing version identifier updated during substantial record changes."""
 
-<<<<<<< HEAD
-    name_localizations: typing.Mapping[typing.Union[locales.Locale, str], str] = attr.field(factory=dict)
-    """A mapping of name localizations for this command"""
-
-    description_localizations: typing.Mapping[typing.Union[locales.Locale, str], str] = attr.field(factory=dict)
-    """A mapping of description localizations for this command"""
-
-=======
     name_localizations: typing.Mapping[typing.Union[locales.Locale, str], str] = attr.field(
-        eq=False, hash=False, repr=False
+        eq=False, factory=dict, hash=False, repr=False
     )
-    """A set of name localizations for this command"""
-
->>>>>>> 36073a15
+    """A mapping of name localizations for this option."""
+
     async def fetch_self(self) -> PartialCommand:
         """Fetch an up-to-date version of this command object.
 
