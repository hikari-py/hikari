--- conflicted
+++ resolved
@@ -161,10 +161,9 @@
     If `builtins.None`, then all channel types will be accepted.
     """
 
-<<<<<<< HEAD
     autocomplete: bool = attr.field(default=False, repr=False)
     """Whether this option has autocomplete."""
-=======
+
     min_value: typing.Union[int, float, None] = attr.field(default=None, repr=False)
     """The minimum value permitted (inclusive).
 
@@ -178,7 +177,6 @@
     This will be `builtins.int` if the type of the option is `hikari.commands.OptionType.INTEGER`
     and `builtins.float` if the type is `hikari.commands.OptionType.NUMBER`.
     """
->>>>>>> bf46d7d0
 
 
 @attr_extensions.with_copy
