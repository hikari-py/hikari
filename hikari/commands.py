--- conflicted
+++ resolved
@@ -133,13 +133,8 @@
     name: str = attr.field(repr=True)
     r"""The command option's name.
 
-<<<<<<< HEAD
     .. note::
-        This will match the regex `^[\w-]{1,32}$` in Unicode mode and will be
-=======
-    !!! note
         This will match the regex `^[-_\p{L}\p{N}\p{sc=Deva}\p{sc=Thai}]{1,32}$` in Unicode mode and will be
->>>>>>> d87f16af
         lowercase.
     """
 
@@ -198,13 +193,13 @@
     min_length: typing.Optional[int] = attr.field(default=None, repr=False)
     """The minimum length permitted (inclusive).
 
-    This is only valid for `hikari.commands.OptionType.STRING`, otherwise it will be `builtins.None`.
+    This is only valid for `hikari.commands.OptionType.STRING`, otherwise it will be `None`.
     """
 
     max_length: typing.Optional[int] = attr.field(default=None, repr=False)
     """The maximum length permitted (inclusive).
 
-    This is only valid for `hikari.commands.OptionType.STRING`, otherwise it will be `builtins.None`.
+    This is only valid for `hikari.commands.OptionType.STRING`, otherwise it will be `None`.
     """
 
 
@@ -228,13 +223,8 @@
     name: str = attr.field(eq=False, hash=False, repr=True)
     r"""The command's name.
 
-<<<<<<< HEAD
     .. note::
-        This will match the regex `^[\w-]{1,32}$` in Unicode mode and will be
-=======
-    !!! note
         This will match the regex `^[-_\p{L}\p{N}\p{sc=Deva}\p{sc=Thai}]{1,32}$` in Unicode mode and will be
->>>>>>> d87f16af
         lowercase.
     """
 
