--- conflicted
+++ resolved
@@ -101,13 +101,8 @@
 class EmbedResourceWithProxy(EmbedResource):
     """Resource with a corresponding proxied element."""
 
-<<<<<<< HEAD
-    proxy_resource: typing.Optional[files.Resource[AsyncReaderT]] = attr.field(default=None, repr=False)
+    proxy_resource: typing.Optional[files.Resource[files.AsyncReader]] = attr.field(default=None, repr=False)
     """The proxied version of the resource, or `None` if not present.
-=======
-    proxy_resource: typing.Optional[files.Resource[files.AsyncReader]] = attr.field(default=None, repr=False)
-    """The proxied version of the resource, or `builtins.None` if not present.
->>>>>>> ed1f4917
 
     .. note::
         This field cannot be set by bots or webhooks while sending an embed
@@ -138,13 +133,8 @@
     text: typing.Optional[str] = attr.field(default=None, repr=True)
     """The footer text, or `None` if not present."""
 
-<<<<<<< HEAD
-    icon: typing.Optional[EmbedResourceWithProxy[files.AsyncReader]] = attr.field(default=None, repr=True)
+    icon: typing.Optional[EmbedResourceWithProxy] = attr.field(default=None, repr=True)
     """The URL of the footer icon, or `None` if not present."""
-=======
-    icon: typing.Optional[EmbedResourceWithProxy] = attr.field(default=None, repr=True)
-    """The URL of the footer icon, or `builtins.None` if not present."""
->>>>>>> ed1f4917
 
 
 @attr.define(hash=False, kw_only=True, weakref_slot=False)
@@ -226,13 +216,8 @@
     This may be `None` if no hyperlink on the author's name is specified.
     """
 
-<<<<<<< HEAD
-    icon: typing.Optional[EmbedResourceWithProxy[files.AsyncReader]] = attr.field(default=None, repr=False)
+    icon: typing.Optional[EmbedResourceWithProxy] = attr.field(default=None, repr=False)
     """The author's icon, or `None` if not present."""
-=======
-    icon: typing.Optional[EmbedResourceWithProxy] = attr.field(default=None, repr=False)
-    """The author's icon, or `builtins.None` if not present."""
->>>>>>> ed1f4917
 
 
 @attr_extensions.with_copy
