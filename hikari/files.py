# -*- coding: utf-8 -*-
# cython: language_level=3
# Copyright (c) 2020 Nekokatt
# Copyright (c) 2021-present davfsa
#
# Permission is hereby granted, free of charge, to any person obtaining a copy
# of this software and associated documentation files (the "Software"), to deal
# in the Software without restriction, including without limitation the rights
# to use, copy, modify, merge, publish, distribute, sublicense, and/or sell
# copies of the Software, and to permit persons to whom the Software is
# furnished to do so, subject to the following conditions:
#
# The above copyright notice and this permission notice shall be included in all
# copies or substantial portions of the Software.
#
# THE SOFTWARE IS PROVIDED "AS IS", WITHOUT WARRANTY OF ANY KIND, EXPRESS OR
# IMPLIED, INCLUDING BUT NOT LIMITED TO THE WARRANTIES OF MERCHANTABILITY,
# FITNESS FOR A PARTICULAR PURPOSE AND NONINFRINGEMENT. IN NO EVENT SHALL THE
# AUTHORS OR COPYRIGHT HOLDERS BE LIABLE FOR ANY CLAIM, DAMAGES OR OTHER
# LIABILITY, WHETHER IN AN ACTION OF CONTRACT, TORT OR OTHERWISE, ARISING FROM,
# OUT OF OR IN CONNECTION WITH THE SOFTWARE OR THE USE OR OTHER DEALINGS IN THE
# SOFTWARE.
"""Utilities and classes for interacting with files and web resources."""

from __future__ import annotations

__all__: typing.Sequence[str] = (
    "ensure_path",
    "ensure_resource",
    "unwrap_bytes",
    "Pathish",
    "Rawish",
    "Resourceish",
    "LazyByteIteratorish",
    "AsyncReader",
    "AsyncReaderContextManager",
    "Resource",
    "File",
    "WebResource",
    "URL",
    "WebReader",
    "Bytes",
    "IteratorReader",
)

import abc
import asyncio
import base64
import concurrent.futures
import inspect
import io
import mimetypes
import os
import pathlib
import typing
import urllib.parse
import urllib.request

import aiohttp
import attr

from hikari.internal import aio
from hikari.internal import net
from hikari.internal import time

if typing.TYPE_CHECKING:
    import types

_MAGIC: typing.Final[int] = 50 * 1024
SPOILER_TAG: typing.Final[str] = "SPOILER_"

ReaderImplT = typing.TypeVar("ReaderImplT", bound="AsyncReader")
ReaderImplT_co = typing.TypeVar("ReaderImplT_co", bound="AsyncReader", covariant=True)

Pathish = typing.Union["os.PathLike[str]", str]
"""Type hint representing a literal file or path.

This may be one of:

- `str` path.
- `os.PathLike` derivative, such as `pathlib.PurePath` and `pathlib.Path`.
"""

RAWISH_TYPES = (bytes, bytearray, memoryview, io.BytesIO, io.StringIO)

Rawish = typing.Union[bytes, bytearray, memoryview, io.BytesIO, io.StringIO]
"""Type hint representing valid raw data types.

This may be one of:

- `bytes`
- `bytearray`
- `memoryview`
- `io.BytesIO`
- `io.StringIO` (assuming UTF-8 encoding).
"""

LazyByteIteratorish = typing.Union[
    typing.AsyncIterator[bytes],
    typing.AsyncIterable[bytes],
    typing.Iterator[bytes],
    typing.Iterable[bytes],
    typing.AsyncIterator[str],
    typing.AsyncIterable[str],
    typing.Iterator[str],
    typing.Iterable[str],
    typing.AsyncGenerator[bytes, typing.Any],
    typing.Generator[bytes, typing.Any, typing.Any],
    typing.AsyncGenerator[str, typing.Any],
    typing.Generator[str, typing.Any, typing.Any],
    asyncio.StreamReader,
    aiohttp.StreamReader,
]
"""Type hint representing an iterator/iterable of bytes.

This may be one of:

- `typing.AsyncIterator[bytes]`
- `typing.AsyncIterable[bytes]`
- `typing.Iterator[bytes]`
- `typing.Iterable[bytes]`
- `typing.AsyncIterator[str]` (assuming UTF-8 encoding).
- `typing.AsyncIterable[str]` (assuming UTF-8 encoding).
- `typing.Iterator[str]` (assuming UTF-8 encoding).
- `typing.Iterable[str]` (assuming UTF-8 encoding).
- `asyncio.StreamReader`
- `aiohttp.StreamReader`
"""

Resourceish = typing.Union["Resource[typing.Any]", Pathish, Rawish]
"""Type hint representing a file or path to a file/URL/data URI.

This may be one of:

- `Resource` or a derivative.
- `str` path.
- `os.PathLike` derivative, such as `pathlib.PurePath` and `pathlib.Path`.
- `bytes`
- `bytearray`
- `memoryview`
- `io.BytesIO`
- `io.StringIO` (assuming UTF-8 encoding).
"""


def ensure_path(pathish: Pathish) -> pathlib.Path:
    """Convert a path-like object to a `pathlib.Path` instance."""
    return pathlib.Path(pathish)


def unwrap_bytes(data: Rawish) -> bytes:
    """Convert a byte-like object to bytes."""
    if isinstance(data, bytearray):
        data = bytes(data)
    elif isinstance(data, memoryview):
        data = data.tobytes()
    elif isinstance(data, io.StringIO):
        data = bytes(data.read(), "utf-8")
    elif isinstance(data, io.BytesIO):
        data = data.read()

    return data


def ensure_resource(url_or_resource: Resourceish, /) -> Resource[AsyncReader]:
    """Given a resource or string, convert it to a valid resource as needed.

    Parameters
    ----------
    url_or_resource : Resourceish
        The item to convert. If a `Resource` is passed, it is
        simply returned again. Anything else is converted to a `Resource` first.

    Returns
    -------
    Resource
        The resource to use.
    """
    if isinstance(url_or_resource, Resource):
        return url_or_resource

    if isinstance(url_or_resource, RAWISH_TYPES):
        data = unwrap_bytes(url_or_resource)
        filename = generate_filename_from_details(mimetype=None, extension=None, data=data)
        return typing.cast("Resource[AsyncReader]", Bytes(data, filename))

    url_or_resource = str(url_or_resource)

    if url_or_resource.startswith(("https://", "http://")):
        return typing.cast("Resource[AsyncReader]", URL(url_or_resource))
    if url_or_resource.startswith("data:"):
        try:
            return typing.cast("Resource[AsyncReader]", Bytes.from_data_uri(url_or_resource))
        except ValueError:
            # If we cannot parse it, maybe it is some malformed file?
            pass

    path = pathlib.Path(url_or_resource)
    return typing.cast("Resource[AsyncReader]", File(path, path.name))


def guess_mimetype_from_filename(name: str, /) -> typing.Optional[str]:
    """Guess the mimetype of an object given a filename.

    Parameters
    ----------
    name : bytes
        The filename to inspect.

    Returns
    -------
    typing.Optional[str]
        The closest guess to the given filename. May be `None` if
        no match was found.
    """
    guess, _ = mimetypes.guess_type(name)
    return guess


def guess_mimetype_from_data(data: bytes, /) -> typing.Optional[str]:
    """Guess the mimetype of some data from the header.

    .. warning::
        This function only detects valid image headers that Discord allows
        the use of. Anything else will go undetected.

    Parameters
    ----------
    data : bytes
        The byte content to inspect.

    Returns
    -------
    typing.Optional[str]
        The mimetype, if it was found. If the header is unrecognised, then
        `None` is returned.
    """
    if data.startswith(b"\211PNG\r\n\032\n"):
        return "image/png"
    if data[6:].startswith((b"Exif", b"JFIF")):
        return "image/jpeg"
    if data.startswith((b"GIF87a", b"GIF89a")):
        return "image/gif"
    if data.startswith(b"RIFF") and data[8:].startswith(b"WEBP"):
        return "image/webp"
    return None


def guess_file_extension(mimetype: str) -> typing.Optional[str]:
    """Guess the file extension for a given mimetype.

    Parameters
    ----------
    mimetype : str
        The mimetype to guess the extension for.

    Examples
    --------
    .. code-block:: python

        >>> guess_file_extension("image/png")
        ".png"

    Returns
    -------
    typing.Optional[str]
        The file extension, prepended with a `.`. If no match was found,
        return `None`.
    """
    return mimetypes.guess_extension(mimetype)


def generate_filename_from_details(
    *,
    mimetype: typing.Optional[str] = None,
    extension: typing.Optional[str] = None,
    data: typing.Optional[bytes] = None,
) -> str:
    """Given optional information about a resource, generate a filename.

    Parameters
    ----------
    mimetype : typing.Optional[str]
        The mimetype of the content, or `None` if not known.
    extension : typing.Optional[str]
        The file extension to use, or `None` if not known.
    data : typing.Optional[bytes]
        The data to inspect, or `None` if not known.

    Returns
    -------
    str
        A generated quasi-unique filename.
    """
    if data is not None and mimetype is None:
        mimetype = guess_mimetype_from_data(data)

    if extension is None and mimetype is not None:
        extension = guess_file_extension(mimetype)

    if not extension:
        extension = ""
    elif not extension.startswith("."):
        extension = f".{extension}"

    # Nanosecond precision will be less likely to collide.
    return time.uuid() + extension


def to_data_uri(data: bytes, mimetype: typing.Optional[str]) -> str:
    """Convert the data and mimetype to a data URI.

    Parameters
    ----------
    data : bytes
        The data to encode as base64.
    mimetype : typing.Optional[str]
        The mimetype, or `None` if we should attempt to guess it.

    Returns
    -------
    str
        A data URI string.
    """
    if mimetype is None:
        mimetype = guess_mimetype_from_data(data)

        if mimetype is None:
            raise TypeError("Cannot infer mimetype from input data, specify it manually.")

    b64 = base64.b64encode(data).decode()
    return f"data:{mimetype};base64,{b64}"


@attr.define(weakref_slot=False)
class AsyncReader(typing.AsyncIterable[bytes], abc.ABC):
    """Protocol for reading a resource asynchronously using bit inception.

    This supports being used as an async iterable, although the implementation
    detail is left to each implementation of this class to define.
    """

    filename: str = attr.field(repr=True)
    """The filename of the resource."""

    mimetype: typing.Optional[str] = attr.field(repr=True)
    """The mimetype of the resource. May be `None` if not known."""

    async def data_uri(self) -> str:
        """Fetch the data URI.

        This reads the entire resource.
        """
        return to_data_uri(await self.read(), self.mimetype)

    async def read(self) -> bytes:
        """Read the rest of the resource and return it in a `bytes` object."""
        buff = bytearray()
        async for chunk in self:
            buff.extend(chunk)
        return buff


class AsyncReaderContextManager(abc.ABC, typing.Generic[ReaderImplT]):
    """Context manager that returns a reader."""

    __slots__: typing.Sequence[str] = ()

    @abc.abstractmethod
    async def __aenter__(self) -> ReaderImplT:
        ...

    @abc.abstractmethod
    async def __aexit__(
        self,
        exc_type: typing.Optional[typing.Type[BaseException]],
        exc: typing.Optional[BaseException],
        exc_tb: typing.Optional[types.TracebackType],
    ) -> None:
        ...

    # These are only included at runtime in-order to avoid the model being typed as a synchronous context manager.
    if not typing.TYPE_CHECKING:

        def __enter__(self) -> typing.NoReturn:
            # This is async only.
            cls = type(self)
            raise TypeError(f"{cls.__module__}.{cls.__qualname__} is async-only, did you mean 'async with'?") from None

        def __exit__(self, exc_type: typing.Type[Exception], exc_val: Exception, exc_tb: types.TracebackType) -> None:
            return None


@attr.define(weakref_slot=False)
@typing.final
class _NoOpAsyncReaderContextManagerImpl(AsyncReaderContextManager[ReaderImplT]):
    impl: ReaderImplT = attr.field()

    async def __aenter__(self) -> ReaderImplT:
        return self.impl

    async def __aexit__(
        self,
        exc_type: typing.Optional[typing.Type[BaseException]],
        exc: typing.Optional[BaseException],
        exc_tb: typing.Optional[types.TracebackType],
    ) -> None:
        pass


class Resource(typing.Generic[ReaderImplT], abc.ABC):
    """Base for any uploadable or downloadable representation of information.

    These representations can be streamed using bit inception for performance,
    which may result in significant decrease in memory usage for larger
    resources.
    """

    __slots__: typing.Sequence[str] = ()

    @property
    @abc.abstractmethod
    def url(self) -> str:
        """URL of the resource."""

    @property
    @abc.abstractmethod
    def filename(self) -> str:
        """Filename of the resource."""

    @property
    def extension(self) -> typing.Optional[str]:
        """File extension, if there is one."""
        _, _, ext = self.filename.rpartition(".")
        return ext if ext != self.filename else None

    async def read(
        self,
        *,
        executor: typing.Optional[concurrent.futures.Executor] = None,
    ) -> bytes:
        """Read the entire resource at once into memory.

        .. code-block:: python

            data = await resource.read(...)
            # ^-- This is a shortcut for the following --v
            async with resource.stream(...) as reader:
                data = await reader.read()

        .. warning::
            If you simply wish to re-upload this resource to Discord via
            any endpoint in Hikari, you should opt to just pass this
            resource object directly. This way, Hikari can perform byte
            inception, which significantly reduces the memory usage for
            your bot as it grows larger.

        Parameters
        ----------
        executor : typing.Optional[concurrent.futures.Executor]
            The executor to run in for blocking operations.
            If `None`, then the default executor is used for the
            current event loop.

        Returns
        -------
        bytes
            The entire resource.
        """
        async with self.stream(executor=executor) as reader:
            return await reader.read()

    @abc.abstractmethod
    def stream(
        self,
        *,
        executor: typing.Optional[concurrent.futures.Executor] = None,
        head_only: bool = False,
    ) -> AsyncReaderContextManager[ReaderImplT]:
        """Produce a stream of data for the resource.

        Parameters
        ----------
        executor : typing.Optional[concurrent.futures.Executor]
            The executor to run in for blocking operations.
            If `None`, then the default executor is used for the
            current event loop.
        head_only : bool
            Defaults to `False`. If `True`, then the
            implementation may only retrieve HEAD information if supported.
            This currently only has any effect for web requests. This will
            fetch the headers for the HTTP resource this object points to
            without downloading the entire content, which can be significantly
            faster if you are scanning file types in messages, for example.

        Returns
        -------
        AsyncReaderContextManager[AsyncReader]
            An async iterable of bytes to stream.

            This will error on enter if the target resource doesn't exist.
        """

    def __str__(self) -> str:
        return self.url

    def __repr__(self) -> str:
        return f"{type(self).__name__}(url={self.url!r}, filename={self.filename!r})"

    def __eq__(self, other: typing.Any) -> bool:
        if isinstance(other, Resource):
            return self.url == other.url
        return False

    def __hash__(self) -> int:
        return hash((self.__class__, self.url))


###################
# WEBSITE STREAMS #
###################


@attr.define(weakref_slot=False)
class WebReader(AsyncReader):
    """Asynchronous reader to use to read data from a web resource."""

    stream: aiohttp.StreamReader = attr.field(repr=False)
    """The `aiohttp.StreamReader` to read the content from."""

    url: str = attr.field(repr=False)
    """The URL being read from."""

    status: int = attr.field()
    """The initial HTTP response status."""

    reason: str = attr.field()
    """The HTTP response status reason."""

    charset: typing.Optional[str] = attr.field()
    """Optional character set information, if known."""

    size: typing.Optional[int] = attr.field()
    """The size of the resource, if known."""

    head_only: bool = attr.field()
    """If `True`, then only the HEAD was requested.

    In this case, neither `__aiter__` nor `read` would return anything other
    than an empty byte string.
    """

    async def read(self) -> bytes:
        return b"" if self.head_only else await self.stream.read()

    async def __aiter__(self) -> typing.AsyncGenerator[typing.Any, bytes]:
        if self.head_only:
            yield b""
        else:
            while not self.stream.at_eof():
                chunk, _ = await self.stream.readchunk()
                yield chunk


@typing.final
class _WebReaderAsyncReaderContextManagerImpl(AsyncReaderContextManager[WebReader]):
    __slots__: typing.Sequence[str] = ("_web_resource", "_head_only", "_client_response_ctx", "_client_session")

    def __init__(self, web_resource: WebResource, head_only: bool) -> None:
        self._web_resource = web_resource
        self._head_only = head_only
        self._client_session: aiohttp.ClientSession = NotImplemented
        self._client_response_ctx: typing.AsyncContextManager[aiohttp.ClientResponse] = NotImplemented

    async def __aenter__(self) -> WebReader:
        client_session = aiohttp.ClientSession()

        method = "HEAD" if self._head_only else "GET"

        ctx = client_session.request(method, self._web_resource.url, raise_for_status=False)

        try:
            resp: aiohttp.ClientResponse = await ctx.__aenter__()

            if 200 <= resp.status < 400:
                mimetype = None
                filename = self._web_resource.filename

                if resp.content_disposition is not None:
                    mimetype = resp.content_disposition.type

                if mimetype is None:
                    mimetype = resp.content_type

                self._client_response_ctx = ctx
                self._client_session = client_session

                return WebReader(
                    stream=resp.content,
                    url=str(resp.real_url),
                    status=resp.status,
                    reason=str(resp.reason),
                    filename=filename,
                    charset=resp.charset,
                    mimetype=mimetype,
                    size=resp.content_length,
                    head_only=self._head_only,
                )
            else:
                raise await net.generate_error_response(resp)

        except Exception as ex:
            await ctx.__aexit__(type(ex), ex, ex.__traceback__)
            await client_session.close()
            raise

    async def __aexit__(
        self,
        exc_type: typing.Optional[typing.Type[BaseException]],
        exc: typing.Optional[BaseException],
        exc_tb: typing.Optional[types.TracebackType],
    ) -> None:
        await self._client_response_ctx.__aexit__(exc_type, exc, exc_tb)
        await self._client_session.close()


class WebResource(Resource[WebReader], abc.ABC):
    """Base class for a resource that resides on the internet.

    The logic for identifying this resource is left to each implementation
    to define.

    For a usable concrete implementation, use `URL` instead.

        Some components may choose to not upload this resource directly and
        instead simply refer to the URL as needed. The main place this will
        occur is within embeds. If you need to re-upload the resource, you
        should download it into a `bytes` and pass that instead in these cases.
    """

    __slots__: typing.Sequence[str] = ()

    def stream(
        self,
        *,
        executor: typing.Optional[concurrent.futures.Executor] = None,
        head_only: bool = False,
    ) -> AsyncReaderContextManager[WebReader]:
        """Start streaming the content into memory by downloading it.

        You can use this to fetch the entire resource, parts of the resource,
        or just to view any metadata that may be provided.

        Parameters
        ----------
        executor : typing.Optional[concurrent.futures.Executor]
            Not used. Provided only to match the underlying interface.
        head_only : bool
            Defaults to `False`. If `True`, then the
            implementation may only retrieve HEAD information if supported.
            This currently only has any effect for web requests.

        Examples
        --------
        Downloading an entire resource at once into memory:

        .. code-block:: python

            async with obj.stream() as stream:
                data = await stream.read()

        Checking the metadata:

        .. code-block:: python

            async with obj.stream() as stream:
                mimetype = stream.mimetype

            if mimetype is None:
                ...
            elif mimetype not in whitelisted_mimetypes:
                ...
            else:
                ...

        Fetching the data-uri of a resource:

        .. code-block:: python

            async with obj.stream() as stream:
                data_uri = await stream.data_uri()

        Returns
        -------
        AsyncReaderContextManager[WebReader]
            An async context manager that when entered, produces the
            data stream.

        Raises
        ------
        hikari.errors.BadRequestError
            If a 400 is returned.
        hikari.errors.UnauthorizedError
            If a 401 is returned.
        hikari.errors.ForbiddenError
            If a 403 is returned.
        hikari.errors.NotFoundError
            If a 404 is returned.
        hikari.errors.ClientHTTPResponseError
            If any other 4xx is returned.
        hikari.errors.InternalServerError
            If any other 5xx is returned.
        hikari.errors.HTTPResponseError
            If any other unexpected response code is returned.
        """
        return _WebReaderAsyncReaderContextManagerImpl(self, head_only)


@typing.final
class URL(WebResource):
    """A URL that represents a web resource.

<<<<<<< HEAD
    .. note::
=======
    Parameters
    ----------
    url : builtins.str
        The URL of the resource.
    filename : typing.Optional[builtins.str]
        The filename for the resource.

        If not specified, it will be gotten from the url.

    !!! note
>>>>>>> 9ebe219a
        Some components may choose to not upload this resource directly and
        instead simply refer to the URL as needed. The main place this will
        occur is within embeds.

        If you need to re-upload the resource, you should download it into
        a `bytes` and pass that instead in these cases.

    Parameters
    ----------
    url : str
        The URL of the resource.
    """

    __slots__: typing.Sequence[str] = ("_url", "_filename")

    def __init__(self, url: str, filename: typing.Optional[str] = None) -> None:
        self._url = url
        self._filename = filename

    @property
    def url(self) -> str:
        return self._url

    @property
    def filename(self) -> str:
        if self._filename:
            return self._filename

        url = urllib.parse.urlparse(self._url)
        return os.path.basename(url.path)


########################################
# ON-DISK FILESYSTEM RESOURCE READERS. #
########################################


@attr.define(weakref_slot=False)
class ThreadedFileReader(AsyncReader):
    """Asynchronous file reader that reads a resource from local storage.

    This implementation works with pools that exist in the same interpreter
    instance as the caller, namely thread pool executors, where objects
    do not need to be pickled to be communicated.
    """

    _executor: typing.Optional[concurrent.futures.ThreadPoolExecutor] = attr.field()
    _pointer: typing.BinaryIO = attr.field()

    async def __aiter__(self) -> typing.AsyncGenerator[typing.Any, bytes]:
        loop = asyncio.get_running_loop()

        while True:
            chunk = await loop.run_in_executor(self._executor, self._pointer.read, _MAGIC)
            yield chunk
            if len(chunk) < _MAGIC:
                break


def _open_path(path: pathlib.Path) -> typing.BinaryIO:
    return path.expanduser().open("rb")


@attr.define(weakref_slot=False)
@typing.final
class _ThreadedFileReaderContextManagerImpl(AsyncReaderContextManager[ThreadedFileReader]):
    executor: typing.Optional[concurrent.futures.ThreadPoolExecutor] = attr.field()
    file: typing.Optional[typing.BinaryIO] = attr.field(default=None, init=False)
    filename: str = attr.field()
    path: pathlib.Path = attr.field()

    async def __aenter__(self) -> ThreadedFileReader:
        if self.file:
            raise RuntimeError("File is already open")

        loop = asyncio.get_running_loop()
        file = await loop.run_in_executor(self.executor, _open_path, self.path)
        self.file = file
        return ThreadedFileReader(self.filename, None, self.executor, file)

    async def __aexit__(
        self,
        exc_type: typing.Optional[typing.Type[BaseException]],
        exc: typing.Optional[BaseException],
        exc_tb: typing.Optional[types.TracebackType],
    ) -> None:
        if not self.file:
            raise RuntimeError("File isn't open")

        loop = asyncio.get_running_loop()
        await loop.run_in_executor(self.executor, self.file.close)
        self.file = None


class File(Resource[ThreadedFileReader]):
    """A resource that exists on the local machine's storage to be uploaded.

    Parameters
    ----------
    path : typing.Union[str, os.PathLike, pathlib.Path]
        The path to use.

        If passing a `pathlib.Path`, this must not be a `pathlib.PurePath`
        directly, as it will be used to expand tokens such as `~` that
        denote the home directory, and `..` for relative paths.

        This will all be performed as required in an executor to prevent
        blocking the event loop.
    filename : typing.Optional[str]
        The filename to use. If this is `None`, the name of the file is taken
        from the path instead.
    spoiler : bool
        Whether to mark the file as a spoiler in Discord. Defaults to `False`.
    """

    __slots__: typing.Sequence[str] = ("path", "_filename", "is_spoiler")

    path: pathlib.Path
    """The path to the file."""

    is_spoiler: bool
    """Whether the file will be marked as a spoiler."""

    _filename: typing.Optional[str]

    def __init__(self, path: Pathish, /, filename: typing.Optional[str] = None, *, spoiler: bool = False) -> None:
        self.path = ensure_path(path)
        self.is_spoiler = spoiler
        self._filename = filename

    @property
    @typing.final
    def url(self) -> str:
        return f"attachment://{self.filename}"

    @property
    def filename(self) -> str:
        filename = self._filename if self._filename else self.path.name

        if self.is_spoiler:
            return SPOILER_TAG + filename

        return filename

    def stream(
        self,
        *,
        executor: typing.Optional[concurrent.futures.Executor] = None,
        head_only: bool = False,
    ) -> AsyncReaderContextManager[ThreadedFileReader]:
        """Start streaming the resource using a thread pool executor.

        Parameters
        ----------
        executor : typing.Optional[concurrent.futures.Executor]
            The thread executor to run the blocking read operations in. If
            `None`, the default executor for the running event loop
            will be used instead.

            Only `concurrent.futures.TheadPoolExecutor` is supported.
        head_only : bool
            Not used. Provided only to match the underlying interface.

        Returns
        -------
        AsyncReaderContextManager[ThreadedFileReader]
            An async context manager that when entered, produces the
            data stream.

        Raises
        ------
        IsADirectoryError
            If the file's path leads to a directory.
        FileNotFoundError
            If the file doesn't exist.
        """
        if executor is None or isinstance(executor, concurrent.futures.ThreadPoolExecutor):
            # asyncio forces the default executor when this is None to always be a thread pool executor anyway,
            # so this is safe enough to do:
            return _ThreadedFileReaderContextManagerImpl(executor, self.filename, self.path)

        raise TypeError("The executor must be a ThreadPoolExecutor or None")


########################################################################
# RAW BYTE, ASYNC ITERATOR, ASYNC ITERABLE, ITERATOR, ITERABLE READERS #
########################################################################


@attr.define(weakref_slot=False)
class IteratorReader(AsyncReader):
    """Asynchronous file reader that operates on in-memory data."""

    data: typing.Union[bytes, LazyByteIteratorish] = attr.field()
    """The data that will be yielded in chunks."""

    async def __aiter__(self) -> typing.AsyncGenerator[typing.Any, bytes]:
        buff = bytearray()
        iterator = self._wrap_iter()

        while True:
            try:
                while len(buff) < _MAGIC:
                    chunk = await iterator.__anext__()
                    buff.extend(chunk)
                yield bytes(buff)
                buff.clear()
            except StopAsyncIteration:
                break

        if buff:
            yield bytes(buff)

    async def _wrap_iter(self) -> typing.AsyncGenerator[typing.Any, bytes]:
        if isinstance(self.data, bytes):
            for i in range(0, len(self.data), _MAGIC):
                yield self.data[i : i + _MAGIC]  # noqa: E203 - Whitespace before ":"

        elif aio.is_async_iterator(self.data) or inspect.isasyncgen(self.data):
            try:
                while True:
                    yield self._assert_bytes(await self.data.__anext__())
            except StopAsyncIteration:
                pass

        elif isinstance(self.data, typing.Iterator):
            try:
                while True:
                    yield self._assert_bytes(next(self.data))
            except StopIteration:
                pass

        elif inspect.isgenerator(self.data):
            try:
                while True:
                    yield self._assert_bytes(self.data.send(None))
            except StopIteration:
                pass

        elif aio.is_async_iterable(self.data):
            async for chunk in self.data:
                yield self._assert_bytes(chunk)

        elif isinstance(self.data, typing.Iterable):
            for chunk in self.data:
                yield self._assert_bytes(chunk)

        else:
            # Will always fail.
            self._assert_bytes(self.data)

    @staticmethod
    def _assert_bytes(data: typing.Any) -> bytes:
        if isinstance(data, str):
            return bytes(data, "utf-8")

        if not isinstance(data, bytes):
            raise TypeError(f"Expected bytes but received {type(data).__name__}")
        return data


class Bytes(Resource[IteratorReader]):
    """Representation of in-memory data to upload.

    Parameters
    ----------
    data : typing.Union[Rawish, LazyByteIteratorish]
        The raw data.
    filename : str
        The filename to use.
    mimetype : typing.Optional[str]
        The mimetype, or `None` if you do not wish to specify this.
        If not provided, then this will be generated from the file extension
        of the filename instead.
    spoiler : bool
        Whether to mark the file as a spoiler in Discord. Defaults to `False`.
    """

    __slots__: typing.Sequence[str] = ("data", "_filename", "mimetype", "is_spoiler")

    data: typing.Union[bytes, LazyByteIteratorish]
    """The raw data/provider of raw data to upload."""

    mimetype: typing.Optional[str]
    """The provided mimetype, if provided. Otherwise `None`."""

    is_spoiler: bool
    """Whether the file will be marked as a spoiler."""

    def __init__(
        self,
        data: typing.Union[Rawish, LazyByteIteratorish],
        filename: str,
        /,
        mimetype: typing.Optional[str] = None,
        *,
        spoiler: bool = False,
    ) -> None:
        if isinstance(data, RAWISH_TYPES):
            data = unwrap_bytes(data)

        self.data = data

        if mimetype is None:
            mimetype = guess_mimetype_from_filename(filename)

        if mimetype is None:
            mimetype = "text/plain;charset=UTF-8"

        self._filename = filename
        self.mimetype = mimetype
        self.is_spoiler = spoiler

    @property
    def url(self) -> str:
        return f"attachment://{self.filename}"

    @property
    def filename(self) -> str:
        if self.is_spoiler:
            return SPOILER_TAG + self._filename

        return self._filename

    def stream(
        self,
        *,
        executor: typing.Optional[concurrent.futures.Executor] = None,
        head_only: bool = False,
    ) -> AsyncReaderContextManager[IteratorReader]:
        """Start streaming the content in chunks.

        Parameters
        ----------
        executor : typing.Optional[concurrent.futures.Executor]
            Not used. Provided only to match the underlying interface.
        head_only : bool
            Not used. Provided only to match the underlying interface.

        Returns
        -------
        AsyncReaderContextManager[IteratorReader]
            An async context manager that when entered, produces the
            data stream.
        """
        return _NoOpAsyncReaderContextManagerImpl(IteratorReader(self.filename, self.mimetype, self.data))

    @staticmethod
    def from_data_uri(data_uri: str, filename: typing.Optional[str] = None) -> Bytes:
        """Parse a given data URI.

        Parameters
        ----------
        data_uri : str
            The data URI to parse.
        filename : typing.Optional[str]
            Filename to use. If this is not provided, then this is generated
            instead.

        Returns
        -------
        Bytes
            The parsed data URI as a `Bytes` object.

        Raises
        ------
        ValueError
            If the parsed argument is not a data URI.
        """
        if not data_uri.startswith("data:"):
            raise ValueError("Invalid data URI passed")

        # This will not block for a data URI; if it was a URL, it would block, so
        # we guard against this with the check above.
        try:
            with urllib.request.urlopen(data_uri) as response:  # noqa: S310   audit url open for permitted schemes
                mimetype, _ = mimetypes.guess_type(data_uri)
                data = response.read()
        except Exception as ex:
            raise ValueError("Failed to decode data URI") from ex

        if filename is None:
            filename = generate_filename_from_details(mimetype=mimetype, data=data)

        return Bytes(data, filename, mimetype=mimetype)<|MERGE_RESOLUTION|>--- conflicted
+++ resolved
@@ -720,9 +720,14 @@
 class URL(WebResource):
     """A URL that represents a web resource.
 
-<<<<<<< HEAD
     .. note::
-=======
+        Some components may choose to not upload this resource directly and
+        instead simply refer to the URL as needed. The main place this will
+        occur is within embeds.
+
+        If you need to re-upload the resource, you should download it into
+        a `bytes` and pass that instead in these cases.
+
     Parameters
     ----------
     url : builtins.str
@@ -730,21 +735,7 @@
     filename : typing.Optional[builtins.str]
         The filename for the resource.
 
-        If not specified, it will be gotten from the url.
-
-    !!! note
->>>>>>> 9ebe219a
-        Some components may choose to not upload this resource directly and
-        instead simply refer to the URL as needed. The main place this will
-        occur is within embeds.
-
-        If you need to re-upload the resource, you should download it into
-        a `bytes` and pass that instead in these cases.
-
-    Parameters
-    ----------
-    url : str
-        The URL of the resource.
+        If not specified, it will be obtained from the url.
     """
 
     __slots__: typing.Sequence[str] = ("_url", "_filename")
