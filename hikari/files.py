# -*- coding: utf-8 -*-
# cython: language_level=3
# Copyright (c) 2020 Nekokatt
# Copyright (c) 2021-present davfsa
#
# Permission is hereby granted, free of charge, to any person obtaining a copy
# of this software and associated documentation files (the "Software"), to deal
# in the Software without restriction, including without limitation the rights
# to use, copy, modify, merge, publish, distribute, sublicense, and/or sell
# copies of the Software, and to permit persons to whom the Software is
# furnished to do so, subject to the following conditions:
#
# The above copyright notice and this permission notice shall be included in all
# copies or substantial portions of the Software.
#
# THE SOFTWARE IS PROVIDED "AS IS", WITHOUT WARRANTY OF ANY KIND, EXPRESS OR
# IMPLIED, INCLUDING BUT NOT LIMITED TO THE WARRANTIES OF MERCHANTABILITY,
# FITNESS FOR A PARTICULAR PURPOSE AND NONINFRINGEMENT. IN NO EVENT SHALL THE
# AUTHORS OR COPYRIGHT HOLDERS BE LIABLE FOR ANY CLAIM, DAMAGES OR OTHER
# LIABILITY, WHETHER IN AN ACTION OF CONTRACT, TORT OR OTHERWISE, ARISING FROM,
# OUT OF OR IN CONNECTION WITH THE SOFTWARE OR THE USE OR OTHER DEALINGS IN THE
# SOFTWARE.
"""Utilities and classes for interacting with files and web resources."""

from __future__ import annotations

__all__: typing.Sequence[str] = (
    "ensure_path",
    "ensure_resource",
    "unwrap_bytes",
    "Pathish",
    "Rawish",
    "Resourceish",
    "LazyByteIteratorish",
    "AsyncReader",
    "AsyncReaderContextManager",
    "Resource",
    "File",
    "WebResource",
    "URL",
    "WebReader",
    "Bytes",
    "IteratorReader",
)

import abc
import asyncio
import base64
import concurrent.futures
import inspect
import io
import mimetypes
import os
import pathlib
import typing
import urllib.parse
import urllib.request

import aiohttp
import attr

from hikari.internal import aio
from hikari.internal import net
from hikari.internal import time

if typing.TYPE_CHECKING:
    import types

_MAGIC: typing.Final[int] = 50 * 1024
SPOILER_TAG: typing.Final[str] = "SPOILER_"

ReaderImplT = typing.TypeVar("ReaderImplT", bound="AsyncReader")
ReaderImplT_co = typing.TypeVar("ReaderImplT_co", bound="AsyncReader", covariant=True)

Pathish = typing.Union["os.PathLike[str]", str]
"""Type hint representing a literal file or path.

This may be one of:

- `str` path.
- `os.PathLike` derivative, such as `pathlib.PurePath` and `pathlib.Path`.
"""

RAWISH_TYPES = (bytes, bytearray, memoryview, io.BytesIO, io.StringIO)

Rawish = typing.Union[bytes, bytearray, memoryview, io.BytesIO, io.StringIO]
"""Type hint representing valid raw data types.

This may be one of:

- `bytes`
- `bytearray`
- `memoryview`
- `io.BytesIO`
- `io.StringIO` (assuming UTF-8 encoding).
"""

LazyByteIteratorish = typing.Union[
    typing.AsyncIterator[bytes],
    typing.AsyncIterable[bytes],
    typing.Iterator[bytes],
    typing.Iterable[bytes],
    typing.AsyncIterator[str],
    typing.AsyncIterable[str],
    typing.Iterator[str],
    typing.Iterable[str],
    typing.AsyncGenerator[bytes, typing.Any],
    typing.Generator[bytes, typing.Any, typing.Any],
    typing.AsyncGenerator[str, typing.Any],
    typing.Generator[str, typing.Any, typing.Any],
    asyncio.StreamReader,
    aiohttp.StreamReader,
]
"""Type hint representing an iterator/iterable of bytes.

This may be one of:

- `typing.AsyncIterator[bytes]`
- `typing.AsyncIterable[bytes]`
- `typing.Iterator[bytes]`
- `typing.Iterable[bytes]`
- `typing.AsyncIterator[str]` (assuming UTF-8 encoding).
- `typing.AsyncIterable[str]` (assuming UTF-8 encoding).
- `typing.Iterator[str]` (assuming UTF-8 encoding).
- `typing.Iterable[str]` (assuming UTF-8 encoding).
- `asyncio.StreamReader`
- `aiohttp.StreamReader`
"""

Resourceish = typing.Union["Resource[typing.Any]", Pathish, Rawish]
"""Type hint representing a file or path to a file/URL/data URI.

This may be one of:

- `Resource` or a derivative.
- `str` path.
- `os.PathLike` derivative, such as `pathlib.PurePath` and `pathlib.Path`.
- `bytes`
- `bytearray`
- `memoryview`
- `io.BytesIO`
- `io.StringIO` (assuming UTF-8 encoding).
"""


def ensure_path(pathish: Pathish) -> pathlib.Path:
    """Convert a path-like object to a `pathlib.Path` instance."""
    return pathlib.Path(pathish)


def unwrap_bytes(data: Rawish) -> bytes:
    """Convert a byte-like object to bytes."""
    if isinstance(data, bytearray):
        data = bytes(data)
    elif isinstance(data, memoryview):
        data = data.tobytes()
    elif isinstance(data, io.StringIO):
        data = bytes(data.read(), "utf-8")
    elif isinstance(data, io.BytesIO):
        data = data.read()

    return data


def ensure_resource(url_or_resource: Resourceish, /) -> Resource[AsyncReader]:
    """Given a resource or string, convert it to a valid resource as needed.

    Parameters
    ----------
    url_or_resource : Resourceish
        The item to convert. If a `Resource` is passed, it is
        simply returned again. Anything else is converted to a `Resource` first.

    Returns
    -------
    Resource
        The resource to use.
    """
    if isinstance(url_or_resource, Resource):
        return url_or_resource

    if isinstance(url_or_resource, RAWISH_TYPES):
        data = unwrap_bytes(url_or_resource)
        filename = generate_filename_from_details(mimetype=None, extension=None, data=data)
        return typing.cast("Resource[AsyncReader]", Bytes(data, filename))

    url_or_resource = str(url_or_resource)

    if url_or_resource.startswith(("https://", "http://")):
        return typing.cast("Resource[AsyncReader]", URL(url_or_resource))
    if url_or_resource.startswith("data:"):
        try:
            return typing.cast("Resource[AsyncReader]", Bytes.from_data_uri(url_or_resource))
        except ValueError:
            # If we cannot parse it, maybe it is some malformed file?
            pass

    path = pathlib.Path(url_or_resource)
    return typing.cast("Resource[AsyncReader]", File(path, path.name))


def guess_mimetype_from_filename(name: str, /) -> typing.Optional[str]:
    """Guess the mimetype of an object given a filename.

    Parameters
    ----------
    name : bytes
        The filename to inspect.

    Returns
    -------
    typing.Optional[str]
        The closest guess to the given filename. May be `None` if
        no match was found.
    """
    guess, _ = mimetypes.guess_type(name)
    return guess


def guess_mimetype_from_data(data: bytes, /) -> typing.Optional[str]:
    """Guess the mimetype of some data from the header.

    .. warning::
        This function only detects valid image headers that Discord allows
        the use of. Anything else will go undetected.

    Parameters
    ----------
    data : bytes
        The byte content to inspect.

    Returns
    -------
    typing.Optional[str]
        The mimetype, if it was found. If the header is unrecognised, then
        `None` is returned.
    """
    if data.startswith(b"\211PNG\r\n\032\n"):
        return "image/png"
    if data[6:].startswith((b"Exif", b"JFIF")):
        return "image/jpeg"
    if data.startswith((b"GIF87a", b"GIF89a")):
        return "image/gif"
    if data.startswith(b"RIFF") and data[8:].startswith(b"WEBP"):
        return "image/webp"
    return None


def guess_file_extension(mimetype: str) -> typing.Optional[str]:
    """Guess the file extension for a given mimetype.

    Parameters
    ----------
    mimetype : str
        The mimetype to guess the extension for.

    Examples
    --------
    .. code-block:: python

        >>> guess_file_extension("image/png")
        ".png"

    Returns
    -------
    typing.Optional[str]
        The file extension, prepended with a `.`. If no match was found,
        return `None`.
    """
    return mimetypes.guess_extension(mimetype)


def generate_filename_from_details(
    *,
    mimetype: typing.Optional[str] = None,
    extension: typing.Optional[str] = None,
    data: typing.Optional[bytes] = None,
) -> str:
    """Given optional information about a resource, generate a filename.

    Parameters
    ----------
    mimetype : typing.Optional[str]
        The mimetype of the content, or `None` if not known.
    extension : typing.Optional[str]
        The file extension to use, or `None` if not known.
    data : typing.Optional[bytes]
        The data to inspect, or `None` if not known.

    Returns
    -------
    str
        A generated quasi-unique filename.
    """
    if data is not None and mimetype is None:
        mimetype = guess_mimetype_from_data(data)

    if extension is None and mimetype is not None:
        extension = guess_file_extension(mimetype)

    if not extension:
        extension = ""
    elif not extension.startswith("."):
        extension = f".{extension}"

    # Nanosecond precision will be less likely to collide.
    return time.uuid() + extension


def to_data_uri(data: bytes, mimetype: typing.Optional[str]) -> str:
    """Convert the data and mimetype to a data URI.

    Parameters
    ----------
    data : bytes
        The data to encode as base64.
    mimetype : typing.Optional[str]
        The mimetype, or `None` if we should attempt to guess it.

    Returns
    -------
    str
        A data URI string.
    """
    if mimetype is None:
        mimetype = guess_mimetype_from_data(data)

        if mimetype is None:
            raise TypeError("Cannot infer mimetype from input data, specify it manually.")

    b64 = base64.b64encode(data).decode()
    return f"data:{mimetype};base64,{b64}"


@attr.define(weakref_slot=False)
class AsyncReader(typing.AsyncIterable[bytes], abc.ABC):
    """Protocol for reading a resource asynchronously using bit inception.

    This supports being used as an async iterable, although the implementation
    detail is left to each implementation of this class to define.
    """

    filename: str = attr.field(repr=True)
    """The filename of the resource."""

    mimetype: typing.Optional[str] = attr.field(repr=True)
    """The mimetype of the resource. May be `None` if not known."""

    async def data_uri(self) -> str:
        """Fetch the data URI.

        This reads the entire resource.
        """
        return to_data_uri(await self.read(), self.mimetype)

    async def read(self) -> bytes:
        """Read the rest of the resource and return it in a `bytes` object."""
        buff = bytearray()
        async for chunk in self:
            buff.extend(chunk)
        return buff


class AsyncReaderContextManager(abc.ABC, typing.Generic[ReaderImplT]):
    """Context manager that returns a reader."""

    __slots__: typing.Sequence[str] = ()

    @abc.abstractmethod
    async def __aenter__(self) -> ReaderImplT:
        ...

    @abc.abstractmethod
    async def __aexit__(
        self,
        exc_type: typing.Optional[typing.Type[BaseException]],
        exc: typing.Optional[BaseException],
        exc_tb: typing.Optional[types.TracebackType],
    ) -> None:
        ...

    # These are only included at runtime in-order to avoid the model being typed as a synchronous context manager.
    if not typing.TYPE_CHECKING:

        def __enter__(self) -> typing.NoReturn:
            # This is async only.
            cls = type(self)
            raise TypeError(f"{cls.__module__}.{cls.__qualname__} is async-only, did you mean 'async with'?") from None

        def __exit__(self, exc_type: typing.Type[Exception], exc_val: Exception, exc_tb: types.TracebackType) -> None:
            return None


@attr.define(weakref_slot=False)
@typing.final
class _NoOpAsyncReaderContextManagerImpl(AsyncReaderContextManager[ReaderImplT]):
    impl: ReaderImplT = attr.field()

    async def __aenter__(self) -> ReaderImplT:
        return self.impl

    async def __aexit__(
        self,
        exc_type: typing.Optional[typing.Type[BaseException]],
        exc: typing.Optional[BaseException],
        exc_tb: typing.Optional[types.TracebackType],
    ) -> None:
        pass


class Resource(typing.Generic[ReaderImplT], abc.ABC):
    """Base for any uploadable or downloadable representation of information.

    These representations can be streamed using bit inception for performance,
    which may result in significant decrease in memory usage for larger
    resources.
    """

    __slots__: typing.Sequence[str] = ()

    @property
    @abc.abstractmethod
    def url(self) -> str:
        """URL of the resource."""

    @property
    @abc.abstractmethod
    def filename(self) -> str:
        """Filename of the resource."""

    @property
    def extension(self) -> typing.Optional[str]:
        """File extension, if there is one."""
        _, _, ext = self.filename.rpartition(".")
        return ext if ext != self.filename else None

    async def read(
        self,
        *,
        executor: typing.Optional[concurrent.futures.Executor] = None,
    ) -> bytes:
        """Read the entire resource at once into memory.

        .. code-block:: python

            data = await resource.read(...)
            # ^-- This is a shortcut for the following --v
            async with resource.stream(...) as reader:
                data = await reader.read()

        .. warning::
            If you simply wish to re-upload this resource to Discord via
            any endpoint in Hikari, you should opt to just pass this
            resource object directly. This way, Hikari can perform byte
            inception, which significantly reduces the memory usage for
            your bot as it grows larger.

        Parameters
        ----------
        executor : typing.Optional[concurrent.futures.Executor]
            The executor to run in for blocking operations.
            If `None`, then the default executor is used for the
            current event loop.

        Returns
        -------
        bytes
            The entire resource.
        """
        async with self.stream(executor=executor) as reader:
            return await reader.read()

    @abc.abstractmethod
    def stream(
        self,
        *,
        executor: typing.Optional[concurrent.futures.Executor] = None,
        head_only: bool = False,
    ) -> AsyncReaderContextManager[ReaderImplT]:
        """Produce a stream of data for the resource.

        Parameters
        ----------
        executor : typing.Optional[concurrent.futures.Executor]
            The executor to run in for blocking operations.
            If `None`, then the default executor is used for the
            current event loop.
        head_only : bool
            Defaults to `False`. If `True`, then the
            implementation may only retrieve HEAD information if supported.
            This currently only has any effect for web requests. This will
            fetch the headers for the HTTP resource this object points to
            without downloading the entire content, which can be significantly
            faster if you are scanning file types in messages, for example.

        Returns
        -------
        AsyncReaderContextManager[AsyncReader]
            An async iterable of bytes to stream.

            This will error on enter if the target resource doesn't exist.
        """

    def __str__(self) -> str:
        return self.url

    def __repr__(self) -> str:
        return f"{type(self).__name__}(url={self.url!r}, filename={self.filename!r})"

    def __eq__(self, other: typing.Any) -> bool:
        if isinstance(other, Resource):
            return self.url == other.url
        return False

    def __hash__(self) -> int:
        return hash((self.__class__, self.url))


###################
# WEBSITE STREAMS #
###################


@attr.define(weakref_slot=False)
class WebReader(AsyncReader):
    """Asynchronous reader to use to read data from a web resource."""

    stream: aiohttp.StreamReader = attr.field(repr=False)
    """The `aiohttp.StreamReader` to read the content from."""

    url: str = attr.field(repr=False)
    """The URL being read from."""

    status: int = attr.field()
    """The initial HTTP response status."""

    reason: str = attr.field()
    """The HTTP response status reason."""

    charset: typing.Optional[str] = attr.field()
    """Optional character set information, if known."""

    size: typing.Optional[int] = attr.field()
    """The size of the resource, if known."""

    head_only: bool = attr.field()
    """If `True`, then only the HEAD was requested.

    In this case, neither `__aiter__` nor `read` would return anything other
    than an empty byte string.
    """

    async def read(self) -> bytes:
        return b"" if self.head_only else await self.stream.read()

    async def __aiter__(self) -> typing.AsyncGenerator[typing.Any, bytes]:
        if self.head_only:
            yield b""
        else:
            while not self.stream.at_eof():
                chunk, _ = await self.stream.readchunk()
                yield chunk


@typing.final
class _WebReaderAsyncReaderContextManagerImpl(AsyncReaderContextManager[WebReader]):
    __slots__: typing.Sequence[str] = ("_web_resource", "_head_only", "_client_response_ctx", "_client_session")

    def __init__(self, web_resource: WebResource, head_only: bool) -> None:
        self._web_resource = web_resource
        self._head_only = head_only
        self._client_session: aiohttp.ClientSession = NotImplemented
        self._client_response_ctx: typing.AsyncContextManager[aiohttp.ClientResponse] = NotImplemented

    async def __aenter__(self) -> WebReader:
        client_session = aiohttp.ClientSession()

        method = "HEAD" if self._head_only else "GET"

        ctx = client_session.request(method, self._web_resource.url, raise_for_status=False)

        try:
            resp: aiohttp.ClientResponse = await ctx.__aenter__()

            if 200 <= resp.status < 400:
                mimetype = None
                filename = self._web_resource.filename

                if resp.content_disposition is not None:
                    mimetype = resp.content_disposition.type

                if mimetype is None:
                    mimetype = resp.content_type

                self._client_response_ctx = ctx
                self._client_session = client_session

                return WebReader(
                    stream=resp.content,
                    url=str(resp.real_url),
                    status=resp.status,
                    reason=str(resp.reason),
                    filename=filename,
                    charset=resp.charset,
                    mimetype=mimetype,
                    size=resp.content_length,
                    head_only=self._head_only,
                )
            else:
                raise await net.generate_error_response(resp)

        except Exception as ex:
            await ctx.__aexit__(type(ex), ex, ex.__traceback__)
            await client_session.close()
            raise

    async def __aexit__(
        self,
        exc_type: typing.Optional[typing.Type[BaseException]],
        exc: typing.Optional[BaseException],
        exc_tb: typing.Optional[types.TracebackType],
    ) -> None:
        await self._client_response_ctx.__aexit__(exc_type, exc, exc_tb)
        await self._client_session.close()


class WebResource(Resource[WebReader], abc.ABC):
    """Base class for a resource that resides on the internet.

    The logic for identifying this resource is left to each implementation
    to define.

    For a usable concrete implementation, use `URL` instead.

        Some components may choose to not upload this resource directly and
        instead simply refer to the URL as needed. The main place this will
        occur is within embeds. If you need to re-upload the resource, you
        should download it into a `bytes` and pass that instead in these cases.
    """

    __slots__: typing.Sequence[str] = ()

    def stream(
        self,
        *,
        executor: typing.Optional[concurrent.futures.Executor] = None,
        head_only: bool = False,
    ) -> AsyncReaderContextManager[WebReader]:
        """Start streaming the content into memory by downloading it.

        You can use this to fetch the entire resource, parts of the resource,
        or just to view any metadata that may be provided.

        Parameters
        ----------
        executor : typing.Optional[concurrent.futures.Executor]
            Not used. Provided only to match the underlying interface.
        head_only : bool
            Defaults to `False`. If `True`, then the
            implementation may only retrieve HEAD information if supported.
            This currently only has any effect for web requests.

        Examples
        --------
        Downloading an entire resource at once into memory:

        .. code-block:: python

            async with obj.stream() as stream:
                data = await stream.read()

        Checking the metadata:

        .. code-block:: python

            async with obj.stream() as stream:
                mimetype = stream.mimetype

            if mimetype is None:
                ...
            elif mimetype not in whitelisted_mimetypes:
                ...
            else:
                ...

        Fetching the data-uri of a resource:

        .. code-block:: python

            async with obj.stream() as stream:
                data_uri = await stream.data_uri()

        Returns
        -------
        AsyncReaderContextManager[WebReader]
            An async context manager that when entered, produces the
            data stream.

        Raises
        ------
        hikari.errors.BadRequestError
            If a 400 is returned.
        hikari.errors.UnauthorizedError
            If a 401 is returned.
        hikari.errors.ForbiddenError
            If a 403 is returned.
        hikari.errors.NotFoundError
            If a 404 is returned.
        hikari.errors.ClientHTTPResponseError
            If any other 4xx is returned.
        hikari.errors.InternalServerError
            If any other 5xx is returned.
        hikari.errors.HTTPResponseError
            If any other unexpected response code is returned.
        """
        return _WebReaderAsyncReaderContextManagerImpl(self, head_only)


@typing.final
class URL(WebResource):
    """A URL that represents a web resource.

    .. note::
        Some components may choose to not upload this resource directly and
        instead simply refer to the URL as needed. The main place this will
        occur is within embeds.

        If you need to re-upload the resource, you should download it into
        a `bytes` and pass that instead in these cases.

    Parameters
    ----------
    url : str
        The URL of the resource.
    """

    __slots__: typing.Sequence[str] = ("_url",)

    def __init__(self, url: str) -> None:
        self._url = url

    @property
    def url(self) -> str:
        return self._url

    @property
    def filename(self) -> str:
        url = urllib.parse.urlparse(self._url)
        return os.path.basename(url.path)


########################################
# ON-DISK FILESYSTEM RESOURCE READERS. #
########################################


@attr.define(weakref_slot=False)
class ThreadedFileReader(AsyncReader):
    """Asynchronous file reader that reads a resource from local storage.

    This implementation works with pools that exist in the same interpreter
    instance as the caller, namely thread pool executors, where objects
    do not need to be pickled to be communicated.
    """

    _executor: typing.Optional[concurrent.futures.ThreadPoolExecutor] = attr.field()
    _pointer: typing.BinaryIO = attr.field()

    async def __aiter__(self) -> typing.AsyncGenerator[typing.Any, bytes]:
        loop = asyncio.get_running_loop()

        while True:
            chunk = await loop.run_in_executor(self._executor, self._pointer.read, _MAGIC)
            yield chunk
            if len(chunk) < _MAGIC:
                break


def _open_path(path: pathlib.Path) -> typing.BinaryIO:
    return path.expanduser().open("rb")


@attr.define(weakref_slot=False)
@typing.final
class _ThreadedFileReaderContextManagerImpl(AsyncReaderContextManager[ThreadedFileReader]):
    executor: typing.Optional[concurrent.futures.ThreadPoolExecutor] = attr.field()
    file: typing.Optional[typing.BinaryIO] = attr.field(default=None, init=False)
    filename: str = attr.field()
    path: pathlib.Path = attr.field()

    async def __aenter__(self) -> ThreadedFileReader:
        if self.file:
            raise RuntimeError("File is already open")

        loop = asyncio.get_running_loop()
        file = await loop.run_in_executor(self.executor, _open_path, self.path)
        self.file = file
        return ThreadedFileReader(self.filename, None, self.executor, file)

    async def __aexit__(
        self,
        exc_type: typing.Optional[typing.Type[BaseException]],
        exc: typing.Optional[BaseException],
        exc_tb: typing.Optional[types.TracebackType],
    ) -> None:
        if not self.file:
            raise RuntimeError("File isn't open")

        loop = asyncio.get_running_loop()
        await loop.run_in_executor(self.executor, self.file.close)
        self.file = None


class File(Resource[ThreadedFileReader]):
    """A resource that exists on the local machine's storage to be uploaded.

    Parameters
    ----------
    path : typing.Union[str, os.PathLike, pathlib.Path]
        The path to use.

        If passing a `pathlib.Path`, this must not be a `pathlib.PurePath`
        directly, as it will be used to expand tokens such as `~` that
        denote the home directory, and `..` for relative paths.

        This will all be performed as required in an executor to prevent
        blocking the event loop.
    filename : typing.Optional[str]
        The filename to use. If this is `None`, the name of the file is taken
        from the path instead.
    spoiler : bool
        Whether to mark the file as a spoiler in Discord. Defaults to `False`.
    """

    __slots__: typing.Sequence[str] = ("path", "_filename", "is_spoiler")

    path: pathlib.Path
    """The path to the file."""

    is_spoiler: bool
    """Whether the file will be marked as a spoiler."""

    _filename: typing.Optional[str]

    def __init__(self, path: Pathish, /, filename: typing.Optional[str] = None, *, spoiler: bool = False) -> None:
        self.path = ensure_path(path)
        self.is_spoiler = spoiler
        self._filename = filename

    @property
    @typing.final
    def url(self) -> str:
        return f"attachment://{self.filename}"

    @property
    def filename(self) -> str:
        filename = self._filename if self._filename else self.path.name

        if self.is_spoiler:
            return SPOILER_TAG + filename

        return filename

    def stream(
        self,
        *,
        executor: typing.Optional[concurrent.futures.Executor] = None,
        head_only: bool = False,
    ) -> AsyncReaderContextManager[ThreadedFileReader]:
        """Start streaming the resource using a thread pool executor.

        Parameters
        ----------
        executor : typing.Optional[concurrent.futures.Executor]
<<<<<<< HEAD
            The executor to run the blocking read operations in. If
            `None`, the default executor for the running event loop
            will be used instead.
        head_only : bool
=======
            The thread executor to run the blocking read operations in. If
            `builtins.None`, the default executor for the running event loop
            will be used instead.

            Only `concurrent.futures.TheadPoolExecutor` is supported.
        head_only : builtins.bool
>>>>>>> d87f16af
            Not used. Provided only to match the underlying interface.

        Returns
        -------
        AsyncReaderContextManager[ThreadedFileReader]
            An async context manager that when entered, produces the
            data stream.

        Raises
        ------
        IsADirectoryError
            If the file's path leads to a directory.
        FileNotFoundError
            If the file doesn't exist.
        """
        if executor is None or isinstance(executor, concurrent.futures.ThreadPoolExecutor):
            # asyncio forces the default executor when this is None to always be a thread pool executor anyway,
            # so this is safe enough to do:
            return _ThreadedFileReaderContextManagerImpl(executor, self.filename, self.path)

<<<<<<< HEAD
        if not isinstance(executor, concurrent.futures.ProcessPoolExecutor):
            raise TypeError("The executor must be a ProcessPoolExecutor, ThreadPoolExecutor, or `None`.")

        return _MultiProcessingFileReaderContextManagerImpl(executor, self.filename, self.path)
=======
        raise TypeError("The executor must be a ThreadPoolExecutor or None")
>>>>>>> d87f16af


########################################################################
# RAW BYTE, ASYNC ITERATOR, ASYNC ITERABLE, ITERATOR, ITERABLE READERS #
########################################################################


@attr.define(weakref_slot=False)
class IteratorReader(AsyncReader):
    """Asynchronous file reader that operates on in-memory data."""

    data: typing.Union[bytes, LazyByteIteratorish] = attr.field()
    """The data that will be yielded in chunks."""

    async def __aiter__(self) -> typing.AsyncGenerator[typing.Any, bytes]:
        buff = bytearray()
        iterator = self._wrap_iter()

        while True:
            try:
                while len(buff) < _MAGIC:
                    chunk = await iterator.__anext__()
                    buff.extend(chunk)
                yield bytes(buff)
                buff.clear()
            except StopAsyncIteration:
                break

        if buff:
            yield bytes(buff)

    async def _wrap_iter(self) -> typing.AsyncGenerator[typing.Any, bytes]:
        if isinstance(self.data, bytes):
            for i in range(0, len(self.data), _MAGIC):
                yield self.data[i : i + _MAGIC]  # noqa: E203 - Whitespace before ":"

        elif aio.is_async_iterator(self.data) or inspect.isasyncgen(self.data):
            try:
                while True:
                    yield self._assert_bytes(await self.data.__anext__())
            except StopAsyncIteration:
                pass

        elif isinstance(self.data, typing.Iterator):
            try:
                while True:
                    yield self._assert_bytes(next(self.data))
            except StopIteration:
                pass

        elif inspect.isgenerator(self.data):
            try:
                while True:
                    yield self._assert_bytes(self.data.send(None))
            except StopIteration:
                pass

        elif aio.is_async_iterable(self.data):
            async for chunk in self.data:
                yield self._assert_bytes(chunk)

        elif isinstance(self.data, typing.Iterable):
            for chunk in self.data:
                yield self._assert_bytes(chunk)

        else:
            # Will always fail.
            self._assert_bytes(self.data)

    @staticmethod
    def _assert_bytes(data: typing.Any) -> bytes:
        if isinstance(data, str):
            return bytes(data, "utf-8")

        if not isinstance(data, bytes):
            raise TypeError(f"Expected bytes but received {type(data).__name__}")
        return data


class Bytes(Resource[IteratorReader]):
    """Representation of in-memory data to upload.

    Parameters
    ----------
    data : typing.Union[Rawish, LazyByteIteratorish]
        The raw data.
    filename : str
        The filename to use.
    mimetype : typing.Optional[str]
        The mimetype, or `None` if you do not wish to specify this.
        If not provided, then this will be generated from the file extension
        of the filename instead.
    spoiler : bool
        Whether to mark the file as a spoiler in Discord. Defaults to `False`.
    """

    __slots__: typing.Sequence[str] = ("data", "_filename", "mimetype", "is_spoiler")

    data: typing.Union[bytes, LazyByteIteratorish]
    """The raw data/provider of raw data to upload."""

    mimetype: typing.Optional[str]
    """The provided mimetype, if provided. Otherwise `None`."""

    is_spoiler: bool
    """Whether the file will be marked as a spoiler."""

    def __init__(
        self,
        data: typing.Union[Rawish, LazyByteIteratorish],
        filename: str,
        /,
        mimetype: typing.Optional[str] = None,
        *,
        spoiler: bool = False,
    ) -> None:
        if isinstance(data, RAWISH_TYPES):
            data = unwrap_bytes(data)

        self.data = data

        if mimetype is None:
            mimetype = guess_mimetype_from_filename(filename)

        if mimetype is None:
            mimetype = "text/plain;charset=UTF-8"

        self._filename = filename
        self.mimetype = mimetype
        self.is_spoiler = spoiler

    @property
    def url(self) -> str:
        return f"attachment://{self.filename}"

    @property
    def filename(self) -> str:
        if self.is_spoiler:
            return SPOILER_TAG + self._filename

        return self._filename

    def stream(
        self,
        *,
        executor: typing.Optional[concurrent.futures.Executor] = None,
        head_only: bool = False,
    ) -> AsyncReaderContextManager[IteratorReader]:
        """Start streaming the content in chunks.

        Parameters
        ----------
        executor : typing.Optional[concurrent.futures.Executor]
            Not used. Provided only to match the underlying interface.
        head_only : bool
            Not used. Provided only to match the underlying interface.

        Returns
        -------
        AsyncReaderContextManager[IteratorReader]
            An async context manager that when entered, produces the
            data stream.
        """
        return _NoOpAsyncReaderContextManagerImpl(IteratorReader(self.filename, self.mimetype, self.data))

    @staticmethod
    def from_data_uri(data_uri: str, filename: typing.Optional[str] = None) -> Bytes:
        """Parse a given data URI.

        Parameters
        ----------
        data_uri : str
            The data URI to parse.
        filename : typing.Optional[str]
            Filename to use. If this is not provided, then this is generated
            instead.

        Returns
        -------
        Bytes
            The parsed data URI as a `Bytes` object.

        Raises
        ------
        ValueError
            If the parsed argument is not a data URI.
        """
        if not data_uri.startswith("data:"):
            raise ValueError("Invalid data URI passed")

        # This will not block for a data URI; if it was a URL, it would block, so
        # we guard against this with the check above.
        try:
            with urllib.request.urlopen(data_uri) as response:  # noqa: S310   audit url open for permitted schemes
                mimetype, _ = mimetypes.guess_type(data_uri)
                data = response.read()
        except Exception as ex:
            raise ValueError("Failed to decode data URI") from ex

        if filename is None:
            filename = generate_filename_from_details(mimetype=mimetype, data=data)

        return Bytes(data, filename, mimetype=mimetype)<|MERGE_RESOLUTION|>--- conflicted
+++ resolved
@@ -872,19 +872,12 @@
         Parameters
         ----------
         executor : typing.Optional[concurrent.futures.Executor]
-<<<<<<< HEAD
-            The executor to run the blocking read operations in. If
+            The thread executor to run the blocking read operations in. If
             `None`, the default executor for the running event loop
             will be used instead.
+
+            Only `concurrent.futures.TheadPoolExecutor` is supported.
         head_only : bool
-=======
-            The thread executor to run the blocking read operations in. If
-            `builtins.None`, the default executor for the running event loop
-            will be used instead.
-
-            Only `concurrent.futures.TheadPoolExecutor` is supported.
-        head_only : builtins.bool
->>>>>>> d87f16af
             Not used. Provided only to match the underlying interface.
 
         Returns
@@ -905,14 +898,7 @@
             # so this is safe enough to do:
             return _ThreadedFileReaderContextManagerImpl(executor, self.filename, self.path)
 
-<<<<<<< HEAD
-        if not isinstance(executor, concurrent.futures.ProcessPoolExecutor):
-            raise TypeError("The executor must be a ProcessPoolExecutor, ThreadPoolExecutor, or `None`.")
-
-        return _MultiProcessingFileReaderContextManagerImpl(executor, self.filename, self.path)
-=======
         raise TypeError("The executor must be a ThreadPoolExecutor or None")
->>>>>>> d87f16af
 
 
 ########################################################################
