--- conflicted
+++ resolved
@@ -312,7 +312,7 @@
         return await self.app.rest.fetch_guild(self.guild_id)
 
     def get_guild(self) -> typing.Optional[guilds.GatewayGuild]:
-        """Get the object of this interaction's guild guild from the cache.
+        """Get the object of this interaction's guild from the cache.
 
         Returns
         -------
@@ -322,52 +322,4 @@
         if self.guild_id and isinstance(self.app, traits.CacheAware):
             return self.app.cache.get_guild(self.guild_id)
 
-<<<<<<< HEAD
-        return None
-
-    async def fetch_parent_message(self) -> messages.Message:
-        """Fetch the message which this interaction was triggered on.
-
-        Returns
-        -------
-        hikari.messages.Message
-            The requested message.
-
-        Raises
-        ------
-        ValueError
-            If `token` is not available.
-        hikari.errors.UnauthorizedError
-            If you are unauthorized to make the request (invalid/missing token).
-        hikari.errors.NotFoundError
-            If the webhook is not found or the webhook's message wasn't found.
-        hikari.errors.RateLimitTooLongError
-            Raised in the event that a rate limit occurs that is
-            longer than `max_rate_limit` when making a request.
-        hikari.errors.RateLimitedError
-            Usually, Hikari will handle and retry on hitting
-            rate-limits automatically. This includes most bucket-specific
-            rate-limits and global rate-limits. In some rare edge cases,
-            however, Discord implements other undocumented rules for
-            rate-limiting, such as limits per attribute. These cannot be
-            detected or handled normally by Hikari due to their undocumented
-            nature, and will trigger this exception if they occur.
-        hikari.errors.InternalServerError
-            If an internal error occurs on Discord while handling the request.
-        """
-        return await self.fetch_message(self.message.id)
-
-    def get_parent_message(self) -> typing.Optional[messages.PartialMessage]:
-        """Get the message which this interaction was triggered on from the cache.
-
-        Returns
-        -------
-        typing.Optional[hikari.messages.Message]
-            The object of the message found in the cache or `None`.
-        """
-        if isinstance(self.app, traits.CacheAware):
-            return self.app.cache.get_message(self.message.id)
-
-=======
->>>>>>> b638e0cc
         return None