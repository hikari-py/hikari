# cython: language_level=3
# Copyright (c) 2020 Nekokatt
# Copyright (c) 2021-present davfsa
#
# Permission is hereby granted, free of charge, to any person obtaining a copy
# of this software and associated documentation files (the "Software"), to deal
# in the Software without restriction, including without limitation the rights
# to use, copy, modify, merge, publish, distribute, sublicense, and/or sell
# copies of the Software, and to permit persons to whom the Software is
# furnished to do so, subject to the following conditions:
#
# The above copyright notice and this permission notice shall be included in all
# copies or substantial portions of the Software.
#
# THE SOFTWARE IS PROVIDED "AS IS", WITHOUT WARRANTY OF ANY KIND, EXPRESS OR
# IMPLIED, INCLUDING BUT NOT LIMITED TO THE WARRANTIES OF MERCHANTABILITY,
# FITNESS FOR A PARTICULAR PURPOSE AND NONINFRINGEMENT. IN NO EVENT SHALL THE
# AUTHORS OR COPYRIGHT HOLDERS BE LIABLE FOR ANY CLAIM, DAMAGES OR OTHER
# LIABILITY, WHETHER IN AN ACTION OF CONTRACT, TORT OR OTHERWISE, ARISING FROM,
# OUT OF OR IN CONNECTION WITH THE SOFTWARE OR THE USE OR OTHER DEALINGS IN THE
# SOFTWARE.
"""Models and enums used for Discord's Slash Commands interaction flow."""

from __future__ import annotations

__all__: typing.Sequence[str] = (
    "AutocompleteInteraction",
    "BaseCommandInteraction",
    "CommandInteractionOption",
    "AutocompleteInteractionOption",
    "CommandInteraction",
    "COMMAND_RESPONSE_TYPES",
    "CommandResponseTypesT",
    "CommandInteractionMetadata",
)

import typing

import attrs

from hikari import channels
from hikari import commands
from hikari import monetization
from hikari import snowflakes
from hikari import traits
from hikari import undefined
from hikari.interactions import base_interactions
from hikari.internal import attrs_extensions

if typing.TYPE_CHECKING:
    from typing_extensions import Self

    from hikari import guilds
    from hikari import permissions as permissions_
    from hikari import users as users_
    from hikari.api import special_endpoints


COMMAND_RESPONSE_TYPES: typing.Final[typing.AbstractSet[CommandResponseTypesT]] = frozenset(
    [base_interactions.ResponseType.MESSAGE_CREATE, base_interactions.ResponseType.DEFERRED_MESSAGE_CREATE]
)
"""Set of the response types which are valid for a command interaction.

This includes:

* [`hikari.interactions.base_interactions.ResponseType.MESSAGE_CREATE`][]
* [`hikari.interactions.base_interactions.ResponseType.DEFERRED_MESSAGE_CREATE`][]
"""

CommandResponseTypesT = typing.Literal[
    base_interactions.ResponseType.MESSAGE_CREATE, 4, base_interactions.ResponseType.DEFERRED_MESSAGE_CREATE, 5
]
"""Type-hint of the response types which are valid for a command interaction.

The following types are valid for this:

* [`hikari.interactions.base_interactions.ResponseType.MESSAGE_CREATE`][]/`4`
* [`hikari.interactions.base_interactions.ResponseType.DEFERRED_MESSAGE_CREATE`][]/`5`
"""


@attrs_extensions.with_copy
@attrs.define(kw_only=True, weakref_slot=False)
class CommandInteractionOption:
    """Represents the options passed for a command interaction."""

    name: str = attrs.field(repr=True)
    """Name of this option."""

    type: typing.Union[commands.OptionType, int] = attrs.field(repr=True)
    """Type of this option."""

    value: typing.Union[snowflakes.Snowflake, str, int, float, bool, None] = attrs.field(repr=True)
    """Value provided for this option.

    Either [`hikari.interactions.command_interactions.CommandInteractionOption.value`][]
    or [`hikari.interactions.command_interactions.CommandInteractionOption.options`][]
    will be provided with `value` being provided when an option is provided as a
    parameter with a value and `options` being provided when an option donates a
    subcommand or group.
    """

    options: typing.Optional[typing.Sequence[Self]] = attrs.field(repr=True)
    """Options provided for this option.

    Either [`hikari.interactions.command_interactions.CommandInteractionOption.value`][]
    or [`hikari.interactions.command_interactions.CommandInteractionOption.options`][]
    will be provided with `value` being provided when an option is provided as a
    parameter with a value and `options` being provided when an option donates a
    subcommand or group.
    """


@attrs_extensions.with_copy
@attrs.define(kw_only=True, weakref_slot=False)
class AutocompleteInteractionOption(CommandInteractionOption):
    """Represents the options passed for a command autocomplete interaction."""

    is_focused: bool = attrs.field(default=False, repr=True)
    """Whether this option is the currently focused option for autocomplete.

    Focused options are not guaranteed to be parsed so the value may be a string
    even if the option type says otherwise.
    """


@attrs_extensions.with_copy
@attrs.define(unsafe_hash=True, kw_only=True, weakref_slot=False)
class BaseCommandInteraction(base_interactions.PartialInteraction):
    """Represents a base command interaction on Discord.

    May be a command interaction or an autocomplete interaction.
    """

    channel: channels.PartialChannel = attrs.field(eq=False, hash=False, repr=False)
    """The channel this command interaction event was triggered in."""

    guild_id: typing.Optional[snowflakes.Snowflake] = attrs.field(eq=False, hash=False, repr=True)
    """ID of the guild this command interaction event was triggered in.

    This will be [`None`][] for command interactions triggered in DMs.
    """

    guild_locale: typing.Optional[str] = attrs.field(eq=False, hash=False, repr=True)
    """The preferred language of the guild this command interaction was triggered in.

    This will be [`None`][] for command interactions triggered in DMs.

    !!! note
        This value can usually only be changed if [COMMUNITY] is in [`hikari.guilds.Guild.features`][]
        for the guild and will otherwise default to `en-US`.
    """

    member: typing.Optional[base_interactions.InteractionMember] = attrs.field(eq=False, hash=False, repr=True)
    """The member who triggered this command interaction.

    This will be [`None`][] for command interactions triggered in DMs.

    !!! note
        This member object comes with the extra field `permissions` which
        contains the member's permissions in the current channel.
    """

    user: users_.User = attrs.field(eq=False, hash=False, repr=True)
    """The user who triggered this command interaction."""

    locale: str = attrs.field(eq=False, hash=False, repr=True)
    """The selected language of the user who triggered this command interaction."""

    command_id: snowflakes.Snowflake = attrs.field(eq=False, hash=False, repr=True)
    """ID of the command being invoked."""

    command_name: str = attrs.field(eq=False, hash=False, repr=True)
    """Name of the command being invoked."""

    command_type: typing.Union[commands.CommandType, int] = attrs.field(eq=False, hash=False, repr=True)
    """The type of the command."""

<<<<<<< HEAD
    @property
    def channel_id(self) -> snowflakes.Snowflake:
        return self.channel.id
=======
    registered_guild_id: typing.Optional[snowflakes.Snowflake] = attrs.field(eq=False, hash=False, repr=True)
    """ID of the guild the command is registered to."""

    entitlements: typing.Sequence[monetization.Entitlement] = attrs.field(eq=False, hash=False, repr=True)
    """For monetized apps, any entitlements for the invoking user, represents access to SKUs."""
>>>>>>> 16465f4f

    async def fetch_channel(self) -> channels.TextableChannel:
        """Fetch the guild channel this was triggered in.

        Returns
        -------
        hikari.channels.TextableChannel
            The requested partial channel derived object of the channel this was
            triggered in.

        Raises
        ------
        hikari.errors.UnauthorizedError
            If you are unauthorized to make the request (invalid/missing token).
        hikari.errors.ForbiddenError
            If you are missing the [`hikari.permissions.Permissions.VIEW_CHANNEL`][] permission in the channel.
        hikari.errors.NotFoundError
            If the channel is not found.
        hikari.errors.RateLimitTooLongError
            Raised in the event that a rate limit occurs that is
            longer than `max_rate_limit` when making a request.
        hikari.errors.RateLimitTooLongError
            Raised in the event that a rate limit occurs that is
            longer than `max_rate_limit` when making a request.
        hikari.errors.InternalServerError
            If an internal error occurs on Discord while handling the request.
        """
        channel = await self.app.rest.fetch_channel(self.channel_id)
        assert isinstance(channel, channels.TextableChannel)
        return channel

    def get_channel(self) -> typing.Optional[channels.TextableGuildChannel]:
        """Get the guild channel this was triggered in from the cache.

        !!! note
            This will always return [`None`][] for interactions triggered
            in a DM channel.

        Returns
        -------
        typing.Optional[hikari.channels.TextableGuildChannel]
            The object of the guild channel that was found in the cache or
            [`None`][].
        """
        if isinstance(self.app, traits.CacheAware):
            channel = self.app.cache.get_guild_channel(self.channel_id)
            assert channel is None or isinstance(channel, channels.TextableGuildChannel)
            return channel

        return None

    async def fetch_command(self) -> commands.PartialCommand:
        """Fetch the command which triggered this interaction.

        Returns
        -------
        hikari.commands.PartialCommand
            Object of this interaction's command.

        Raises
        ------
        hikari.errors.ForbiddenError
            If you cannot access the target command.
        hikari.errors.NotFoundError
            If the command isn't found.
        hikari.errors.UnauthorizedError
            If you are unauthorized to make the request (invalid/missing token).
        hikari.errors.RateLimitTooLongError
            Raised in the event that a rate limit occurs that is
            longer than `max_rate_limit` when making a request.
        hikari.errors.InternalServerError
            If an internal error occurs on Discord while handling the request.
        """
        return await self.app.rest.fetch_application_command(
            application=self.application_id, command=self.id, guild=self.guild_id or undefined.UNDEFINED
        )

    async def fetch_guild(self) -> typing.Optional[guilds.RESTGuild]:
        """Fetch the guild this interaction happened in.

        Returns
        -------
        typing.Optional[hikari.guilds.RESTGuild]
            Object of the guild this interaction happened in or [`None`][]
            if this occurred within a DM channel.

        Raises
        ------
        hikari.errors.ForbiddenError
            If you are not part of the guild.
        hikari.errors.NotFoundError
            If the guild is not found.
        hikari.errors.UnauthorizedError
            If you are unauthorized to make the request (invalid/missing token).
        hikari.errors.RateLimitTooLongError
            Raised in the event that a rate limit occurs that is
            longer than `max_rate_limit` when making a request.
        hikari.errors.InternalServerError
            If an internal error occurs on Discord while handling the request.
        """
        if not self.guild_id:
            return None

        return await self.app.rest.fetch_guild(self.guild_id)

    def get_guild(self) -> typing.Optional[guilds.GatewayGuild]:
        """Get the object of this interaction's guild guild from the cache.

        Returns
        -------
        typing.Optional[hikari.guilds.GatewayGuild]
            The object of the guild if found, else [`None`][].
        """
        if self.guild_id and isinstance(self.app, traits.CacheAware):
            return self.app.cache.get_guild(self.guild_id)

        return None


@attrs_extensions.with_copy
@attrs.define(unsafe_hash=True, kw_only=True, weakref_slot=False)
class CommandInteraction(
    BaseCommandInteraction,
    base_interactions.MessageResponseMixin[CommandResponseTypesT],
    base_interactions.ModalResponseMixin,
    base_interactions.PremiumResponseMixin,
):
    """Represents a command interaction on Discord."""

    app_permissions: permissions_.Permissions = attrs.field(eq=False, hash=False, repr=False)
    """Permissions the bot has in this interaction's channel."""

    options: typing.Sequence[CommandInteractionOption] = attrs.field(eq=False, hash=False, repr=True)
    """Parameter values provided by the user invoking this command."""

    resolved: typing.Optional[base_interactions.ResolvedOptionData] = attrs.field(eq=False, hash=False, repr=False)
    """Mappings of the objects resolved for the provided command options."""

    target_id: typing.Optional[snowflakes.Snowflake] = attrs.field(default=None, eq=False, hash=False, repr=True)
    """The target of the command. Only available if the command is a context menu command."""

    def build_response(self) -> special_endpoints.InteractionMessageBuilder:
        """Get a message response builder for use in the REST server flow.

        !!! note
            For interactions received over the gateway
            [`hikari.interactions.command_interactions.CommandInteraction.create_initial_response`][] should be used to set
            the interaction response message.

        Examples
        --------
        ```py
        async def handle_command_interaction(
            interaction: CommandInteraction,
        ) -> InteractionMessageBuilder:
            return (
                interaction.build_response()
                .add_embed(Embed(description="Hi there"))
                .set_content("Konnichiwa")
            )
        ```

        Returns
        -------
        hikari.api.special_endpoints.InteractionMessageBuilder
            Interaction message response builder object.
        """
        return self.app.rest.interaction_message_builder(base_interactions.ResponseType.MESSAGE_CREATE)

    def build_deferred_response(self) -> special_endpoints.InteractionDeferredBuilder:
        """Get a deferred message response builder for use in the REST server flow.

        !!! note
            For interactions received over the gateway
            [`hikari.interactions.command_interactions.CommandInteraction.create_initial_response`][] should be used to set
            the interaction response message.

        !!! note
            Unlike [`hikari.api.special_endpoints.InteractionMessageBuilder`][],
            the result of this call can be returned as is without any modifications
            being made to it.

        Examples
        --------
        ```py
        async def handle_command_interaction(
            interaction: CommandInteraction,
        ) -> InteractionMessageBuilder:
            yield interaction.build_deferred_response()

            await interaction.edit_initial_response("Pong!")
        ```

        Returns
        -------
        hikari.api.special_endpoints.InteractionMessageBuilder
            Deferred interaction message response builder object.
        """
        return self.app.rest.interaction_deferred_builder(base_interactions.ResponseType.DEFERRED_MESSAGE_CREATE)


@attrs_extensions.with_copy
@attrs.define(unsafe_hash=True, kw_only=True, weakref_slot=False)
class AutocompleteInteraction(BaseCommandInteraction):
    """Represents an autocomplete interaction on Discord."""

    options: typing.Sequence[AutocompleteInteractionOption] = attrs.field(eq=False, hash=False, repr=True)
    """Parameter values provided by the user invoking this command."""

    def build_response(
        self, choices: typing.Sequence[special_endpoints.AutocompleteChoiceBuilder]
    ) -> special_endpoints.InteractionAutocompleteBuilder:
        """Get a message response builder for use in the REST server flow.

        !!! note
            For interactions received over the gateway
            [`hikari.interactions.command_interactions.AutocompleteInteraction.create_response`][] should be used to set
            the interaction response.

        Parameters
        ----------
        choices
            The choices for the autocomplete.

        Examples
        --------
        ```py
        async def handle_autocomplete_interaction(
            interaction: AutocompleteInteraction,
        ) -> InteractionAutocompleteBuilder:
            return interaction.build_response(
                [
                    AutocompleteChoiceBuilder(name="foo", value="a"),
                    AutocompleteChoiceBuilder(name="bar", value="b"),
                    AutocompleteChoiceBuilder(name="baz", value="c"),
                ]
            )
        ```

        Returns
        -------
        hikari.api.special_endpoints.InteractionAutocompleteBuilder
            Interaction autocomplete response builder object.
        """
        return self.app.rest.interaction_autocomplete_builder(choices)

    async def create_response(self, choices: typing.Sequence[special_endpoints.AutocompleteChoiceBuilder]) -> None:
        """Create a response for this autocomplete interaction.

        Parameters
        ----------
        choices
            The choices for the autocomplete.
        """
        await self.app.rest.create_autocomplete_response(self.id, self.token, choices)


@attrs_extensions.with_copy
@attrs.define(unsafe_hash=True, kw_only=True, weakref_slot=False)
class CommandInteractionMetadata(base_interactions.PartialInteractionMetadata):
    """The interaction metadata for a command initiated message."""

    target_user: typing.Optional[users_.User] = attrs.field(eq=False, hash=False, repr=True)
    """The user the command was run on, present only on user command interactions."""

    target_message_id: typing.Optional[snowflakes.Snowflake] = attrs.field(eq=False, hash=False, repr=True)
    """The ID of the message the command was run on, present only on message command interactions."""<|MERGE_RESOLUTION|>--- conflicted
+++ resolved
@@ -176,17 +176,15 @@
     command_type: typing.Union[commands.CommandType, int] = attrs.field(eq=False, hash=False, repr=True)
     """The type of the command."""
 
-<<<<<<< HEAD
+    registered_guild_id: typing.Optional[snowflakes.Snowflake] = attrs.field(eq=False, hash=False, repr=True)
+    """ID of the guild the command is registered to."""
+
+    entitlements: typing.Sequence[monetization.Entitlement] = attrs.field(eq=False, hash=False, repr=True)
+    """For monetized apps, any entitlements for the invoking user, represents access to SKUs."""
+
     @property
     def channel_id(self) -> snowflakes.Snowflake:
         return self.channel.id
-=======
-    registered_guild_id: typing.Optional[snowflakes.Snowflake] = attrs.field(eq=False, hash=False, repr=True)
-    """ID of the guild the command is registered to."""
-
-    entitlements: typing.Sequence[monetization.Entitlement] = attrs.field(eq=False, hash=False, repr=True)
-    """For monetized apps, any entitlements for the invoking user, represents access to SKUs."""
->>>>>>> 16465f4f
 
     async def fetch_channel(self) -> channels.TextableChannel:
         """Fetch the guild channel this was triggered in.
