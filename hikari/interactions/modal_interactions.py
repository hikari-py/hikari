# -*- coding: utf-8 -*-
# cython: language_level=3
# Copyright (c) 2020 Nekokatt
# Copyright (c) 2021-present davfsa
#
# Permission is hereby granted, free of charge, to any person obtaining a copy
# of this software and associated documentation files (the "Software"), to deal
# in the Software without restriction, including without limitation the rights
# to use, copy, modify, merge, publish, distribute, sublicense, and/or sell
# copies of the Software, and to permit persons to whom the Software is
# furnished to do so, subject to the following conditions:
#
# The above copyright notice and this permission notice shall be included in all
# copies or substantial portions of the Software.
#
# THE SOFTWARE IS PROVIDED "AS IS", WITHOUT WARRANTY OF ANY KIND, EXPRESS OR
# IMPLIED, INCLUDING BUT NOT LIMITED TO THE WARRANTIES OF MERCHANTABILITY,
# FITNESS FOR A PARTICULAR PURPOSE AND NONINFRINGEMENT. IN NO EVENT SHALL THE
# AUTHORS OR COPYRIGHT HOLDERS BE LIABLE FOR ANY CLAIM, DAMAGES OR OTHER
# LIABILITY, WHETHER IN AN ACTION OF CONTRACT, TORT OR OTHERWISE, ARISING FROM,
# OUT OF OR IN CONNECTION WITH THE SOFTWARE OR THE USE OR OTHER DEALINGS IN THE
# SOFTWARE.
"""Models and enums used for Discord's Modals interaction flow."""

from __future__ import annotations

__all__: typing.List[str] = ["ModalResponseTypesT", "ModalInteraction", "ModalInteraction"]

import typing

import attrs

from hikari import channels
from hikari import guilds
from hikari import messages
from hikari import permissions
from hikari import snowflakes
from hikari import traits
from hikari.interactions import base_interactions
from hikari.internal import attrs_extensions

if typing.TYPE_CHECKING:
    from hikari import components as components_
<<<<<<< HEAD
    from hikari import monetization
=======
    from hikari import locales
>>>>>>> 9a7d58a5
    from hikari import users as _users
    from hikari.api import special_endpoints

ModalResponseTypesT = typing.Literal[
    base_interactions.ResponseType.MESSAGE_CREATE,
    4,
    base_interactions.ResponseType.DEFERRED_MESSAGE_CREATE,
    5,
    base_interactions.ResponseType.MESSAGE_UPDATE,
    7,
    base_interactions.ResponseType.DEFERRED_MESSAGE_UPDATE,
    6,
]
"""Type-hint of the response types which are valid for a modal interaction.

The following types are valid for this:

* [`hikari.interactions.base_interactions.ResponseType.MESSAGE_CREATE`][]/`4`
* [`hikari.interactions.base_interactions.ResponseType.DEFERRED_MESSAGE_CREATE`][]/`5`
* [`hikari.interactions.base_interactions.ResponseType.MESSAGE_UPDATE`][]/`7`
* [`hikari.interactions.base_interactions.ResponseType.DEFERRED_MESSAGE_UPDATE`][]/`6`
"""


@attrs_extensions.with_copy
@attrs.define(hash=True, kw_only=True, weakref_slot=False)
class ModalInteraction(
    base_interactions.MessageResponseMixin[ModalResponseTypesT], base_interactions.PremiumResponseMixin
):
    """Represents a modal interaction on Discord."""

    channel_id: snowflakes.Snowflake = attrs.field(eq=False, hash=False, repr=True)
    """ID of the channel this modal interaction event was triggered in."""

    custom_id: str = attrs.field(eq=False, hash=False, repr=True)
    """The custom id of the modal."""

    guild_id: typing.Optional[snowflakes.Snowflake] = attrs.field(eq=False, hash=False, repr=True)
    """ID of the guild this modal interaction event was triggered in.

    This will be [`None`][] for modal interactions triggered in DMs.
    """

    guild_locale: typing.Union[str, locales.Locale, None] = attrs.field(eq=False, hash=False, repr=True)
    """The preferred language of the guild this modal interaction was triggered in.

    This will be [`None`][] for modal interactions triggered in DMs.

    !!! note
        This value can usually only be changed if [`hikari.guilds.GuildFeature.COMMUNITY`][]
        is in [`hikari.guilds.Guild.features`][] for the guild and will otherwise
        default to [`hikari.locales.Locale.EN_US`][].
    """

    message: typing.Optional[messages.Message] = attrs.field(eq=False, repr=False)
    """The message whose component triggered the modal.

    This will be [`None`][] if the modal was a response to a command.
    """

    member: typing.Optional[base_interactions.InteractionMember] = attrs.field(eq=False, hash=False, repr=True)
    """The member who triggered this modal interaction.

    This will be [`None`][] for modal interactions triggered in DMs.

    !!! note
        This member object comes with the extra field `permissions` which
        contains the member's permissions in the current channel.
    """

    user: _users.User = attrs.field(eq=False, hash=False, repr=True)
    """The user who triggered this modal interaction."""

    locale: str = attrs.field(eq=False, hash=False, repr=True)
    """The selected language of the user who triggered this modal interaction."""

    app_permissions: typing.Optional[permissions.Permissions] = attrs.field(eq=False, hash=False, repr=False)
    """Permissions the bot has in this interaction's channel if it's in a guild."""

    components: typing.Sequence[components_.ModalActionRowComponent] = attrs.field(eq=False, hash=False, repr=True)
    """Components in the modal."""

    entitlements: typing.Sequence[monetization.Entitlement] = attrs.field(eq=False, hash=False, repr=True)
    """For monetized apps, any entitlements for the invoking user, represents access to SKUs."""

    async def fetch_channel(self) -> channels.TextableChannel:
        """Fetch the guild channel this interaction was triggered in.

        Returns
        -------
        hikari.channels.TextableChannel
            The requested partial channel derived object of the channel this
            interaction was triggered in.

        Raises
        ------
        hikari.errors.UnauthorizedError
            If you are unauthorized to make the request (invalid/missing token).
        hikari.errors.ForbiddenError
            If you are missing the [`hikari.permissions.Permissions.VIEW_CHANNEL`][]
            permission in the channel.
        hikari.errors.NotFoundError
            If the channel is not found.
        hikari.errors.RateLimitTooLongError
            Raised in the event that a rate limit occurs that is
            longer than `max_rate_limit` when making a request.
        hikari.errors.RateLimitTooLongError
            Raised in the event that a rate limit occurs that is
            longer than `max_rate_limit` when making a request.
        hikari.errors.InternalServerError
            If an internal error occurs on Discord while handling the request.
        """
        channel = await self.app.rest.fetch_channel(self.channel_id)
        assert isinstance(channel, channels.TextableChannel)
        return channel

    def get_channel(self) -> typing.Optional[channels.TextableGuildChannel]:
        """Get the guild channel this interaction was triggered in from the cache.

        !!! note
            This will always return [`None`][] for interactions triggered
            in a DM channel.

        Returns
        -------
        typing.Optional[hikari.channels.TextableGuildChannel]
            The object of the guild channel that was found in the cache or
            [`None`][].
        """
        if isinstance(self.app, traits.CacheAware):
            channel = self.app.cache.get_guild_channel(self.channel_id)
            assert channel is None or isinstance(channel, channels.TextableGuildChannel)
            return channel

        return None

    async def fetch_guild(self) -> typing.Optional[guilds.RESTGuild]:
        """Fetch the guild this interaction happened in.

        Returns
        -------
        typing.Optional[hikari.guilds.RESTGuild]
            Object of the guild this interaction happened in or [`None`][]
            if this occurred within a DM channel.

        Raises
        ------
        hikari.errors.ForbiddenError
            If you are not part of the guild.
        hikari.errors.NotFoundError
            If the guild is not found.
        hikari.errors.UnauthorizedError
            If you are unauthorized to make the request (invalid/missing token).
        hikari.errors.RateLimitTooLongError
            Raised in the event that a rate limit occurs that is
            longer than `max_rate_limit` when making a request.
        hikari.errors.InternalServerError
            If an internal error occurs on Discord while handling the request.
        """
        if not self.guild_id:
            return None

        return await self.app.rest.fetch_guild(self.guild_id)

    def get_guild(self) -> typing.Optional[guilds.GatewayGuild]:
        """Get the object of the guild this interaction was triggered in from the cache.

        Returns
        -------
        typing.Optional[hikari.guilds.GatewayGuild]
            The object of the guild if found, else [`None`][].
        """
        if self.guild_id and isinstance(self.app, traits.CacheAware):
            return self.app.cache.get_guild(self.guild_id)

        return None

    def build_response(self) -> special_endpoints.InteractionMessageBuilder:
        """Get a message response builder for use in the REST server flow.

        !!! note
            For interactions received over the gateway
            [`hikari.interactions.modal_interactions.ModalInteraction.create_initial_response`][]
            should be used to set the interaction response message.

        Examples
        --------
        ```py
            async def handle_modal_interaction(interaction: ModalInteraction) -> InteractionMessageBuilder:
                return (
                    interaction
                    .build_response()
                    .add_embed(Embed(description="Hi there"))
                    .set_content("Konnichiwa")
                )
        ```

        Returns
        -------
        hikari.api.special_endpoints.InteractionMessageBuilder
            Interaction message response builder object.
        """
        return self.app.rest.interaction_message_builder(base_interactions.ResponseType.MESSAGE_CREATE)

    def build_deferred_response(self) -> special_endpoints.InteractionDeferredBuilder:
        """Get a deferred message response builder for use in the REST server flow.

        !!! note
            For interactions received over the gateway
            [`hikari.interactions.modal_interactions.ModalInteraction.create_initial_response`][]
            should be used to set the interaction response message.

        !!! note
            Unlike [`hikari.api.special_endpoints.InteractionMessageBuilder`][],
            the result of this call can be returned as is without any modifications
            being made to it.

        Returns
        -------
        hikari.api.special_endpoints.InteractionDeferredBuilder
            Deferred interaction message response builder object.
        """
        return self.app.rest.interaction_deferred_builder(base_interactions.ResponseType.DEFERRED_MESSAGE_CREATE)<|MERGE_RESOLUTION|>--- conflicted
+++ resolved
@@ -41,11 +41,8 @@
 
 if typing.TYPE_CHECKING:
     from hikari import components as components_
-<<<<<<< HEAD
+    from hikari import locales
     from hikari import monetization
-=======
-    from hikari import locales
->>>>>>> 9a7d58a5
     from hikari import users as _users
     from hikari.api import special_endpoints
 
