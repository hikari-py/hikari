# -*- coding: utf-8 -*-
# cython: language_level=3
# Copyright (c) 2020 Nekokatt
# Copyright (c) 2021-present davfsa
#
# Permission is hereby granted, free of charge, to any person obtaining a copy
# of this software and associated documentation files (the "Software"), to deal
# in the Software without restriction, including without limitation the rights
# to use, copy, modify, merge, publish, distribute, sublicense, and/or sell
# copies of the Software, and to permit persons to whom the Software is
# furnished to do so, subject to the following conditions:
#
# The above copyright notice and this permission notice shall be included in all
# copies or substantial portions of the Software.
#
# THE SOFTWARE IS PROVIDED "AS IS", WITHOUT WARRANTY OF ANY KIND, EXPRESS OR
# IMPLIED, INCLUDING BUT NOT LIMITED TO THE WARRANTIES OF MERCHANTABILITY,
# FITNESS FOR A PARTICULAR PURPOSE AND NONINFRINGEMENT. IN NO EVENT SHALL THE
# AUTHORS OR COPYRIGHT HOLDERS BE LIABLE FOR ANY CLAIM, DAMAGES OR OTHER
# LIABILITY, WHETHER IN AN ACTION OF CONTRACT, TORT OR OTHERWISE, ARISING FROM,
# OUT OF OR IN CONNECTION WITH THE SOFTWARE OR THE USE OR OTHER DEALINGS IN THE
# SOFTWARE.
"""Model that represents a common RGB color and provides simple conversions to other common color systems."""

from __future__ import annotations

__all__: typing.Sequence[str] = ("Color", "Colorish")

import re
import string
import typing


def _to_rgb_int(value: str, name: str) -> int:
    # Heavy validation that is user-friendly and doesn't allow exploiting overflows, etc easily.
    #
    # isdigit allows chars like ² according to the docs.
    if not all(c in string.digits for c in value):
        raise ValueError(f"Expected digits only for {name} channel")
    if not value or len(value) > 3:
        raise ValueError(f"Expected 1 to 3 digits for {name} channel, got {len(value)}")

    int_value = int(value)

    if int_value >= 256:
        raise ValueError(f"Expected {name} channel to be in the inclusive range of 0 and 255, got {value!r}")

    return int_value


_FLOAT_PATTERN: typing.Final[typing.Pattern[str]] = re.compile(r"0\.\d*|\.\d+|1\.0*")


def _to_rgb_float(value: str, name: str) -> float:
    # Floats are easier to handle, as they don't overflow, they just become `inf`.

    if value.count(".") != 1:
        raise ValueError(f'Expected exactly 1 decimal point "." in {name} channel')
    if not _FLOAT_PATTERN.match(value):
        raise ValueError(f"Expected {name} channel to be a decimal in the inclusive range of 0.0 and 1.0")
    return float(value)


class Color(int):
    """Representation of a color.

    This value is immutable.

    This is a specialization of `int` which provides alternative overrides for
    common methods and color system conversions.

    This currently supports:

    * RGB
    * RGB (float)
    * 3-digit hex codes (e.g. 0xF1A -- web safe)
    * 6-digit hex codes (e.g. 0xFF11AA)
    * 3-digit RGB strings (e.g. #1A2 -- web safe)
    * 6-digit RGB hash strings (e.g. #1A2B3C)

    Examples
    --------
    Examples of conversions to given formats include:

    ```py
    >>> c = Color(0xFF051A)
    Color(r=0xff, g=0x5, b=0x1a)

    >>> hex(c)
    0xff051a

    >>> c.hex_code
    #FF051A

    >>> str(c)
    #FF051A

    >>> int(c)
    16712986

    >>> c.rgb
    (255, 5, 26)

    >>> c.rgb_float
    (1.0, 0.0196078431372549, 0.10196078431372549)
    ```

    Alternatively, if you have an arbitrary input in one of the above formats
    that you wish to become a color, you can use `Color.of` on the class itself
    to automatically attempt to resolve the color:

    ```py
    >>> Color.of(0xFF051A)
    Color(r=0xff, g=0x5, b=0x1a)

    >>> Color.of(16712986)
    Color(r=0xff, g=0x5, b=0x1a)

    >>> c = Color.of((255, 5, 26))
    Color(r=0xff, g=0x5, b=1xa)

    >>> c = Color.of(255, 5, 26)
    Color(r=0xff, g=0x5, b=1xa)

    >>> c = Color.of([0xFF, 0x5, 0x1a])
    Color(r=0xff, g=0x5, b=1xa)

    >>> c = Color.of("#1a2b3c")
    Color(r=0x1a, g=0x2b, b=0x3c)

    >>> c = Color.of("#1AB")
    Color(r=0x11, g=0xaa, b=0xbb)

    >>> c = Color.of((1.0, 0.0196078431372549, 0.10196078431372549))
    Color(r=0xff, g=0x5, b=0x1a)

    >>> c = Color.of([1.0, 0.0196078431372549, 0.10196078431372549])
    Color(r=0xff, g=0x5, b=0x1a)
    ```

    Examples of initialization of Color objects from given formats include:

    ```py
    >>> c = Color(16712986)
    Color(r=0xff, g=0x5, b=0x1a)

    >>> c = Color.from_rgb(255, 5, 26)
    Color(r=0xff, g=0x5, b=1xa)

    >>> c = Color.from_hex_code("#1a2b3c")
    Color(r=0x1a, g=0x2b, b=0x3c)

    >>> c = Color.from_hex_code("#1AB")
    Color(r=0x11, g=0xaa, b=0xbb)

    >>> c = Color.from_rgb_float(1.0, 0.0196078431372549, 0.10196078431372549)
    Color(r=0xff, g=0x5, b=0x1a)
    ```
    """

    __slots__: typing.Sequence[str] = ()

    def __init__(self, raw_rgb: typing.SupportsInt) -> None:
        if not (0 <= int(raw_rgb) <= 0xFFFFFF):
            raise ValueError(f"raw_rgb must be in the exclusive range of 0 and {0xFF_FF_FF}")
        # The __new__ for `int` initializes the value for us, this super-call does nothing other
        # than keeping the linter happy.
        super().__init__()

    def __repr__(self) -> str:
        r, g, b = self.rgb
        return f"Color(r={hex(r)}, g={hex(g)}, b={hex(b)})"

    def __str__(self) -> str:
        return self.hex_code

    @property
    def rgb(self) -> typing.Tuple[int, int, int]:
        """The RGB representation of this Color.

        Represented as a tuple of R, G, B. Each value is
        in the range [0, 0xFF].

        Example
        -------
        `(123, 234, 47)`
        """  # noqa: D401 - Imperative mood
        return (self >> 16) & 0xFF, (self >> 8) & 0xFF, self & 0xFF

    @property
    def rgb_float(self) -> typing.Tuple[float, float, float]:
        """Return the floating-point RGB representation of this Color.

        Represented as a tuple of R, G, B. Each value is in the range [0, 1].

        Example
        -------
        `(0.1, 0.2, 0.76)`
        """
        r, g, b = self.rgb
        return r / 0xFF, g / 0xFF, b / 0xFF

    @property
    def hex_code(self) -> str:
        """Six-digit hexadecimal color code for this Color.

        This is prepended with a `#` symbol, and will be in upper case.

        Example
        -------
        `#1A2B3C`
        """
        return "#" + self.raw_hex_code

    @property
    def raw_hex_code(self) -> str:
        """Raw hex code.

        Example
        -------
        `1A2B3C`
        """
        components = self.rgb
        return "".join(hex(c)[2:].zfill(2) for c in components).upper()

    @property
    def is_web_safe(self) -> bool:
        """Whether this color is web safe."""
        return not (((self & 0xFF0000) % 0x110000) or ((self & 0xFF00) % 0x1100) or ((self & 0xFF) % 0x11))

    @classmethod
    def from_rgb(cls, red: int, green: int, blue: int, /) -> Color:
        """Convert the given RGB to a `Color` object.

        Each channel must be within the range [0, 255] (0x0, 0xFF).

        Parameters
        ----------
        red : int
            Red channel.
        green : int
            Green channel.
        blue : int
            Blue channel.

        Returns
        -------
        Color
            A Color object.

        Raises
        ------
        ValueError
            If red, green, or blue are outside the range [0x0, 0xFF].
        """
        if not 0 <= red <= 0xFF:
            raise ValueError("Expected red channel to be in the inclusive range of 0 and 255")
        if not 0 <= green <= 0xFF:
            raise ValueError("Expected green channel to be in the inclusive range of 0 and 255")
        if not 0 <= blue <= 0xFF:
            raise ValueError("Expected blue channel to be in the inclusive range of 0 and 255")
        return cls((red << 16) | (green << 8) | blue)

    @classmethod
    def from_rgb_float(cls, red: float, green: float, blue: float, /) -> Color:
        """Convert the given RGB to a `Color` object.

        The color-space represented values have to be within the
        range [0, 1].

        Parameters
        ----------
        red : float
            Red channel.
        green : float
            Green channel.
        blue : float
            Blue channel.

        Returns
        -------
        Color
            A Color object.

        Raises
        ------
        ValueError
            If red, green or blue are outside the range [0, 1].
        """
        if not 0 <= red <= 1:
            raise ValueError("Expected red channel to be in the inclusive range of 0.0 and 1.0")
        if not 0 <= green <= 1:
            raise ValueError("Expected green channel to be in the inclusive range of 0.0 and 1.0")
        if not 0 <= blue <= 1:
            raise ValueError("Expected blue channel to be in the inclusive range of 0.0 and 1.0")
        return cls.from_rgb(int(red * 0xFF), int(green * 0xFF), int(blue * 0xFF))

    @classmethod
    def from_hex_code(cls, hex_code: str, /) -> Color:
        """Convert the given hexadecimal color code to a `Color`.

        The inputs may be of the following format (case insensitive):
        `1a2`, `#1a2`, `0x1a2` (for web-safe colors), or
        `1a2b3c`, `#1a2b3c`, `0x1a2b3c` (for regular 3-byte color-codes).

        Parameters
        ----------
        hex_code : str
            A hexadecimal color code to parse. This may optionally start with
            a case insensitive `0x` or `#`.

        Returns
        -------
        Color
            A corresponding Color object.

        Raises
        ------
        ValueError
            If `hex_code` is not a hexadecimal or is a invalid length.
        """
        if hex_code.startswith("#"):
            hex_code = hex_code[1:]
        elif hex_code.startswith(("0x", "0X")):
            hex_code = hex_code[2:]

        if not all(c in string.hexdigits for c in hex_code):
            raise ValueError("Color code must be hexadecimal")

        if len(hex_code) == 3:
            # Web-safe
            r, g, b = (c << 4 | c for c in (int(c, 16) for c in hex_code))
            return cls.from_rgb(r, g, b)

        if len(hex_code) == 6:
            return cls.from_rgb(int(hex_code[:2], 16), int(hex_code[2:4], 16), int(hex_code[4:6], 16))

        raise ValueError("Color code is invalid length. Must be 3 or 6 digits")

    @classmethod
    def from_int(cls, integer: typing.SupportsInt, /) -> Color:
        """Convert the given `typing.SupportsInt` to a `Color`.

        Parameters
        ----------
        integer : typing.SupportsInt
            The raw color integer.

        Returns
        -------
        Color
            The Color object.
        """
        return cls(integer)

    @classmethod
    def from_tuple_string(cls, tuple_str: str, /) -> Color:
        """Convert a string in a tuple-like format to a `Color`.

        This allows formats that are optionally enclosed by `()`, `{}`, or
        `[]`, and contain three floats or ints, either space separated or
        comma separated.

        If comma separated, trailing and leading whitespace around each member
        is truncated.

        This is provided to allow command frontends to directly pass user
        input for representing a given colour into this class safely.

        Examples
        --------
        ```py
        # Floats
        "1.0 1.0 1.0"
        "(1.0 1.0 1.0)"
        "[1.0 1.0 1.0]"
        "{1.0 1.0 1.0}"
        "1.0, 1.0, 1.0"
        "(1.0, 1.0, 1.0)"
        "[1.0, 1.0, 1.0]"
        "{1.0, 1.0, 1.0}"

        # Ints
        "252 252 252"
        "(252 252 252)"
        "[252 252 252]"
        "{252 252 252}"
        "252, 252, 252"
        "(252, 252, 252)"
        "[252, 252, 252]"
        "{252, 252, 252}"
        ```

        Parameters
        ----------
        tuple_str : str
            The string to parse.

        Returns
        -------
        Color
            The parsed colour object.

        Raises
        ------
        ValueError
            If an invalid format is given, or if any values exceed 1.0 for
            floats or 255 for ints.
        """
        if tuple_str[:: len(tuple_str) - 1] in ("()", "{}", "<>", "[]"):
            tuple_str = tuple_str[1:-1].strip()

        try:
            if "," in tuple_str:
                r, g, b = (bit.strip() for bit in tuple_str.split(","))
            else:
                r, g, b = tuple_str.split()
        except ValueError:
            raise ValueError("Expected three comma/space separated values") from None

        if any("." in s for s in (r, g, b)):
            return cls.from_rgb_float(_to_rgb_float(r, "red"), _to_rgb_float(g, "green"), _to_rgb_float(b, "blue"))
        else:
            return cls.from_rgb(_to_rgb_int(r, "red"), _to_rgb_int(g, "green"), _to_rgb_int(b, "blue"))

<<<<<<< HEAD
    # Partially chose to override these as the docstrings contain typos according to Sphinx.
    @classmethod
    def from_bytes(
        cls,
        bytes_: typing.Union[typing.Iterable[typing.SupportsIndex], typing.SupportsBytes],
        byteorder: typing.Literal["little", "big"],
        *,
        signed: bool = True,
    ) -> Color:
        """Convert the bytes to a `Color`.

        Parameters
        ----------
        bytes_ : typing.Iterable[int]
            A iterable of int byte values.
        byteorder : str
            The endianness of the value represented by the bytes.
            Can be `"big"` endian or `"little"` endian.
        signed : bool
            Whether the value is signed or unsigned.

        Returns
        -------
        Color
            The Color object.
        """
        return Color(int.from_bytes(bytes_, byteorder, signed=signed))

=======
>>>>>>> 10909f27
    @classmethod
    def of(cls, value: Colorish, /) -> Color:
        """Convert the value to a `Color`.

        This attempts to determine the correct data format based on the
        information provided.

        Parameters
        ----------
        value : Colorish
            A color compatible values.

        Examples
        --------
        ```py
        >>> Color.of(0xFF051A)
        Color(r=0xff, g=0x5, b=0x1a)

        >>> Color.of(16712986)
        Color(r=0xff, g=0x5, b=0x1a)

        >>> c = Color.of((255, 5, 26))
        Color(r=0xff, g=0x5, b=1xa)

        >>> c = Color.of([0xFF, 0x5, 0x1a])
        Color(r=0xff, g=0x5, b=1xa)

        >>> c = Color.of("#1a2b3c")
        Color(r=0x1a, g=0x2b, b=0x3c)

        >>> c = Color.of("#1AB")
        Color(r=0x11, g=0xaa, b=0xbb)

        >>> c = Color.of((1.0, 0.0196078431372549, 0.10196078431372549))
        Color(r=0xff, g=0x5, b=0x1a)

        >>> c = Color.of([1.0, 0.0196078431372549, 0.10196078431372549])
        Color(r=0xff, g=0x5, b=0x1a)

        # Commas and brackets are optional, whitespace is ignored, and these
        # are compatible with all-ints between 0-255 or all-floats between
        # 0.0 and 1.0 only.
        >>> c = Color.of("5, 22, 33")
        Color(r=0x5, g=0x16, b=0x21)
        >>> c = Color.of("(5, 22, 33)")
        Color(r=0x5, g=0x16, b=0x21)
        >>> c = Color.of("[5, 22, 33]")
        Color(r=0x5, g=0x16, b=0x21)
        >>> c = Color.of("{5, 22, 33}")
        Color(r=0x5, g=0x16, b=0x21)
        ```

        Returns
        -------
        Color
            The Color object.
        """
        if isinstance(value, cls):
            return value
        if isinstance(value, int):
            return cls.from_int(value)
        if isinstance(value, (list, tuple)):
            if len(value) != 3:
                raise ValueError(f"Color must be an RGB triplet if set to a {type(value).__name__} type")

            r, g, b = value

            if isinstance(r, float) and isinstance(g, float) and isinstance(b, float):
                return cls.from_rgb_float(r, g, b)

            if isinstance(r, int) and isinstance(g, int) and isinstance(b, int):
                return cls.from_rgb(r, g, b)

        if isinstance(value, str):
            if any(c in value for c in "({[<,. "):
                return cls.from_tuple_string(value)

            is_start_hash_or_hex_literal = value.casefold().startswith(("#", "0x"))
            is_hex_digits = all(c in string.hexdigits for c in value) and len(value) in (3, 6)
            if is_start_hash_or_hex_literal or is_hex_digits:
                return cls.from_hex_code(value)

        raise ValueError(f"Could not transform {value!r} into a {cls.__qualname__} object")

    def to_bytes(
        self,
        length: typing.SupportsIndex,
        byteorder: typing.Literal["little", "big"],
        *,
        signed: bool = True,
    ) -> bytes:
        """Convert the color code to bytes.

        Parameters
        ----------
        length : int
            The number of bytes to produce. Should be around `3`, but not less.
        byteorder : str
            The endianness of the value represented by the bytes.
            Can be `"big"` endian or `"little"` endian.
        signed : bool
            Whether the value is signed or unsigned.

        Returns
        -------
        bytes
            The bytes representation of the Color.
        """
        return int(self).to_bytes(length, byteorder, signed=signed)


Colorish = typing.Union[
    Color,
    typing.SupportsInt,
    typing.Tuple[typing.SupportsInt, typing.SupportsInt, typing.SupportsInt],
    typing.Tuple[typing.SupportsFloat, typing.SupportsFloat, typing.SupportsFloat],
    typing.Sequence[typing.SupportsInt],
    typing.Sequence[typing.SupportsFloat],
    str,
]
"""Type hint representing types of value compatible with a colour type.

This may be:

1. `hikari.colors.Color`
2. `hikari.colours.Colour` (an alias for `hikari.colors.Color`).
3. A value that can be cast to an `int` (RGB hex-code).
4. a 3-`tuple` of `int` (RGB integers in range 0 through 255).
5. a 3-`tuple` of `float` (RGB floats in range 0 through 1).
6. a list of `int`.
7. a list of `float`.
8. a `str` hex colour code.

A hex colour code is expected to be in one of the following formats. Each of the
following examples means the same thing semantically.

1. (web-safe) `"12F"` (equivalent to `"1122FF"`)
2. (web-safe) `"0x12F"` (equivalent to `"0x1122FF"`)
3. (web-safe) `"0X12F"` (equivalent to `"0X1122FF"`)
4. (web-safe) `"#12F"` (equivalent to `"#1122FF"`)
5. `"1122FF"`
6. `"0x1122FF"`
7. `"0X1122FF"`
8. `"#1122FF"`

Web-safe colours are three hex-digits wide, `XYZ` becomes `XXYYZZ` in full-form.
"""<|MERGE_RESOLUTION|>--- conflicted
+++ resolved
@@ -423,37 +423,6 @@
         else:
             return cls.from_rgb(_to_rgb_int(r, "red"), _to_rgb_int(g, "green"), _to_rgb_int(b, "blue"))
 
-<<<<<<< HEAD
-    # Partially chose to override these as the docstrings contain typos according to Sphinx.
-    @classmethod
-    def from_bytes(
-        cls,
-        bytes_: typing.Union[typing.Iterable[typing.SupportsIndex], typing.SupportsBytes],
-        byteorder: typing.Literal["little", "big"],
-        *,
-        signed: bool = True,
-    ) -> Color:
-        """Convert the bytes to a `Color`.
-
-        Parameters
-        ----------
-        bytes_ : typing.Iterable[int]
-            A iterable of int byte values.
-        byteorder : str
-            The endianness of the value represented by the bytes.
-            Can be `"big"` endian or `"little"` endian.
-        signed : bool
-            Whether the value is signed or unsigned.
-
-        Returns
-        -------
-        Color
-            The Color object.
-        """
-        return Color(int.from_bytes(bytes_, byteorder, signed=signed))
-
-=======
->>>>>>> 10909f27
     @classmethod
     def of(cls, value: Colorish, /) -> Color:
         """Convert the value to a `Color`.
