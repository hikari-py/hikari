# -*- coding: utf-8 -*-
# cython: language_level=3
# Copyright (c) 2020 Nekokatt
# Copyright (c) 2021-present davfsa
#
# Permission is hereby granted, free of charge, to any person obtaining a copy
# of this software and associated documentation files (the "Software"), to deal
# in the Software without restriction, including without limitation the rights
# to use, copy, modify, merge, publish, distribute, sublicense, and/or sell
# copies of the Software, and to permit persons to whom the Software is
# furnished to do so, subject to the following conditions:
#
# The above copyright notice and this permission notice shall be included in all
# copies or substantial portions of the Software.
#
# THE SOFTWARE IS PROVIDED "AS IS", WITHOUT WARRANTY OF ANY KIND, EXPRESS OR
# IMPLIED, INCLUDING BUT NOT LIMITED TO THE WARRANTIES OF MERCHANTABILITY,
# FITNESS FOR A PARTICULAR PURPOSE AND NONINFRINGEMENT. IN NO EVENT SHALL THE
# AUTHORS OR COPYRIGHT HOLDERS BE LIABLE FOR ANY CLAIM, DAMAGES OR OTHER
# LIABILITY, WHETHER IN AN ACTION OF CONTRACT, TORT OR OTHERWISE, ARISING FROM,
# OUT OF OR IN CONNECTION WITH THE SOFTWARE OR THE USE OR OTHER DEALINGS IN THE
# SOFTWARE.
"""Application and entities related to discord's OAuth2 flow."""

from __future__ import annotations

__all__: typing.Sequence[str] = (
    "InviteApplication",
    "Application",
    "ApplicationFlags",
    "AuthorizationApplication",
    "AuthorizationInformation",
    "ConnectionVisibility",
    "OAuth2AuthorizationToken",
    "OAuth2ImplicitToken",
    "OAuth2Scope",
    "OwnConnection",
    "OwnGuild",
    "OwnApplicationRoleConnection",
    "PartialOAuth2Token",
    "Team",
    "TeamMember",
    "TeamMembershipState",
    "TokenType",
    "ApplicationRoleConnectionMetadataType",
    "ApplicationRoleConnectionMetadataRecord",
    "get_token_id",
)

import base64
import typing

import attr

from hikari import guilds
from hikari import locales
from hikari import snowflakes
from hikari import urls
from hikari import users
from hikari.internal import attr_extensions
from hikari.internal import enums
from hikari.internal import routes

if typing.TYPE_CHECKING:
    import datetime

    from hikari import colors
    from hikari import files
    from hikari import permissions as permissions_
    from hikari import traits
    from hikari import webhooks


@typing.final
class ApplicationFlags(enums.Flag):
    """The known application flag bits."""

    VERIFIED_FOR_GUILD_PRESENCES = 1 << 12
    """Denotes that a verified application can use the GUILD_PRESENCES intent."""

    GUILD_PRESENCES_INTENT = 1 << 13
    """Denotes that the application has the GUILD_PRESENCES intent enabled in it's dashboard."""

    VERIFIED_FOR_GUILD_MEMBERS_INTENT = 1 << 14
    """Denotes that a verified application can use the GUILD_MEMBERS intent."""

    GUILD_MEMBERS_INTENT = 1 << 15
    """Denotes that the application has the GUILD_MEMBERS intent enabled in it's dashboard."""

    VERIFICATION_PENDING_GUILD_LIMIT = 1 << 16
    """Denotes that the application's verification is pending."""

    EMBEDDED = 1 << 17
    """Denotes that the application has functionality that's specially embedded in Discord's client."""

    MESSAGE_CONTENT_INTENT = 1 << 18
    """Denotes that the application has message content intent enabled in it's dashboard."""

    MESSAGE_CONTENT_INTENT_LIMITED = 1 << 19
    """Denotes that the application has message content access while pending verification."""

    APPLICATION_COMMAND_BADGE = 1 << 23
    """Denotes that the application has at least one global application command."""


@typing.final
class OAuth2Scope(str, enums.Enum):
    """OAuth2 Scopes that Discord allows.

    These are categories of permissions for applications using the OAuth2 API
    directly. Most users will only ever need the `BOT` scope when developing
    bots.
    """

    ACTIVITIES_READ = "activities.read"
    """Enables fetching the "Now Playing/Recently Played" list.

    .. note::
        You must be whitelisted to use this scope.
    """

    ACTIVITIES_WRITE = "activities.write"
    """Enables updating a user's activity.

    .. note::
        You must be whitelisted to use this scope.

    .. note::
        This is not required to use the GameSDK activity manager.
    """

    APPLICATIONS_BUILDS_READ = "applications.builds.read"
    """Enables reading build data for a user's applications.

    .. note::
        You must be whitelisted to use this scope.
    """

    APPLICATIONS_BUILDS_UPLOAD = "applications.builds.upload"
    """Enables uploading/updating builds for a user's applications.

    .. note::
        You must be whitelisted to use this scope.
    """

    APPLICATIONS_COMMANDS = "applications.commands"
    """Allows your application's commands to be used in a guild.

    This is used in Discord's special Bot Authorization Flow like
    `OAuth2Scope.BOT` in-order to join an application into a guild as an
    application command providing integration.
    """

    APPLICATIONS_COMMANDS_UPDATE = "applications.commands.update"
    """Allows your application to update its commands via a bearer token."""

    APPLICATIONS_COMMANDS_PERMISSION_UPDATE = "applications.commands.permissions.update"
    """Allows your application to update its commands permissions via a bearer token."""

    APPLICATIONS_ENTITLEMENTS = "applications.entitlements"
    """Enables reading entitlements for a user's applications."""

    APPLICATIONS_STORE_UPDATE = "applications.store.update"
    """Enables reading/updating store data for the user's applications.

    This includes store listings, achievements, SKU's, etc.

    .. note::
        The store API is deprecated and may be removed in the future.
    """

    BOT = "bot"
    """Enables adding a bot application to a guild.

    .. note::
        This requires you to have set up a bot account for your application.
    """

    CONNECTIONS = "connections"
    """Enables viewing third-party linked accounts such as Twitch."""

    EMAIL = "email"
    """Enable the application to view the user's email and application info."""

    GROUP_DM_JOIN = "gdm.join"
    """Enables joining users into a group DM.

    .. warning::
        This cannot add the bot to a group DM.
    """

    GUILDS = "guilds"
    """Enables viewing the guilds the user is in."""

    GUILDS_JOIN = "guilds.join"
    """Enables adding the user to a specific guild.

    .. note::
        This requires you to have set up a bot account for your application.
    """

    IDENTIFY = "identify"
    """Enables viewing info about itself.

    .. note::
        This does not include email address info. Use the `EMAIL` scope instead
        to retrieve this information.
    """

    RELATIONSHIPS_READ = "relationships.read"
    """Enables viewing a user's friend list.

    .. note::
        You must be whitelisted to use this scope.
    """

    RPC = "rpc"
    """Enables the RPC application to control the local user's Discord client.

    .. note::
        You must be whitelisted to use this scope.
    """

    RPC_MESSAGES_READ = "messages.read"
    """Enables the RPC application to read messages from all channels the user is in."""

    RPC_NOTIFICATIONS_READ = "rpc.notifications.read"
    """Enables the RPC application to read  from all channels the user is in.

    .. note::
        You must be whitelisted to use this scope.
    """

    WEBHOOK_INCOMING = "webhook.incoming"
    """Used to generate a webhook that is returned in the OAuth2 token response.

    This is used during authorization code grants.
    """

    GUILDS_MEMBERS_READ = "guilds.members.read"
    """Used to read the current user's guild members."""


@typing.final
class ConnectionVisibility(int, enums.Enum):
    """Describes who can see a connection with a third party account."""

    NONE = 0
    """Implies that only you can see the corresponding connection."""

    EVERYONE = 1
    """Everyone can see the connection."""


@attr_extensions.with_copy
@attr.define(hash=True, kw_only=True, weakref_slot=False)
class OwnConnection:
    """Represents a user's connection with a third party account.

    Returned by the `GET Current User Connections` endpoint.
    """

    id: str = attr.field(hash=True, repr=True)
    """The string ID of the third party connected account.

    .. warning::
        Seeing as this is a third party ID, it will not be a snowflakes.
    """

    name: str = attr.field(eq=False, hash=False, repr=True)
    """The username of the connected account."""

    type: str = attr.field(eq=False, hash=False, repr=True)
    """The type of service this connection is for."""

    is_revoked: bool = attr.field(eq=False, hash=False, repr=False)
    """`True` if the connection has been revoked."""

    integrations: typing.Sequence[guilds.PartialIntegration] = attr.field(eq=False, hash=False, repr=False)
    """A sequence of the partial guild integration objects this connection has."""

    is_verified: bool = attr.field(eq=False, hash=False, repr=False)
    """`True` if the connection has been verified."""

    is_friend_sync_enabled: bool = attr.field(eq=False, hash=False, repr=False)
    """`True` if friends should be added based on this connection."""

    is_activity_visible: bool = attr.field(eq=False, hash=False, repr=False)
    """`True` if this connection's activities are shown in the user's presence."""

    visibility: typing.Union[ConnectionVisibility, int] = attr.field(eq=False, hash=False, repr=True)
    """The visibility of the connection."""


@attr.define(hash=True, kw_only=True, weakref_slot=False)
class OwnGuild(guilds.PartialGuild):
    """Represents a user bound partial guild object."""

    features: typing.Sequence[typing.Union[str, guilds.GuildFeature]] = attr.field(eq=False, hash=False, repr=False)
    """A list of the features in this guild."""

    is_owner: bool = attr.field(eq=False, hash=False, repr=True)
    """`True` when the current user owns this guild."""

    my_permissions: permissions_.Permissions = attr.field(eq=False, hash=False, repr=False)
    """The guild-level permissions that apply to the current user or bot."""


@attr.define(hash=True, kw_only=True, weakref_slot=False)
class OwnApplicationRoleConnection:
    """Represents an own application role connection."""

    platform_name: typing.Optional[str] = attr.field(eq=True, hash=True, repr=True)
    """The name of the platform."""

    platform_username: typing.Optional[str] = attr.field(eq=True, hash=True, repr=True)
    """The users name in the platform."""

    metadata: typing.Mapping[str, str] = attr.field(eq=False, hash=False, repr=False)
    """Mapping application role connection metadata keys to their value.

    .. note::
        Unfortunately, these can't be deserialized to their proper types as Discord don't
        provide a way to difference between them.

        You can deserialize them yourself based on what value you expect from the key:
            - `INTEGER_X`: Cast to an `int`.
            - `DATETIME_X`: Cast to a `datetime.datetime.fromisoformat` or `ciso8601.parse_rfc3339` for speed.
            - `BOOLEAN_X`: Cast to a `bool`.
    """


@typing.final
class TeamMembershipState(int, enums.Enum):
    """Represents the state of a user's team membership."""

    INVITED = 1
    """Denotes the user has been invited to the team but has yet to accept."""

    ACCEPTED = 2
    """Denotes the user has accepted the invite and is now a member."""


@attr_extensions.with_copy
@attr.define(eq=False, hash=False, kw_only=True, weakref_slot=False)
class TeamMember(users.User):
    """Represents a member of a Team."""

    membership_state: typing.Union[TeamMembershipState, int] = attr.field(repr=False)
    """The state of this user's membership."""

    permissions: typing.Sequence[str] = attr.field(repr=False)
    """This member's permissions within a team.

    At the time of writing, this will always be a sequence of one `str`,
    which will always be `"*"`. This may change in the future, however.
    """

    team_id: snowflakes.Snowflake = attr.field(repr=True)
    """The ID of the team this member belongs to."""

    user: users.User = attr.field(repr=True)
    """The user representation of this team member."""

    @property
    def app(self) -> traits.RESTAware:
        """Return the app that is bound to the user object."""
        return self.user.app

    @property
    def avatar_hash(self) -> typing.Optional[str]:
        return self.user.avatar_hash

    @property
    def avatar_url(self) -> typing.Optional[files.URL]:
        return self.user.avatar_url

    @property
    def default_avatar_url(self) -> files.URL:
        return self.user.default_avatar_url

    @property
    def banner_hash(self) -> typing.Optional[str]:
        return self.user.banner_hash

    @property
    def banner_url(self) -> typing.Optional[files.URL]:
        return self.user.banner_url

    @property
    def accent_color(self) -> typing.Optional[colors.Color]:
        return self.user.accent_color

    @property
    def discriminator(self) -> str:
        return self.user.discriminator

    @property
    def flags(self) -> users.UserFlag:
        return self.user.flags

    @property
    def id(self) -> snowflakes.Snowflake:
        return self.user.id

    @property
    def is_bot(self) -> bool:
        return self.user.is_bot

    @property
    def is_system(self) -> bool:
        return self.user.is_system

    @property
    def mention(self) -> str:
        return self.user.mention

    @property
    def username(self) -> str:
        return self.user.username

    def __str__(self) -> str:
        return str(self.user)

    def __hash__(self) -> int:
        return hash(self.user)

    def __eq__(self, other: object) -> bool:
        return self.user == other


@attr_extensions.with_copy
@attr.define(hash=True, kw_only=True, weakref_slot=False)
class Team(snowflakes.Unique):
    """Represents a development team, along with all its members."""

    app: traits.RESTAware = attr.field(
        repr=False, eq=False, hash=False, metadata={attr_extensions.SKIP_DEEP_COPY: True}
    )
    """Client application that models may use for procedures."""

    id: snowflakes.Snowflake = attr.field(hash=True, repr=True)
    """The ID of this entity."""

    name: str = attr.field(hash=False, eq=False, repr=True)
    """The name of this team."""

    icon_hash: typing.Optional[str] = attr.field(eq=False, hash=False, repr=False)
    """The CDN hash of this team's icon.

    If no icon is provided, this will be `None`.
    """

    members: typing.Mapping[snowflakes.Snowflake, TeamMember] = attr.field(eq=False, hash=False, repr=False)
    """A mapping containing each member in this team.

    The mapping maps keys containing the member's ID to values containing the
    member object.
    """

    owner_id: snowflakes.Snowflake = attr.field(eq=False, hash=False, repr=True)
    """The ID of this team's owner."""

    def __str__(self) -> str:
        return f"Team {self.name} ({self.id})"

    @property
    def icon_url(self) -> typing.Optional[files.URL]:
        """Icon URL, or `None` if no icon exists."""
        return self.make_icon_url()

    def make_icon_url(self, *, ext: str = "png", size: int = 4096) -> typing.Optional[files.URL]:
        """Generate the icon URL for this team if set.

        Parameters
        ----------
        ext : str
            The extension to use for this URL, defaults to `png`.
            Supports `png`, `jpeg`, `jpg` and `webp`.
        size : int
            The size to set for the URL, defaults to `4096`. Can be any power
            of two between `16` and `4096` inclusive.

        Returns
        -------
        typing.Optional[hikari.files.URL]
            The URL, or `None` if no icon exists.

        Raises
        ------
        ValueError
            If the size is not an integer power of 2 between 16 and 4096
            (inclusive).
        """
        if self.icon_hash is None:
            return None

        return routes.CDN_TEAM_ICON.compile_to_file(
            urls.CDN_URL,
            team_id=self.id,
            hash=self.icon_hash,
            size=size,
            file_format=ext,
        )


@attr_extensions.with_copy
@attr.define(hash=True, kw_only=True, weakref_slot=False)
class InviteApplication(guilds.PartialApplication):
    """Represents the information of an Invite Application."""

    app: traits.RESTAware = attr.field(
        repr=False, eq=False, hash=False, metadata={attr_extensions.SKIP_DEEP_COPY: True}
    )
    """Client application that models may use for procedures."""

    cover_image_hash: typing.Optional[str] = attr.field(eq=False, hash=False, repr=False)
    """The CDN's hash of this application's default rich presence invite cover image."""

    public_key: bytes = attr.field(eq=False, hash=False, repr=False)
    """The key used for verifying interaction and GameSDK payload signatures."""

    @property
    def cover_image_url(self) -> typing.Optional[files.URL]:
        """Rich presence cover image URL for this application, if set."""
        return self.make_cover_image_url()

    def make_cover_image_url(self, *, ext: str = "png", size: int = 4096) -> typing.Optional[files.URL]:
        """Generate the rich presence cover image URL for this application, if set.

        Parameters
        ----------
        ext : str
            The extension to use for this URL, defaults to `png`.
            Supports `png`, `jpeg`, `jpg` and `webp`.
        size : int
            The size to set for the URL, defaults to `4096`.
            Can be any power of two between 16 and 4096.

        Returns
        -------
        typing.Optional[hikari.files.URL]
            The URL, or `None` if no cover image exists.

        Raises
        ------
        ValueError
            If the size is not an integer power of 2 between 16 and 4096
            (inclusive).
        """
        if self.cover_image_hash is None:
            return None

        return routes.CDN_APPLICATION_COVER.compile_to_file(
            urls.CDN_URL,
            application_id=self.id,
            hash=self.cover_image_hash,
            size=size,
            file_format=ext,
        )


@attr_extensions.with_copy
@attr.define(hash=True, kw_only=True, weakref_slot=False)
class ApplicationInstallParameters:
    """Represents the application install parameters."""

    scopes: typing.Sequence[str] = attr.field(eq=True, repr=False, hash=True)
    """The scopes to authorize the bot for."""

    permissions: permissions_.Permissions = attr.field(eq=True, repr=False, hash=True)
    """The permissions to add the bot to guild with."""


@attr_extensions.with_copy
@attr.define(hash=True, kw_only=True, weakref_slot=False)
class Application(guilds.PartialApplication):
    """Represents the information of an Oauth2 Application."""

    app: traits.RESTAware = attr.field(
        repr=False, eq=False, hash=False, metadata={attr_extensions.SKIP_DEEP_COPY: True}
    )
    """Client application that models may use for procedures."""

    is_bot_public: bool = attr.field(eq=False, hash=False, repr=True)
    """`True` if the bot associated with this application is public."""

    is_bot_code_grant_required: bool = attr.field(eq=False, hash=False, repr=False)
    """`True` if this application's bot is requiring code grant for invites."""

    owner: users.User = attr.field(eq=False, hash=False, repr=True)
    """The application's owner."""

    rpc_origins: typing.Optional[typing.Sequence[str]] = attr.field(eq=False, hash=False, repr=False)
    """A collection of this application's RPC origin URLs, if RPC is enabled."""

    flags: ApplicationFlags = attr.field(eq=False, hash=False, repr=False)
    """The flags for this application."""

    public_key: bytes = attr.field(eq=False, hash=False, repr=False)
    """The key used for verifying interaction and GameSDK payload signatures."""

    team: typing.Optional[Team] = attr.field(eq=False, hash=False, repr=False)
    """The team this application belongs to.

    If the application is not part of a team, this will be `None`.
    """

    cover_image_hash: typing.Optional[str] = attr.field(eq=False, hash=False, repr=False)
    """The CDN's hash of this application's default rich presence invite cover image."""

    terms_of_service_url: typing.Optional[str] = attr.field(eq=False, hash=False, repr=False)
    """The URL of this application's terms of service."""

    privacy_policy_url: typing.Optional[str] = attr.field(eq=False, hash=False, repr=False)
    """The URL of this application's privacy policy."""

<<<<<<< HEAD
    role_connections_verification_url: typing.Optional[str] = attr.field(eq=False, hash=False, repr=False)
    """The URL of this application's role connection verification entry point."""
=======
    custom_install_url: typing.Optional[str] = attr.field(eq=False, hash=False, repr=False)
    """The URL of this application's custom authorization link."""

    tags: typing.Sequence[str] = attr.field(eq=False, hash=False, repr=False)
    """A sequence of tags describing the content and functionality of the application."""

    install_parameters: typing.Optional[ApplicationInstallParameters] = attr.field(eq=False, hash=False, repr=False)
    """Settings for the application's default in-app authorization link, if enabled."""
>>>>>>> c7d19827

    @property
    def cover_image_url(self) -> typing.Optional[files.URL]:
        """Rich presence cover image URL for this application, if set."""
        return self.make_cover_image_url()

    def make_cover_image_url(self, *, ext: str = "png", size: int = 4096) -> typing.Optional[files.URL]:
        """Generate the rich presence cover image URL for this application, if set.

        Parameters
        ----------
        ext : str
            The extension to use for this URL, defaults to `png`.
            Supports `png`, `jpeg`, `jpg` and `webp`.
        size : int
            The size to set for the URL, defaults to `4096`.
            Can be any power of two between 16 and 4096.

        Returns
        -------
        typing.Optional[hikari.files.URL]
            The URL, or `None` if no cover image exists.

        Raises
        ------
        ValueError
            If the size is not an integer power of 2 between 16 and 4096
            (inclusive).
        """
        if self.cover_image_hash is None:
            return None

        return routes.CDN_APPLICATION_COVER.compile_to_file(
            urls.CDN_URL,
            application_id=self.id,
            hash=self.cover_image_hash,
            size=size,
            file_format=ext,
        )


@attr_extensions.with_copy
@attr.define(hash=True, kw_only=True, weakref_slot=False)
class AuthorizationApplication(guilds.PartialApplication):
    """The application model found attached to `AuthorizationInformation`."""

    public_key: bytes = attr.field(eq=False, hash=False, repr=False)
    """The key used for verifying interaction and GameSDK payload signatures."""

    is_bot_public: typing.Optional[bool] = attr.field(eq=False, hash=False, repr=True)
    """`True` if the bot associated with this application is public.

    Will be `None` if this application doesn't have an associated bot.
    """

    is_bot_code_grant_required: typing.Optional[bool] = attr.field(eq=False, hash=False, repr=False)
    """`True` if this application's bot is requiring code grant for invites.

    Will be `None` if this application doesn't have a bot.
    """

    terms_of_service_url: typing.Optional[str] = attr.field(eq=False, hash=False, repr=False)
    """The URL of this application's terms of service."""

    privacy_policy_url: typing.Optional[str] = attr.field(eq=False, hash=False, repr=False)
    """The URL of this application's privacy policy."""


@attr_extensions.with_copy
@attr.define(hash=False, kw_only=True, weakref_slot=False)
class AuthorizationInformation:
    """Model for the data returned by Get Current Authorization Information."""

    application: AuthorizationApplication = attr.field(hash=False, repr=True)
    """The current application."""

    expires_at: datetime.datetime = attr.field(hash=False, repr=True)
    """When the access token this data was retrieved with expires."""

    scopes: typing.Sequence[typing.Union[OAuth2Scope, str]] = attr.field(hash=False, repr=True)
    """A sequence of the scopes the current user has authorized the application for."""

    user: typing.Optional[users.User] = attr.field(hash=False, repr=True)
    """The user who has authorized this token if they included the `identify` scope."""


@attr_extensions.with_copy
@attr.define(hash=True, kw_only=True, weakref_slot=False)
class PartialOAuth2Token:
    """Model for partial OAuth2 token data returned by the API.

    This will generally only be returned when by the client credentials OAuth2
    flow.
    """

    access_token: str = attr.field(hash=True, repr=False)
    """Access token issued by the authorization server."""

    token_type: typing.Union[TokenType, str] = attr.field(eq=False, hash=False, repr=True)
    """Type of token issued by the authorization server."""

    expires_in: datetime.timedelta = attr.field(eq=False, hash=False, repr=True)
    """Lifetime of this access token."""

    scopes: typing.Sequence[typing.Union[OAuth2Scope, str]] = attr.field(eq=False, hash=False, repr=True)
    """Scopes the access token has access to."""

    def __str__(self) -> str:
        return self.access_token


@attr_extensions.with_copy
@attr.define(hash=True, kw_only=True, weakref_slot=False)
class OAuth2AuthorizationToken(PartialOAuth2Token):
    """Model for the OAuth2 token data returned by the authorization grant flow."""

    refresh_token: int = attr.field(eq=False, hash=False, repr=False)
    """Refresh token used to obtain new access tokens with the same grant."""

    webhook: typing.Optional[webhooks.IncomingWebhook] = attr.field(eq=False, hash=False, repr=True)
    """Object of the webhook that was created.

    This will only be present if this token was authorized with the
    `webhooks.incoming` scope, otherwise this will be `None`.
    """

    guild: typing.Optional[guilds.RESTGuild] = attr.field(eq=False, hash=False, repr=True)
    """Object of the guild the user was added to.

    This will only be present if this token was authorized with the
    `bot` scope, otherwise this will be `None`.
    """


@attr_extensions.with_copy
@attr.define(hash=True, kw_only=True, weakref_slot=False)
class OAuth2ImplicitToken(PartialOAuth2Token):
    """Model for the OAuth2 token data returned by the implicit grant flow."""

    state: typing.Optional[str] = attr.field(eq=False, hash=False, repr=False)
    """State parameter that was present in the authorization request if provided."""


@typing.final
class TokenType(str, enums.Enum):
    """Token types used within Hikari clients."""

    BOT = "Bot"
    """Bot token type."""

    BASIC = "Basic"
    """OAuth2 basic token type."""

    BEARER = "Bearer"
    """OAuth2 bearer token type."""


@typing.final
class ApplicationRoleConnectionMetadataType(int, enums.Enum):
    """Represents possible application role connection metadata types."""

    INTEGER_LESS_THAN_OR_EQUAL = 1
    """Integer Less Than Or Equal."""

    INTEGER_GREATER_THAN_OR_EQUAL = 2
    """Integer Greater Than Or Equal."""

    INTEGER_EQUAL = 3
    """Integer Equal."""

    INTEGER_NOT_EQUAL = 4
    """Integer Not Equal."""

    DATETIME_LESS_THAN_OR_EQUAL = 5
    """Datetime Less Than Or Equal."""

    DATETIME_GREATER_THAN_OR_EQUAL = 6
    """Datetime Greater Than Or Equal."""

    BOOLEAN_EQUAL = 7
    """Boolean Equal."""

    BOOLEAN_NOT_EQUAL = 8
    """Boolean Not Equal."""


@attr.define(hash=True, kw_only=True, weakref_slot=False)
class ApplicationRoleConnectionMetadataRecord:
    """Represents a role connection metadata record."""

    type: typing.Union[ApplicationRoleConnectionMetadataType, int] = attr.field(eq=False, hash=False, repr=False)
    """The type of metadata value."""

    key: str = attr.field(eq=True, hash=True, repr=False)
    """Dictionary key for the metadata field."""

    name: str = attr.field(eq=False, hash=False, repr=True)
    """The metadata's field name."""

    description: str = attr.field(eq=False, hash=False, repr=True)
    """The metadata's field description."""

    name_localizations: typing.Mapping[typing.Union[locales.Locale, str], str] = attr.field(
        eq=False,
        hash=False,
        repr=False,
        factory=dict,
    )
    """A mapping of name localizations for this metadata field."""

    description_localizations: typing.Mapping[typing.Union[locales.Locale, str], str] = attr.field(
        eq=False,
        hash=False,
        repr=False,
        factory=dict,
    )
    """A mapping of description localizations for this metadata field."""


def get_token_id(token: str) -> snowflakes.Snowflake:
    """Try to get the bot ID stored in a token.

    Returns
    -------
    hikari.snowflakes.Snowflake
        The ID that was extracted from the token.

    Raises
    ------
    ValueError
        If the passed token has an unexpected format.
    """
    try:
        segment = token.split(".", 1)[0]
        # I don't trust Discord to always provide the right amount of padding here as they don't
        # with the middle field so just to be safe we will add padding here if necessary to avoid
        # base64.b64decode raising a length or padding error.
        segment += "=" * (len(segment) % 4)
        return snowflakes.Snowflake(base64.b64decode(segment))

    except (TypeError, ValueError, IndexError) as exc:
        raise ValueError("Unexpected token format") from exc<|MERGE_RESOLUTION|>--- conflicted
+++ resolved
@@ -615,10 +615,9 @@
     privacy_policy_url: typing.Optional[str] = attr.field(eq=False, hash=False, repr=False)
     """The URL of this application's privacy policy."""
 
-<<<<<<< HEAD
     role_connections_verification_url: typing.Optional[str] = attr.field(eq=False, hash=False, repr=False)
     """The URL of this application's role connection verification entry point."""
-=======
+
     custom_install_url: typing.Optional[str] = attr.field(eq=False, hash=False, repr=False)
     """The URL of this application's custom authorization link."""
 
@@ -627,7 +626,6 @@
 
     install_parameters: typing.Optional[ApplicationInstallParameters] = attr.field(eq=False, hash=False, repr=False)
     """Settings for the application's default in-app authorization link, if enabled."""
->>>>>>> c7d19827
 
     @property
     def cover_image_url(self) -> typing.Optional[files.URL]:
