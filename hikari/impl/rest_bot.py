--- conflicted
+++ resolved
@@ -463,13 +463,8 @@
             as other existing endpoints are also bound to.
         socket : typing.Optional[socket.socket]
             A pre-existing socket object to accept connections on.
-<<<<<<< HEAD
         shutdown_timeout : float
-            A delay to wait for graceful server shutdown before forcefully
-=======
-        shutdown_timeout : builtins.float
             A delay to wait for graceful server shut down before forcefully
->>>>>>> d87f16af
             disconnecting all open client sockets. This defaults to 60 seconds.
         ssl_context : typing.Optional[ssl.SSLContext]
             SSL context for HTTPS servers.
@@ -554,21 +549,7 @@
         check_for_updates : bool
             Defaults to `True`. If `True`, will check for
             newer versions of `hikari` on PyPI and notify if available.
-<<<<<<< HEAD
-        enable_signal_handlers : typing.Optional[bool]
-            Defaults to `True` if this is started in the main thread.
-
-            If on a non-Windows OS with builtin support for kernel-level
-            POSIX signals, then setting this to `True` will allow
-            treating keyboard interrupts and other OS signals to safely shut
-            down the application as calls to shut down the application properly
-            rather than just killing the process in a dirty state immediately.
-            You should leave this enabled unless you plan to implement your own
-            signal handling yourself.
         host : typing.Optional[typing.Union[str, aiohttp.web.HostSequence]]
-=======
-        host : typing.Optional[typing.Union[builtins.str, aiohttp.web.HostSequence]]
->>>>>>> d87f16af
             TCP/IP host or a sequence of hosts for the HTTP server.
         port : typing.Optional[int]
             TCP/IP port for the HTTP server.
@@ -582,13 +563,8 @@
             as other existing endpoints are also bound to.
         socket : typing.Optional[socket.socket]
             A pre-existing socket object to accept connections on.
-<<<<<<< HEAD
         shutdown_timeout : float
-            A delay to wait for graceful server shutdown before forcefully
-=======
-        shutdown_timeout : builtins.float
             A delay to wait for graceful server shut down before forcefully
->>>>>>> d87f16af
             disconnecting all open client sockets. This defaults to 60 seconds.
         ssl_context : typing.Optional[ssl.SSLContext]
             SSL context for HTTPS servers.
