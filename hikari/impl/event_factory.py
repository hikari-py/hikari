--- conflicted
+++ resolved
@@ -931,7 +931,31 @@
             app=self._app, shard=shard, guild_id=guild_id, token=token, raw_endpoint=raw_endpoint
         )
 
-<<<<<<< HEAD
+    ################
+    # MONETIZATION #
+    ################
+
+    def deserialize_entitlement_create_event(
+        self, shard: gateway_shard.GatewayShard, payload: data_binding.JSONObject
+    ) -> monetization_events.EntitlementCreateEvent:
+        return monetization_events.EntitlementCreateEvent(
+            app=self._app, shard=shard, entitlement=self._app.entity_factory.deserialize_entitlement(payload)
+        )
+
+    def deserialize_entitlement_update_event(
+        self, shard: gateway_shard.GatewayShard, payload: data_binding.JSONObject
+    ) -> monetization_events.EntitlementUpdateEvent:
+        return monetization_events.EntitlementUpdateEvent(
+            app=self._app, shard=shard, entitlement=self._app.entity_factory.deserialize_entitlement(payload)
+        )
+
+    def deserialize_entitlement_delete_event(
+        self, shard: gateway_shard.GatewayShard, payload: data_binding.JSONObject
+    ) -> monetization_events.EntitlementDeleteEvent:
+        return monetization_events.EntitlementDeleteEvent(
+            app=self._app, shard=shard, entitlement=self._app.entity_factory.deserialize_entitlement(payload)
+        )
+
     #########################
     # STAGE INSTANCE EVENTS #
     #########################
@@ -955,29 +979,4 @@
     ) -> stage_events.StageInstanceDeleteEvent:
         return stage_events.StageInstanceDeleteEvent(
             shard=shard, stage_instance=self._app.entity_factory.deserialize_stage_instance(payload)
-=======
-    ################
-    # MONETIZATION #
-    ################
-
-    def deserialize_entitlement_create_event(
-        self, shard: gateway_shard.GatewayShard, payload: data_binding.JSONObject
-    ) -> monetization_events.EntitlementCreateEvent:
-        return monetization_events.EntitlementCreateEvent(
-            app=self._app, shard=shard, entitlement=self._app.entity_factory.deserialize_entitlement(payload)
-        )
-
-    def deserialize_entitlement_update_event(
-        self, shard: gateway_shard.GatewayShard, payload: data_binding.JSONObject
-    ) -> monetization_events.EntitlementUpdateEvent:
-        return monetization_events.EntitlementUpdateEvent(
-            app=self._app, shard=shard, entitlement=self._app.entity_factory.deserialize_entitlement(payload)
-        )
-
-    def deserialize_entitlement_delete_event(
-        self, shard: gateway_shard.GatewayShard, payload: data_binding.JSONObject
-    ) -> monetization_events.EntitlementDeleteEvent:
-        return monetization_events.EntitlementDeleteEvent(
-            app=self._app, shard=shard, entitlement=self._app.entity_factory.deserialize_entitlement(payload)
->>>>>>> 9d323752
         )