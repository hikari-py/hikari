--- conflicted
+++ resolved
@@ -956,10 +956,35 @@
             app=self._app, shard=shard, entitlement=self._app.entity_factory.deserialize_entitlement(payload)
         )
 
-<<<<<<< HEAD
+    #########################
+    # STAGE INSTANCE EVENTS #
+    #########################
+
+    def deserialize_stage_instance_create_event(
+        self, shard: gateway_shard.GatewayShard, payload: data_binding.JSONObject
+    ) -> stage_events.StageInstanceCreateEvent:
+        return stage_events.StageInstanceCreateEvent(
+            shard=shard, stage_instance=self._app.entity_factory.deserialize_stage_instance(payload)
+        )
+
+    def deserialize_stage_instance_update_event(
+        self, shard: gateway_shard.GatewayShard, payload: data_binding.JSONObject
+    ) -> stage_events.StageInstanceUpdateEvent:
+        return stage_events.StageInstanceUpdateEvent(
+            shard=shard, stage_instance=self._app.entity_factory.deserialize_stage_instance(payload)
+        )
+
+    def deserialize_stage_instance_delete_event(
+        self, shard: gateway_shard.GatewayShard, payload: data_binding.JSONObject
+    ) -> stage_events.StageInstanceDeleteEvent:
+        return stage_events.StageInstanceDeleteEvent(
+            shard=shard, stage_instance=self._app.entity_factory.deserialize_stage_instance(payload)
+        )
+
     ################
     #  POLL EVENTS #
     ################
+
     def deserialize_poll_vote_create_event(
         self, shard: gateway_shard.GatewayShard, payload: data_binding.JSONObject
     ) -> poll_events.PollVoteCreateEvent:
@@ -988,29 +1013,4 @@
                 snowflakes.Snowflake(payload["guild_id"]) if payload.get("guild_id", None) else undefined.UNDEFINED
             ),
             answer_id=payload["answer_id"],
-=======
-    #########################
-    # STAGE INSTANCE EVENTS #
-    #########################
-
-    def deserialize_stage_instance_create_event(
-        self, shard: gateway_shard.GatewayShard, payload: data_binding.JSONObject
-    ) -> stage_events.StageInstanceCreateEvent:
-        return stage_events.StageInstanceCreateEvent(
-            shard=shard, stage_instance=self._app.entity_factory.deserialize_stage_instance(payload)
-        )
-
-    def deserialize_stage_instance_update_event(
-        self, shard: gateway_shard.GatewayShard, payload: data_binding.JSONObject
-    ) -> stage_events.StageInstanceUpdateEvent:
-        return stage_events.StageInstanceUpdateEvent(
-            shard=shard, stage_instance=self._app.entity_factory.deserialize_stage_instance(payload)
-        )
-
-    def deserialize_stage_instance_delete_event(
-        self, shard: gateway_shard.GatewayShard, payload: data_binding.JSONObject
-    ) -> stage_events.StageInstanceDeleteEvent:
-        return stage_events.StageInstanceDeleteEvent(
-            shard=shard, stage_instance=self._app.entity_factory.deserialize_stage_instance(payload)
->>>>>>> 981f04fe
         )