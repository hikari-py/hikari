# Copyright (c) 2020 Nekokatt
# Copyright (c) 2021-present davfsa
#
# Permission is hereby granted, free of charge, to any person obtaining a copy
# of this software and associated documentation files (the "Software"), to deal
# in the Software without restriction, including without limitation the rights
# to use, copy, modify, merge, publish, distribute, sublicense, and/or sell
# copies of the Software, and to permit persons to whom the Software is
# furnished to do so, subject to the following conditions:
#
# The above copyright notice and this permission notice shall be included in all
# copies or substantial portions of the Software.
#
# THE SOFTWARE IS PROVIDED "AS IS", WITHOUT WARRANTY OF ANY KIND, EXPRESS OR
# IMPLIED, INCLUDING BUT NOT LIMITED TO THE WARRANTIES OF MERCHANTABILITY,
# FITNESS FOR A PARTICULAR PURPOSE AND NONINFRINGEMENT. IN NO EVENT SHALL THE
# AUTHORS OR COPYRIGHT HOLDERS BE LIABLE FOR ANY CLAIM, DAMAGES OR OTHER
# LIABILITY, WHETHER IN AN ACTION OF CONTRACT, TORT OR OTHERWISE, ARISING FROM,
# OUT OF OR IN CONNECTION WITH THE SOFTWARE OR THE USE OR OTHER DEALINGS IN THE
# SOFTWARE.
"""Implementation for a singleton bot event factory."""

from __future__ import annotations

__all__: typing.Sequence[str] = ("EventFactoryImpl",)

import types
import typing

from hikari import applications as application_models
from hikari import auto_mod as auto_mod_models
from hikari import channels as channel_models
from hikari import colors
from hikari import emojis as emojis_models
from hikari import snowflakes
from hikari import undefined
from hikari import users as user_models
from hikari.api import event_factory
from hikari.events import application_events
from hikari.events import auto_mod_events
from hikari.events import channel_events
from hikari.events import guild_events
from hikari.events import interaction_events
from hikari.events import lifetime_events
from hikari.events import member_events
from hikari.events import message_events
from hikari.events import monetization_events
from hikari.events import poll_events
from hikari.events import reaction_events
from hikari.events import role_events
from hikari.events import scheduled_events
from hikari.events import shard_events
from hikari.events import stage_events
from hikari.events import typing_events
from hikari.events import user_events
from hikari.events import voice_events
from hikari.interactions import base_interactions
from hikari.internal import collections
from hikari.internal import data_binding
from hikari.internal import time
from hikari.internal import typing_extensions

if typing.TYPE_CHECKING:
    import datetime

    from hikari import guilds as guild_models
    from hikari import invites as invite_models
    from hikari import messages as messages_models
    from hikari import presences as presences_models
    from hikari import stickers as sticker_models
    from hikari import traits
    from hikari import voices as voices_models
    from hikari.api import shard as gateway_shard

_INTERACTION_EVENTS_MAP: dict[base_interactions.InteractionType, type[interaction_events.InteractionCreateEvent]] = {
    base_interactions.InteractionType.APPLICATION_COMMAND: interaction_events.CommandInteractionCreateEvent,
    base_interactions.InteractionType.AUTOCOMPLETE: interaction_events.AutocompleteInteractionCreateEvent,
    base_interactions.InteractionType.MESSAGE_COMPONENT: interaction_events.ComponentInteractionCreateEvent,
    base_interactions.InteractionType.MODAL_SUBMIT: interaction_events.ModalInteractionCreateEvent,
}


class EventFactoryImpl(event_factory.EventFactory):
    """Implementation for a single-application bot event factory."""

    __slots__: typing.Sequence[str] = ("_app",)

    def __init__(self, app: traits.RESTAware) -> None:
        self._app = app

    ######################
    # APPLICATION EVENTS #
    ######################

    @typing_extensions.override
    def deserialize_application_command_permission_update_event(
        self, shard: gateway_shard.GatewayShard, payload: data_binding.JSONObject
    ) -> application_events.ApplicationCommandPermissionsUpdateEvent:
        permissions = self._app.entity_factory.deserialize_guild_command_permissions(payload)
        return application_events.ApplicationCommandPermissionsUpdateEvent(
            app=self._app, shard=shard, permissions=permissions
        )

    ##################
    # CHANNEL EVENTS #
    ##################

    @typing_extensions.override
    def deserialize_guild_channel_create_event(
        self, shard: gateway_shard.GatewayShard, payload: data_binding.JSONObject
    ) -> channel_events.GuildChannelCreateEvent:
        channel = self._app.entity_factory.deserialize_channel(payload)
        assert isinstance(channel, channel_models.PermissibleGuildChannel), (
            "CHANNEL_CREATE events for threads and DMS are undocumented behaviour"
        )
        return channel_events.GuildChannelCreateEvent(shard=shard, channel=channel)

    @typing_extensions.override
    def deserialize_guild_channel_update_event(
        self,
        shard: gateway_shard.GatewayShard,
        payload: data_binding.JSONObject,
        *,
        old_channel: channel_models.PermissibleGuildChannel | None = None,
    ) -> channel_events.GuildChannelUpdateEvent:
        channel = self._app.entity_factory.deserialize_channel(payload)
        assert isinstance(channel, channel_models.PermissibleGuildChannel), (
            "CHANNEL_UPDATE events for threads and DMS are undocumented behaviour"
        )
        return channel_events.GuildChannelUpdateEvent(shard=shard, channel=channel, old_channel=old_channel)

    @typing_extensions.override
    def deserialize_guild_channel_delete_event(
        self, shard: gateway_shard.GatewayShard, payload: data_binding.JSONObject
    ) -> channel_events.GuildChannelDeleteEvent:
        channel = self._app.entity_factory.deserialize_channel(payload)
        assert isinstance(channel, channel_models.PermissibleGuildChannel), (
            "CHANNEL_DELETE events for threads and DMS are undocumented behaviour"
        )
        return channel_events.GuildChannelDeleteEvent(shard=shard, channel=channel)

    @typing_extensions.override
    def deserialize_channel_pins_update_event(
        self, shard: gateway_shard.GatewayShard, payload: data_binding.JSONObject
    ) -> channel_events.PinsUpdateEvent:
        channel_id = snowflakes.Snowflake(payload["channel_id"])

        # Turns out this can be None or not present. Only set it if it is actually available.
        if (raw := payload.get("last_pin_timestamp")) is not None:
            last_pin_timestamp: datetime.datetime | None = time.iso8601_datetime_string_to_datetime(raw)
        else:
            last_pin_timestamp = None

        if "guild_id" in payload:
            return channel_events.GuildPinsUpdateEvent(
                app=self._app,
                shard=shard,
                channel_id=channel_id,
                guild_id=snowflakes.Snowflake(payload["guild_id"]),
                last_pin_timestamp=last_pin_timestamp,
            )

        return channel_events.DMPinsUpdateEvent(
            app=self._app, shard=shard, channel_id=channel_id, last_pin_timestamp=last_pin_timestamp
        )

    @typing_extensions.override
    def deserialize_guild_thread_create_event(
        self, shard: gateway_shard.GatewayShard, payload: data_binding.JSONObject
    ) -> channel_events.GuildThreadCreateEvent:
        channel = self._app.entity_factory.deserialize_guild_thread(payload)
        return channel_events.GuildThreadCreateEvent(shard=shard, thread=channel)

    @typing_extensions.override
    def deserialize_guild_thread_access_event(
        self, shard: gateway_shard.GatewayShard, payload: data_binding.JSONObject
    ) -> channel_events.GuildThreadAccessEvent:
        channel = self._app.entity_factory.deserialize_guild_thread(payload)
        return channel_events.GuildThreadAccessEvent(shard=shard, thread=channel)

    @typing_extensions.override
    def deserialize_guild_thread_update_event(
        self, shard: gateway_shard.GatewayShard, payload: data_binding.JSONObject
    ) -> channel_events.GuildThreadUpdateEvent:
        channel = self._app.entity_factory.deserialize_guild_thread(payload)
        return channel_events.GuildThreadUpdateEvent(shard=shard, thread=channel)

    @typing_extensions.override
    def deserialize_guild_thread_delete_event(
        self, shard: gateway_shard.GatewayShard, payload: data_binding.JSONObject
    ) -> channel_events.GuildThreadDeleteEvent:
        return channel_events.GuildThreadDeleteEvent(
            app=self._app,
            shard=shard,
            thread_id=snowflakes.Snowflake(payload["id"]),
            guild_id=snowflakes.Snowflake(payload["guild_id"]),
            parent_id=snowflakes.Snowflake(payload["parent_id"]),
            type=channel_models.ChannelType(payload["type"]),
        )

    @typing_extensions.override
    def deserialize_thread_members_update_event(
        self, shard: gateway_shard.GatewayShard, payload: data_binding.JSONObject
    ) -> channel_events.ThreadMembersUpdateEvent:
        guild_id = snowflakes.Snowflake(payload["guild_id"])

        added_members: dict[snowflakes.Snowflake, channel_models.ThreadMember] = {}
        guild_members: dict[snowflakes.Snowflake, guild_models.Member] = {}
        guild_presences: dict[snowflakes.Snowflake, presences_models.MemberPresence] = {}
        if raw_added_members := payload.get("added_members"):
            for member_payload in raw_added_members:
                member = self._app.entity_factory.deserialize_thread_member(member_payload)
                added_members[member.user_id] = member
                if guild_member_payload := member_payload.get("member"):
                    guild_members[member.user_id] = self._app.entity_factory.deserialize_member(
                        guild_member_payload, guild_id=guild_id
                    )

                if presence_payload := member_payload.get("presence"):
                    guild_presences[member.user_id] = self._app.entity_factory.deserialize_member_presence(
                        presence_payload, guild_id=guild_id
                    )

        if raw_removed_members := payload.get("removed_member_ids"):
            removed_member_ids = [snowflakes.Snowflake(m) for m in raw_removed_members]

        else:
            removed_member_ids = []

        return channel_events.ThreadMembersUpdateEvent(
            app=self._app,
            shard=shard,
            thread_id=snowflakes.Snowflake(payload["id"]),
            guild_id=guild_id,
            added_members=added_members,
            removed_member_ids=removed_member_ids,
            approximate_member_count=payload["member_count"],
            guild_members=guild_members,
            guild_presences=guild_presences,
        )

    @typing_extensions.override
    def deserialize_thread_list_sync_event(
        self, shard: gateway_shard.GatewayShard, payload: data_binding.JSONObject
    ) -> channel_events.ThreadListSyncEvent:
        guild_id = snowflakes.Snowflake(payload["guild_id"])
        channel_ids: list[snowflakes.Snowflake] | None = None
        if raw_channel_ids := payload.get("channel_ids"):
            channel_ids = [snowflakes.Snowflake(x) for x in raw_channel_ids]

        members = {m.thread_id: m for m in map(self._app.entity_factory.deserialize_thread_member, payload["members"])}
        threads: dict[snowflakes.Snowflake, channel_models.GuildThreadChannel] = {}
        for thread_payload in payload["threads"]:
            thread_id = snowflakes.Snowflake(thread_payload["id"])
            thread = self._app.entity_factory.deserialize_guild_thread(
                thread_payload, guild_id=guild_id, member=members.get(thread_id)
            )
            threads[thread.id] = thread

        return channel_events.ThreadListSyncEvent(
            app=self._app, shard=shard, guild_id=guild_id, channel_ids=channel_ids, threads=threads
        )

    @typing_extensions.override
    def deserialize_webhook_update_event(
        self, shard: gateway_shard.GatewayShard, payload: data_binding.JSONObject
    ) -> channel_events.WebhookUpdateEvent:
        guild_id = snowflakes.Snowflake(payload["guild_id"])
        channel_id = snowflakes.Snowflake(payload["channel_id"])
        return channel_events.WebhookUpdateEvent(app=self._app, shard=shard, channel_id=channel_id, guild_id=guild_id)

    @typing_extensions.override
    def deserialize_invite_create_event(
        self, shard: gateway_shard.GatewayShard, payload: data_binding.JSONObject
    ) -> channel_events.InviteCreateEvent:
        invite = self._app.entity_factory.deserialize_invite_with_metadata(payload)
        return channel_events.InviteCreateEvent(shard=shard, invite=invite)

    @typing_extensions.override
    def deserialize_invite_delete_event(
        self,
        shard: gateway_shard.GatewayShard,
        payload: data_binding.JSONObject,
        *,
        old_invite: invite_models.InviteWithMetadata | None = None,
    ) -> channel_events.InviteDeleteEvent:
        return channel_events.InviteDeleteEvent(
            app=self._app,
            shard=shard,
            code=payload["code"],
            channel_id=snowflakes.Snowflake(payload["channel_id"]),
            guild_id=snowflakes.Snowflake(payload["guild_id"]),
            old_invite=old_invite,
        )

    #################
    # TYPING EVENTS #
    ##################

    @typing_extensions.override
    def deserialize_typing_start_event(
        self, shard: gateway_shard.GatewayShard, payload: data_binding.JSONObject
    ) -> typing_events.TypingEvent:
        channel_id = snowflakes.Snowflake(payload["channel_id"])
        # Turns out that this endpoint uses seconds rather than milliseconds.
        timestamp = time.unix_epoch_to_datetime(payload["timestamp"], is_millis=False)

        if "guild_id" in payload:
            guild_id = snowflakes.Snowflake(payload["guild_id"])
            member = self._app.entity_factory.deserialize_member(payload["member"], guild_id=guild_id)
            return typing_events.GuildTypingEvent(
                shard=shard, channel_id=channel_id, guild_id=guild_id, timestamp=timestamp, member=member
            )

        user_id = snowflakes.Snowflake(payload["user_id"])
        return typing_events.DMTypingEvent(
            app=self._app, shard=shard, channel_id=channel_id, user_id=user_id, timestamp=timestamp
        )

    ################
    # GUILD EVENTS #
    ################

    @typing_extensions.override
    def deserialize_guild_available_event(
        self, shard: gateway_shard.GatewayShard, payload: data_binding.JSONObject
    ) -> guild_events.GuildAvailableEvent:
        guild_information = self._app.entity_factory.deserialize_gateway_guild(payload, user_id=shard.get_user_id())
        return guild_events.GuildAvailableEvent(
            shard=shard,
            guild=guild_information.guild(),
            emojis=guild_information.emojis(),
            roles=guild_information.roles(),
            channels=guild_information.channels(),
            members=guild_information.members(),
            presences=guild_information.presences(),
            stickers=guild_information.stickers(),
            threads=guild_information.threads(),
            voice_states=guild_information.voice_states(),
        )

    @typing_extensions.override
    def deserialize_guild_join_event(
        self, shard: gateway_shard.GatewayShard, payload: data_binding.JSONObject
    ) -> guild_events.GuildJoinEvent:
        guild_information = self._app.entity_factory.deserialize_gateway_guild(payload, user_id=shard.get_user_id())
        return guild_events.GuildJoinEvent(
            shard=shard,
            guild=guild_information.guild(),
            emojis=guild_information.emojis(),
            roles=guild_information.roles(),
            channels=guild_information.channels(),
            members=guild_information.members(),
            presences=guild_information.presences(),
            stickers=guild_information.stickers(),
            threads=guild_information.threads(),
            voice_states=guild_information.voice_states(),
        )

    @typing_extensions.override
    def deserialize_guild_update_event(
        self,
        shard: gateway_shard.GatewayShard,
        payload: data_binding.JSONObject,
        *,
        old_guild: guild_models.GatewayGuild | None = None,
    ) -> guild_events.GuildUpdateEvent:
        guild_information = self._app.entity_factory.deserialize_gateway_guild(payload, user_id=shard.get_user_id())
        return guild_events.GuildUpdateEvent(
            shard=shard,
            guild=guild_information.guild(),
            emojis=guild_information.emojis(),
            roles=guild_information.roles(),
            stickers=guild_information.stickers(),
            old_guild=old_guild,
        )

    @typing_extensions.override
    def deserialize_guild_leave_event(
        self,
        shard: gateway_shard.GatewayShard,
        payload: data_binding.JSONObject,
        *,
        old_guild: guild_models.GatewayGuild | None = None,
    ) -> guild_events.GuildLeaveEvent:
        return guild_events.GuildLeaveEvent(
            app=self._app, shard=shard, guild_id=snowflakes.Snowflake(payload["id"]), old_guild=old_guild
        )

    @typing_extensions.override
    def deserialize_guild_unavailable_event(
        self, shard: gateway_shard.GatewayShard, payload: data_binding.JSONObject
    ) -> guild_events.GuildUnavailableEvent:
        return guild_events.GuildUnavailableEvent(
            app=self._app, shard=shard, guild_id=snowflakes.Snowflake(payload["id"])
        )

    @typing_extensions.override
    def deserialize_guild_ban_add_event(
        self, shard: gateway_shard.GatewayShard, payload: data_binding.JSONObject
    ) -> guild_events.BanCreateEvent:
        return guild_events.BanCreateEvent(
            shard=shard,
            guild_id=snowflakes.Snowflake(payload["guild_id"]),
            user=self._app.entity_factory.deserialize_user(payload["user"]),
        )

    @typing_extensions.override
    def deserialize_guild_ban_remove_event(
        self, shard: gateway_shard.GatewayShard, payload: data_binding.JSONObject
    ) -> guild_events.BanDeleteEvent:
        return guild_events.BanDeleteEvent(
            shard=shard,
            guild_id=snowflakes.Snowflake(payload["guild_id"]),
            user=self._app.entity_factory.deserialize_user(payload["user"]),
        )

    @typing_extensions.override
    def deserialize_guild_emojis_update_event(
        self,
        shard: gateway_shard.GatewayShard,
        payload: data_binding.JSONObject,
        *,
        old_emojis: typing.Sequence[emojis_models.KnownCustomEmoji] | None = None,
    ) -> guild_events.EmojisUpdateEvent:
        guild_id = snowflakes.Snowflake(payload["guild_id"])
        emojis = [
            self._app.entity_factory.deserialize_known_custom_emoji(emoji, guild_id=guild_id)
            for emoji in payload["emojis"]
        ]
        return guild_events.EmojisUpdateEvent(
            app=self._app, shard=shard, guild_id=guild_id, emojis=emojis, old_emojis=old_emojis
        )

    @typing_extensions.override
    def deserialize_guild_stickers_update_event(
        self,
        shard: gateway_shard.GatewayShard,
        payload: data_binding.JSONObject,
        *,
        old_stickers: typing.Sequence[sticker_models.GuildSticker] | None = None,
    ) -> guild_events.StickersUpdateEvent:
        guild_id = snowflakes.Snowflake(payload["guild_id"])
        stickers = [self._app.entity_factory.deserialize_guild_sticker(sticker) for sticker in payload["stickers"]]
        return guild_events.StickersUpdateEvent(
            app=self._app, shard=shard, guild_id=guild_id, stickers=stickers, old_stickers=old_stickers
        )

    @typing_extensions.override
    def deserialize_integration_create_event(
        self, shard: gateway_shard.GatewayShard, payload: data_binding.JSONObject
    ) -> guild_events.IntegrationCreateEvent:
        return guild_events.IntegrationCreateEvent(
            app=self._app, shard=shard, integration=self._app.entity_factory.deserialize_integration(payload)
        )

    @typing_extensions.override
    def deserialize_integration_delete_event(
        self, shard: gateway_shard.GatewayShard, payload: data_binding.JSONObject
    ) -> guild_events.IntegrationDeleteEvent:
        application_id: snowflakes.Snowflake | None = None
        if (raw_application_id := payload.get("application_id")) is not None:
            application_id = snowflakes.Snowflake(raw_application_id)

        return guild_events.IntegrationDeleteEvent(
            id=snowflakes.Snowflake(payload["id"]),
            app=self._app,
            shard=shard,
            guild_id=snowflakes.Snowflake(payload["guild_id"]),
            application_id=application_id,
        )

    @typing_extensions.override
    def deserialize_integration_update_event(
        self, shard: gateway_shard.GatewayShard, payload: data_binding.JSONObject
    ) -> guild_events.IntegrationUpdateEvent:
        return guild_events.IntegrationUpdateEvent(
            app=self._app, shard=shard, integration=self._app.entity_factory.deserialize_integration(payload)
        )

    @typing_extensions.override
    def deserialize_presence_update_event(
        self,
        shard: gateway_shard.GatewayShard,
        payload: data_binding.JSONObject,
        *,
        old_presence: presences_models.MemberPresence | None = None,
    ) -> guild_events.PresenceUpdateEvent:
        presence = self._app.entity_factory.deserialize_member_presence(payload)

        user_payload = payload["user"]
        user: user_models.PartialUser | None = None
        # Here we're told that the only guaranteed field is "id", so if we only get 1 field in the user payload then
        # then we've only got an ID and there's no reason to form a user object.
        if len(user_payload) > 1:
            # PartialUser
            discriminator = user_payload.get("discriminator", undefined.UNDEFINED)
            flags: undefined.UndefinedOr[user_models.UserFlag] = undefined.UNDEFINED
            if "public_flags" in user_payload:
                flags = user_models.UserFlag(user_payload["public_flags"])

            accent_color: undefined.UndefinedNoneOr[colors.Color] = undefined.UNDEFINED
            if "accent_color" in user_payload:
                raw_accent_color = user_payload["accent_color"]
                accent_color = colors.Color(raw_accent_color) if raw_accent_color is not None else raw_accent_color

            user = user_models.PartialUserImpl(
                app=self._app,
                id=snowflakes.Snowflake(user_payload["id"]),
                discriminator=discriminator,
                username=user_payload.get("username", undefined.UNDEFINED),
                global_name=user_payload.get("global_name", undefined.UNDEFINED),
                avatar_decoration=None,
                avatar_hash=user_payload.get("avatar", undefined.UNDEFINED),
                banner_hash=user_payload.get("banner", undefined.UNDEFINED),
                accent_color=accent_color,
                is_bot=user_payload.get("bot", undefined.UNDEFINED),
                is_system=user_payload.get("system", undefined.UNDEFINED),
                flags=flags,
            )
        return guild_events.PresenceUpdateEvent(shard=shard, presence=presence, user=user, old_presence=old_presence)

    @typing_extensions.override
    def deserialize_audit_log_entry_create_event(
        self, shard: gateway_shard.GatewayShard, payload: data_binding.JSONObject
    ) -> guild_events.AuditLogEntryCreateEvent:
        return guild_events.AuditLogEntryCreateEvent(
            shard=shard, entry=self._app.entity_factory.deserialize_audit_log_entry(payload)
        )

    ######################
    # INTERACTION EVENTS #
    ######################

    @typing_extensions.override
    def deserialize_interaction_create_event(
        self, shard: gateway_shard.GatewayShard, payload: data_binding.JSONObject
    ) -> interaction_events.InteractionCreateEvent:
        interaction = self._app.entity_factory.deserialize_interaction(payload)

        return _INTERACTION_EVENTS_MAP[interaction.type](shard=shard, interaction=interaction)

    #################
    # MEMBER EVENTS #
    #################

    @typing_extensions.override
    def deserialize_guild_member_add_event(
        self, shard: gateway_shard.GatewayShard, payload: data_binding.JSONObject
    ) -> member_events.MemberCreateEvent:
        member = self._app.entity_factory.deserialize_member(payload)
        return member_events.MemberCreateEvent(shard=shard, member=member)

    @typing_extensions.override
    def deserialize_guild_member_update_event(
        self,
        shard: gateway_shard.GatewayShard,
        payload: data_binding.JSONObject,
        *,
        old_member: guild_models.Member | None = None,
    ) -> member_events.MemberUpdateEvent:
        member = self._app.entity_factory.deserialize_member(payload)
        return member_events.MemberUpdateEvent(shard=shard, member=member, old_member=old_member)

    @typing_extensions.override
    def deserialize_guild_member_remove_event(
        self,
        shard: gateway_shard.GatewayShard,
        payload: data_binding.JSONObject,
        *,
        old_member: guild_models.Member | None = None,
    ) -> member_events.MemberDeleteEvent:
        guild_id = snowflakes.Snowflake(payload["guild_id"])
        user = self._app.entity_factory.deserialize_user(payload["user"])
        return member_events.MemberDeleteEvent(shard=shard, guild_id=guild_id, user=user, old_member=old_member)

    ###############
    # ROLE EVENTS #
    ###############

    @typing_extensions.override
    def deserialize_guild_role_create_event(
        self, shard: gateway_shard.GatewayShard, payload: data_binding.JSONObject
    ) -> role_events.RoleCreateEvent:
        role = self._app.entity_factory.deserialize_role(
            payload["role"], guild_id=snowflakes.Snowflake(payload["guild_id"])
        )
        return role_events.RoleCreateEvent(shard=shard, role=role)

    @typing_extensions.override
    def deserialize_guild_role_update_event(
        self,
        shard: gateway_shard.GatewayShard,
        payload: data_binding.JSONObject,
        *,
        old_role: guild_models.Role | None = None,
    ) -> role_events.RoleUpdateEvent:
        role = self._app.entity_factory.deserialize_role(
            payload["role"], guild_id=snowflakes.Snowflake(payload["guild_id"])
        )
        return role_events.RoleUpdateEvent(shard=shard, role=role, old_role=old_role)

    @typing_extensions.override
    def deserialize_guild_role_delete_event(
        self,
        shard: gateway_shard.GatewayShard,
        payload: data_binding.JSONObject,
        *,
        old_role: guild_models.Role | None = None,
    ) -> role_events.RoleDeleteEvent:
        return role_events.RoleDeleteEvent(
            app=self._app,
            shard=shard,
            guild_id=snowflakes.Snowflake(payload["guild_id"]),
            role_id=snowflakes.Snowflake(payload["role_id"]),
            old_role=old_role,
        )

    ##########################
    # SCHEDULED EVENT EVENTS #
    ##########################

    @typing_extensions.override
    def deserialize_scheduled_event_create_event(
        self, shard: gateway_shard.GatewayShard, payload: data_binding.JSONObject
    ) -> scheduled_events.ScheduledEventCreateEvent:
        return scheduled_events.ScheduledEventCreateEvent(
            shard=shard, event=self._app.entity_factory.deserialize_scheduled_event(payload)
        )

    @typing_extensions.override
    def deserialize_scheduled_event_update_event(
        self, shard: gateway_shard.GatewayShard, payload: data_binding.JSONObject
    ) -> scheduled_events.ScheduledEventUpdateEvent:
        return scheduled_events.ScheduledEventUpdateEvent(
            shard=shard, event=self._app.entity_factory.deserialize_scheduled_event(payload)
        )

    @typing_extensions.override
    def deserialize_scheduled_event_delete_event(
        self, shard: gateway_shard.GatewayShard, payload: data_binding.JSONObject
    ) -> scheduled_events.ScheduledEventDeleteEvent:
        return scheduled_events.ScheduledEventDeleteEvent(
            shard=shard, event=self._app.entity_factory.deserialize_scheduled_event(payload)
        )

    @typing_extensions.override
    def deserialize_scheduled_event_user_add_event(
        self, shard: gateway_shard.GatewayShard, payload: data_binding.JSONObject
    ) -> scheduled_events.ScheduledEventUserAddEvent:
        return scheduled_events.ScheduledEventUserAddEvent(
            app=self._app,
            shard=shard,
            event_id=snowflakes.Snowflake(payload["guild_scheduled_event_id"]),
            user_id=snowflakes.Snowflake(payload["user_id"]),
            guild_id=snowflakes.Snowflake(payload["guild_id"]),
        )

    @typing_extensions.override
    def deserialize_scheduled_event_user_remove_event(
        self, shard: gateway_shard.GatewayShard, payload: data_binding.JSONObject
    ) -> scheduled_events.ScheduledEventUserRemoveEvent:
        return scheduled_events.ScheduledEventUserRemoveEvent(
            app=self._app,
            shard=shard,
            event_id=snowflakes.Snowflake(payload["guild_scheduled_event_id"]),
            user_id=snowflakes.Snowflake(payload["user_id"]),
            guild_id=snowflakes.Snowflake(payload["guild_id"]),
        )

    ###################
    # LIFETIME EVENTS #
    ###################

    @typing_extensions.override
    def deserialize_starting_event(self) -> lifetime_events.StartingEvent:
        return lifetime_events.StartingEvent(app=self._app)

    @typing_extensions.override
    def deserialize_started_event(self) -> lifetime_events.StartedEvent:
        return lifetime_events.StartedEvent(app=self._app)

    @typing_extensions.override
    def deserialize_stopping_event(self) -> lifetime_events.StoppingEvent:
        return lifetime_events.StoppingEvent(app=self._app)

    @typing_extensions.override
    def deserialize_stopped_event(self) -> lifetime_events.StoppedEvent:
        return lifetime_events.StoppedEvent(app=self._app)

    ##################
    # MESSAGE EVENTS #
    ##################

    @typing_extensions.override
    def deserialize_message_create_event(
        self, shard: gateway_shard.GatewayShard, payload: data_binding.JSONObject
    ) -> message_events.MessageCreateEvent:
        message = self._app.entity_factory.deserialize_message(payload)

        if message.guild_id is None:
            return message_events.DMMessageCreateEvent(shard=shard, message=message)

        return message_events.GuildMessageCreateEvent(shard=shard, message=message)

    @typing_extensions.override
    def deserialize_message_update_event(
        self,
        shard: gateway_shard.GatewayShard,
        payload: data_binding.JSONObject,
        *,
        old_message: messages_models.PartialMessage | None = None,
    ) -> message_events.MessageUpdateEvent:
        message = self._app.entity_factory.deserialize_partial_message(payload)

        if message.guild_id is None:
            return message_events.DMMessageUpdateEvent(shard=shard, message=message, old_message=old_message)

        return message_events.GuildMessageUpdateEvent(shard=shard, message=message, old_message=old_message)

    @typing_extensions.override
    def deserialize_message_delete_event(
        self,
        shard: gateway_shard.GatewayShard,
        payload: data_binding.JSONObject,
        *,
        old_message: messages_models.Message | None = None,
    ) -> message_events.MessageDeleteEvent:
        channel_id = snowflakes.Snowflake(payload["channel_id"])
        message_id = snowflakes.Snowflake(payload["id"])

        if "guild_id" in payload:
            return message_events.GuildMessageDeleteEvent(
                app=self._app,
                shard=shard,
                channel_id=channel_id,
                message_id=message_id,
                guild_id=snowflakes.Snowflake(payload["guild_id"]),
                old_message=old_message,
            )

        return message_events.DMMessageDeleteEvent(
            app=self._app, shard=shard, channel_id=channel_id, message_id=message_id, old_message=old_message
        )

    @typing_extensions.override
    def deserialize_guild_message_delete_bulk_event(
        self,
        shard: gateway_shard.GatewayShard,
        payload: data_binding.JSONObject,
        *,
        old_messages: typing.Mapping[snowflakes.Snowflake, messages_models.Message] | None = None,
    ) -> message_events.GuildBulkMessageDeleteEvent:
        return message_events.GuildBulkMessageDeleteEvent(
            app=self._app,
            shard=shard,
            channel_id=snowflakes.Snowflake(payload["channel_id"]),
            guild_id=snowflakes.Snowflake(payload["guild_id"]),
            message_ids=collections.SnowflakeSet(*(snowflakes.Snowflake(message_id) for message_id in payload["ids"])),
            old_messages=old_messages or {},
        )

    ###################
    # REACTION EVENTS #
    ###################

    @typing_extensions.override
    def deserialize_message_reaction_add_event(
        self, shard: gateway_shard.GatewayShard, payload: data_binding.JSONObject
    ) -> reaction_events.ReactionAddEvent:
        channel_id = snowflakes.Snowflake(payload["channel_id"])
        message_id = snowflakes.Snowflake(payload["message_id"])

        emoji_payload = payload["emoji"]
        raw_emoji_id = emoji_payload.get("id")
        emoji_id = snowflakes.Snowflake(raw_emoji_id) if raw_emoji_id else None
        is_animated = bool(emoji_payload.get("animated", False))
        emoji_name = emojis_models.UnicodeEmoji(emoji_payload["name"]) if not emoji_id else emoji_payload["name"]

        if "member" in payload:
            guild_id = snowflakes.Snowflake(payload["guild_id"])
            member = self._app.entity_factory.deserialize_member(payload["member"], guild_id=guild_id)
            return reaction_events.GuildReactionAddEvent(
                shard=shard,
                member=member,
                channel_id=channel_id,
                message_id=message_id,
                emoji_id=emoji_id,
                emoji_name=emoji_name,
                is_animated=is_animated,
            )

        user_id = snowflakes.Snowflake(payload["user_id"])
        return reaction_events.DMReactionAddEvent(
            app=self._app,
            shard=shard,
            channel_id=channel_id,
            message_id=message_id,
            user_id=user_id,
            emoji_id=emoji_id,
            emoji_name=emoji_name,
            is_animated=is_animated,
        )

    def _split_reaction_emoji(
        self, emoji_payload: data_binding.JSONObject, /
    ) -> tuple[snowflakes.Snowflake | None, str | emojis_models.UnicodeEmoji | None]:
        if (emoji_id := emoji_payload.get("id")) is not None:
            return snowflakes.Snowflake(emoji_id), emoji_payload["name"]

        return None, emojis_models.UnicodeEmoji(emoji_payload["name"])

    @typing_extensions.override
    def deserialize_message_reaction_remove_event(
        self, shard: gateway_shard.GatewayShard, payload: data_binding.JSONObject
    ) -> reaction_events.ReactionDeleteEvent:
        channel_id = snowflakes.Snowflake(payload["channel_id"])
        message_id = snowflakes.Snowflake(payload["message_id"])
        user_id = snowflakes.Snowflake(payload["user_id"])
        emoji_id, emoji_name = self._split_reaction_emoji(payload["emoji"])

        if "guild_id" in payload:
            return reaction_events.GuildReactionDeleteEvent(
                app=self._app,
                shard=shard,
                user_id=user_id,
                guild_id=snowflakes.Snowflake(payload["guild_id"]),
                channel_id=channel_id,
                message_id=message_id,
                emoji_id=emoji_id,
                emoji_name=emoji_name,
            )

        return reaction_events.DMReactionDeleteEvent(
            app=self._app,
            shard=shard,
            user_id=user_id,
            channel_id=channel_id,
            message_id=message_id,
            emoji_id=emoji_id,
            emoji_name=emoji_name,
        )

    @typing_extensions.override
    def deserialize_message_reaction_remove_all_event(
        self, shard: gateway_shard.GatewayShard, payload: data_binding.JSONObject
    ) -> reaction_events.ReactionDeleteAllEvent:
        channel_id = snowflakes.Snowflake(payload["channel_id"])
        message_id = snowflakes.Snowflake(payload["message_id"])

        if "guild_id" in payload:
            return reaction_events.GuildReactionDeleteAllEvent(
                app=self._app,
                shard=shard,
                guild_id=snowflakes.Snowflake(payload["guild_id"]),
                channel_id=channel_id,
                message_id=message_id,
            )

        return reaction_events.DMReactionDeleteAllEvent(
            app=self._app, shard=shard, channel_id=channel_id, message_id=message_id
        )

    @typing_extensions.override
    def deserialize_message_reaction_remove_emoji_event(
        self, shard: gateway_shard.GatewayShard, payload: data_binding.JSONObject
    ) -> reaction_events.ReactionDeleteEmojiEvent:
        channel_id = snowflakes.Snowflake(payload["channel_id"])
        message_id = snowflakes.Snowflake(payload["message_id"])
        emoji_id, emoji_name = self._split_reaction_emoji(payload["emoji"])

        if "guild_id" in payload:
            return reaction_events.GuildReactionDeleteEmojiEvent(
                app=self._app,
                shard=shard,
                emoji_id=emoji_id,
                emoji_name=emoji_name,
                guild_id=snowflakes.Snowflake(payload["guild_id"]),
                channel_id=channel_id,
                message_id=message_id,
            )

        return reaction_events.DMReactionDeleteEmojiEvent(
            app=self._app,
            shard=shard,
            emoji_id=emoji_id,
            emoji_name=emoji_name,
            channel_id=channel_id,
            message_id=message_id,
        )

    ################
    # SHARD EVENTS #
    ################

    @typing_extensions.override
    def deserialize_shard_payload_event(
        self, shard: gateway_shard.GatewayShard, payload: data_binding.JSONObject, *, name: str
    ) -> shard_events.ShardPayloadEvent:
        payload = types.MappingProxyType(payload)
        return shard_events.ShardPayloadEvent(app=self._app, shard=shard, payload=payload, name=name)

    @typing_extensions.override
    def deserialize_ready_event(
        self, shard: gateway_shard.GatewayShard, payload: data_binding.JSONObject
    ) -> shard_events.ShardReadyEvent:
        return shard_events.ShardReadyEvent(
            shard=shard,
            actual_gateway_version=int(payload["v"]),
            resume_gateway_url=payload["resume_gateway_url"],
            session_id=payload["session_id"],
            my_user=self._app.entity_factory.deserialize_my_user(payload["user"]),
            unavailable_guilds=[snowflakes.Snowflake(guild["id"]) for guild in payload["guilds"]],
            application_id=snowflakes.Snowflake(payload["application"]["id"]),
            application_flags=application_models.ApplicationFlags(int(payload["application"]["flags"])),
        )

    @typing_extensions.override
    def deserialize_connected_event(self, shard: gateway_shard.GatewayShard) -> shard_events.ShardConnectedEvent:
        return shard_events.ShardConnectedEvent(app=self._app, shard=shard)

    @typing_extensions.override
    def deserialize_disconnected_event(self, shard: gateway_shard.GatewayShard) -> shard_events.ShardDisconnectedEvent:
        return shard_events.ShardDisconnectedEvent(app=self._app, shard=shard)

    @typing_extensions.override
    def deserialize_resumed_event(self, shard: gateway_shard.GatewayShard) -> shard_events.ShardResumedEvent:
        return shard_events.ShardResumedEvent(app=self._app, shard=shard)

    @typing_extensions.override
    def deserialize_guild_member_chunk_event(
        self, shard: gateway_shard.GatewayShard, payload: data_binding.JSONObject
    ) -> shard_events.MemberChunkEvent:
        guild_id = snowflakes.Snowflake(payload["guild_id"])
        index = int(payload["chunk_index"])
        count = int(payload["chunk_count"])
        members = {
            snowflakes.Snowflake(m["user"]["id"]): self._app.entity_factory.deserialize_member(m, guild_id=guild_id)
            for m in payload["members"]
        }
        # Note, these IDs may be returned as ints or strings based on whether they're over a certain value.
        not_found = [snowflakes.Snowflake(sn) for sn in payload["not_found"]] if "not_found" in payload else []

        if presence_payloads := payload.get("presences"):
            presences = {
                snowflakes.Snowflake(p["user"]["id"]): self._app.entity_factory.deserialize_member_presence(
                    p, guild_id=guild_id
                )
                for p in presence_payloads
            }
        else:
            presences = {}

        return shard_events.MemberChunkEvent(
            app=self._app,
            shard=shard,
            guild_id=guild_id,
            members=members,
            chunk_index=index,
            chunk_count=count,
            not_found=not_found,
            presences=presences,
            nonce=payload.get("nonce"),
        )

    ###############
    # USER EVENTS #
    ###############

    @typing_extensions.override
    def deserialize_own_user_update_event(
        self,
        shard: gateway_shard.GatewayShard,
        payload: data_binding.JSONObject,
        *,
        old_user: user_models.OwnUser | None = None,
    ) -> user_events.OwnUserUpdateEvent:
        return user_events.OwnUserUpdateEvent(
            shard=shard, user=self._app.entity_factory.deserialize_my_user(payload), old_user=old_user
        )

    ################
    # VOICE EVENTS #
    ################

    @typing_extensions.override
    def deserialize_voice_state_update_event(
        self,
        shard: gateway_shard.GatewayShard,
        payload: data_binding.JSONObject,
        *,
        old_state: voices_models.VoiceState | None = None,
    ) -> voice_events.VoiceStateUpdateEvent:
        state = self._app.entity_factory.deserialize_voice_state(payload)
        return voice_events.VoiceStateUpdateEvent(shard=shard, state=state, old_state=old_state)

    @typing_extensions.override
    def deserialize_voice_server_update_event(
        self, shard: gateway_shard.GatewayShard, payload: data_binding.JSONObject
    ) -> voice_events.VoiceServerUpdateEvent:
        token = payload["token"]
        guild_id = snowflakes.Snowflake(payload["guild_id"])
        raw_endpoint = payload["endpoint"]
        return voice_events.VoiceServerUpdateEvent(
            app=self._app, shard=shard, guild_id=guild_id, token=token, raw_endpoint=raw_endpoint
        )

    ################
    # MONETIZATION #
    ################

    @typing_extensions.override
    def deserialize_entitlement_create_event(
        self, shard: gateway_shard.GatewayShard, payload: data_binding.JSONObject
    ) -> monetization_events.EntitlementCreateEvent:
        return monetization_events.EntitlementCreateEvent(
            app=self._app, shard=shard, entitlement=self._app.entity_factory.deserialize_entitlement(payload)
        )

    @typing_extensions.override
    def deserialize_entitlement_update_event(
        self, shard: gateway_shard.GatewayShard, payload: data_binding.JSONObject
    ) -> monetization_events.EntitlementUpdateEvent:
        return monetization_events.EntitlementUpdateEvent(
            app=self._app, shard=shard, entitlement=self._app.entity_factory.deserialize_entitlement(payload)
        )

    @typing_extensions.override
    def deserialize_entitlement_delete_event(
        self, shard: gateway_shard.GatewayShard, payload: data_binding.JSONObject
    ) -> monetization_events.EntitlementDeleteEvent:
        return monetization_events.EntitlementDeleteEvent(
            app=self._app, shard=shard, entitlement=self._app.entity_factory.deserialize_entitlement(payload)
        )

    #########################
    # STAGE INSTANCE EVENTS #
    #########################

    @typing_extensions.override
    def deserialize_stage_instance_create_event(
        self, shard: gateway_shard.GatewayShard, payload: data_binding.JSONObject
    ) -> stage_events.StageInstanceCreateEvent:
        return stage_events.StageInstanceCreateEvent(
            shard=shard, stage_instance=self._app.entity_factory.deserialize_stage_instance(payload)
        )

    @typing_extensions.override
    def deserialize_stage_instance_update_event(
        self, shard: gateway_shard.GatewayShard, payload: data_binding.JSONObject
    ) -> stage_events.StageInstanceUpdateEvent:
        return stage_events.StageInstanceUpdateEvent(
            shard=shard, stage_instance=self._app.entity_factory.deserialize_stage_instance(payload)
        )

    @typing_extensions.override
    def deserialize_stage_instance_delete_event(
        self, shard: gateway_shard.GatewayShard, payload: data_binding.JSONObject
    ) -> stage_events.StageInstanceDeleteEvent:
        return stage_events.StageInstanceDeleteEvent(
            shard=shard, stage_instance=self._app.entity_factory.deserialize_stage_instance(payload)
        )

<<<<<<< HEAD
    def deserialize_auto_mod_rule_create_event(
        self, shard: gateway_shard.GatewayShard, payload: data_binding.JSONObject
    ) -> auto_mod_events.AutoModRuleCreateEvent:
        return auto_mod_events.AutoModRuleCreateEvent(
            shard=shard, rule=self._app.entity_factory.deserialize_auto_mod_rule(payload)
        )

    def deserialize_auto_mod_rule_update_event(
        self, shard: gateway_shard.GatewayShard, payload: data_binding.JSONObject
    ) -> auto_mod_events.AutoModRuleUpdateEvent:
        return auto_mod_events.AutoModRuleUpdateEvent(
            shard=shard, rule=self._app.entity_factory.deserialize_auto_mod_rule(payload)
        )

    def deserialize_auto_mod_rule_delete_event(
        self, shard: gateway_shard.GatewayShard, payload: data_binding.JSONObject
    ) -> auto_mod_events.AutoModRuleDeleteEvent:
        return auto_mod_events.AutoModRuleDeleteEvent(
            shard=shard, rule=self._app.entity_factory.deserialize_auto_mod_rule(payload)
        )

    def deserialize_auto_mod_action_execution_event(
        self, shard: gateway_shard.GatewayShard, payload: data_binding.JSONObject
    ) -> auto_mod_events.AutoModActionExecutionEvent:
        channel_id = payload.get("channel_id")
        message_id = payload.get("message_id")
        alert_message_id = payload.get("alert_system_message_id")
        return auto_mod_events.AutoModActionExecutionEvent(
            app=self._app,
            shard=shard,
            guild_id=snowflakes.Snowflake(payload["guild_id"]),
            action=self._app.entity_factory.deserialize_auto_mod_action(payload["action"]),
            rule_id=snowflakes.Snowflake(payload["rule_id"]),
            rule_trigger_type=auto_mod_models.AutoModTriggerType(payload["rule_trigger_type"]),
            user_id=snowflakes.Snowflake(payload["user_id"]),
            channel_id=snowflakes.Snowflake(channel_id) if channel_id else None,
            message_id=snowflakes.Snowflake(message_id) if message_id else None,
            alert_system_message_id=snowflakes.Snowflake(alert_message_id) if alert_message_id is not None else None,
            content=payload.get("content") or None,
            matched_keyword=payload["matched_keyword"],
            matched_content=payload.get("matched_content") or None,
=======
    ################
    #  POLL EVENTS #
    ################

    @typing_extensions.override
    def deserialize_poll_vote_create_event(
        self, shard: gateway_shard.GatewayShard, payload: data_binding.JSONObject
    ) -> poll_events.PollVoteCreateEvent:
        return poll_events.PollVoteCreateEvent(
            app=self._app,
            shard=shard,
            user_id=snowflakes.Snowflake(payload["user_id"]),
            channel_id=snowflakes.Snowflake(payload["channel_id"]),
            message_id=snowflakes.Snowflake(payload["message_id"]),
            guild_id=snowflakes.Snowflake(payload["guild_id"]) if "guild_id" in payload else None,
            answer_id=payload["answer_id"],
        )

    @typing_extensions.override
    def deserialize_poll_vote_delete_event(
        self, shard: gateway_shard.GatewayShard, payload: data_binding.JSONObject
    ) -> poll_events.PollVoteDeleteEvent:
        return poll_events.PollVoteDeleteEvent(
            app=self._app,
            shard=shard,
            user_id=snowflakes.Snowflake(payload["user_id"]),
            channel_id=snowflakes.Snowflake(payload["channel_id"]),
            message_id=snowflakes.Snowflake(payload["message_id"]),
            guild_id=snowflakes.Snowflake(payload["guild_id"]) if "guild_id" in payload else None,
            answer_id=payload["answer_id"],
>>>>>>> 904a3879
        )<|MERGE_RESOLUTION|>--- conflicted
+++ resolved
@@ -1061,7 +1061,39 @@
             shard=shard, stage_instance=self._app.entity_factory.deserialize_stage_instance(payload)
         )
 
-<<<<<<< HEAD
+    ################
+    #  POLL EVENTS #
+    ################
+
+    @typing_extensions.override
+    def deserialize_poll_vote_create_event(
+        self, shard: gateway_shard.GatewayShard, payload: data_binding.JSONObject
+    ) -> poll_events.PollVoteCreateEvent:
+        return poll_events.PollVoteCreateEvent(
+            app=self._app,
+            shard=shard,
+            user_id=snowflakes.Snowflake(payload["user_id"]),
+            channel_id=snowflakes.Snowflake(payload["channel_id"]),
+            message_id=snowflakes.Snowflake(payload["message_id"]),
+            guild_id=snowflakes.Snowflake(payload["guild_id"]) if "guild_id" in payload else None,
+            answer_id=payload["answer_id"],
+        )
+
+    @typing_extensions.override
+    def deserialize_poll_vote_delete_event(
+        self, shard: gateway_shard.GatewayShard, payload: data_binding.JSONObject
+    ) -> poll_events.PollVoteDeleteEvent:
+        return poll_events.PollVoteDeleteEvent(
+            app=self._app,
+            shard=shard,
+            user_id=snowflakes.Snowflake(payload["user_id"]),
+            channel_id=snowflakes.Snowflake(payload["channel_id"]),
+            message_id=snowflakes.Snowflake(payload["message_id"]),
+            guild_id=snowflakes.Snowflake(payload["guild_id"]) if "guild_id" in payload else None,
+            answer_id=payload["answer_id"],
+        )
+
+    @typing_extensions.override
     def deserialize_auto_mod_rule_create_event(
         self, shard: gateway_shard.GatewayShard, payload: data_binding.JSONObject
     ) -> auto_mod_events.AutoModRuleCreateEvent:
@@ -1069,6 +1101,7 @@
             shard=shard, rule=self._app.entity_factory.deserialize_auto_mod_rule(payload)
         )
 
+    @typing_extensions.override
     def deserialize_auto_mod_rule_update_event(
         self, shard: gateway_shard.GatewayShard, payload: data_binding.JSONObject
     ) -> auto_mod_events.AutoModRuleUpdateEvent:
@@ -1076,6 +1109,7 @@
             shard=shard, rule=self._app.entity_factory.deserialize_auto_mod_rule(payload)
         )
 
+    @typing_extensions.override
     def deserialize_auto_mod_rule_delete_event(
         self, shard: gateway_shard.GatewayShard, payload: data_binding.JSONObject
     ) -> auto_mod_events.AutoModRuleDeleteEvent:
@@ -1083,6 +1117,7 @@
             shard=shard, rule=self._app.entity_factory.deserialize_auto_mod_rule(payload)
         )
 
+    @typing_extensions.override
     def deserialize_auto_mod_action_execution_event(
         self, shard: gateway_shard.GatewayShard, payload: data_binding.JSONObject
     ) -> auto_mod_events.AutoModActionExecutionEvent:
@@ -1103,36 +1138,4 @@
             content=payload.get("content") or None,
             matched_keyword=payload["matched_keyword"],
             matched_content=payload.get("matched_content") or None,
-=======
-    ################
-    #  POLL EVENTS #
-    ################
-
-    @typing_extensions.override
-    def deserialize_poll_vote_create_event(
-        self, shard: gateway_shard.GatewayShard, payload: data_binding.JSONObject
-    ) -> poll_events.PollVoteCreateEvent:
-        return poll_events.PollVoteCreateEvent(
-            app=self._app,
-            shard=shard,
-            user_id=snowflakes.Snowflake(payload["user_id"]),
-            channel_id=snowflakes.Snowflake(payload["channel_id"]),
-            message_id=snowflakes.Snowflake(payload["message_id"]),
-            guild_id=snowflakes.Snowflake(payload["guild_id"]) if "guild_id" in payload else None,
-            answer_id=payload["answer_id"],
-        )
-
-    @typing_extensions.override
-    def deserialize_poll_vote_delete_event(
-        self, shard: gateway_shard.GatewayShard, payload: data_binding.JSONObject
-    ) -> poll_events.PollVoteDeleteEvent:
-        return poll_events.PollVoteDeleteEvent(
-            app=self._app,
-            shard=shard,
-            user_id=snowflakes.Snowflake(payload["user_id"]),
-            channel_id=snowflakes.Snowflake(payload["channel_id"]),
-            message_id=snowflakes.Snowflake(payload["message_id"]),
-            guild_id=snowflakes.Snowflake(payload["guild_id"]) if "guild_id" in payload else None,
-            answer_id=payload["answer_id"],
->>>>>>> 904a3879
         )