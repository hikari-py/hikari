# -*- coding: utf-8 -*-
# cython: language_level=3
# Copyright (c) 2020 Nekokatt
# Copyright (c) 2021-present davfsa
#
# Permission is hereby granted, free of charge, to any person obtaining a copy
# of this software and associated documentation files (the "Software"), to deal
# in the Software without restriction, including without limitation the rights
# to use, copy, modify, merge, publish, distribute, sublicense, and/or sell
# copies of the Software, and to permit persons to whom the Software is
# furnished to do so, subject to the following conditions:
#
# The above copyright notice and this permission notice shall be included in all
# copies or substantial portions of the Software.
#
# THE SOFTWARE IS PROVIDED "AS IS", WITHOUT WARRANTY OF ANY KIND, EXPRESS OR
# IMPLIED, INCLUDING BUT NOT LIMITED TO THE WARRANTIES OF MERCHANTABILITY,
# FITNESS FOR A PARTICULAR PURPOSE AND NONINFRINGEMENT. IN NO EVENT SHALL THE
# AUTHORS OR COPYRIGHT HOLDERS BE LIABLE FOR ANY CLAIM, DAMAGES OR OTHER
# LIABILITY, WHETHER IN AN ACTION OF CONTRACT, TORT OR OTHERWISE, ARISING FROM,
# OUT OF OR IN CONNECTION WITH THE SOFTWARE OR THE USE OR OTHER DEALINGS IN THE
# SOFTWARE.
"""Implementation for a singleton bot event factory."""

from __future__ import annotations

__all__: typing.Sequence[str] = ("EventFactoryImpl",)

import datetime
import types
import typing

from hikari import applications as application_models
from hikari import channels as channel_models
from hikari import colors
from hikari import emojis as emojis_models
from hikari import snowflakes
from hikari import undefined
from hikari import users as user_models
from hikari.api import event_factory
from hikari.events import application_events
from hikari.events import channel_events
from hikari.events import guild_events
from hikari.events import interaction_events
from hikari.events import lifetime_events
from hikari.events import member_events
from hikari.events import message_events
from hikari.events import monetization_events
from hikari.events import poll_events
from hikari.events import reaction_events
from hikari.events import role_events
from hikari.events import scheduled_events
from hikari.events import shard_events
from hikari.events import typing_events
from hikari.events import user_events
from hikari.events import voice_events
from hikari.internal import collections
from hikari.internal import data_binding
from hikari.internal import time

if typing.TYPE_CHECKING:
    from hikari import guilds as guild_models
    from hikari import invites as invite_models
    from hikari import messages as messages_models
    from hikari import presences as presences_models
    from hikari import stickers as sticker_models
    from hikari import traits
    from hikari import voices as voices_models
    from hikari.api import shard as gateway_shard


class EventFactoryImpl(event_factory.EventFactory):
    """Implementation for a single-application bot event factory."""

    __slots__: typing.Sequence[str] = ("_app",)

    def __init__(self, app: traits.RESTAware) -> None:
        self._app = app

    ######################
    # APPLICATION EVENTS #
    ######################

    def deserialize_application_command_permission_update_event(
        self, shard: gateway_shard.GatewayShard, payload: data_binding.JSONObject
    ) -> application_events.ApplicationCommandPermissionsUpdateEvent:
        permissions = self._app.entity_factory.deserialize_guild_command_permissions(payload)
        return application_events.ApplicationCommandPermissionsUpdateEvent(
            app=self._app, shard=shard, permissions=permissions
        )

    ##################
    # CHANNEL EVENTS #
    ##################

    def deserialize_guild_channel_create_event(
        self, shard: gateway_shard.GatewayShard, payload: data_binding.JSONObject
    ) -> channel_events.GuildChannelCreateEvent:
        channel = self._app.entity_factory.deserialize_channel(payload)
        assert isinstance(
            channel, channel_models.PermissibleGuildChannel
        ), "CHANNEL_CREATE events for threads and DMS are undocumented behaviour"
        return channel_events.GuildChannelCreateEvent(shard=shard, channel=channel)

    def deserialize_guild_channel_update_event(
        self,
        shard: gateway_shard.GatewayShard,
        payload: data_binding.JSONObject,
        *,
        old_channel: typing.Optional[channel_models.PermissibleGuildChannel] = None,
    ) -> channel_events.GuildChannelUpdateEvent:
        channel = self._app.entity_factory.deserialize_channel(payload)
        assert isinstance(
            channel, channel_models.PermissibleGuildChannel
        ), "CHANNEL_UPDATE events for threads and DMS are undocumented behaviour"
        return channel_events.GuildChannelUpdateEvent(shard=shard, channel=channel, old_channel=old_channel)

    def deserialize_guild_channel_delete_event(
        self, shard: gateway_shard.GatewayShard, payload: data_binding.JSONObject
    ) -> channel_events.GuildChannelDeleteEvent:
        channel = self._app.entity_factory.deserialize_channel(payload)
        assert isinstance(
            channel, channel_models.PermissibleGuildChannel
        ), "CHANNEL_DELETE events for threads and DMS are undocumented behaviour"
        return channel_events.GuildChannelDeleteEvent(shard=shard, channel=channel)

    def deserialize_channel_pins_update_event(
        self, shard: gateway_shard.GatewayShard, payload: data_binding.JSONObject
    ) -> channel_events.PinsUpdateEvent:
        channel_id = snowflakes.Snowflake(payload["channel_id"])

        # Turns out this can be None or not present. Only set it if it is actually available.
        if (raw := payload.get("last_pin_timestamp")) is not None:
            last_pin_timestamp: typing.Optional[datetime.datetime] = time.iso8601_datetime_string_to_datetime(raw)
        else:
            last_pin_timestamp = None

        if "guild_id" in payload:
            return channel_events.GuildPinsUpdateEvent(
                app=self._app,
                shard=shard,
                channel_id=channel_id,
                guild_id=snowflakes.Snowflake(payload["guild_id"]),
                last_pin_timestamp=last_pin_timestamp,
            )

        return channel_events.DMPinsUpdateEvent(
            app=self._app, shard=shard, channel_id=channel_id, last_pin_timestamp=last_pin_timestamp
        )

    def deserialize_guild_thread_create_event(
        self, shard: gateway_shard.GatewayShard, payload: data_binding.JSONObject
    ) -> channel_events.GuildThreadCreateEvent:
        channel = self._app.entity_factory.deserialize_guild_thread(payload)
        return channel_events.GuildThreadCreateEvent(shard=shard, thread=channel)

    def deserialize_guild_thread_access_event(
        self, shard: gateway_shard.GatewayShard, payload: data_binding.JSONObject
    ) -> channel_events.GuildThreadAccessEvent:
        channel = self._app.entity_factory.deserialize_guild_thread(payload)
        return channel_events.GuildThreadAccessEvent(shard=shard, thread=channel)

    def deserialize_guild_thread_update_event(
        self, shard: gateway_shard.GatewayShard, payload: data_binding.JSONObject
    ) -> channel_events.GuildThreadUpdateEvent:
        channel = self._app.entity_factory.deserialize_guild_thread(payload)
        return channel_events.GuildThreadUpdateEvent(shard=shard, thread=channel)

    def deserialize_guild_thread_delete_event(
        self, shard: gateway_shard.GatewayShard, payload: data_binding.JSONObject
    ) -> channel_events.GuildThreadDeleteEvent:
        return channel_events.GuildThreadDeleteEvent(
            app=self._app,
            shard=shard,
            thread_id=snowflakes.Snowflake(payload["id"]),
            guild_id=snowflakes.Snowflake(payload["guild_id"]),
            parent_id=snowflakes.Snowflake(payload["parent_id"]),
            type=channel_models.ChannelType(payload["type"]),
        )

    def deserialize_thread_members_update_event(
        self, shard: gateway_shard.GatewayShard, payload: data_binding.JSONObject
    ) -> channel_events.ThreadMembersUpdateEvent:
        guild_id = snowflakes.Snowflake(payload["guild_id"])

        added_members: typing.Dict[snowflakes.Snowflake, channel_models.ThreadMember] = {}
        guild_members: typing.Dict[snowflakes.Snowflake, guild_models.Member] = {}
        guild_presences: typing.Dict[snowflakes.Snowflake, presences_models.MemberPresence] = {}
        if raw_added_members := payload.get("added_members"):
            for member_payload in raw_added_members:
                member = self._app.entity_factory.deserialize_thread_member(member_payload)
                added_members[member.user_id] = member
                if guild_member_payload := member_payload.get("member"):
                    guild_members[member.user_id] = self._app.entity_factory.deserialize_member(
                        guild_member_payload, guild_id=guild_id
                    )

                if presence_payload := member_payload.get("presence"):
                    guild_presences[member.user_id] = self._app.entity_factory.deserialize_member_presence(
                        presence_payload, guild_id=guild_id
                    )

        if raw_removed_members := payload.get("removed_member_ids"):
            removed_member_ids = [snowflakes.Snowflake(m) for m in raw_removed_members]

        else:
            removed_member_ids = []

        return channel_events.ThreadMembersUpdateEvent(
            app=self._app,
            shard=shard,
            thread_id=snowflakes.Snowflake(payload["id"]),
            guild_id=guild_id,
            added_members=added_members,
            removed_member_ids=removed_member_ids,
            approximate_member_count=payload["member_count"],
            guild_members=guild_members,
            guild_presences=guild_presences,
        )

    def deserialize_thread_list_sync_event(
        self, shard: gateway_shard.GatewayShard, payload: data_binding.JSONObject
    ) -> channel_events.ThreadListSyncEvent:
        guild_id = snowflakes.Snowflake(payload["guild_id"])
        channel_ids: typing.Optional[typing.List[snowflakes.Snowflake]] = None
        if raw_channel_ids := payload.get("channel_ids"):
            channel_ids = [snowflakes.Snowflake(x) for x in raw_channel_ids]

        members = {m.thread_id: m for m in map(self._app.entity_factory.deserialize_thread_member, payload["members"])}
        threads: typing.Dict[snowflakes.Snowflake, channel_models.GuildThreadChannel] = {}
        for thread_payload in payload["threads"]:
            thread_id = snowflakes.Snowflake(thread_payload["id"])
            thread = self._app.entity_factory.deserialize_guild_thread(
                thread_payload, guild_id=guild_id, member=members.get(thread_id)
            )
            threads[thread.id] = thread

        return channel_events.ThreadListSyncEvent(
            app=self._app, shard=shard, guild_id=guild_id, channel_ids=channel_ids, threads=threads
        )

    def deserialize_webhook_update_event(
        self, shard: gateway_shard.GatewayShard, payload: data_binding.JSONObject
    ) -> channel_events.WebhookUpdateEvent:
        guild_id = snowflakes.Snowflake(payload["guild_id"])
        channel_id = snowflakes.Snowflake(payload["channel_id"])
        return channel_events.WebhookUpdateEvent(app=self._app, shard=shard, channel_id=channel_id, guild_id=guild_id)

    def deserialize_invite_create_event(
        self, shard: gateway_shard.GatewayShard, payload: data_binding.JSONObject
    ) -> channel_events.InviteCreateEvent:
        invite = self._app.entity_factory.deserialize_invite_with_metadata(payload)
        return channel_events.InviteCreateEvent(shard=shard, invite=invite)

    def deserialize_invite_delete_event(
        self,
        shard: gateway_shard.GatewayShard,
        payload: data_binding.JSONObject,
        *,
        old_invite: typing.Optional[invite_models.InviteWithMetadata] = None,
    ) -> channel_events.InviteDeleteEvent:
        return channel_events.InviteDeleteEvent(
            app=self._app,
            shard=shard,
            code=payload["code"],
            channel_id=snowflakes.Snowflake(payload["channel_id"]),
            guild_id=snowflakes.Snowflake(payload["guild_id"]),
            old_invite=old_invite,
        )

    #################
    # TYPING EVENTS #
    ##################

    def deserialize_typing_start_event(
        self, shard: gateway_shard.GatewayShard, payload: data_binding.JSONObject
    ) -> typing_events.TypingEvent:
        channel_id = snowflakes.Snowflake(payload["channel_id"])
        # Turns out that this endpoint uses seconds rather than milliseconds.
        timestamp = time.unix_epoch_to_datetime(payload["timestamp"], is_millis=False)

        if "guild_id" in payload:
            guild_id = snowflakes.Snowflake(payload["guild_id"])
            member = self._app.entity_factory.deserialize_member(payload["member"], guild_id=guild_id)
            return typing_events.GuildTypingEvent(
                shard=shard, channel_id=channel_id, guild_id=guild_id, timestamp=timestamp, member=member
            )

        user_id = snowflakes.Snowflake(payload["user_id"])
        return typing_events.DMTypingEvent(
            app=self._app, shard=shard, channel_id=channel_id, user_id=user_id, timestamp=timestamp
        )

    ################
    # GUILD EVENTS #
    ################

    def deserialize_guild_available_event(
        self, shard: gateway_shard.GatewayShard, payload: data_binding.JSONObject
    ) -> guild_events.GuildAvailableEvent:
        guild_information = self._app.entity_factory.deserialize_gateway_guild(payload, user_id=shard.get_user_id())
        return guild_events.GuildAvailableEvent(
            shard=shard,
            guild=guild_information.guild(),
            emojis=guild_information.emojis(),
            roles=guild_information.roles(),
            channels=guild_information.channels(),
            members=guild_information.members(),
            presences=guild_information.presences(),
            stickers=guild_information.stickers(),
            threads=guild_information.threads(),
            voice_states=guild_information.voice_states(),
        )

    def deserialize_guild_join_event(
        self, shard: gateway_shard.GatewayShard, payload: data_binding.JSONObject
    ) -> guild_events.GuildJoinEvent:
        guild_information = self._app.entity_factory.deserialize_gateway_guild(payload, user_id=shard.get_user_id())
        return guild_events.GuildJoinEvent(
            shard=shard,
            guild=guild_information.guild(),
            emojis=guild_information.emojis(),
            roles=guild_information.roles(),
            channels=guild_information.channels(),
            members=guild_information.members(),
            presences=guild_information.presences(),
            stickers=guild_information.stickers(),
            threads=guild_information.threads(),
            voice_states=guild_information.voice_states(),
        )

    def deserialize_guild_update_event(
        self,
        shard: gateway_shard.GatewayShard,
        payload: data_binding.JSONObject,
        *,
        old_guild: typing.Optional[guild_models.GatewayGuild] = None,
    ) -> guild_events.GuildUpdateEvent:
        guild_information = self._app.entity_factory.deserialize_gateway_guild(payload, user_id=shard.get_user_id())
        return guild_events.GuildUpdateEvent(
            shard=shard,
            guild=guild_information.guild(),
            emojis=guild_information.emojis(),
            roles=guild_information.roles(),
            stickers=guild_information.stickers(),
            old_guild=old_guild,
        )

    def deserialize_guild_leave_event(
        self,
        shard: gateway_shard.GatewayShard,
        payload: data_binding.JSONObject,
        *,
        old_guild: typing.Optional[guild_models.GatewayGuild] = None,
    ) -> guild_events.GuildLeaveEvent:
        return guild_events.GuildLeaveEvent(
            app=self._app, shard=shard, guild_id=snowflakes.Snowflake(payload["id"]), old_guild=old_guild
        )

    def deserialize_guild_unavailable_event(
        self, shard: gateway_shard.GatewayShard, payload: data_binding.JSONObject
    ) -> guild_events.GuildUnavailableEvent:
        return guild_events.GuildUnavailableEvent(
            app=self._app, shard=shard, guild_id=snowflakes.Snowflake(payload["id"])
        )

    def deserialize_guild_ban_add_event(
        self, shard: gateway_shard.GatewayShard, payload: data_binding.JSONObject
    ) -> guild_events.BanCreateEvent:
        return guild_events.BanCreateEvent(
            shard=shard,
            guild_id=snowflakes.Snowflake(payload["guild_id"]),
            user=self._app.entity_factory.deserialize_user(payload["user"]),
        )

    def deserialize_guild_ban_remove_event(
        self, shard: gateway_shard.GatewayShard, payload: data_binding.JSONObject
    ) -> guild_events.BanDeleteEvent:
        return guild_events.BanDeleteEvent(
            shard=shard,
            guild_id=snowflakes.Snowflake(payload["guild_id"]),
            user=self._app.entity_factory.deserialize_user(payload["user"]),
        )

    def deserialize_guild_emojis_update_event(
        self,
        shard: gateway_shard.GatewayShard,
        payload: data_binding.JSONObject,
        *,
        old_emojis: typing.Optional[typing.Sequence[emojis_models.KnownCustomEmoji]] = None,
    ) -> guild_events.EmojisUpdateEvent:
        guild_id = snowflakes.Snowflake(payload["guild_id"])
        emojis = [
            self._app.entity_factory.deserialize_known_custom_emoji(emoji, guild_id=guild_id)
            for emoji in payload["emojis"]
        ]
        return guild_events.EmojisUpdateEvent(
            app=self._app, shard=shard, guild_id=guild_id, emojis=emojis, old_emojis=old_emojis
        )

    def deserialize_guild_stickers_update_event(
        self,
        shard: gateway_shard.GatewayShard,
        payload: data_binding.JSONObject,
        *,
        old_stickers: typing.Optional[typing.Sequence[sticker_models.GuildSticker]] = None,
    ) -> guild_events.StickersUpdateEvent:
        guild_id = snowflakes.Snowflake(payload["guild_id"])
        stickers = [self._app.entity_factory.deserialize_guild_sticker(sticker) for sticker in payload["stickers"]]
        return guild_events.StickersUpdateEvent(
            app=self._app, shard=shard, guild_id=guild_id, stickers=stickers, old_stickers=old_stickers
        )

    def deserialize_integration_create_event(
        self, shard: gateway_shard.GatewayShard, payload: data_binding.JSONObject
    ) -> guild_events.IntegrationCreateEvent:
        return guild_events.IntegrationCreateEvent(
            app=self._app, shard=shard, integration=self._app.entity_factory.deserialize_integration(payload)
        )

    def deserialize_integration_delete_event(
        self, shard: gateway_shard.GatewayShard, payload: data_binding.JSONObject
    ) -> guild_events.IntegrationDeleteEvent:
        application_id: typing.Optional[snowflakes.Snowflake] = None
        if (raw_application_id := payload.get("application_id")) is not None:
            application_id = snowflakes.Snowflake(raw_application_id)

        return guild_events.IntegrationDeleteEvent(
            id=snowflakes.Snowflake(payload["id"]),
            app=self._app,
            shard=shard,
            guild_id=snowflakes.Snowflake(payload["guild_id"]),
            application_id=application_id,
        )

    def deserialize_integration_update_event(
        self, shard: gateway_shard.GatewayShard, payload: data_binding.JSONObject
    ) -> guild_events.IntegrationUpdateEvent:
        return guild_events.IntegrationUpdateEvent(
            app=self._app, shard=shard, integration=self._app.entity_factory.deserialize_integration(payload)
        )

    def deserialize_presence_update_event(
        self,
        shard: gateway_shard.GatewayShard,
        payload: data_binding.JSONObject,
        *,
        old_presence: typing.Optional[presences_models.MemberPresence] = None,
    ) -> guild_events.PresenceUpdateEvent:
        presence = self._app.entity_factory.deserialize_member_presence(payload)

        user_payload = payload["user"]
        user: typing.Optional[user_models.PartialUser] = None
        # Here we're told that the only guaranteed field is "id", so if we only get 1 field in the user payload then
        # then we've only got an ID and there's no reason to form a user object.
        if len(user_payload) > 1:
            # PartialUser
            discriminator = user_payload.get("discriminator", undefined.UNDEFINED)
            flags: undefined.UndefinedOr[user_models.UserFlag] = undefined.UNDEFINED
            if "public_flags" in user_payload:
                flags = user_models.UserFlag(user_payload["public_flags"])

            accent_color: undefined.UndefinedNoneOr[colors.Color] = undefined.UNDEFINED
            if "accent_color" in user_payload:
                raw_accent_color = user_payload["accent_color"]
                accent_color = colors.Color(raw_accent_color) if raw_accent_color is not None else raw_accent_color

            user = user_models.PartialUserImpl(
                app=self._app,
                id=snowflakes.Snowflake(user_payload["id"]),
                discriminator=discriminator,
                username=user_payload.get("username", undefined.UNDEFINED),
                global_name=user_payload.get("global_name", undefined.UNDEFINED),
                avatar_hash=user_payload.get("avatar", undefined.UNDEFINED),
                banner_hash=user_payload.get("banner", undefined.UNDEFINED),
                accent_color=accent_color,
                is_bot=user_payload.get("bot", undefined.UNDEFINED),
                is_system=user_payload.get("system", undefined.UNDEFINED),
                flags=flags,
            )
        return guild_events.PresenceUpdateEvent(shard=shard, presence=presence, user=user, old_presence=old_presence)

    def deserialize_audit_log_entry_create_event(
        self, shard: gateway_shard.GatewayShard, payload: data_binding.JSONObject
    ) -> guild_events.AuditLogEntryCreateEvent:
        return guild_events.AuditLogEntryCreateEvent(
            shard=shard, entry=self._app.entity_factory.deserialize_audit_log_entry(payload)
        )

    ######################
    # INTERACTION EVENTS #
    ######################

    def deserialize_interaction_create_event(
        self, shard: gateway_shard.GatewayShard, payload: data_binding.JSONObject
    ) -> interaction_events.InteractionCreateEvent:
        return interaction_events.InteractionCreateEvent(
            shard=shard, interaction=self._app.entity_factory.deserialize_interaction(payload)
        )

    #################
    # MEMBER EVENTS #
    #################

    def deserialize_guild_member_add_event(
        self, shard: gateway_shard.GatewayShard, payload: data_binding.JSONObject
    ) -> member_events.MemberCreateEvent:
        member = self._app.entity_factory.deserialize_member(payload)
        return member_events.MemberCreateEvent(shard=shard, member=member)

    def deserialize_guild_member_update_event(
        self,
        shard: gateway_shard.GatewayShard,
        payload: data_binding.JSONObject,
        *,
        old_member: typing.Optional[guild_models.Member] = None,
    ) -> member_events.MemberUpdateEvent:
        member = self._app.entity_factory.deserialize_member(payload)
        return member_events.MemberUpdateEvent(shard=shard, member=member, old_member=old_member)

    def deserialize_guild_member_remove_event(
        self,
        shard: gateway_shard.GatewayShard,
        payload: data_binding.JSONObject,
        *,
        old_member: typing.Optional[guild_models.Member] = None,
    ) -> member_events.MemberDeleteEvent:
        guild_id = snowflakes.Snowflake(payload["guild_id"])
        user = self._app.entity_factory.deserialize_user(payload["user"])
        return member_events.MemberDeleteEvent(shard=shard, guild_id=guild_id, user=user, old_member=old_member)

    ###############
    # ROLE EVENTS #
    ###############

    def deserialize_guild_role_create_event(
        self, shard: gateway_shard.GatewayShard, payload: data_binding.JSONObject
    ) -> role_events.RoleCreateEvent:
        role = self._app.entity_factory.deserialize_role(
            payload["role"], guild_id=snowflakes.Snowflake(payload["guild_id"])
        )
        return role_events.RoleCreateEvent(shard=shard, role=role)

    def deserialize_guild_role_update_event(
        self,
        shard: gateway_shard.GatewayShard,
        payload: data_binding.JSONObject,
        *,
        old_role: typing.Optional[guild_models.Role] = None,
    ) -> role_events.RoleUpdateEvent:
        role = self._app.entity_factory.deserialize_role(
            payload["role"], guild_id=snowflakes.Snowflake(payload["guild_id"])
        )
        return role_events.RoleUpdateEvent(shard=shard, role=role, old_role=old_role)

    def deserialize_guild_role_delete_event(
        self,
        shard: gateway_shard.GatewayShard,
        payload: data_binding.JSONObject,
        *,
        old_role: typing.Optional[guild_models.Role] = None,
    ) -> role_events.RoleDeleteEvent:
        return role_events.RoleDeleteEvent(
            app=self._app,
            shard=shard,
            guild_id=snowflakes.Snowflake(payload["guild_id"]),
            role_id=snowflakes.Snowflake(payload["role_id"]),
            old_role=old_role,
        )

    ##########################
    # SCHEDULED EVENT EVENTS #
    ##########################

    def deserialize_scheduled_event_create_event(
        self, shard: gateway_shard.GatewayShard, payload: data_binding.JSONObject
    ) -> scheduled_events.ScheduledEventCreateEvent:
        return scheduled_events.ScheduledEventCreateEvent(
            shard=shard, event=self._app.entity_factory.deserialize_scheduled_event(payload)
        )

    def deserialize_scheduled_event_update_event(
        self, shard: gateway_shard.GatewayShard, payload: data_binding.JSONObject
    ) -> scheduled_events.ScheduledEventUpdateEvent:
        return scheduled_events.ScheduledEventUpdateEvent(
            shard=shard, event=self._app.entity_factory.deserialize_scheduled_event(payload)
        )

    def deserialize_scheduled_event_delete_event(
        self, shard: gateway_shard.GatewayShard, payload: data_binding.JSONObject
    ) -> scheduled_events.ScheduledEventDeleteEvent:
        return scheduled_events.ScheduledEventDeleteEvent(
            shard=shard, event=self._app.entity_factory.deserialize_scheduled_event(payload)
        )

    def deserialize_scheduled_event_user_add_event(
        self, shard: gateway_shard.GatewayShard, payload: data_binding.JSONObject
    ) -> scheduled_events.ScheduledEventUserAddEvent:
        return scheduled_events.ScheduledEventUserAddEvent(
            app=self._app,
            shard=shard,
            event_id=snowflakes.Snowflake(payload["guild_scheduled_event_id"]),
            user_id=snowflakes.Snowflake(payload["user_id"]),
            guild_id=snowflakes.Snowflake(payload["guild_id"]),
        )

    def deserialize_scheduled_event_user_remove_event(
        self, shard: gateway_shard.GatewayShard, payload: data_binding.JSONObject
    ) -> scheduled_events.ScheduledEventUserRemoveEvent:
        return scheduled_events.ScheduledEventUserRemoveEvent(
            app=self._app,
            shard=shard,
            event_id=snowflakes.Snowflake(payload["guild_scheduled_event_id"]),
            user_id=snowflakes.Snowflake(payload["user_id"]),
            guild_id=snowflakes.Snowflake(payload["guild_id"]),
        )

    ###################
    # LIFETIME EVENTS #
    ###################

    def deserialize_starting_event(self) -> lifetime_events.StartingEvent:
        return lifetime_events.StartingEvent(app=self._app)

    def deserialize_started_event(self) -> lifetime_events.StartedEvent:
        return lifetime_events.StartedEvent(app=self._app)

    def deserialize_stopping_event(self) -> lifetime_events.StoppingEvent:
        return lifetime_events.StoppingEvent(app=self._app)

    def deserialize_stopped_event(self) -> lifetime_events.StoppedEvent:
        return lifetime_events.StoppedEvent(app=self._app)

    ##################
    # MESSAGE EVENTS #
    ##################

    def deserialize_message_create_event(
        self, shard: gateway_shard.GatewayShard, payload: data_binding.JSONObject
    ) -> message_events.MessageCreateEvent:
        message = self._app.entity_factory.deserialize_message(payload)

        if message.guild_id is None:
            return message_events.DMMessageCreateEvent(shard=shard, message=message)

        return message_events.GuildMessageCreateEvent(shard=shard, message=message)

    def deserialize_message_update_event(
        self,
        shard: gateway_shard.GatewayShard,
        payload: data_binding.JSONObject,
        *,
        old_message: typing.Optional[messages_models.PartialMessage] = None,
    ) -> message_events.MessageUpdateEvent:
        message = self._app.entity_factory.deserialize_partial_message(payload)

        if message.guild_id is None:
            return message_events.DMMessageUpdateEvent(shard=shard, message=message, old_message=old_message)

        return message_events.GuildMessageUpdateEvent(shard=shard, message=message, old_message=old_message)

    def deserialize_message_delete_event(
        self,
        shard: gateway_shard.GatewayShard,
        payload: data_binding.JSONObject,
        *,
        old_message: typing.Optional[messages_models.Message] = None,
    ) -> message_events.MessageDeleteEvent:
        channel_id = snowflakes.Snowflake(payload["channel_id"])
        message_id = snowflakes.Snowflake(payload["id"])

        if "guild_id" in payload:
            return message_events.GuildMessageDeleteEvent(
                app=self._app,
                shard=shard,
                channel_id=channel_id,
                message_id=message_id,
                guild_id=snowflakes.Snowflake(payload["guild_id"]),
                old_message=old_message,
            )

        return message_events.DMMessageDeleteEvent(
            app=self._app, shard=shard, channel_id=channel_id, message_id=message_id, old_message=old_message
        )

    def deserialize_guild_message_delete_bulk_event(
        self,
        shard: gateway_shard.GatewayShard,
        payload: data_binding.JSONObject,
        *,
        old_messages: typing.Optional[typing.Mapping[snowflakes.Snowflake, messages_models.Message]] = None,
    ) -> message_events.GuildBulkMessageDeleteEvent:
        return message_events.GuildBulkMessageDeleteEvent(
            app=self._app,
            shard=shard,
            channel_id=snowflakes.Snowflake(payload["channel_id"]),
            guild_id=snowflakes.Snowflake(payload["guild_id"]),
            message_ids=collections.SnowflakeSet(*(snowflakes.Snowflake(message_id) for message_id in payload["ids"])),
            old_messages=old_messages or {},
        )

    ###################
    # REACTION EVENTS #
    ###################

    def deserialize_message_reaction_add_event(
        self, shard: gateway_shard.GatewayShard, payload: data_binding.JSONObject
    ) -> reaction_events.ReactionAddEvent:
        channel_id = snowflakes.Snowflake(payload["channel_id"])
        message_id = snowflakes.Snowflake(payload["message_id"])

        emoji_payload = payload["emoji"]
        raw_emoji_id = emoji_payload.get("id")
        emoji_id = snowflakes.Snowflake(raw_emoji_id) if raw_emoji_id else None
        is_animated = bool(emoji_payload.get("animated", False))
        emoji_name = emojis_models.UnicodeEmoji(emoji_payload["name"]) if not emoji_id else emoji_payload["name"]

        if "member" in payload:
            guild_id = snowflakes.Snowflake(payload["guild_id"])
            member = self._app.entity_factory.deserialize_member(payload["member"], guild_id=guild_id)
            return reaction_events.GuildReactionAddEvent(
                shard=shard,
                member=member,
                channel_id=channel_id,
                message_id=message_id,
                emoji_id=emoji_id,
                emoji_name=emoji_name,
                is_animated=is_animated,
            )

        user_id = snowflakes.Snowflake(payload["user_id"])
        return reaction_events.DMReactionAddEvent(
            app=self._app,
            shard=shard,
            channel_id=channel_id,
            message_id=message_id,
            user_id=user_id,
            emoji_id=emoji_id,
            emoji_name=emoji_name,
            is_animated=is_animated,
        )

    def _split_reaction_emoji(
        self, emoji_payload: data_binding.JSONObject, /
    ) -> typing.Tuple[typing.Optional[snowflakes.Snowflake], typing.Union[str, emojis_models.UnicodeEmoji, None]]:
        if (emoji_id := emoji_payload.get("id")) is not None:
            return snowflakes.Snowflake(emoji_id), emoji_payload["name"]

        return None, emojis_models.UnicodeEmoji(emoji_payload["name"])

    def deserialize_message_reaction_remove_event(
        self, shard: gateway_shard.GatewayShard, payload: data_binding.JSONObject
    ) -> reaction_events.ReactionDeleteEvent:
        channel_id = snowflakes.Snowflake(payload["channel_id"])
        message_id = snowflakes.Snowflake(payload["message_id"])
        user_id = snowflakes.Snowflake(payload["user_id"])
        emoji_id, emoji_name = self._split_reaction_emoji(payload["emoji"])

        if "guild_id" in payload:
            return reaction_events.GuildReactionDeleteEvent(
                app=self._app,
                shard=shard,
                user_id=user_id,
                guild_id=snowflakes.Snowflake(payload["guild_id"]),
                channel_id=channel_id,
                message_id=message_id,
                emoji_id=emoji_id,
                emoji_name=emoji_name,
            )

        return reaction_events.DMReactionDeleteEvent(
            app=self._app,
            shard=shard,
            user_id=user_id,
            channel_id=channel_id,
            message_id=message_id,
            emoji_id=emoji_id,
            emoji_name=emoji_name,
        )

    def deserialize_message_reaction_remove_all_event(
        self, shard: gateway_shard.GatewayShard, payload: data_binding.JSONObject
    ) -> reaction_events.ReactionDeleteAllEvent:
        channel_id = snowflakes.Snowflake(payload["channel_id"])
        message_id = snowflakes.Snowflake(payload["message_id"])

        if "guild_id" in payload:
            return reaction_events.GuildReactionDeleteAllEvent(
                app=self._app,
                shard=shard,
                guild_id=snowflakes.Snowflake(payload["guild_id"]),
                channel_id=channel_id,
                message_id=message_id,
            )

        return reaction_events.DMReactionDeleteAllEvent(
            app=self._app, shard=shard, channel_id=channel_id, message_id=message_id
        )

    def deserialize_message_reaction_remove_emoji_event(
        self, shard: gateway_shard.GatewayShard, payload: data_binding.JSONObject
    ) -> reaction_events.ReactionDeleteEmojiEvent:
        channel_id = snowflakes.Snowflake(payload["channel_id"])
        message_id = snowflakes.Snowflake(payload["message_id"])
        emoji_id, emoji_name = self._split_reaction_emoji(payload["emoji"])

        if "guild_id" in payload:
            return reaction_events.GuildReactionDeleteEmojiEvent(
                app=self._app,
                shard=shard,
                emoji_id=emoji_id,
                emoji_name=emoji_name,
                guild_id=snowflakes.Snowflake(payload["guild_id"]),
                channel_id=channel_id,
                message_id=message_id,
            )

        return reaction_events.DMReactionDeleteEmojiEvent(
            app=self._app,
            shard=shard,
            emoji_id=emoji_id,
            emoji_name=emoji_name,
            channel_id=channel_id,
            message_id=message_id,
        )

    ################
    # SHARD EVENTS #
    ################

    def deserialize_shard_payload_event(
        self, shard: gateway_shard.GatewayShard, payload: data_binding.JSONObject, *, name: str
    ) -> shard_events.ShardPayloadEvent:
        payload = types.MappingProxyType(payload)
        return shard_events.ShardPayloadEvent(app=self._app, shard=shard, payload=payload, name=name)

    def deserialize_ready_event(
        self, shard: gateway_shard.GatewayShard, payload: data_binding.JSONObject
    ) -> shard_events.ShardReadyEvent:
        return shard_events.ShardReadyEvent(
            shard=shard,
            actual_gateway_version=int(payload["v"]),
            resume_gateway_url=payload["resume_gateway_url"],
            session_id=payload["session_id"],
            my_user=self._app.entity_factory.deserialize_my_user(payload["user"]),
            unavailable_guilds=[snowflakes.Snowflake(guild["id"]) for guild in payload["guilds"]],
            application_id=snowflakes.Snowflake(payload["application"]["id"]),
            application_flags=application_models.ApplicationFlags(int(payload["application"]["flags"])),
        )

    def deserialize_connected_event(self, shard: gateway_shard.GatewayShard) -> shard_events.ShardConnectedEvent:
        return shard_events.ShardConnectedEvent(app=self._app, shard=shard)

    def deserialize_disconnected_event(self, shard: gateway_shard.GatewayShard) -> shard_events.ShardDisconnectedEvent:
        return shard_events.ShardDisconnectedEvent(app=self._app, shard=shard)

    def deserialize_resumed_event(self, shard: gateway_shard.GatewayShard) -> shard_events.ShardResumedEvent:
        return shard_events.ShardResumedEvent(app=self._app, shard=shard)

    def deserialize_guild_member_chunk_event(
        self, shard: gateway_shard.GatewayShard, payload: data_binding.JSONObject
    ) -> shard_events.MemberChunkEvent:
        guild_id = snowflakes.Snowflake(payload["guild_id"])
        index = int(payload["chunk_index"])
        count = int(payload["chunk_count"])
        members = {
            snowflakes.Snowflake(m["user"]["id"]): self._app.entity_factory.deserialize_member(m, guild_id=guild_id)
            for m in payload["members"]
        }
        # Note, these IDs may be returned as ints or strings based on whether they're over a certain value.
        not_found = [snowflakes.Snowflake(sn) for sn in payload["not_found"]] if "not_found" in payload else []

        if presence_payloads := payload.get("presences"):
            presences = {
                snowflakes.Snowflake(p["user"]["id"]): self._app.entity_factory.deserialize_member_presence(
                    p, guild_id=guild_id
                )
                for p in presence_payloads
            }
        else:
            presences = {}

        return shard_events.MemberChunkEvent(
            app=self._app,
            shard=shard,
            guild_id=guild_id,
            members=members,
            chunk_index=index,
            chunk_count=count,
            not_found=not_found,
            presences=presences,
            nonce=payload.get("nonce"),
        )

    ###############
    # USER EVENTS #
    ###############

    def deserialize_own_user_update_event(
        self,
        shard: gateway_shard.GatewayShard,
        payload: data_binding.JSONObject,
        *,
        old_user: typing.Optional[user_models.OwnUser] = None,
    ) -> user_events.OwnUserUpdateEvent:
        return user_events.OwnUserUpdateEvent(
            shard=shard, user=self._app.entity_factory.deserialize_my_user(payload), old_user=old_user
        )

    ################
    # VOICE EVENTS #
    ################

    def deserialize_voice_state_update_event(
        self,
        shard: gateway_shard.GatewayShard,
        payload: data_binding.JSONObject,
        *,
        old_state: typing.Optional[voices_models.VoiceState] = None,
    ) -> voice_events.VoiceStateUpdateEvent:
        state = self._app.entity_factory.deserialize_voice_state(payload)
        return voice_events.VoiceStateUpdateEvent(shard=shard, state=state, old_state=old_state)

    def deserialize_voice_server_update_event(
        self, shard: gateway_shard.GatewayShard, payload: data_binding.JSONObject
    ) -> voice_events.VoiceServerUpdateEvent:
        token = payload["token"]
        guild_id = snowflakes.Snowflake(payload["guild_id"])
        raw_endpoint = payload["endpoint"]
        return voice_events.VoiceServerUpdateEvent(
            app=self._app, shard=shard, guild_id=guild_id, token=token, raw_endpoint=raw_endpoint
        )

    ################
    # MONETIZATION #
    ################

    def deserialize_entitlement_create_event(
        self, shard: gateway_shard.GatewayShard, payload: data_binding.JSONObject
    ) -> monetization_events.EntitlementCreateEvent:
        return monetization_events.EntitlementCreateEvent(
            app=self._app, shard=shard, entitlement=self._app.entity_factory.deserialize_entitlement(payload)
        )

    def deserialize_entitlement_update_event(
        self, shard: gateway_shard.GatewayShard, payload: data_binding.JSONObject
    ) -> monetization_events.EntitlementUpdateEvent:
        return monetization_events.EntitlementUpdateEvent(
            app=self._app, shard=shard, entitlement=self._app.entity_factory.deserialize_entitlement(payload)
        )

    def deserialize_entitlement_delete_event(
        self, shard: gateway_shard.GatewayShard, payload: data_binding.JSONObject
    ) -> monetization_events.EntitlementDeleteEvent:
        return monetization_events.EntitlementDeleteEvent(
            app=self._app, shard=shard, entitlement=self._app.entity_factory.deserialize_entitlement(payload)
        )

    ################
    #  POLL EVENTS #
    ################
    def deserialize_poll_vote_create_event(
        self, shard: gateway_shard.GatewayShard, payload: data_binding.JSONObject
<<<<<<< HEAD
    ) -> poll_events.PollVoteCreateEvent:
        ...
        payload_guild_id = payload.get("guild_id")

        guild_id: undefined.UndefinedOr[snowflakes.Snowflake]
        if payload_guild_id is not None:
            guild_id = snowflakes.Snowflake(payload_guild_id)
        else:
            guild_id = undefined.UNDEFINED

        return poll_events.PollVoteCreateEvent(
=======
    ) -> poll_events.PollVoteCreate:
        return poll_events.PollVoteCreate(
>>>>>>> db857740
            app=self._app,
            shard=shard,
            user_id=snowflakes.Snowflake(payload["user_id"]),
            channel_id=snowflakes.Snowflake(payload["channel_id"]),
            message_id=snowflakes.Snowflake(payload["message_id"]),
            guild_id=(
                snowflakes.Snowflake(payload["guild_id"]) if payload.get("guild_id", None) else undefined.UNDEFINED
            ),
            answer_id=payload["answer_id"],
        )

    def deserialize_poll_vote_delete_event(
        self, shard: gateway_shard.GatewayShard, payload: data_binding.JSONObject
<<<<<<< HEAD
    ) -> poll_events.PollVoteDeleteEvent:
        payload_guild_id = payload.get("guild_id")

        guild_id: undefined.UndefinedOr[snowflakes.Snowflake]
        if payload_guild_id is not None:
            guild_id = snowflakes.Snowflake(payload_guild_id)
        else:
            guild_id = undefined.UNDEFINED

        return poll_events.PollVoteDeleteEvent(
=======
    ) -> poll_events.PollVoteDelete:
        return poll_events.PollVoteDelete(
>>>>>>> db857740
            app=self._app,
            shard=shard,
            user_id=snowflakes.Snowflake(payload["user_id"]),
            channel_id=snowflakes.Snowflake(payload["channel_id"]),
            message_id=snowflakes.Snowflake(payload["message_id"]),
            guild_id=(
                snowflakes.Snowflake(payload["guild_id"]) if payload.get("guild_id", None) else undefined.UNDEFINED
            ),
            answer_id=payload["answer_id"],
        )<|MERGE_RESOLUTION|>--- conflicted
+++ resolved
@@ -961,22 +961,8 @@
     ################
     def deserialize_poll_vote_create_event(
         self, shard: gateway_shard.GatewayShard, payload: data_binding.JSONObject
-<<<<<<< HEAD
     ) -> poll_events.PollVoteCreateEvent:
-        ...
-        payload_guild_id = payload.get("guild_id")
-
-        guild_id: undefined.UndefinedOr[snowflakes.Snowflake]
-        if payload_guild_id is not None:
-            guild_id = snowflakes.Snowflake(payload_guild_id)
-        else:
-            guild_id = undefined.UNDEFINED
-
         return poll_events.PollVoteCreateEvent(
-=======
-    ) -> poll_events.PollVoteCreate:
-        return poll_events.PollVoteCreate(
->>>>>>> db857740
             app=self._app,
             shard=shard,
             user_id=snowflakes.Snowflake(payload["user_id"]),
@@ -990,21 +976,8 @@
 
     def deserialize_poll_vote_delete_event(
         self, shard: gateway_shard.GatewayShard, payload: data_binding.JSONObject
-<<<<<<< HEAD
     ) -> poll_events.PollVoteDeleteEvent:
-        payload_guild_id = payload.get("guild_id")
-
-        guild_id: undefined.UndefinedOr[snowflakes.Snowflake]
-        if payload_guild_id is not None:
-            guild_id = snowflakes.Snowflake(payload_guild_id)
-        else:
-            guild_id = undefined.UNDEFINED
-
         return poll_events.PollVoteDeleteEvent(
-=======
-    ) -> poll_events.PollVoteDelete:
-        return poll_events.PollVoteDelete(
->>>>>>> db857740
             app=self._app,
             shard=shard,
             user_id=snowflakes.Snowflake(payload["user_id"]),
