--- conflicted
+++ resolved
@@ -116,11 +116,7 @@
 
     @event_manager_base.filtered(shard_events.ShardReadyEvent, config.CacheComponents.ME)
     async def on_ready(self, shard: gateway_shard.GatewayShard, payload: data_binding.JSONObject) -> None:
-<<<<<<< HEAD
-        """See <https://discord.com/developers/docs/topics/gateway#ready> for more info."""
-=======
         """See https://discord.com/developers/docs/topics/gateway-events#ready for more info."""
->>>>>>> 20cee689
         # TODO: cache unavailable guilds on startup, I didn't bother for the time being.
         event = self._event_factory.deserialize_ready_event(shard, payload)
 
@@ -131,11 +127,7 @@
 
     @event_manager_base.filtered(shard_events.ShardResumedEvent)
     async def on_resumed(self, shard: gateway_shard.GatewayShard, _: data_binding.JSONObject) -> None:
-<<<<<<< HEAD
-        """See <https://discord.com/developers/docs/topics/gateway#resumed> for more info."""
-=======
         """See https://discord.com/developers/docs/topics/gateway-events#resumed for more info."""
->>>>>>> 20cee689
         await self.dispatch(self._event_factory.deserialize_resumed_event(shard))
 
     @event_manager_base.filtered(application_events.ApplicationCommandPermissionsUpdateEvent)
@@ -146,11 +138,7 @@
 
     @event_manager_base.filtered(channel_events.GuildChannelCreateEvent, config.CacheComponents.GUILD_CHANNELS)
     async def on_channel_create(self, shard: gateway_shard.GatewayShard, payload: data_binding.JSONObject) -> None:
-<<<<<<< HEAD
-        """See <https://discord.com/developers/docs/topics/gateway#channel-create> for more info."""
-=======
         """See https://discord.com/developers/docs/topics/gateway-events#channel-create for more info."""
->>>>>>> 20cee689
         event = self._event_factory.deserialize_guild_channel_create_event(shard, payload)
 
         if self._cache:
@@ -160,11 +148,7 @@
 
     @event_manager_base.filtered(channel_events.GuildChannelUpdateEvent, config.CacheComponents.GUILD_CHANNELS)
     async def on_channel_update(self, shard: gateway_shard.GatewayShard, payload: data_binding.JSONObject) -> None:
-<<<<<<< HEAD
-        """See <https://discord.com/developers/docs/topics/gateway#channel-update> for more info."""
-=======
         """See https://discord.com/developers/docs/topics/gateway-events#channel-update for more info."""
->>>>>>> 20cee689
         old = self._cache.get_guild_channel(snowflakes.Snowflake(payload["id"])) if self._cache else None
         event = self._event_factory.deserialize_guild_channel_update_event(shard, payload, old_channel=old)
 
@@ -178,11 +162,7 @@
         config.CacheComponents.GUILD_CHANNELS | config.CacheComponents.GUILD_THREADS,
     )
     async def on_channel_delete(self, shard: gateway_shard.GatewayShard, payload: data_binding.JSONObject) -> None:
-<<<<<<< HEAD
-        """See <https://discord.com/developers/docs/topics/gateway#channel-delete> for more info."""
-=======
         """See https://discord.com/developers/docs/topics/gateway-events#channel-delete for more info."""
->>>>>>> 20cee689
         event = self._event_factory.deserialize_guild_channel_delete_event(shard, payload)
 
         if self._cache:
@@ -193,11 +173,7 @@
 
     @event_manager_base.filtered((channel_events.GuildPinsUpdateEvent, channel_events.DMPinsUpdateEvent))
     async def on_channel_pins_update(self, shard: gateway_shard.GatewayShard, payload: data_binding.JSONObject) -> None:
-<<<<<<< HEAD
-        """See <https://discord.com/developers/docs/topics/gateway#channel-pins-update> for more info."""
-=======
         """See https://discord.com/developers/docs/topics/gateway-events#channel-pins-update for more info."""
->>>>>>> 20cee689
         # TODO: we need a method for this specifically
         await self.dispatch(self._event_factory.deserialize_channel_pins_update_event(shard, payload))
 
@@ -278,11 +254,7 @@
     async def on_guild_create(  # noqa: C901, CFQ001 - Function too complex and too long
         self, shard: gateway_shard.GatewayShard, payload: data_binding.JSONObject
     ) -> None:
-<<<<<<< HEAD
-        """See <https://discord.com/developers/docs/topics/gateway#guild-create> for more info."""
-=======
         """See https://discord.com/developers/docs/topics/gateway-events#guild-create for more info."""
->>>>>>> 20cee689
         event: typing.Union[guild_events.GuildAvailableEvent, guild_events.GuildJoinEvent, None]
 
         unavailable = payload.get("unavailable")
@@ -417,11 +389,7 @@
 
     # Internal granularity is preferred for GUILD_UPDATE over decorator based filtering due to its large scope.
     async def on_guild_update(self, shard: gateway_shard.GatewayShard, payload: data_binding.JSONObject) -> None:
-<<<<<<< HEAD
-        """See <https://discord.com/developers/docs/topics/gateway#guild-update> for more info."""
-=======
         """See https://discord.com/developers/docs/topics/gateway-events#guild-update for more info."""
->>>>>>> 20cee689
         event: typing.Optional[guild_events.GuildUpdateEvent]
         if self._enabled_for_event(guild_events.GuildUpdateEvent):
             guild_id = snowflakes.Snowflake(payload["id"])
@@ -486,11 +454,7 @@
         | config.CacheComponents.GUILD_THREADS,
     )
     async def on_guild_delete(self, shard: gateway_shard.GatewayShard, payload: data_binding.JSONObject) -> None:
-<<<<<<< HEAD
-        """See <https://discord.com/developers/docs/topics/gateway#guild-delete> for more info."""
-=======
         """See https://discord.com/developers/docs/topics/gateway-events#guild-delete for more info."""
->>>>>>> 20cee689
         event: typing.Union[guild_events.GuildUnavailableEvent, guild_events.GuildLeaveEvent]
         if payload.get("unavailable"):
             event = self._event_factory.deserialize_guild_unavailable_event(shard, payload)
@@ -520,29 +484,17 @@
 
     @event_manager_base.filtered(guild_events.BanCreateEvent)
     async def on_guild_ban_add(self, shard: gateway_shard.GatewayShard, payload: data_binding.JSONObject) -> None:
-<<<<<<< HEAD
-        """See <https://discord.com/developers/docs/topics/gateway#guild-ban-add> for more info."""
-=======
         """See https://discord.com/developers/docs/topics/gateway-events#guild-ban-add for more info."""
->>>>>>> 20cee689
         await self.dispatch(self._event_factory.deserialize_guild_ban_add_event(shard, payload))
 
     @event_manager_base.filtered(guild_events.BanDeleteEvent)
     async def on_guild_ban_remove(self, shard: gateway_shard.GatewayShard, payload: data_binding.JSONObject) -> None:
-<<<<<<< HEAD
-        """See <https://discord.com/developers/docs/topics/gateway#guild-ban-remove> for more info."""
-=======
         """See https://discord.com/developers/docs/topics/gateway-events#guild-ban-remove for more info."""
->>>>>>> 20cee689
         await self.dispatch(self._event_factory.deserialize_guild_ban_remove_event(shard, payload))
 
     @event_manager_base.filtered(guild_events.EmojisUpdateEvent, config.CacheComponents.EMOJIS)
     async def on_guild_emojis_update(self, shard: gateway_shard.GatewayShard, payload: data_binding.JSONObject) -> None:
-<<<<<<< HEAD
-        """See <https://discord.com/developers/docs/topics/gateway#guild-emojis-update> for more info."""
-=======
         """See https://discord.com/developers/docs/topics/gateway-events#guild-emojis-update for more info."""
->>>>>>> 20cee689
         guild_id = snowflakes.Snowflake(payload["guild_id"])
         old = list(self._cache.clear_emojis_for_guild(guild_id).values()) if self._cache else None
 
@@ -572,11 +524,7 @@
 
     @event_manager_base.filtered(())  # An empty sequence here means that this method will always be skipped.
     async def on_guild_integrations_update(self, _: gateway_shard.GatewayShard, __: data_binding.JSONObject) -> None:
-<<<<<<< HEAD
-        """See <https://discord.com/developers/docs/topics/gateway#guild-integrations-update> for more info."""
-=======
         """See https://discord.com/developers/docs/topics/gateway-events#guild-integrations-update for more info."""
->>>>>>> 20cee689
         # This is only here to stop this being logged or dispatched as an "unknown event".
         # This event is made redundant by INTEGRATION_CREATE/DELETE/UPDATE and is thus not parsed or dispatched.
         raise NotImplementedError
@@ -598,11 +546,7 @@
 
     @event_manager_base.filtered(member_events.MemberCreateEvent, config.CacheComponents.MEMBERS)
     async def on_guild_member_add(self, shard: gateway_shard.GatewayShard, payload: data_binding.JSONObject) -> None:
-<<<<<<< HEAD
-        """See <https://discord.com/developers/docs/topics/gateway#guild-member-add> for more info."""
-=======
         """See https://discord.com/developers/docs/topics/gateway-events#guild-member-add for more info."""
->>>>>>> 20cee689
         event = self._event_factory.deserialize_guild_member_add_event(shard, payload)
 
         if self._cache:
@@ -612,11 +556,7 @@
 
     @event_manager_base.filtered(member_events.MemberDeleteEvent, config.CacheComponents.MEMBERS)
     async def on_guild_member_remove(self, shard: gateway_shard.GatewayShard, payload: data_binding.JSONObject) -> None:
-<<<<<<< HEAD
-        """See <https://discord.com/developers/docs/topics/gateway#guild-member-remove> for more info."""
-=======
         """See https://discord.com/developers/docs/topics/gateway-events#guild-member-remove for more info."""
->>>>>>> 20cee689
         old: typing.Optional[guilds.Member] = None
         if self._cache:
             old = self._cache.delete_member(
@@ -628,11 +568,7 @@
 
     @event_manager_base.filtered(member_events.MemberUpdateEvent, config.CacheComponents.MEMBERS)
     async def on_guild_member_update(self, shard: gateway_shard.GatewayShard, payload: data_binding.JSONObject) -> None:
-<<<<<<< HEAD
-        """See <https://discord.com/developers/docs/topics/gateway#guild-member-update> for more info."""
-=======
         """See https://discord.com/developers/docs/topics/gateway-events#guild-member-update for more info."""
->>>>>>> 20cee689
         old: typing.Optional[guilds.Member] = None
         if self._cache:
             old = self._cache.get_member(
@@ -648,11 +584,7 @@
 
     @event_manager_base.filtered(shard_events.MemberChunkEvent, config.CacheComponents.MEMBERS)
     async def on_guild_members_chunk(self, shard: gateway_shard.GatewayShard, payload: data_binding.JSONObject) -> None:
-<<<<<<< HEAD
-        """See <https://discord.com/developers/docs/topics/gateway#guild-members-chunk> for more info."""
-=======
         """See https://discord.com/developers/docs/topics/gateway-events#guild-members-chunk for more info."""
->>>>>>> 20cee689
         event = self._event_factory.deserialize_guild_member_chunk_event(shard, payload)
 
         if self._cache:
@@ -666,11 +598,7 @@
 
     @event_manager_base.filtered(role_events.RoleCreateEvent, config.CacheComponents.ROLES)
     async def on_guild_role_create(self, shard: gateway_shard.GatewayShard, payload: data_binding.JSONObject) -> None:
-<<<<<<< HEAD
-        """See <https://discord.com/developers/docs/topics/gateway#guild-role-create> for more info."""
-=======
         """See https://discord.com/developers/docs/topics/gateway-events#guild-role-create for more info."""
->>>>>>> 20cee689
         event = self._event_factory.deserialize_guild_role_create_event(shard, payload)
 
         if self._cache:
@@ -680,11 +608,7 @@
 
     @event_manager_base.filtered(role_events.RoleUpdateEvent, config.CacheComponents.ROLES)
     async def on_guild_role_update(self, shard: gateway_shard.GatewayShard, payload: data_binding.JSONObject) -> None:
-<<<<<<< HEAD
-        """See <https://discord.com/developers/docs/topics/gateway#guild-role-update> for more info."""
-=======
         """See https://discord.com/developers/docs/topics/gateway-events#guild-role-update for more info."""
->>>>>>> 20cee689
         old = self._cache.get_role(snowflakes.Snowflake(payload["role"]["id"])) if self._cache else None
         event = self._event_factory.deserialize_guild_role_update_event(shard, payload, old_role=old)
 
@@ -695,11 +619,7 @@
 
     @event_manager_base.filtered(role_events.RoleDeleteEvent, config.CacheComponents.ROLES)
     async def on_guild_role_delete(self, shard: gateway_shard.GatewayShard, payload: data_binding.JSONObject) -> None:
-<<<<<<< HEAD
-        """See <https://discord.com/developers/docs/topics/gateway#guild-role-delete> for more info."""
-=======
         """See https://discord.com/developers/docs/topics/gateway-events#guild-role-delete for more info."""
->>>>>>> 20cee689
         old: typing.Optional[guilds.Role] = None
         if self._cache:
             old = self._cache.delete_role(snowflakes.Snowflake(payload["role_id"]))
@@ -710,11 +630,7 @@
 
     @event_manager_base.filtered(channel_events.InviteCreateEvent, config.CacheComponents.INVITES)
     async def on_invite_create(self, shard: gateway_shard.GatewayShard, payload: data_binding.JSONObject) -> None:
-<<<<<<< HEAD
-        """See <https://discord.com/developers/docs/topics/gateway#invite-create> for more info."""
-=======
         """See https://discord.com/developers/docs/topics/gateway-events#invite-create for more info."""
->>>>>>> 20cee689
         event = self._event_factory.deserialize_invite_create_event(shard, payload)
 
         if self._cache:
@@ -724,11 +640,7 @@
 
     @event_manager_base.filtered(channel_events.InviteDeleteEvent, config.CacheComponents.INVITES)
     async def on_invite_delete(self, shard: gateway_shard.GatewayShard, payload: data_binding.JSONObject) -> None:
-<<<<<<< HEAD
-        """See <https://discord.com/developers/docs/topics/gateway#invite-delete> for more info."""
-=======
         """See https://discord.com/developers/docs/topics/gateway-events#invite-delete for more info."""
->>>>>>> 20cee689
         old: typing.Optional[invites.InviteWithMetadata] = None
         if self._cache:
             old = self._cache.delete_invite(payload["code"])
@@ -741,11 +653,7 @@
         (message_events.GuildMessageCreateEvent, message_events.DMMessageCreateEvent), config.CacheComponents.MESSAGES
     )
     async def on_message_create(self, shard: gateway_shard.GatewayShard, payload: data_binding.JSONObject) -> None:
-<<<<<<< HEAD
-        """See <https://discord.com/developers/docs/topics/gateway#message-create> for more info."""
-=======
         """See https://discord.com/developers/docs/topics/gateway-events#message-create for more info."""
->>>>>>> 20cee689
         event = self._event_factory.deserialize_message_create_event(shard, payload)
 
         if self._cache:
@@ -757,11 +665,7 @@
         (message_events.GuildMessageUpdateEvent, message_events.DMMessageUpdateEvent), config.CacheComponents.MESSAGES
     )
     async def on_message_update(self, shard: gateway_shard.GatewayShard, payload: data_binding.JSONObject) -> None:
-<<<<<<< HEAD
-        """See <https://discord.com/developers/docs/topics/gateway#message-update> for more info."""
-=======
         """See https://discord.com/developers/docs/topics/gateway-events#message-update for more info."""
->>>>>>> 20cee689
         old = self._cache.get_message(snowflakes.Snowflake(payload["id"])) if self._cache else None
         event = self._event_factory.deserialize_message_update_event(shard, payload, old_message=old)
 
@@ -774,11 +678,7 @@
         (message_events.GuildMessageDeleteEvent, message_events.DMMessageDeleteEvent), config.CacheComponents.MESSAGES
     )
     async def on_message_delete(self, shard: gateway_shard.GatewayShard, payload: data_binding.JSONObject) -> None:
-<<<<<<< HEAD
-        """See <https://discord.com/developers/docs/topics/gateway#message-delete> for more info."""
-=======
         """See https://discord.com/developers/docs/topics/gateway-events#message-delete for more info."""
->>>>>>> 20cee689
         if self._cache:
             message_id = snowflakes.Snowflake(payload["id"])
             old_message = self._cache.delete_message(message_id)
@@ -793,11 +693,7 @@
         (message_events.GuildMessageDeleteEvent, message_events.DMMessageDeleteEvent), config.CacheComponents.MESSAGES
     )
     async def on_message_delete_bulk(self, shard: gateway_shard.GatewayShard, payload: data_binding.JSONObject) -> None:
-<<<<<<< HEAD
-        """See <https://discord.com/developers/docs/topics/gateway#message-delete-bulk> for more info."""
-=======
         """See https://discord.com/developers/docs/topics/gateway-events#message-delete-bulk for more info."""
->>>>>>> 20cee689
         old_messages = {}
 
         if self._cache:
@@ -815,11 +711,7 @@
     async def on_message_reaction_add(
         self, shard: gateway_shard.GatewayShard, payload: data_binding.JSONObject
     ) -> None:
-<<<<<<< HEAD
-        """See <https://discord.com/developers/docs/topics/gateway#message-reaction-add> for more info."""
-=======
         """See https://discord.com/developers/docs/topics/gateway-events#message-reaction-add for more info."""
->>>>>>> 20cee689
         await self.dispatch(self._event_factory.deserialize_message_reaction_add_event(shard, payload))
 
     # TODO: this is unlikely but reaction cache?
@@ -828,11 +720,7 @@
     async def on_message_reaction_remove(
         self, shard: gateway_shard.GatewayShard, payload: data_binding.JSONObject
     ) -> None:
-<<<<<<< HEAD
-        """See <https://discord.com/developers/docs/topics/gateway#message-reaction-remove> for more info."""
-=======
         """See https://discord.com/developers/docs/topics/gateway-events#message-reaction-remove for more info."""
->>>>>>> 20cee689
         await self.dispatch(self._event_factory.deserialize_message_reaction_remove_event(shard, payload))
 
     @event_manager_base.filtered(
@@ -841,11 +729,7 @@
     async def on_message_reaction_remove_all(
         self, shard: gateway_shard.GatewayShard, payload: data_binding.JSONObject
     ) -> None:
-<<<<<<< HEAD
-        """See <https://discord.com/developers/docs/topics/gateway#message-reaction-remove-all> for more info."""
-=======
         """See https://discord.com/developers/docs/topics/gateway-events#message-reaction-remove-all for more info."""
->>>>>>> 20cee689
         await self.dispatch(self._event_factory.deserialize_message_reaction_remove_all_event(shard, payload))
 
     @event_manager_base.filtered(
@@ -854,20 +738,12 @@
     async def on_message_reaction_remove_emoji(
         self, shard: gateway_shard.GatewayShard, payload: data_binding.JSONObject
     ) -> None:
-<<<<<<< HEAD
-        """See <https://discord.com/developers/docs/topics/gateway#message-reaction-remove-emoji> for more info."""
-=======
         """See https://discord.com/developers/docs/topics/gateway-events#message-reaction-remove-emoji for more info."""
->>>>>>> 20cee689
         await self.dispatch(self._event_factory.deserialize_message_reaction_remove_emoji_event(shard, payload))
 
     @event_manager_base.filtered(guild_events.PresenceUpdateEvent, config.CacheComponents.PRESENCES)
     async def on_presence_update(self, shard: gateway_shard.GatewayShard, payload: data_binding.JSONObject) -> None:
-<<<<<<< HEAD
-        """See <https://discord.com/developers/docs/topics/gateway#presence-update> for more info."""
-=======
         """See https://discord.com/developers/docs/topics/gateway-events#presence-update for more info."""
->>>>>>> 20cee689
         old: typing.Optional[presences_.MemberPresence] = None
 
         if self._cache:
@@ -887,20 +763,12 @@
 
     @event_manager_base.filtered((typing_events.GuildTypingEvent, typing_events.DMTypingEvent))
     async def on_typing_start(self, shard: gateway_shard.GatewayShard, payload: data_binding.JSONObject) -> None:
-<<<<<<< HEAD
-        """See <https://discord.com/developers/docs/topics/gateway#typing-start> for more info."""
-=======
         """See https://discord.com/developers/docs/topics/gateway-events#typing-start for more info."""
->>>>>>> 20cee689
         await self.dispatch(self._event_factory.deserialize_typing_start_event(shard, payload))
 
     @event_manager_base.filtered(user_events.OwnUserUpdateEvent, config.CacheComponents.ME)
     async def on_user_update(self, shard: gateway_shard.GatewayShard, payload: data_binding.JSONObject) -> None:
-<<<<<<< HEAD
-        """See <https://discord.com/developers/docs/topics/gateway#user-update> for more info."""
-=======
         """See https://discord.com/developers/docs/topics/gateway-events#user-update for more info."""
->>>>>>> 20cee689
         old = self._cache.get_me() if self._cache else None
         event = self._event_factory.deserialize_own_user_update_event(shard, payload, old_user=old)
 
@@ -911,11 +779,7 @@
 
     @event_manager_base.filtered(voice_events.VoiceStateUpdateEvent, config.CacheComponents.VOICE_STATES)
     async def on_voice_state_update(self, shard: gateway_shard.GatewayShard, payload: data_binding.JSONObject) -> None:
-<<<<<<< HEAD
-        """See <https://discord.com/developers/docs/topics/gateway#voice-state-update> for more info."""
-=======
         """See https://discord.com/developers/docs/topics/gateway-events#voice-state-update for more info."""
->>>>>>> 20cee689
         old: typing.Optional[voices.VoiceState] = None
         if self._cache:
             old = self._cache.get_voice_state(
@@ -933,29 +797,17 @@
 
     @event_manager_base.filtered(voice_events.VoiceServerUpdateEvent)
     async def on_voice_server_update(self, shard: gateway_shard.GatewayShard, payload: data_binding.JSONObject) -> None:
-<<<<<<< HEAD
-        """See <https://discord.com/developers/docs/topics/gateway#voice-server-update> for more info."""
-=======
         """See https://discord.com/developers/docs/topics/gateway-events#voice-server-update for more info."""
->>>>>>> 20cee689
         await self.dispatch(self._event_factory.deserialize_voice_server_update_event(shard, payload))
 
     @event_manager_base.filtered(channel_events.WebhookUpdateEvent)
     async def on_webhooks_update(self, shard: gateway_shard.GatewayShard, payload: data_binding.JSONObject) -> None:
-<<<<<<< HEAD
-        """See <https://discord.com/developers/docs/topics/gateway#webhooks-update> for more info."""
-=======
         """See https://discord.com/developers/docs/topics/gateway-events#webhooks-update for more info."""
->>>>>>> 20cee689
         await self.dispatch(self._event_factory.deserialize_webhook_update_event(shard, payload))
 
     @event_manager_base.filtered(interaction_events.InteractionCreateEvent)
     async def on_interaction_create(self, shard: gateway_shard.GatewayShard, payload: data_binding.JSONObject) -> None:
-<<<<<<< HEAD
-        """See <https://discord.com/developers/docs/topics/gateway#interaction-create> for more info."""
-=======
         """See https://discord.com/developers/docs/topics/gateway-events#interaction-create for more info."""
->>>>>>> 20cee689
         await self.dispatch(self._event_factory.deserialize_interaction_create_event(shard, payload))
 
     @event_manager_base.filtered(scheduled_events.ScheduledEventCreateEvent)
