# -*- coding: utf-8 -*-
# cython: language_level=3
# Copyright (c) 2020 Nekokatt
# Copyright (c) 2021-present davfsa
#
# Permission is hereby granted, free of charge, to any person obtaining a copy
# of this software and associated documentation files (the "Software"), to deal
# in the Software without restriction, including without limitation the rights
# to use, copy, modify, merge, publish, distribute, sublicense, and/or sell
# copies of the Software, and to permit persons to whom the Software is
# furnished to do so, subject to the following conditions:
#
# The above copyright notice and this permission notice shall be included in all
# copies or substantial portions of the Software.
#
# THE SOFTWARE IS PROVIDED "AS IS", WITHOUT WARRANTY OF ANY KIND, EXPRESS OR
# IMPLIED, INCLUDING BUT NOT LIMITED TO THE WARRANTIES OF MERCHANTABILITY,
# FITNESS FOR A PARTICULAR PURPOSE AND NONINFRINGEMENT. IN NO EVENT SHALL THE
# AUTHORS OR COPYRIGHT HOLDERS BE LIABLE FOR ANY CLAIM, DAMAGES OR OTHER
# LIABILITY, WHETHER IN AN ACTION OF CONTRACT, TORT OR OTHERWISE, ARISING FROM,
# OUT OF OR IN CONNECTION WITH THE SOFTWARE OR THE USE OR OTHER DEALINGS IN THE
# SOFTWARE.
"""Event handling logic for more info."""

from __future__ import annotations

__all__: typing.Sequence[str] = ("EventManagerImpl",)

import asyncio
import base64
import logging
import random
import typing

from hikari import errors
from hikari import intents as intents_
from hikari import presences as presences_
from hikari import snowflakes
from hikari.api import config
from hikari.events import application_events
from hikari.events import channel_events
from hikari.events import guild_events
from hikari.events import interaction_events
from hikari.events import member_events
from hikari.events import message_events
from hikari.events import monetization_events
from hikari.events import reaction_events
from hikari.events import role_events
from hikari.events import scheduled_events
from hikari.events import shard_events
from hikari.events import typing_events
from hikari.events import user_events
from hikari.events import voice_events
from hikari.impl import event_manager_base
from hikari.internal import time
from hikari.internal import ux

if typing.TYPE_CHECKING:
    from hikari import guilds
    from hikari import invites
    from hikari import voices
    from hikari.api import cache as cache_
    from hikari.api import entity_factory as entity_factory_
    from hikari.api import event_factory as event_factory_
    from hikari.api import shard as gateway_shard
    from hikari.internal import data_binding


_LOGGER: typing.Final[logging.Logger] = logging.getLogger("hikari.event_manager")


def _fixed_size_nonce() -> str:
    # This generates nonces of length 28 for use in member chunking.
    head = time.monotonic_ns().to_bytes(8, "big")
    tail = random.getrandbits(92).to_bytes(12, "big")
    return base64.b64encode(head + tail).decode("ascii")


async def _request_guild_members(
    shard: gateway_shard.GatewayShard,
    guild: snowflakes.SnowflakeishOr[guilds.PartialGuild],
    *,
    include_presences: bool,
    nonce: str,
) -> None:
    try:
        await shard.request_guild_members(guild, include_presences=include_presences, nonce=nonce)

    # Ignore errors raised by a shard shutting down
    except errors.ComponentStateConflictError:
        pass


class EventManagerImpl(event_manager_base.EventManagerBase):
    """Provides event handling logic for Discord events."""

    __slots__: typing.Sequence[str] = ("_cache", "_entity_factory", "_auto_chunk_members")

    def __init__(
        self,
        entity_factory: entity_factory_.EntityFactory,
        event_factory: event_factory_.EventFactory,
        intents: intents_.Intents,
        /,
        *,
        auto_chunk_members: bool = True,
        cache: typing.Optional[cache_.MutableCache] = None,
    ) -> None:
        self._cache = cache
        self._auto_chunk_members = auto_chunk_members
        self._entity_factory = entity_factory
        components = cache.settings.components if cache else config.CacheComponents.NONE
        super().__init__(event_factory=event_factory, intents=intents, cache_components=components)

    def _cache_enabled_for(self, components: config.CacheComponents, /) -> bool:
        return self._cache is not None and (self._cache.settings.components & components) == components

    @event_manager_base.filtered(shard_events.ShardReadyEvent, config.CacheComponents.ME)
    async def on_ready(self, shard: gateway_shard.GatewayShard, payload: data_binding.JSONObject) -> None:
        """See https://discord.com/developers/docs/topics/gateway-events#ready for more info."""
        # TODO: cache unavailable guilds on startup, I didn't bother for the time being.
        event = self._event_factory.deserialize_ready_event(shard, payload)

        if self._cache:
            self._cache.update_me(event.my_user)

        await self.dispatch(event)

    @event_manager_base.filtered(shard_events.ShardResumedEvent)
    async def on_resumed(self, shard: gateway_shard.GatewayShard, _: data_binding.JSONObject) -> None:
        """See https://discord.com/developers/docs/topics/gateway-events#resumed for more info."""
        await self.dispatch(self._event_factory.deserialize_resumed_event(shard))

    @event_manager_base.filtered(application_events.ApplicationCommandPermissionsUpdateEvent)
    async def on_application_command_permissions_update(
        self, shard: gateway_shard.GatewayShard, payload: data_binding.JSONObject
    ) -> None:
        await self.dispatch(self._event_factory.deserialize_application_command_permission_update_event(shard, payload))

    @event_manager_base.filtered(channel_events.GuildChannelCreateEvent, config.CacheComponents.GUILD_CHANNELS)
    async def on_channel_create(self, shard: gateway_shard.GatewayShard, payload: data_binding.JSONObject) -> None:
        """See https://discord.com/developers/docs/topics/gateway-events#channel-create for more info."""
        event = self._event_factory.deserialize_guild_channel_create_event(shard, payload)

        if self._cache:
            self._cache.set_guild_channel(event.channel)

        await self.dispatch(event)

    @event_manager_base.filtered(channel_events.GuildChannelUpdateEvent, config.CacheComponents.GUILD_CHANNELS)
    async def on_channel_update(self, shard: gateway_shard.GatewayShard, payload: data_binding.JSONObject) -> None:
        """See https://discord.com/developers/docs/topics/gateway-events#channel-update for more info."""
        old = self._cache.get_guild_channel(snowflakes.Snowflake(payload["id"])) if self._cache else None
        event = self._event_factory.deserialize_guild_channel_update_event(shard, payload, old_channel=old)

        if self._cache:
            self._cache.update_guild_channel(event.channel)

        await self.dispatch(event)

    @event_manager_base.filtered(
        channel_events.GuildChannelDeleteEvent,
        config.CacheComponents.GUILD_CHANNELS | config.CacheComponents.GUILD_THREADS,
    )
    async def on_channel_delete(self, shard: gateway_shard.GatewayShard, payload: data_binding.JSONObject) -> None:
        """See https://discord.com/developers/docs/topics/gateway-events#channel-delete for more info."""
        event = self._event_factory.deserialize_guild_channel_delete_event(shard, payload)

        if self._cache:
            self._cache.delete_guild_channel(event.channel.id)
            self._cache.clear_threads_for_channel(event.guild_id, event.channel.id)

        await self.dispatch(event)

    @event_manager_base.filtered((channel_events.GuildPinsUpdateEvent, channel_events.DMPinsUpdateEvent))
    async def on_channel_pins_update(self, shard: gateway_shard.GatewayShard, payload: data_binding.JSONObject) -> None:
        """See https://discord.com/developers/docs/topics/gateway-events#channel-pins-update for more info."""
        # TODO: we need a method for this specifically
        await self.dispatch(self._event_factory.deserialize_channel_pins_update_event(shard, payload))

    @event_manager_base.filtered(
        (channel_events.GuildThreadAccessEvent, channel_events.GuildThreadCreateEvent),
        config.CacheComponents.GUILD_THREADS,
    )
    async def on_thread_create(self, shard: gateway_shard.GatewayShard, payload: data_binding.JSONObject) -> None:
        """See https://discord.com/developers/docs/topics/gateway-events#thread-create for more info."""
        event: typing.Union[channel_events.GuildThreadAccessEvent, channel_events.GuildThreadCreateEvent]
        if "newly_created" in payload:
            event = self._event_factory.deserialize_guild_thread_create_event(shard, payload)

        else:
            event = self._event_factory.deserialize_guild_thread_access_event(shard, payload)

        if self._cache:
            self._cache.set_thread(event.thread)

        await self.dispatch(event)

    @event_manager_base.filtered(channel_events.GuildThreadUpdateEvent, config.CacheComponents.GUILD_THREADS)
    async def on_thread_update(self, shard: gateway_shard.GatewayShard, payload: data_binding.JSONObject) -> None:
        """See https://discord.com/developers/docs/topics/gateway-events#thread-update for more info."""
        event = self._event_factory.deserialize_guild_thread_update_event(shard, payload)

        if self._cache:
            self._cache.update_thread(event.thread)

        await self.dispatch(event)

    @event_manager_base.filtered(channel_events.GuildThreadDeleteEvent, config.CacheComponents.GUILD_THREADS)
    async def on_thread_delete(self, shard: gateway_shard.GatewayShard, payload: data_binding.JSONObject) -> None:
        """See https://discord.com/developers/docs/topics/gateway-events#thread-delete for more info."""
        event = self._event_factory.deserialize_guild_thread_delete_event(shard, payload)

        if self._cache:
            self._cache.delete_thread(event.thread_id)

        await self.dispatch(event)

    @event_manager_base.filtered(channel_events.ThreadListSyncEvent, config.CacheComponents.GUILD_THREADS)
    async def on_thread_list_sync(self, shard: gateway_shard.GatewayShard, payload: data_binding.JSONObject) -> None:
        """See https://discord.com/developers/docs/topics/gateway-events#thread-list-sync for more info."""
        event = self._event_factory.deserialize_thread_list_sync_event(shard, payload)

        if self._cache:
            if event.channel_ids:
                for channel_id in event.channel_ids:
                    self._cache.clear_threads_for_channel(event.guild_id, channel_id)

            else:
                self._cache.clear_threads_for_guild(event.guild_id)

            for thread in event.threads.values():
                self._cache.set_thread(thread)

        await self.dispatch(event)

    @event_manager_base.filtered(channel_events.ThreadMembersUpdateEvent, config.CacheComponents.GUILD_THREADS)
    async def on_thread_members_update(
        self, shard: gateway_shard.GatewayShard, payload: data_binding.JSONObject
    ) -> None:
        """See https://discord.com/developers/docs/topics/gateway-events#thread-members-update for more info."""
        event = self._event_factory.deserialize_thread_members_update_event(shard, payload)

        if self._cache:
            user_id = event.shard.get_user_id()

            # We only care about us being removed here. When we are added, we will receive a THREAD_CREATE with
            # all the other info.
            if user_id in event.removed_member_ids:
                self._cache.delete_thread(event.thread_id)

        await self.dispatch(event)

    # Internal granularity is preferred for GUILD_CREATE over decorator based filtering due to its large scope.
    async def on_guild_create(  # noqa: C901, CFQ001 - Function too complex and too long
        self, shard: gateway_shard.GatewayShard, payload: data_binding.JSONObject
    ) -> None:
        """See https://discord.com/developers/docs/topics/gateway-events#guild-create for more info."""
        event: typing.Union[guild_events.GuildAvailableEvent, guild_events.GuildJoinEvent, None]

        unavailable = payload.get("unavailable")

        if unavailable:
            # It is possible for GUILD_CREATE to contain unavailable guilds during outages
            # In cases like this, we can just ignore the event and wait for the outage to
            # be resolved, where the correct guild visibility event will be dispatched
            return

        if unavailable is not None and self._enabled_for_event(guild_events.GuildAvailableEvent):
            event = self._event_factory.deserialize_guild_available_event(shard, payload)
        elif unavailable is None and self._enabled_for_event(guild_events.GuildJoinEvent):
            event = self._event_factory.deserialize_guild_join_event(shard, payload)
        else:
            event = None

        if event:
            # We also filter here to prevent iterating over them and calling a function that won't do anything
            channels = event.channels if self._cache_enabled_for(config.CacheComponents.GUILD_CHANNELS) else None
            emojis = event.emojis if self._cache_enabled_for(config.CacheComponents.EMOJIS) else None
            stickers = event.stickers if self._cache_enabled_for(config.CacheComponents.GUILD_STICKERS) else None
            guild = event.guild if self._cache_enabled_for(config.CacheComponents.GUILDS) else None
            guild_id = event.guild.id
            members = event.members if self._cache_enabled_for(config.CacheComponents.MEMBERS) else None
            presences = event.presences if self._cache_enabled_for(config.CacheComponents.PRESENCES) else None
            roles = event.roles if self._cache_enabled_for(config.CacheComponents.ROLES) else None
            voice_states = event.voice_states if self._cache_enabled_for(config.CacheComponents.VOICE_STATES) else None
            threads = event.threads if self._cache_enabled_for(config.CacheComponents.GUILD_THREADS) else None

        elif self._cache:
            _LOGGER.log(ux.TRACE, "Skipping on_guild_create dispatch due to lack of any registered listeners")
            gd = self._entity_factory.deserialize_gateway_guild(payload, user_id=shard.get_user_id())

            channels = gd.channels() if self._cache_enabled_for(config.CacheComponents.GUILD_CHANNELS) else None
            emojis = gd.emojis() if self._cache_enabled_for(config.CacheComponents.EMOJIS) else None
            stickers = gd.stickers() if self._cache_enabled_for(config.CacheComponents.GUILD_STICKERS) else None
            guild = gd.guild() if self._cache_enabled_for(config.CacheComponents.GUILDS) else None
            guild_id = gd.id
            members = gd.members() if self._cache_enabled_for(config.CacheComponents.MEMBERS) else None
            presences = gd.presences() if self._cache_enabled_for(config.CacheComponents.PRESENCES) else None
            roles = gd.roles() if self._cache_enabled_for(config.CacheComponents.ROLES) else None
            voice_states = gd.voice_states() if self._cache_enabled_for(config.CacheComponents.VOICE_STATES) else None
            threads = gd.threads() if self._cache_enabled_for(config.CacheComponents.GUILD_THREADS) else None

        else:
            _LOGGER.log(
                ux.TRACE, "Skipping on_guild_create raw dispatch due to lack of any registered listeners or cache need"
            )

            channels = None
            emojis = None
            stickers = None
            guild = None
            guild_id = snowflakes.Snowflake(payload["id"])
            members = None
            presences = None
            roles = None
            voice_states = None
            threads = None

        if self._cache:
            if guild:
                self._cache.update_guild(guild)

            if channels:
                self._cache.clear_guild_channels_for_guild(guild_id)
                for channel in channels.values():
                    self._cache.set_guild_channel(channel)

            if emojis:
                self._cache.clear_emojis_for_guild(guild_id)
                for emoji in emojis.values():
                    self._cache.set_emoji(emoji)

            if stickers:
                self._cache.clear_stickers_for_guild(guild_id)
                for sticker in stickers.values():
                    self._cache.set_sticker(sticker)

            if roles:
                self._cache.clear_roles_for_guild(guild_id)
                for role in roles.values():
                    self._cache.set_role(role)

            if members:
                # TODO: do we really want to invalidate these all after an outage.
                self._cache.clear_members_for_guild(guild_id)
                if not self._cache.settings.only_my_member:
                    for member in members.values():
                        self._cache.set_member(member)
                else:
                    my_member = members[shard.get_user_id()]
                    self._cache.set_member(my_member)

            if presences:
                self._cache.clear_presences_for_guild(guild_id)
                for presence in presences.values():
                    self._cache.set_presence(presence)

            if voice_states:
                self._cache.clear_voice_states_for_guild(guild_id)
                for voice_state in voice_states.values():
                    self._cache.set_voice_state(voice_state)

            if threads:
                self._cache.clear_threads_for_guild(guild_id)
                for thread in threads.values():
                    self._cache.set_thread(thread)

        # We only want to chunk if we are allowed and need to:
        #   Allowed?
        #       All the following must be true:
        #           1. [`auto_chunk_members`][] is true (the user wants us to).
        #           2. We have the necessary intents ([`GUILD_MEMBERS`][]).
        #           3. The guild is marked as "large" or we do not have [`GUILD_PRESENCES`][] intent
        #              Discord will only send every other member objects on the `GUILD_CREATE`
        #              payload if presence intents are also declared, so if this isn't the case then we also
        #              want to chunk small guilds.
        #
        #   Need to?
        #       One of the following must be true:
        #           1. We have a cache, and it requires it (it is enabled for [`MEMBERS`][]), but we are
        #              not limited to only our own member (which is included in the `GUILD_CREATE` payload).
        #           2. The user is waiting for the member chunks (there is an event listener for it).
        presences_declared = self._intents & intents_.Intents.GUILD_PRESENCES

        if (
            self._auto_chunk_members
            and self._intents & intents_.Intents.GUILD_MEMBERS
            and (payload.get("large") or not presences_declared)
            and (
                (
                    self._cache
                    and self._cache_enabled_for(config.CacheComponents.MEMBERS)
                    and not self._cache.settings.only_my_member
                )
                # This call is a bit expensive, so best to do it last
                or self._enabled_for_event(shard_events.MemberChunkEvent)
            )
        ):
            # We create a task here instead of awaiting the result to avoid any rate-limits from delaying dispatch.
            nonce = f"{shard.id}.{_fixed_size_nonce()}"

            if event:
                event.chunk_nonce = nonce

            coroutine = _request_guild_members(shard, guild_id, include_presences=bool(presences_declared), nonce=nonce)
            asyncio.create_task(coroutine, name=f"{shard.id}:{guild_id} guild create members request")

        if event:
            await self.dispatch(event)

    # Internal granularity is preferred for GUILD_UPDATE over decorator based filtering due to its large scope.
    async def on_guild_update(self, shard: gateway_shard.GatewayShard, payload: data_binding.JSONObject) -> None:
        """See https://discord.com/developers/docs/topics/gateway-events#guild-update for more info."""
        event: typing.Optional[guild_events.GuildUpdateEvent]
        if self._enabled_for_event(guild_events.GuildUpdateEvent):
            guild_id = snowflakes.Snowflake(payload["id"])
            old = self._cache.get_guild(guild_id) if self._cache else None
            event = self._event_factory.deserialize_guild_update_event(shard, payload, old_guild=old)

            # We also filter here to prevent iterating over them and calling a function that won't do anything
            emojis = event.emojis if self._cache_enabled_for(config.CacheComponents.EMOJIS) else None
            stickers = event.stickers if self._cache_enabled_for(config.CacheComponents.GUILD_STICKERS) else None
            guild = event.guild if self._cache_enabled_for(config.CacheComponents.GUILDS) else None
            roles = event.roles if self._cache_enabled_for(config.CacheComponents.ROLES) else None

        elif self._cache:
            _LOGGER.log(ux.TRACE, "Skipping on_guild_update raw dispatch due to lack of any registered listeners")
            event = None

            gd = self._entity_factory.deserialize_gateway_guild(payload, user_id=shard.get_user_id())
            emojis = gd.emojis() if self._cache_enabled_for(config.CacheComponents.EMOJIS) else None
            stickers = gd.stickers() if self._cache_enabled_for(config.CacheComponents.GUILD_STICKERS) else None
            guild = gd.guild() if self._cache_enabled_for(config.CacheComponents.GUILDS) else None
            guild_id = gd.id
            roles = gd.roles() if self._cache_enabled_for(config.CacheComponents.ROLES) else None

        else:
            _LOGGER.log(
                ux.TRACE, "Skipping on_guild_update raw dispatch due to lack of any registered listeners or cache need"
            )
            return

        if self._cache:
            if guild:
                self._cache.update_guild(guild)

            if emojis:
                self._cache.clear_emojis_for_guild(guild_id)
                for emoji in emojis.values():
                    self._cache.set_emoji(emoji)

            if stickers:
                self._cache.clear_stickers_for_guild(guild_id)
                for sticker in stickers.values():
                    self._cache.set_sticker(sticker)

            if roles:
                self._cache.clear_roles_for_guild(guild_id)
                for role in roles.values():
                    self._cache.set_role(role)

        if event:
            await self.dispatch(event)

    @event_manager_base.filtered(
        (guild_events.GuildLeaveEvent, guild_events.GuildUnavailableEvent),
        config.CacheComponents.GUILDS
        | config.CacheComponents.GUILD_CHANNELS
        | config.CacheComponents.EMOJIS
        | config.CacheComponents.GUILD_STICKERS
        | config.CacheComponents.ROLES
        | config.CacheComponents.PRESENCES
        | config.CacheComponents.VOICE_STATES
        | config.CacheComponents.MEMBERS
        | config.CacheComponents.GUILD_THREADS,
    )
    async def on_guild_delete(self, shard: gateway_shard.GatewayShard, payload: data_binding.JSONObject) -> None:
        """See https://discord.com/developers/docs/topics/gateway-events#guild-delete for more info."""
        event: typing.Union[guild_events.GuildUnavailableEvent, guild_events.GuildLeaveEvent]
        if payload.get("unavailable"):
            event = self._event_factory.deserialize_guild_unavailable_event(shard, payload)

            if self._cache:
                self._cache.set_guild_availability(event.guild_id, False)

        else:
            old: typing.Optional[guilds.GatewayGuild] = None
            if self._cache:
                guild_id = snowflakes.Snowflake(payload["id"])
                #  TODO: this doesn't work in all intent scenarios
                old = self._cache.delete_guild(guild_id)
                self._cache.clear_voice_states_for_guild(guild_id)
                self._cache.clear_invites_for_guild(guild_id)
                self._cache.clear_members_for_guild(guild_id)
                self._cache.clear_presences_for_guild(guild_id)
                self._cache.clear_guild_channels_for_guild(guild_id)
                self._cache.clear_threads_for_guild(guild_id)
                self._cache.clear_emojis_for_guild(guild_id)
                self._cache.clear_stickers_for_guild(guild_id)
                self._cache.clear_roles_for_guild(guild_id)

            event = self._event_factory.deserialize_guild_leave_event(shard, payload, old_guild=old)

        await self.dispatch(event)

    @event_manager_base.filtered(guild_events.BanCreateEvent)
    async def on_guild_ban_add(self, shard: gateway_shard.GatewayShard, payload: data_binding.JSONObject) -> None:
        """See https://discord.com/developers/docs/topics/gateway-events#guild-ban-add for more info."""
        await self.dispatch(self._event_factory.deserialize_guild_ban_add_event(shard, payload))

    @event_manager_base.filtered(guild_events.BanDeleteEvent)
    async def on_guild_ban_remove(self, shard: gateway_shard.GatewayShard, payload: data_binding.JSONObject) -> None:
        """See https://discord.com/developers/docs/topics/gateway-events#guild-ban-remove for more info."""
        await self.dispatch(self._event_factory.deserialize_guild_ban_remove_event(shard, payload))

    @event_manager_base.filtered(guild_events.EmojisUpdateEvent, config.CacheComponents.EMOJIS)
    async def on_guild_emojis_update(self, shard: gateway_shard.GatewayShard, payload: data_binding.JSONObject) -> None:
        """See https://discord.com/developers/docs/topics/gateway-events#guild-emojis-update for more info."""
        guild_id = snowflakes.Snowflake(payload["guild_id"])
        old = list(self._cache.clear_emojis_for_guild(guild_id).values()) if self._cache else None

        event = self._event_factory.deserialize_guild_emojis_update_event(shard, payload, old_emojis=old)

        if self._cache:
            for emoji in event.emojis:
                self._cache.set_emoji(emoji)

        await self.dispatch(event)

    @event_manager_base.filtered(guild_events.StickersUpdateEvent, config.CacheComponents.EMOJIS)
    async def on_guild_stickers_update(
        self, shard: gateway_shard.GatewayShard, payload: data_binding.JSONObject
    ) -> None:
        """See https://discord.com/developers/docs/topics/gateway-events#guild-stickers-update for more info."""
        guild_id = snowflakes.Snowflake(payload["guild_id"])
        old = list(self._cache.clear_stickers_for_guild(guild_id).values()) if self._cache else None

        event = self._event_factory.deserialize_guild_stickers_update_event(shard, payload, old_stickers=old)

        if self._cache:
            for sticker in event.stickers:
                self._cache.set_sticker(sticker)

        await self.dispatch(event)

    @event_manager_base.filtered(())  # An empty sequence here means that this method will always be skipped.
    async def on_guild_integrations_update(self, _: gateway_shard.GatewayShard, __: data_binding.JSONObject) -> None:
        """See https://discord.com/developers/docs/topics/gateway-events#guild-integrations-update for more info."""
        # This is only here to stop this being logged or dispatched as an "unknown event".
        # This event is made redundant by INTEGRATION_CREATE/DELETE/UPDATE and is thus not parsed or dispatched.
        raise NotImplementedError

    @event_manager_base.filtered(guild_events.IntegrationCreateEvent)
    async def on_integration_create(self, shard: gateway_shard.GatewayShard, payload: data_binding.JSONObject) -> None:
        event = self._event_factory.deserialize_integration_create_event(shard, payload)
        await self.dispatch(event)

    @event_manager_base.filtered(guild_events.IntegrationUpdateEvent)
    async def on_integration_update(self, shard: gateway_shard.GatewayShard, payload: data_binding.JSONObject) -> None:
        event = self._event_factory.deserialize_integration_update_event(shard, payload)
        await self.dispatch(event)

    @event_manager_base.filtered(guild_events.IntegrationDeleteEvent)
    async def on_integration_delete(self, shard: gateway_shard.GatewayShard, payload: data_binding.JSONObject) -> None:
        event = self._event_factory.deserialize_integration_delete_event(shard, payload)
        await self.dispatch(event)

    @event_manager_base.filtered(member_events.MemberCreateEvent, config.CacheComponents.MEMBERS)
    async def on_guild_member_add(self, shard: gateway_shard.GatewayShard, payload: data_binding.JSONObject) -> None:
        """See https://discord.com/developers/docs/topics/gateway-events#guild-member-add for more info."""
        event = self._event_factory.deserialize_guild_member_add_event(shard, payload)

        if self._cache:
            self._cache.update_member(event.member)

        await self.dispatch(event)

    @event_manager_base.filtered(member_events.MemberDeleteEvent, config.CacheComponents.MEMBERS)
    async def on_guild_member_remove(self, shard: gateway_shard.GatewayShard, payload: data_binding.JSONObject) -> None:
        """See https://discord.com/developers/docs/topics/gateway-events#guild-member-remove for more info."""
        old: typing.Optional[guilds.Member] = None
        if self._cache:
            old = self._cache.delete_member(
                snowflakes.Snowflake(payload["guild_id"]), snowflakes.Snowflake(payload["user"]["id"])
            )

        event = self._event_factory.deserialize_guild_member_remove_event(shard, payload, old_member=old)
        await self.dispatch(event)

    @event_manager_base.filtered(member_events.MemberUpdateEvent, config.CacheComponents.MEMBERS)
    async def on_guild_member_update(self, shard: gateway_shard.GatewayShard, payload: data_binding.JSONObject) -> None:
        """See https://discord.com/developers/docs/topics/gateway-events#guild-member-update for more info."""
        old: typing.Optional[guilds.Member] = None
        if self._cache:
            old = self._cache.get_member(
                snowflakes.Snowflake(payload["guild_id"]), snowflakes.Snowflake(payload["user"]["id"])
            )

        event = self._event_factory.deserialize_guild_member_update_event(shard, payload, old_member=old)

        if self._cache:
            self._cache.update_member(event.member)

        await self.dispatch(event)

    @event_manager_base.filtered(shard_events.MemberChunkEvent, config.CacheComponents.MEMBERS)
    async def on_guild_members_chunk(self, shard: gateway_shard.GatewayShard, payload: data_binding.JSONObject) -> None:
        """See https://discord.com/developers/docs/topics/gateway-events#guild-members-chunk for more info."""
        event = self._event_factory.deserialize_guild_member_chunk_event(shard, payload)

        if self._cache:
            for member in event.members.values():
                self._cache.set_member(member)

            for presence in event.presences.values():
                self._cache.set_presence(presence)

        await self.dispatch(event)

    @event_manager_base.filtered(role_events.RoleCreateEvent, config.CacheComponents.ROLES)
    async def on_guild_role_create(self, shard: gateway_shard.GatewayShard, payload: data_binding.JSONObject) -> None:
        """See https://discord.com/developers/docs/topics/gateway-events#guild-role-create for more info."""
        event = self._event_factory.deserialize_guild_role_create_event(shard, payload)

        if self._cache:
            self._cache.set_role(event.role)

        await self.dispatch(event)

    @event_manager_base.filtered(role_events.RoleUpdateEvent, config.CacheComponents.ROLES)
    async def on_guild_role_update(self, shard: gateway_shard.GatewayShard, payload: data_binding.JSONObject) -> None:
        """See https://discord.com/developers/docs/topics/gateway-events#guild-role-update for more info."""
        old = self._cache.get_role(snowflakes.Snowflake(payload["role"]["id"])) if self._cache else None
        event = self._event_factory.deserialize_guild_role_update_event(shard, payload, old_role=old)

        if self._cache:
            self._cache.update_role(event.role)

        await self.dispatch(event)

    @event_manager_base.filtered(role_events.RoleDeleteEvent, config.CacheComponents.ROLES)
    async def on_guild_role_delete(self, shard: gateway_shard.GatewayShard, payload: data_binding.JSONObject) -> None:
        """See https://discord.com/developers/docs/topics/gateway-events#guild-role-delete for more info."""
        old: typing.Optional[guilds.Role] = None
        if self._cache:
            old = self._cache.delete_role(snowflakes.Snowflake(payload["role_id"]))

        event = self._event_factory.deserialize_guild_role_delete_event(shard, payload, old_role=old)

        await self.dispatch(event)

    @event_manager_base.filtered(channel_events.InviteCreateEvent, config.CacheComponents.INVITES)
    async def on_invite_create(self, shard: gateway_shard.GatewayShard, payload: data_binding.JSONObject) -> None:
        """See https://discord.com/developers/docs/topics/gateway-events#invite-create for more info."""
        event = self._event_factory.deserialize_invite_create_event(shard, payload)

        if self._cache:
            self._cache.set_invite(event.invite)

        await self.dispatch(event)

    @event_manager_base.filtered(channel_events.InviteDeleteEvent, config.CacheComponents.INVITES)
    async def on_invite_delete(self, shard: gateway_shard.GatewayShard, payload: data_binding.JSONObject) -> None:
        """See https://discord.com/developers/docs/topics/gateway-events#invite-delete for more info."""
        old: typing.Optional[invites.InviteWithMetadata] = None
        if self._cache:
            old = self._cache.delete_invite(payload["code"])

        event = self._event_factory.deserialize_invite_delete_event(shard, payload, old_invite=old)

        await self.dispatch(event)

    @event_manager_base.filtered(
        (message_events.GuildMessageCreateEvent, message_events.DMMessageCreateEvent), config.CacheComponents.MESSAGES
    )
    async def on_message_create(self, shard: gateway_shard.GatewayShard, payload: data_binding.JSONObject) -> None:
        """See https://discord.com/developers/docs/topics/gateway-events#message-create for more info."""
        event = self._event_factory.deserialize_message_create_event(shard, payload)

        if self._cache:
            self._cache.set_message(event.message)

        await self.dispatch(event)

    @event_manager_base.filtered(
        (message_events.GuildMessageUpdateEvent, message_events.DMMessageUpdateEvent), config.CacheComponents.MESSAGES
    )
    async def on_message_update(self, shard: gateway_shard.GatewayShard, payload: data_binding.JSONObject) -> None:
        """See https://discord.com/developers/docs/topics/gateway-events#message-update for more info."""
        old = self._cache.get_message(snowflakes.Snowflake(payload["id"])) if self._cache else None
        event = self._event_factory.deserialize_message_update_event(shard, payload, old_message=old)

        if self._cache:
            self._cache.update_message(event.message)

        await self.dispatch(event)

    @event_manager_base.filtered(
        (message_events.GuildMessageDeleteEvent, message_events.DMMessageDeleteEvent), config.CacheComponents.MESSAGES
    )
    async def on_message_delete(self, shard: gateway_shard.GatewayShard, payload: data_binding.JSONObject) -> None:
        """See https://discord.com/developers/docs/topics/gateway-events#message-delete for more info."""
        if self._cache:
            message_id = snowflakes.Snowflake(payload["id"])
            old_message = self._cache.delete_message(message_id)
        else:
            old_message = None

        event = self._event_factory.deserialize_message_delete_event(shard, payload, old_message=old_message)

        await self.dispatch(event)

    @event_manager_base.filtered(
        (message_events.GuildMessageDeleteEvent, message_events.DMMessageDeleteEvent), config.CacheComponents.MESSAGES
    )
    async def on_message_delete_bulk(self, shard: gateway_shard.GatewayShard, payload: data_binding.JSONObject) -> None:
        """See https://discord.com/developers/docs/topics/gateway-events#message-delete-bulk for more info."""
        old_messages = {}

        if self._cache:
            for message_id in payload["ids"]:
                message_id = snowflakes.Snowflake(message_id)

                if message := self._cache.delete_message(message_id):
                    old_messages[message_id] = message

        await self.dispatch(
            self._event_factory.deserialize_guild_message_delete_bulk_event(shard, payload, old_messages=old_messages)
        )

    @event_manager_base.filtered((reaction_events.GuildReactionAddEvent, reaction_events.DMReactionAddEvent))
    async def on_message_reaction_add(
        self, shard: gateway_shard.GatewayShard, payload: data_binding.JSONObject
    ) -> None:
        """See https://discord.com/developers/docs/topics/gateway-events#message-reaction-add for more info."""
        await self.dispatch(self._event_factory.deserialize_message_reaction_add_event(shard, payload))

    # TODO: this is unlikely but reaction cache?

    @event_manager_base.filtered((reaction_events.GuildReactionDeleteEvent, reaction_events.DMReactionDeleteEvent))
    async def on_message_reaction_remove(
        self, shard: gateway_shard.GatewayShard, payload: data_binding.JSONObject
    ) -> None:
        """See https://discord.com/developers/docs/topics/gateway-events#message-reaction-remove for more info."""
        await self.dispatch(self._event_factory.deserialize_message_reaction_remove_event(shard, payload))

    @event_manager_base.filtered(
        (reaction_events.GuildReactionDeleteAllEvent, reaction_events.DMReactionDeleteAllEvent)
    )
    async def on_message_reaction_remove_all(
        self, shard: gateway_shard.GatewayShard, payload: data_binding.JSONObject
    ) -> None:
        """See https://discord.com/developers/docs/topics/gateway-events#message-reaction-remove-all for more info."""
        await self.dispatch(self._event_factory.deserialize_message_reaction_remove_all_event(shard, payload))

    @event_manager_base.filtered(
        (reaction_events.GuildReactionDeleteEmojiEvent, reaction_events.DMReactionDeleteEmojiEvent)
    )
    async def on_message_reaction_remove_emoji(
        self, shard: gateway_shard.GatewayShard, payload: data_binding.JSONObject
    ) -> None:
        """See https://discord.com/developers/docs/topics/gateway-events#message-reaction-remove-emoji for more info."""
        await self.dispatch(self._event_factory.deserialize_message_reaction_remove_emoji_event(shard, payload))

    @event_manager_base.filtered(guild_events.PresenceUpdateEvent, config.CacheComponents.PRESENCES)
    async def on_presence_update(self, shard: gateway_shard.GatewayShard, payload: data_binding.JSONObject) -> None:
        """See https://discord.com/developers/docs/topics/gateway-events#presence-update for more info."""
        old: typing.Optional[presences_.MemberPresence] = None

        if self._cache:
            old = self._cache.get_presence(
                snowflakes.Snowflake(payload["guild_id"]), snowflakes.Snowflake(payload["user"]["id"])
            )

        event = self._event_factory.deserialize_presence_update_event(shard, payload, old_presence=old)

        if self._cache and event.presence.visible_status is presences_.Status.OFFLINE:
            self._cache.delete_presence(event.presence.guild_id, event.presence.user_id)
        elif self._cache:
            self._cache.update_presence(event.presence)

        # TODO: update user here when partial_user is set self._cache.update_user(event.partial_user)
        await self.dispatch(event)

    @event_manager_base.filtered((typing_events.GuildTypingEvent, typing_events.DMTypingEvent))
    async def on_typing_start(self, shard: gateway_shard.GatewayShard, payload: data_binding.JSONObject) -> None:
        """See https://discord.com/developers/docs/topics/gateway-events#typing-start for more info."""
        await self.dispatch(self._event_factory.deserialize_typing_start_event(shard, payload))

    @event_manager_base.filtered(user_events.OwnUserUpdateEvent, config.CacheComponents.ME)
    async def on_user_update(self, shard: gateway_shard.GatewayShard, payload: data_binding.JSONObject) -> None:
        """See https://discord.com/developers/docs/topics/gateway-events#user-update for more info."""
        old = self._cache.get_me() if self._cache else None
        event = self._event_factory.deserialize_own_user_update_event(shard, payload, old_user=old)

        if self._cache:
            self._cache.update_me(event.user)

        await self.dispatch(event)

    @event_manager_base.filtered(voice_events.VoiceStateUpdateEvent, config.CacheComponents.VOICE_STATES)
    async def on_voice_state_update(self, shard: gateway_shard.GatewayShard, payload: data_binding.JSONObject) -> None:
        """See https://discord.com/developers/docs/topics/gateway-events#voice-state-update for more info."""
        old: typing.Optional[voices.VoiceState] = None
        if self._cache:
            old = self._cache.get_voice_state(
                snowflakes.Snowflake(payload["guild_id"]), snowflakes.Snowflake(payload["user_id"])
            )

        event = self._event_factory.deserialize_voice_state_update_event(shard, payload, old_state=old)

        if self._cache and event.state.channel_id is None:
            self._cache.delete_voice_state(event.state.guild_id, event.state.user_id)
        elif self._cache:
            self._cache.update_voice_state(event.state)

        await self.dispatch(event)

    @event_manager_base.filtered(voice_events.VoiceServerUpdateEvent)
    async def on_voice_server_update(self, shard: gateway_shard.GatewayShard, payload: data_binding.JSONObject) -> None:
        """See https://discord.com/developers/docs/topics/gateway-events#voice-server-update for more info."""
        await self.dispatch(self._event_factory.deserialize_voice_server_update_event(shard, payload))

    @event_manager_base.filtered(channel_events.WebhookUpdateEvent)
    async def on_webhooks_update(self, shard: gateway_shard.GatewayShard, payload: data_binding.JSONObject) -> None:
        """See https://discord.com/developers/docs/topics/gateway-events#webhooks-update for more info."""
        await self.dispatch(self._event_factory.deserialize_webhook_update_event(shard, payload))

    @event_manager_base.filtered(interaction_events.InteractionCreateEvent)
    async def on_interaction_create(self, shard: gateway_shard.GatewayShard, payload: data_binding.JSONObject) -> None:
        """See https://discord.com/developers/docs/topics/gateway-events#interaction-create for more info."""
        await self.dispatch(self._event_factory.deserialize_interaction_create_event(shard, payload))

    @event_manager_base.filtered(scheduled_events.ScheduledEventCreateEvent)
    async def on_guild_scheduled_event_create(
        self, shard: gateway_shard.GatewayShard, payload: data_binding.JSONObject
    ) -> None:
        """See https://discord.com/developers/docs/topics/gateway-events#guild-scheduled-event-create for more info."""
        await self.dispatch(self._event_factory.deserialize_scheduled_event_create_event(shard, payload))

    @event_manager_base.filtered(scheduled_events.ScheduledEventDeleteEvent)
    async def on_guild_scheduled_event_delete(
        self, shard: gateway_shard.GatewayShard, payload: data_binding.JSONObject
    ) -> None:
        """See https://discord.com/developers/docs/topics/gateway-events#guild-scheduled-event-delete for more info."""
        await self.dispatch(self._event_factory.deserialize_scheduled_event_delete_event(shard, payload))

    @event_manager_base.filtered(scheduled_events.ScheduledEventUpdateEvent)
    async def on_guild_scheduled_event_update(
        self, shard: gateway_shard.GatewayShard, payload: data_binding.JSONObject
    ) -> None:
        """See https://discord.com/developers/docs/topics/gateway-events#guild-scheduled-event-update for more info."""
        await self.dispatch(self._event_factory.deserialize_scheduled_event_update_event(shard, payload))

    @event_manager_base.filtered(scheduled_events.ScheduledEventUserAddEvent)
    async def on_guild_scheduled_event_user_add(
        self, shard: gateway_shard.GatewayShard, payload: data_binding.JSONObject
    ) -> None:
        """See https://discord.com/developers/docs/topics/gateway-events#guild-scheduled-event-user-add for more info."""
        await self.dispatch(self._event_factory.deserialize_scheduled_event_user_add_event(shard, payload))

    @event_manager_base.filtered(scheduled_events.ScheduledEventUserRemoveEvent)
    async def on_guild_scheduled_event_user_remove(
        self, shard: gateway_shard.GatewayShard, payload: data_binding.JSONObject
    ) -> None:
        """See https://discord.com/developers/docs/topics/gateway-events#guild-scheduled-event-user-remove for more info."""
        await self.dispatch(self._event_factory.deserialize_scheduled_event_user_remove_event(shard, payload))

    @event_manager_base.filtered(guild_events.AuditLogEntryCreateEvent)
    async def on_guild_audit_log_entry_create(
        self, shard: gateway_shard.GatewayShard, payload: data_binding.JSONObject
    ) -> None:
        """See https://discord.com/developers/docs/topics/gateway-events#guild-audit-log-entry-create for more info."""
        await self.dispatch(self._event_factory.deserialize_audit_log_entry_create_event(shard, payload))

<<<<<<< HEAD
    async def on_stage_instance_create(
        self, shard: gateway_shard.GatewayShard, payload: data_binding.JSONObject
    ) -> None:
        await self.dispatch(self._event_factory.deserialize_stage_instance_create_event(shard, payload))

    async def on_stage_instance_update(
        self, shard: gateway_shard.GatewayShard, payload: data_binding.JSONObject
    ) -> None:
        await self.dispatch(self._event_factory.deserialize_stage_instance_edit_event(shard, payload))

    async def on_stage_instance_delete(
        self, shard: gateway_shard.GatewayShard, payload: data_binding.JSONObject
    ) -> None:
        await self.dispatch(self._event_factory.deserialize_stage_instance_delete_event(shard, payload))
=======
    @event_manager_base.filtered(monetization_events.EntitlementCreateEvent)
    async def on_entitlement_create(self, shard: gateway_shard.GatewayShard, payload: data_binding.JSONObject) -> None:
        """See https://discord.com/developers/docs/topics/gateway-events#entitlement-create for more info."""
        await self.dispatch(self._event_factory.deserialize_entitlement_create_event(shard, payload))

    @event_manager_base.filtered(monetization_events.EntitlementDeleteEvent)
    async def on_entitlement_delete(self, shard: gateway_shard.GatewayShard, payload: data_binding.JSONObject) -> None:
        """See https://discord.com/developers/docs/topics/gateway-events#entitlement-delete for more info."""
        await self.dispatch(self._event_factory.deserialize_entitlement_delete_event(shard, payload))

    @event_manager_base.filtered(monetization_events.EntitlementUpdateEvent)
    async def on_entitlement_update(self, shard: gateway_shard.GatewayShard, payload: data_binding.JSONObject) -> None:
        """See https://discord.com/developers/docs/topics/gateway-events#entitlement-update for more info."""
        await self.dispatch(self._event_factory.deserialize_entitlement_update_event(shard, payload))
>>>>>>> 9d323752
<|MERGE_RESOLUTION|>--- conflicted
+++ resolved
@@ -874,22 +874,6 @@
         """See https://discord.com/developers/docs/topics/gateway-events#guild-audit-log-entry-create for more info."""
         await self.dispatch(self._event_factory.deserialize_audit_log_entry_create_event(shard, payload))
 
-<<<<<<< HEAD
-    async def on_stage_instance_create(
-        self, shard: gateway_shard.GatewayShard, payload: data_binding.JSONObject
-    ) -> None:
-        await self.dispatch(self._event_factory.deserialize_stage_instance_create_event(shard, payload))
-
-    async def on_stage_instance_update(
-        self, shard: gateway_shard.GatewayShard, payload: data_binding.JSONObject
-    ) -> None:
-        await self.dispatch(self._event_factory.deserialize_stage_instance_edit_event(shard, payload))
-
-    async def on_stage_instance_delete(
-        self, shard: gateway_shard.GatewayShard, payload: data_binding.JSONObject
-    ) -> None:
-        await self.dispatch(self._event_factory.deserialize_stage_instance_delete_event(shard, payload))
-=======
     @event_manager_base.filtered(monetization_events.EntitlementCreateEvent)
     async def on_entitlement_create(self, shard: gateway_shard.GatewayShard, payload: data_binding.JSONObject) -> None:
         """See https://discord.com/developers/docs/topics/gateway-events#entitlement-create for more info."""
@@ -904,4 +888,19 @@
     async def on_entitlement_update(self, shard: gateway_shard.GatewayShard, payload: data_binding.JSONObject) -> None:
         """See https://discord.com/developers/docs/topics/gateway-events#entitlement-update for more info."""
         await self.dispatch(self._event_factory.deserialize_entitlement_update_event(shard, payload))
->>>>>>> 9d323752
+
+    async def on_stage_instance_create(
+        self, shard: gateway_shard.GatewayShard, payload: data_binding.JSONObject
+    ) -> None:
+        await self.dispatch(self._event_factory.deserialize_stage_instance_create_event(shard, payload))
+
+    async def on_stage_instance_update(
+        self, shard: gateway_shard.GatewayShard, payload: data_binding.JSONObject
+    ) -> None:
+        await self.dispatch(self._event_factory.deserialize_stage_instance_edit_event(shard, payload))
+
+    async def on_stage_instance_delete(
+        self, shard: gateway_shard.GatewayShard, payload: data_binding.JSONObject
+    ) -> None:
+        await self.dispatch(self._event_factory.deserialize_stage_instance_delete_event(shard, payload))
+# TODO