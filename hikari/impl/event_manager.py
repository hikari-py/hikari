# cython: language_level=3
# Copyright (c) 2020 Nekokatt
# Copyright (c) 2021-present davfsa
#
# Permission is hereby granted, free of charge, to any person obtaining a copy
# of this software and associated documentation files (the "Software"), to deal
# in the Software without restriction, including without limitation the rights
# to use, copy, modify, merge, publish, distribute, sublicense, and/or sell
# copies of the Software, and to permit persons to whom the Software is
# furnished to do so, subject to the following conditions:
#
# The above copyright notice and this permission notice shall be included in all
# copies or substantial portions of the Software.
#
# THE SOFTWARE IS PROVIDED "AS IS", WITHOUT WARRANTY OF ANY KIND, EXPRESS OR
# IMPLIED, INCLUDING BUT NOT LIMITED TO THE WARRANTIES OF MERCHANTABILITY,
# FITNESS FOR A PARTICULAR PURPOSE AND NONINFRINGEMENT. IN NO EVENT SHALL THE
# AUTHORS OR COPYRIGHT HOLDERS BE LIABLE FOR ANY CLAIM, DAMAGES OR OTHER
# LIABILITY, WHETHER IN AN ACTION OF CONTRACT, TORT OR OTHERWISE, ARISING FROM,
# OUT OF OR IN CONNECTION WITH THE SOFTWARE OR THE USE OR OTHER DEALINGS IN THE
# SOFTWARE.
"""Event handling logic for more info."""

from __future__ import annotations

__all__: typing.Sequence[str] = ("EventManagerImpl",)

import asyncio
import base64
import logging
import random
import typing

from hikari import errors
from hikari import intents as intents_
from hikari import presences as presences_
from hikari import snowflakes
from hikari.api import config
from hikari.events import application_events
from hikari.events import channel_events
from hikari.events import guild_events
from hikari.events import interaction_events
from hikari.events import member_events
from hikari.events import message_events
from hikari.events import monetization_events
from hikari.events import poll_events
from hikari.events import reaction_events
from hikari.events import role_events
from hikari.events import scheduled_events
from hikari.events import shard_events
from hikari.events import stage_events
from hikari.events import typing_events
from hikari.events import user_events
from hikari.events import voice_events
from hikari.impl import event_manager_base
from hikari.internal import time
from hikari.internal import ux

if typing.TYPE_CHECKING:
    from hikari import guilds
    from hikari import invites
    from hikari import voices
    from hikari.api import cache as cache_
    from hikari.api import entity_factory as entity_factory_
    from hikari.api import event_factory as event_factory_
    from hikari.api import shard as gateway_shard
    from hikari.internal import data_binding


_LOGGER: typing.Final[logging.Logger] = logging.getLogger("hikari.event_manager")


def _fixed_size_nonce() -> str:
    # This generates nonces of length 28 for use in member chunking.
    head = time.monotonic_ns().to_bytes(8, "big")
    tail = random.getrandbits(92).to_bytes(12, "big")
    return base64.b64encode(head + tail).decode("ascii")


async def _request_guild_members(
    shard: gateway_shard.GatewayShard,
    guild: snowflakes.SnowflakeishOr[guilds.PartialGuild],
    *,
    include_presences: bool,
    nonce: str,
) -> None:
    try:
        await shard.request_guild_members(guild, include_presences=include_presences, nonce=nonce)

    # Ignore errors raised by a shard shutting down
    except errors.ComponentStateConflictError:
        pass


class EventManagerImpl(event_manager_base.EventManagerBase):
    """Provides event handling logic for Discord events."""

    __slots__: typing.Sequence[str] = ("_cache", "_entity_factory", "_auto_chunk_members")

    def __init__(
        self,
        entity_factory: entity_factory_.EntityFactory,
        event_factory: event_factory_.EventFactory,
        intents: intents_.Intents,
        /,
        *,
        auto_chunk_members: bool = True,
        cache: typing.Optional[cache_.MutableCache] = None,
    ) -> None:
        self._cache = cache
        self._auto_chunk_members = auto_chunk_members
        self._entity_factory = entity_factory
        components = cache.settings.components if cache else config.CacheComponents.NONE
        super().__init__(event_factory=event_factory, intents=intents, cache_components=components)

    def _cache_enabled_for(self, components: config.CacheComponents, /) -> bool:
        return self._cache is not None and (self._cache.settings.components & components) == components

    @event_manager_base.filtered(shard_events.ShardReadyEvent, config.CacheComponents.ME)
    async def on_ready(self, shard: gateway_shard.GatewayShard, payload: data_binding.JSONObject) -> None:
        """See https://discord.com/developers/docs/topics/gateway-events#ready for more info."""
        # TODO: cache unavailable guilds on startup, I didn't bother for the time being.
        event = self._event_factory.deserialize_ready_event(shard, payload)

        if self._cache:
            self._cache.update_me(event.my_user)

        await self.dispatch(event)

    @event_manager_base.filtered(shard_events.ShardResumedEvent)
    async def on_resumed(self, shard: gateway_shard.GatewayShard, _: data_binding.JSONObject) -> None:
        """See https://discord.com/developers/docs/topics/gateway-events#resumed for more info."""
        await self.dispatch(self._event_factory.deserialize_resumed_event(shard))

    @event_manager_base.filtered(application_events.ApplicationCommandPermissionsUpdateEvent)
    async def on_application_command_permissions_update(
        self, shard: gateway_shard.GatewayShard, payload: data_binding.JSONObject
    ) -> None:
        await self.dispatch(self._event_factory.deserialize_application_command_permission_update_event(shard, payload))

    @event_manager_base.filtered(channel_events.GuildChannelCreateEvent, config.CacheComponents.GUILD_CHANNELS)
    async def on_channel_create(self, shard: gateway_shard.GatewayShard, payload: data_binding.JSONObject) -> None:
        """See https://discord.com/developers/docs/topics/gateway-events#channel-create for more info."""
        event = self._event_factory.deserialize_guild_channel_create_event(shard, payload)

        if self._cache:
            self._cache.set_guild_channel(event.channel)

        await self.dispatch(event)

    @event_manager_base.filtered(channel_events.GuildChannelUpdateEvent, config.CacheComponents.GUILD_CHANNELS)
    async def on_channel_update(self, shard: gateway_shard.GatewayShard, payload: data_binding.JSONObject) -> None:
        """See https://discord.com/developers/docs/topics/gateway-events#channel-update for more info."""
        old = self._cache.get_guild_channel(snowflakes.Snowflake(payload["id"])) if self._cache else None
        event = self._event_factory.deserialize_guild_channel_update_event(shard, payload, old_channel=old)

        if self._cache:
            self._cache.update_guild_channel(event.channel)

        await self.dispatch(event)

    @event_manager_base.filtered(
        channel_events.GuildChannelDeleteEvent,
        config.CacheComponents.GUILD_CHANNELS | config.CacheComponents.GUILD_THREADS,
    )
    async def on_channel_delete(self, shard: gateway_shard.GatewayShard, payload: data_binding.JSONObject) -> None:
        """See https://discord.com/developers/docs/topics/gateway-events#channel-delete for more info."""
        event = self._event_factory.deserialize_guild_channel_delete_event(shard, payload)

        if self._cache:
            self._cache.delete_guild_channel(event.channel.id)
            self._cache.clear_threads_for_channel(event.guild_id, event.channel.id)

        await self.dispatch(event)

    @event_manager_base.filtered((channel_events.GuildPinsUpdateEvent, channel_events.DMPinsUpdateEvent))
    async def on_channel_pins_update(self, shard: gateway_shard.GatewayShard, payload: data_binding.JSONObject) -> None:
        """See https://discord.com/developers/docs/topics/gateway-events#channel-pins-update for more info."""
        # TODO: we need a method for this specifically
        await self.dispatch(self._event_factory.deserialize_channel_pins_update_event(shard, payload))

    @event_manager_base.filtered(
        (channel_events.GuildThreadAccessEvent, channel_events.GuildThreadCreateEvent),
        config.CacheComponents.GUILD_THREADS,
    )
    async def on_thread_create(self, shard: gateway_shard.GatewayShard, payload: data_binding.JSONObject) -> None:
        """See https://discord.com/developers/docs/topics/gateway-events#thread-create for more info."""
        event: typing.Union[channel_events.GuildThreadAccessEvent, channel_events.GuildThreadCreateEvent]
        if "newly_created" in payload:
            event = self._event_factory.deserialize_guild_thread_create_event(shard, payload)

        else:
            event = self._event_factory.deserialize_guild_thread_access_event(shard, payload)

        if self._cache:
            self._cache.set_thread(event.thread)

        await self.dispatch(event)

    @event_manager_base.filtered(channel_events.GuildThreadUpdateEvent, config.CacheComponents.GUILD_THREADS)
    async def on_thread_update(self, shard: gateway_shard.GatewayShard, payload: data_binding.JSONObject) -> None:
        """See https://discord.com/developers/docs/topics/gateway-events#thread-update for more info."""
        event = self._event_factory.deserialize_guild_thread_update_event(shard, payload)

        if self._cache:
            self._cache.update_thread(event.thread)

        await self.dispatch(event)

    @event_manager_base.filtered(channel_events.GuildThreadDeleteEvent, config.CacheComponents.GUILD_THREADS)
    async def on_thread_delete(self, shard: gateway_shard.GatewayShard, payload: data_binding.JSONObject) -> None:
        """See https://discord.com/developers/docs/topics/gateway-events#thread-delete for more info."""
        event = self._event_factory.deserialize_guild_thread_delete_event(shard, payload)

        if self._cache:
            self._cache.delete_thread(event.thread_id)

        await self.dispatch(event)

    @event_manager_base.filtered(channel_events.ThreadListSyncEvent, config.CacheComponents.GUILD_THREADS)
    async def on_thread_list_sync(self, shard: gateway_shard.GatewayShard, payload: data_binding.JSONObject) -> None:
        """See https://discord.com/developers/docs/topics/gateway-events#thread-list-sync for more info."""
        event = self._event_factory.deserialize_thread_list_sync_event(shard, payload)

        if self._cache:
            if event.channel_ids:
                for channel_id in event.channel_ids:
                    self._cache.clear_threads_for_channel(event.guild_id, channel_id)

            else:
                self._cache.clear_threads_for_guild(event.guild_id)

            for thread in event.threads.values():
                self._cache.set_thread(thread)

        await self.dispatch(event)

    @event_manager_base.filtered(channel_events.ThreadMembersUpdateEvent, config.CacheComponents.GUILD_THREADS)
    async def on_thread_members_update(
        self, shard: gateway_shard.GatewayShard, payload: data_binding.JSONObject
    ) -> None:
        """See https://discord.com/developers/docs/topics/gateway-events#thread-members-update for more info."""
        event = self._event_factory.deserialize_thread_members_update_event(shard, payload)

        if self._cache:
            user_id = event.shard.get_user_id()

            # We only care about us being removed here. When we are added, we will receive a THREAD_CREATE with
            # all the other info.
            if user_id in event.removed_member_ids:
                self._cache.delete_thread(event.thread_id)

        await self.dispatch(event)

    # Internal granularity is preferred for GUILD_CREATE over decorator based filtering due to its large scope.
    async def on_guild_create(  # noqa: C901, CFQ001 - Function too complex and too long
        self, shard: gateway_shard.GatewayShard, payload: data_binding.JSONObject
    ) -> None:
        """See https://discord.com/developers/docs/topics/gateway-events#guild-create for more info."""
        event: typing.Union[guild_events.GuildAvailableEvent, guild_events.GuildJoinEvent, None]

        unavailable = payload.get("unavailable")

        if unavailable:
            # It is possible for GUILD_CREATE to contain unavailable guilds during outages
            # In cases like this, we can just ignore the event and wait for the outage to
            # be resolved, where the correct guild visibility event will be dispatched
            return

        if unavailable is not None and self._enabled_for_event(guild_events.GuildAvailableEvent):
            event = self._event_factory.deserialize_guild_available_event(shard, payload)
        elif unavailable is None and self._enabled_for_event(guild_events.GuildJoinEvent):
            event = self._event_factory.deserialize_guild_join_event(shard, payload)
        else:
            event = None

        if event:
            # We also filter here to prevent iterating over them and calling a function that won't do anything
            channels = event.channels if self._cache_enabled_for(config.CacheComponents.GUILD_CHANNELS) else None
            emojis = event.emojis if self._cache_enabled_for(config.CacheComponents.EMOJIS) else None
            stickers = event.stickers if self._cache_enabled_for(config.CacheComponents.GUILD_STICKERS) else None
            guild = event.guild if self._cache_enabled_for(config.CacheComponents.GUILDS) else None
            guild_id = event.guild.id
            members = event.members if self._cache_enabled_for(config.CacheComponents.MEMBERS) else None
            presences = event.presences if self._cache_enabled_for(config.CacheComponents.PRESENCES) else None
            roles = event.roles if self._cache_enabled_for(config.CacheComponents.ROLES) else None
            voice_states = event.voice_states if self._cache_enabled_for(config.CacheComponents.VOICE_STATES) else None
            threads = event.threads if self._cache_enabled_for(config.CacheComponents.GUILD_THREADS) else None

        elif self._cache:
            _LOGGER.log(ux.TRACE, "Skipping on_guild_create dispatch due to lack of any registered listeners")
            gd = self._entity_factory.deserialize_gateway_guild(payload, user_id=shard.get_user_id())

            channels = gd.channels() if self._cache_enabled_for(config.CacheComponents.GUILD_CHANNELS) else None
            emojis = gd.emojis() if self._cache_enabled_for(config.CacheComponents.EMOJIS) else None
            stickers = gd.stickers() if self._cache_enabled_for(config.CacheComponents.GUILD_STICKERS) else None
            guild = gd.guild() if self._cache_enabled_for(config.CacheComponents.GUILDS) else None
            guild_id = gd.id
            members = gd.members() if self._cache_enabled_for(config.CacheComponents.MEMBERS) else None
            presences = gd.presences() if self._cache_enabled_for(config.CacheComponents.PRESENCES) else None
            roles = gd.roles() if self._cache_enabled_for(config.CacheComponents.ROLES) else None
            voice_states = gd.voice_states() if self._cache_enabled_for(config.CacheComponents.VOICE_STATES) else None
            threads = gd.threads() if self._cache_enabled_for(config.CacheComponents.GUILD_THREADS) else None

        else:
            _LOGGER.log(
                ux.TRACE, "Skipping on_guild_create raw dispatch due to lack of any registered listeners or cache need"
            )

            channels = None
            emojis = None
            stickers = None
            guild = None
            guild_id = snowflakes.Snowflake(payload["id"])
            members = None
            presences = None
            roles = None
            voice_states = None
            threads = None

        if self._cache:
            if guild:
                self._cache.update_guild(guild)

            if channels:
                self._cache.clear_guild_channels_for_guild(guild_id)
                for channel in channels.values():
                    self._cache.set_guild_channel(channel)

            if emojis:
                self._cache.clear_emojis_for_guild(guild_id)
                for emoji in emojis.values():
                    self._cache.set_emoji(emoji)

            if stickers:
                self._cache.clear_stickers_for_guild(guild_id)
                for sticker in stickers.values():
                    self._cache.set_sticker(sticker)

            if roles:
                self._cache.clear_roles_for_guild(guild_id)
                for role in roles.values():
                    self._cache.set_role(role)

            if members:
                # TODO: do we really want to invalidate these all after an outage.
                self._cache.clear_members_for_guild(guild_id)
                if not self._cache.settings.only_my_member:
                    for member in members.values():
                        self._cache.set_member(member)
                else:
                    my_member = members[shard.get_user_id()]
                    self._cache.set_member(my_member)

            if presences:
                self._cache.clear_presences_for_guild(guild_id)
                for presence in presences.values():
                    self._cache.set_presence(presence)

            if voice_states:
                self._cache.clear_voice_states_for_guild(guild_id)
                for voice_state in voice_states.values():
                    self._cache.set_voice_state(voice_state)

            if threads:
                self._cache.clear_threads_for_guild(guild_id)
                for thread in threads.values():
                    self._cache.set_thread(thread)

        # We only want to chunk if we are allowed and need to:
        #   Allowed?
        #       All the following must be true:
        #           1. [`auto_chunk_members`][] is true (the user wants us to).
        #           2. We have the necessary intents ([`GUILD_MEMBERS`][]).
        #           3. The guild is marked as "large" or we do not have [`GUILD_PRESENCES`][] intent
        #              Discord will only send every other member objects on the `GUILD_CREATE`
        #              payload if presence intents are also declared, so if this isn't the case then we also
        #              want to chunk small guilds.
        #
        #   Need to?
        #       One of the following must be true:
        #           1. We have a cache, and it requires it (it is enabled for [`MEMBERS`][]), but we are
        #              not limited to only our own member (which is included in the `GUILD_CREATE` payload).
        #           2. The user is waiting for the member chunks (there is an event listener for it).
        presences_declared = self._intents & intents_.Intents.GUILD_PRESENCES

        if (
            self._auto_chunk_members
            and self._intents & intents_.Intents.GUILD_MEMBERS
            and (payload.get("large") or not presences_declared)
            and (
                (
                    self._cache
                    and self._cache_enabled_for(config.CacheComponents.MEMBERS)
                    and not self._cache.settings.only_my_member
                )
                # This call is a bit expensive, so best to do it last
                or self._enabled_for_event(shard_events.MemberChunkEvent)
            )
        ):
            # We create a task here instead of awaiting the result to avoid any rate-limits from delaying dispatch.
            nonce = f"{shard.id}.{_fixed_size_nonce()}"

            if event:
                event.chunk_nonce = nonce

            coroutine = _request_guild_members(shard, guild_id, include_presences=bool(presences_declared), nonce=nonce)
            asyncio.create_task(coroutine, name=f"{shard.id}:{guild_id} guild create members request")

        if event:
            await self.dispatch(event)

    # Internal granularity is preferred for GUILD_UPDATE over decorator based filtering due to its large scope.
    async def on_guild_update(self, shard: gateway_shard.GatewayShard, payload: data_binding.JSONObject) -> None:
        """See https://discord.com/developers/docs/topics/gateway-events#guild-update for more info."""
        event: typing.Optional[guild_events.GuildUpdateEvent]
        if self._enabled_for_event(guild_events.GuildUpdateEvent):
            guild_id = snowflakes.Snowflake(payload["id"])
            old = self._cache.get_guild(guild_id) if self._cache else None
            event = self._event_factory.deserialize_guild_update_event(shard, payload, old_guild=old)

            # We also filter here to prevent iterating over them and calling a function that won't do anything
            emojis = event.emojis if self._cache_enabled_for(config.CacheComponents.EMOJIS) else None
            stickers = event.stickers if self._cache_enabled_for(config.CacheComponents.GUILD_STICKERS) else None
            guild = event.guild if self._cache_enabled_for(config.CacheComponents.GUILDS) else None
            roles = event.roles if self._cache_enabled_for(config.CacheComponents.ROLES) else None

        elif self._cache:
            _LOGGER.log(ux.TRACE, "Skipping on_guild_update raw dispatch due to lack of any registered listeners")
            event = None

            gd = self._entity_factory.deserialize_gateway_guild(payload, user_id=shard.get_user_id())
            emojis = gd.emojis() if self._cache_enabled_for(config.CacheComponents.EMOJIS) else None
            stickers = gd.stickers() if self._cache_enabled_for(config.CacheComponents.GUILD_STICKERS) else None
            guild = gd.guild() if self._cache_enabled_for(config.CacheComponents.GUILDS) else None
            guild_id = gd.id
            roles = gd.roles() if self._cache_enabled_for(config.CacheComponents.ROLES) else None

        else:
            _LOGGER.log(
                ux.TRACE, "Skipping on_guild_update raw dispatch due to lack of any registered listeners or cache need"
            )
            return

        if self._cache:
            if guild:
                self._cache.update_guild(guild)

            if emojis:
                self._cache.clear_emojis_for_guild(guild_id)
                for emoji in emojis.values():
                    self._cache.set_emoji(emoji)

            if stickers:
                self._cache.clear_stickers_for_guild(guild_id)
                for sticker in stickers.values():
                    self._cache.set_sticker(sticker)

            if roles:
                self._cache.clear_roles_for_guild(guild_id)
                for role in roles.values():
                    self._cache.set_role(role)

        if event:
            await self.dispatch(event)

    @event_manager_base.filtered(
        (guild_events.GuildLeaveEvent, guild_events.GuildUnavailableEvent),
        config.CacheComponents.GUILDS
        | config.CacheComponents.GUILD_CHANNELS
        | config.CacheComponents.EMOJIS
        | config.CacheComponents.GUILD_STICKERS
        | config.CacheComponents.ROLES
        | config.CacheComponents.PRESENCES
        | config.CacheComponents.VOICE_STATES
        | config.CacheComponents.MEMBERS
        | config.CacheComponents.GUILD_THREADS,
    )
    async def on_guild_delete(self, shard: gateway_shard.GatewayShard, payload: data_binding.JSONObject) -> None:
        """See https://discord.com/developers/docs/topics/gateway-events#guild-delete for more info."""
        event: typing.Union[guild_events.GuildUnavailableEvent, guild_events.GuildLeaveEvent]
        if payload.get("unavailable"):
            event = self._event_factory.deserialize_guild_unavailable_event(shard, payload)

            if self._cache:
                self._cache.set_guild_availability(event.guild_id, False)

        else:
            old: typing.Optional[guilds.GatewayGuild] = None
            if self._cache:
                guild_id = snowflakes.Snowflake(payload["id"])
                #  TODO: this doesn't work in all intent scenarios
                old = self._cache.delete_guild(guild_id)
                self._cache.clear_voice_states_for_guild(guild_id)
                self._cache.clear_invites_for_guild(guild_id)
                self._cache.clear_members_for_guild(guild_id)
                self._cache.clear_presences_for_guild(guild_id)
                self._cache.clear_guild_channels_for_guild(guild_id)
                self._cache.clear_threads_for_guild(guild_id)
                self._cache.clear_emojis_for_guild(guild_id)
                self._cache.clear_stickers_for_guild(guild_id)
                self._cache.clear_roles_for_guild(guild_id)

            event = self._event_factory.deserialize_guild_leave_event(shard, payload, old_guild=old)

        await self.dispatch(event)

    @event_manager_base.filtered(guild_events.BanCreateEvent)
    async def on_guild_ban_add(self, shard: gateway_shard.GatewayShard, payload: data_binding.JSONObject) -> None:
        """See https://discord.com/developers/docs/topics/gateway-events#guild-ban-add for more info."""
        await self.dispatch(self._event_factory.deserialize_guild_ban_add_event(shard, payload))

    @event_manager_base.filtered(guild_events.BanDeleteEvent)
    async def on_guild_ban_remove(self, shard: gateway_shard.GatewayShard, payload: data_binding.JSONObject) -> None:
        """See https://discord.com/developers/docs/topics/gateway-events#guild-ban-remove for more info."""
        await self.dispatch(self._event_factory.deserialize_guild_ban_remove_event(shard, payload))

    @event_manager_base.filtered(guild_events.EmojisUpdateEvent, config.CacheComponents.EMOJIS)
    async def on_guild_emojis_update(self, shard: gateway_shard.GatewayShard, payload: data_binding.JSONObject) -> None:
        """See https://discord.com/developers/docs/topics/gateway-events#guild-emojis-update for more info."""
        guild_id = snowflakes.Snowflake(payload["guild_id"])
        old = list(self._cache.clear_emojis_for_guild(guild_id).values()) if self._cache else None

        event = self._event_factory.deserialize_guild_emojis_update_event(shard, payload, old_emojis=old)

        if self._cache:
            for emoji in event.emojis:
                self._cache.set_emoji(emoji)

        await self.dispatch(event)

    @event_manager_base.filtered(guild_events.StickersUpdateEvent, config.CacheComponents.EMOJIS)
    async def on_guild_stickers_update(
        self, shard: gateway_shard.GatewayShard, payload: data_binding.JSONObject
    ) -> None:
        """See https://discord.com/developers/docs/topics/gateway-events#guild-stickers-update for more info."""
        guild_id = snowflakes.Snowflake(payload["guild_id"])
        old = list(self._cache.clear_stickers_for_guild(guild_id).values()) if self._cache else None

        event = self._event_factory.deserialize_guild_stickers_update_event(shard, payload, old_stickers=old)

        if self._cache:
            for sticker in event.stickers:
                self._cache.set_sticker(sticker)

        await self.dispatch(event)

    @event_manager_base.filtered(())  # An empty sequence here means that this method will always be skipped.
    async def on_guild_integrations_update(self, _: gateway_shard.GatewayShard, __: data_binding.JSONObject) -> None:
        """See https://discord.com/developers/docs/topics/gateway-events#guild-integrations-update for more info."""
        # This is only here to stop this being logged or dispatched as an "unknown event".
        # This event is made redundant by INTEGRATION_CREATE/DELETE/UPDATE and is thus not parsed or dispatched.
        raise NotImplementedError

    @event_manager_base.filtered(guild_events.IntegrationCreateEvent)
    async def on_integration_create(self, shard: gateway_shard.GatewayShard, payload: data_binding.JSONObject) -> None:
        event = self._event_factory.deserialize_integration_create_event(shard, payload)
        await self.dispatch(event)

    @event_manager_base.filtered(guild_events.IntegrationUpdateEvent)
    async def on_integration_update(self, shard: gateway_shard.GatewayShard, payload: data_binding.JSONObject) -> None:
        event = self._event_factory.deserialize_integration_update_event(shard, payload)
        await self.dispatch(event)

    @event_manager_base.filtered(guild_events.IntegrationDeleteEvent)
    async def on_integration_delete(self, shard: gateway_shard.GatewayShard, payload: data_binding.JSONObject) -> None:
        event = self._event_factory.deserialize_integration_delete_event(shard, payload)
        await self.dispatch(event)

    @event_manager_base.filtered(member_events.MemberCreateEvent, config.CacheComponents.MEMBERS)
    async def on_guild_member_add(self, shard: gateway_shard.GatewayShard, payload: data_binding.JSONObject) -> None:
        """See https://discord.com/developers/docs/topics/gateway-events#guild-member-add for more info."""
        event = self._event_factory.deserialize_guild_member_add_event(shard, payload)

        if self._cache:
            self._cache.update_member(event.member)

        await self.dispatch(event)

    @event_manager_base.filtered(member_events.MemberDeleteEvent, config.CacheComponents.MEMBERS)
    async def on_guild_member_remove(self, shard: gateway_shard.GatewayShard, payload: data_binding.JSONObject) -> None:
        """See https://discord.com/developers/docs/topics/gateway-events#guild-member-remove for more info."""
        old: typing.Optional[guilds.Member] = None
        if self._cache:
            old = self._cache.delete_member(
                snowflakes.Snowflake(payload["guild_id"]), snowflakes.Snowflake(payload["user"]["id"])
            )

        event = self._event_factory.deserialize_guild_member_remove_event(shard, payload, old_member=old)
        await self.dispatch(event)

    @event_manager_base.filtered(member_events.MemberUpdateEvent, config.CacheComponents.MEMBERS)
    async def on_guild_member_update(self, shard: gateway_shard.GatewayShard, payload: data_binding.JSONObject) -> None:
        """See https://discord.com/developers/docs/topics/gateway-events#guild-member-update for more info."""
        old: typing.Optional[guilds.Member] = None
        if self._cache:
            old = self._cache.get_member(
                snowflakes.Snowflake(payload["guild_id"]), snowflakes.Snowflake(payload["user"]["id"])
            )

        event = self._event_factory.deserialize_guild_member_update_event(shard, payload, old_member=old)

        if self._cache:
            self._cache.update_member(event.member)

        await self.dispatch(event)

    @event_manager_base.filtered(shard_events.MemberChunkEvent, config.CacheComponents.MEMBERS)
    async def on_guild_members_chunk(self, shard: gateway_shard.GatewayShard, payload: data_binding.JSONObject) -> None:
        """See https://discord.com/developers/docs/topics/gateway-events#guild-members-chunk for more info."""
        event = self._event_factory.deserialize_guild_member_chunk_event(shard, payload)

        if self._cache:
            for member in event.members.values():
                self._cache.set_member(member)

            for presence in event.presences.values():
                self._cache.set_presence(presence)

        await self.dispatch(event)

    @event_manager_base.filtered(role_events.RoleCreateEvent, config.CacheComponents.ROLES)
    async def on_guild_role_create(self, shard: gateway_shard.GatewayShard, payload: data_binding.JSONObject) -> None:
        """See https://discord.com/developers/docs/topics/gateway-events#guild-role-create for more info."""
        event = self._event_factory.deserialize_guild_role_create_event(shard, payload)

        if self._cache:
            self._cache.set_role(event.role)

        await self.dispatch(event)

    @event_manager_base.filtered(role_events.RoleUpdateEvent, config.CacheComponents.ROLES)
    async def on_guild_role_update(self, shard: gateway_shard.GatewayShard, payload: data_binding.JSONObject) -> None:
        """See https://discord.com/developers/docs/topics/gateway-events#guild-role-update for more info."""
        old = self._cache.get_role(snowflakes.Snowflake(payload["role"]["id"])) if self._cache else None
        event = self._event_factory.deserialize_guild_role_update_event(shard, payload, old_role=old)

        if self._cache:
            self._cache.update_role(event.role)

        await self.dispatch(event)

    @event_manager_base.filtered(role_events.RoleDeleteEvent, config.CacheComponents.ROLES)
    async def on_guild_role_delete(self, shard: gateway_shard.GatewayShard, payload: data_binding.JSONObject) -> None:
        """See https://discord.com/developers/docs/topics/gateway-events#guild-role-delete for more info."""
        old: typing.Optional[guilds.Role] = None
        if self._cache:
            old = self._cache.delete_role(snowflakes.Snowflake(payload["role_id"]))

        event = self._event_factory.deserialize_guild_role_delete_event(shard, payload, old_role=old)

        await self.dispatch(event)

    @event_manager_base.filtered(channel_events.InviteCreateEvent, config.CacheComponents.INVITES)
    async def on_invite_create(self, shard: gateway_shard.GatewayShard, payload: data_binding.JSONObject) -> None:
        """See https://discord.com/developers/docs/topics/gateway-events#invite-create for more info."""
        event = self._event_factory.deserialize_invite_create_event(shard, payload)

        if self._cache:
            self._cache.set_invite(event.invite)

        await self.dispatch(event)

    @event_manager_base.filtered(channel_events.InviteDeleteEvent, config.CacheComponents.INVITES)
    async def on_invite_delete(self, shard: gateway_shard.GatewayShard, payload: data_binding.JSONObject) -> None:
        """See https://discord.com/developers/docs/topics/gateway-events#invite-delete for more info."""
        old: typing.Optional[invites.InviteWithMetadata] = None
        if self._cache:
            old = self._cache.delete_invite(payload["code"])

        event = self._event_factory.deserialize_invite_delete_event(shard, payload, old_invite=old)

        await self.dispatch(event)

    @event_manager_base.filtered(
        (message_events.GuildMessageCreateEvent, message_events.DMMessageCreateEvent), config.CacheComponents.MESSAGES
    )
    async def on_message_create(self, shard: gateway_shard.GatewayShard, payload: data_binding.JSONObject) -> None:
        """See https://discord.com/developers/docs/topics/gateway-events#message-create for more info."""
        event = self._event_factory.deserialize_message_create_event(shard, payload)

        if self._cache:
            self._cache.set_message(event.message)

        await self.dispatch(event)

    @event_manager_base.filtered(
        (message_events.GuildMessageUpdateEvent, message_events.DMMessageUpdateEvent), config.CacheComponents.MESSAGES
    )
    async def on_message_update(self, shard: gateway_shard.GatewayShard, payload: data_binding.JSONObject) -> None:
        """See https://discord.com/developers/docs/topics/gateway-events#message-update for more info."""
        old = self._cache.get_message(snowflakes.Snowflake(payload["id"])) if self._cache else None
        event = self._event_factory.deserialize_message_update_event(shard, payload, old_message=old)

        if self._cache:
            self._cache.update_message(event.message)

        await self.dispatch(event)

    @event_manager_base.filtered(
        (message_events.GuildMessageDeleteEvent, message_events.DMMessageDeleteEvent), config.CacheComponents.MESSAGES
    )
    async def on_message_delete(self, shard: gateway_shard.GatewayShard, payload: data_binding.JSONObject) -> None:
        """See https://discord.com/developers/docs/topics/gateway-events#message-delete for more info."""
        if self._cache:
            message_id = snowflakes.Snowflake(payload["id"])
            old_message = self._cache.delete_message(message_id)
        else:
            old_message = None

        event = self._event_factory.deserialize_message_delete_event(shard, payload, old_message=old_message)

        await self.dispatch(event)

    @event_manager_base.filtered(
        (message_events.GuildMessageDeleteEvent, message_events.DMMessageDeleteEvent), config.CacheComponents.MESSAGES
    )
    async def on_message_delete_bulk(self, shard: gateway_shard.GatewayShard, payload: data_binding.JSONObject) -> None:
        """See https://discord.com/developers/docs/topics/gateway-events#message-delete-bulk for more info."""
        old_messages = {}

        if self._cache:
            for message_id in payload["ids"]:
                message_id = snowflakes.Snowflake(message_id)

                if message := self._cache.delete_message(message_id):
                    old_messages[message_id] = message

        await self.dispatch(
            self._event_factory.deserialize_guild_message_delete_bulk_event(shard, payload, old_messages=old_messages)
        )

    @event_manager_base.filtered((reaction_events.GuildReactionAddEvent, reaction_events.DMReactionAddEvent))
    async def on_message_reaction_add(
        self, shard: gateway_shard.GatewayShard, payload: data_binding.JSONObject
    ) -> None:
        """See https://discord.com/developers/docs/topics/gateway-events#message-reaction-add for more info."""
        await self.dispatch(self._event_factory.deserialize_message_reaction_add_event(shard, payload))

    # TODO: this is unlikely but reaction cache?

    @event_manager_base.filtered((reaction_events.GuildReactionDeleteEvent, reaction_events.DMReactionDeleteEvent))
    async def on_message_reaction_remove(
        self, shard: gateway_shard.GatewayShard, payload: data_binding.JSONObject
    ) -> None:
        """See https://discord.com/developers/docs/topics/gateway-events#message-reaction-remove for more info."""
        await self.dispatch(self._event_factory.deserialize_message_reaction_remove_event(shard, payload))

    @event_manager_base.filtered(
        (reaction_events.GuildReactionDeleteAllEvent, reaction_events.DMReactionDeleteAllEvent)
    )
    async def on_message_reaction_remove_all(
        self, shard: gateway_shard.GatewayShard, payload: data_binding.JSONObject
    ) -> None:
        """See https://discord.com/developers/docs/topics/gateway-events#message-reaction-remove-all for more info."""
        await self.dispatch(self._event_factory.deserialize_message_reaction_remove_all_event(shard, payload))

    @event_manager_base.filtered(
        (reaction_events.GuildReactionDeleteEmojiEvent, reaction_events.DMReactionDeleteEmojiEvent)
    )
    async def on_message_reaction_remove_emoji(
        self, shard: gateway_shard.GatewayShard, payload: data_binding.JSONObject
    ) -> None:
        """See https://discord.com/developers/docs/topics/gateway-events#message-reaction-remove-emoji for more info."""
        await self.dispatch(self._event_factory.deserialize_message_reaction_remove_emoji_event(shard, payload))

    @event_manager_base.filtered(guild_events.PresenceUpdateEvent, config.CacheComponents.PRESENCES)
    async def on_presence_update(self, shard: gateway_shard.GatewayShard, payload: data_binding.JSONObject) -> None:
        """See https://discord.com/developers/docs/topics/gateway-events#presence-update for more info."""
        old: typing.Optional[presences_.MemberPresence] = None

        if self._cache:
            old = self._cache.get_presence(
                snowflakes.Snowflake(payload["guild_id"]), snowflakes.Snowflake(payload["user"]["id"])
            )

        event = self._event_factory.deserialize_presence_update_event(shard, payload, old_presence=old)

        if self._cache and event.presence.visible_status is presences_.Status.OFFLINE:
            self._cache.delete_presence(event.presence.guild_id, event.presence.user_id)
        elif self._cache:
            self._cache.update_presence(event.presence)

        # TODO: update user here when partial_user is set self._cache.update_user(event.partial_user)
        await self.dispatch(event)

    @event_manager_base.filtered((typing_events.GuildTypingEvent, typing_events.DMTypingEvent))
    async def on_typing_start(self, shard: gateway_shard.GatewayShard, payload: data_binding.JSONObject) -> None:
        """See https://discord.com/developers/docs/topics/gateway-events#typing-start for more info."""
        await self.dispatch(self._event_factory.deserialize_typing_start_event(shard, payload))

    @event_manager_base.filtered(user_events.OwnUserUpdateEvent, config.CacheComponents.ME)
    async def on_user_update(self, shard: gateway_shard.GatewayShard, payload: data_binding.JSONObject) -> None:
        """See https://discord.com/developers/docs/topics/gateway-events#user-update for more info."""
        old = self._cache.get_me() if self._cache else None
        event = self._event_factory.deserialize_own_user_update_event(shard, payload, old_user=old)

        if self._cache:
            self._cache.update_me(event.user)

        await self.dispatch(event)

    @event_manager_base.filtered(voice_events.VoiceStateUpdateEvent, config.CacheComponents.VOICE_STATES)
    async def on_voice_state_update(self, shard: gateway_shard.GatewayShard, payload: data_binding.JSONObject) -> None:
        """See https://discord.com/developers/docs/topics/gateway-events#voice-state-update for more info."""
        old: typing.Optional[voices.VoiceState] = None
        if self._cache:
            old = self._cache.get_voice_state(
                snowflakes.Snowflake(payload["guild_id"]), snowflakes.Snowflake(payload["user_id"])
            )

        event = self._event_factory.deserialize_voice_state_update_event(shard, payload, old_state=old)

        if self._cache and event.state.channel_id is None:
            self._cache.delete_voice_state(event.state.guild_id, event.state.user_id)
        elif self._cache:
            self._cache.update_voice_state(event.state)

        await self.dispatch(event)

    @event_manager_base.filtered(voice_events.VoiceServerUpdateEvent)
    async def on_voice_server_update(self, shard: gateway_shard.GatewayShard, payload: data_binding.JSONObject) -> None:
        """See https://discord.com/developers/docs/topics/gateway-events#voice-server-update for more info."""
        await self.dispatch(self._event_factory.deserialize_voice_server_update_event(shard, payload))

    @event_manager_base.filtered(channel_events.WebhookUpdateEvent)
    async def on_webhooks_update(self, shard: gateway_shard.GatewayShard, payload: data_binding.JSONObject) -> None:
        """See https://discord.com/developers/docs/topics/gateway-events#webhooks-update for more info."""
        await self.dispatch(self._event_factory.deserialize_webhook_update_event(shard, payload))

    @event_manager_base.filtered(interaction_events.InteractionCreateEvent)
    async def on_interaction_create(self, shard: gateway_shard.GatewayShard, payload: data_binding.JSONObject) -> None:
        """See https://discord.com/developers/docs/topics/gateway-events#interaction-create for more info."""
        await self.dispatch(self._event_factory.deserialize_interaction_create_event(shard, payload))

    @event_manager_base.filtered(scheduled_events.ScheduledEventCreateEvent)
    async def on_guild_scheduled_event_create(
        self, shard: gateway_shard.GatewayShard, payload: data_binding.JSONObject
    ) -> None:
        """See https://discord.com/developers/docs/topics/gateway-events#guild-scheduled-event-create for more info."""
        await self.dispatch(self._event_factory.deserialize_scheduled_event_create_event(shard, payload))

    @event_manager_base.filtered(scheduled_events.ScheduledEventDeleteEvent)
    async def on_guild_scheduled_event_delete(
        self, shard: gateway_shard.GatewayShard, payload: data_binding.JSONObject
    ) -> None:
        """See https://discord.com/developers/docs/topics/gateway-events#guild-scheduled-event-delete for more info."""
        await self.dispatch(self._event_factory.deserialize_scheduled_event_delete_event(shard, payload))

    @event_manager_base.filtered(scheduled_events.ScheduledEventUpdateEvent)
    async def on_guild_scheduled_event_update(
        self, shard: gateway_shard.GatewayShard, payload: data_binding.JSONObject
    ) -> None:
        """See https://discord.com/developers/docs/topics/gateway-events#guild-scheduled-event-update for more info."""
        await self.dispatch(self._event_factory.deserialize_scheduled_event_update_event(shard, payload))

    @event_manager_base.filtered(scheduled_events.ScheduledEventUserAddEvent)
    async def on_guild_scheduled_event_user_add(
        self, shard: gateway_shard.GatewayShard, payload: data_binding.JSONObject
    ) -> None:
        """See https://discord.com/developers/docs/topics/gateway-events#guild-scheduled-event-user-add for more info."""
        await self.dispatch(self._event_factory.deserialize_scheduled_event_user_add_event(shard, payload))

    @event_manager_base.filtered(scheduled_events.ScheduledEventUserRemoveEvent)
    async def on_guild_scheduled_event_user_remove(
        self, shard: gateway_shard.GatewayShard, payload: data_binding.JSONObject
    ) -> None:
        """See https://discord.com/developers/docs/topics/gateway-events#guild-scheduled-event-user-remove for more info."""
        await self.dispatch(self._event_factory.deserialize_scheduled_event_user_remove_event(shard, payload))

    @event_manager_base.filtered(guild_events.AuditLogEntryCreateEvent)
    async def on_guild_audit_log_entry_create(
        self, shard: gateway_shard.GatewayShard, payload: data_binding.JSONObject
    ) -> None:
        """See https://discord.com/developers/docs/topics/gateway-events#guild-audit-log-entry-create for more info."""
        await self.dispatch(self._event_factory.deserialize_audit_log_entry_create_event(shard, payload))

    @event_manager_base.filtered(monetization_events.EntitlementCreateEvent)
    async def on_entitlement_create(self, shard: gateway_shard.GatewayShard, payload: data_binding.JSONObject) -> None:
        """See https://discord.com/developers/docs/topics/gateway-events#entitlement-create for more info."""
        await self.dispatch(self._event_factory.deserialize_entitlement_create_event(shard, payload))

    @event_manager_base.filtered(monetization_events.EntitlementDeleteEvent)
    async def on_entitlement_delete(self, shard: gateway_shard.GatewayShard, payload: data_binding.JSONObject) -> None:
        """See https://discord.com/developers/docs/topics/gateway-events#entitlement-delete for more info."""
        await self.dispatch(self._event_factory.deserialize_entitlement_delete_event(shard, payload))

    @event_manager_base.filtered(monetization_events.EntitlementUpdateEvent)
    async def on_entitlement_update(self, shard: gateway_shard.GatewayShard, payload: data_binding.JSONObject) -> None:
        """See https://discord.com/developers/docs/topics/gateway-events#entitlement-update for more info."""
        await self.dispatch(self._event_factory.deserialize_entitlement_update_event(shard, payload))

<<<<<<< HEAD
    @event_manager_base.filtered(poll_events.PollVoteCreateEvent)
    async def on_message_poll_vote_add(
        self, shard: gateway_shard.GatewayShard, payload: data_binding.JSONObject
    ) -> None:
        """See https://discord.com/developers/docs/topics/gateway-events#message-poll-vote-add for more info."""
        await self.dispatch(self._event_factory.deserialize_poll_vote_create_event(shard, payload))

    @event_manager_base.filtered(poll_events.PollVoteDeleteEvent)
    async def on_message_poll_vote_remove(
        self, shard: gateway_shard.GatewayShard, payload: data_binding.JSONObject
    ) -> None:
        """See https://discord.com/developers/docs/topics/gateway-events#message-poll-vote-remove for more info."""
        await self.dispatch(self._event_factory.deserialize_poll_vote_delete_event(shard, payload))
=======
    @event_manager_base.filtered(stage_events.StageInstanceCreateEvent)
    async def on_stage_instance_create(
        self, shard: gateway_shard.GatewayShard, payload: data_binding.JSONObject
    ) -> None:
        await self.dispatch(self._event_factory.deserialize_stage_instance_create_event(shard, payload))

    @event_manager_base.filtered(stage_events.StageInstanceUpdateEvent)
    async def on_stage_instance_update(
        self, shard: gateway_shard.GatewayShard, payload: data_binding.JSONObject
    ) -> None:
        await self.dispatch(self._event_factory.deserialize_stage_instance_update_event(shard, payload))

    @event_manager_base.filtered(stage_events.StageInstanceDeleteEvent)
    async def on_stage_instance_delete(
        self, shard: gateway_shard.GatewayShard, payload: data_binding.JSONObject
    ) -> None:
        await self.dispatch(self._event_factory.deserialize_stage_instance_delete_event(shard, payload))
>>>>>>> 981f04fe
<|MERGE_RESOLUTION|>--- conflicted
+++ resolved
@@ -890,7 +890,24 @@
         """See https://discord.com/developers/docs/topics/gateway-events#entitlement-update for more info."""
         await self.dispatch(self._event_factory.deserialize_entitlement_update_event(shard, payload))
 
-<<<<<<< HEAD
+    @event_manager_base.filtered(stage_events.StageInstanceCreateEvent)
+    async def on_stage_instance_create(
+        self, shard: gateway_shard.GatewayShard, payload: data_binding.JSONObject
+    ) -> None:
+        await self.dispatch(self._event_factory.deserialize_stage_instance_create_event(shard, payload))
+
+    @event_manager_base.filtered(stage_events.StageInstanceUpdateEvent)
+    async def on_stage_instance_update(
+        self, shard: gateway_shard.GatewayShard, payload: data_binding.JSONObject
+    ) -> None:
+        await self.dispatch(self._event_factory.deserialize_stage_instance_update_event(shard, payload))
+
+    @event_manager_base.filtered(stage_events.StageInstanceDeleteEvent)
+    async def on_stage_instance_delete(
+        self, shard: gateway_shard.GatewayShard, payload: data_binding.JSONObject
+    ) -> None:
+        await self.dispatch(self._event_factory.deserialize_stage_instance_delete_event(shard, payload))
+
     @event_manager_base.filtered(poll_events.PollVoteCreateEvent)
     async def on_message_poll_vote_add(
         self, shard: gateway_shard.GatewayShard, payload: data_binding.JSONObject
@@ -903,23 +920,4 @@
         self, shard: gateway_shard.GatewayShard, payload: data_binding.JSONObject
     ) -> None:
         """See https://discord.com/developers/docs/topics/gateway-events#message-poll-vote-remove for more info."""
-        await self.dispatch(self._event_factory.deserialize_poll_vote_delete_event(shard, payload))
-=======
-    @event_manager_base.filtered(stage_events.StageInstanceCreateEvent)
-    async def on_stage_instance_create(
-        self, shard: gateway_shard.GatewayShard, payload: data_binding.JSONObject
-    ) -> None:
-        await self.dispatch(self._event_factory.deserialize_stage_instance_create_event(shard, payload))
-
-    @event_manager_base.filtered(stage_events.StageInstanceUpdateEvent)
-    async def on_stage_instance_update(
-        self, shard: gateway_shard.GatewayShard, payload: data_binding.JSONObject
-    ) -> None:
-        await self.dispatch(self._event_factory.deserialize_stage_instance_update_event(shard, payload))
-
-    @event_manager_base.filtered(stage_events.StageInstanceDeleteEvent)
-    async def on_stage_instance_delete(
-        self, shard: gateway_shard.GatewayShard, payload: data_binding.JSONObject
-    ) -> None:
-        await self.dispatch(self._event_factory.deserialize_stage_instance_delete_event(shard, payload))
->>>>>>> 981f04fe
+        await self.dispatch(self._event_factory.deserialize_poll_vote_delete_event(shard, payload))