--- conflicted
+++ resolved
@@ -920,7 +920,20 @@
     ) -> None:
         await self.dispatch(self._event_factory.deserialize_stage_instance_delete_event(shard, payload))
 
-<<<<<<< HEAD
+    @event_manager_base.filtered(poll_events.PollVoteCreateEvent)
+    async def on_message_poll_vote_add(
+        self, shard: gateway_shard.GatewayShard, payload: data_binding.JSONObject
+    ) -> None:
+        """See https://discord.com/developers/docs/topics/gateway-events#message-poll-vote-add for more info."""
+        await self.dispatch(self._event_factory.deserialize_poll_vote_create_event(shard, payload))
+
+    @event_manager_base.filtered(poll_events.PollVoteDeleteEvent)
+    async def on_message_poll_vote_remove(
+        self, shard: gateway_shard.GatewayShard, payload: data_binding.JSONObject
+    ) -> None:
+        """See https://discord.com/developers/docs/topics/gateway-events#message-poll-vote-remove for more info."""
+        await self.dispatch(self._event_factory.deserialize_poll_vote_delete_event(shard, payload))
+
     @event_manager_base.filtered(auto_mod_events.AutoModRuleCreateEvent)
     async def on_auto_moderation_rule_create(
         self, shard: gateway_shard.GatewayShard, payload: data_binding.JSONObject
@@ -947,19 +960,4 @@
         self, shard: gateway_shard.GatewayShard, payload: data_binding.JSONObject
     ) -> None:
         """See https://discord.com/developers/docs/topics/gateway#auto-moderation-action-execution for more info."""
-        await self.dispatch(self._event_factory.deserialize_auto_mod_action_execution_event(shard, payload))
-=======
-    @event_manager_base.filtered(poll_events.PollVoteCreateEvent)
-    async def on_message_poll_vote_add(
-        self, shard: gateway_shard.GatewayShard, payload: data_binding.JSONObject
-    ) -> None:
-        """See https://discord.com/developers/docs/topics/gateway-events#message-poll-vote-add for more info."""
-        await self.dispatch(self._event_factory.deserialize_poll_vote_create_event(shard, payload))
-
-    @event_manager_base.filtered(poll_events.PollVoteDeleteEvent)
-    async def on_message_poll_vote_remove(
-        self, shard: gateway_shard.GatewayShard, payload: data_binding.JSONObject
-    ) -> None:
-        """See https://discord.com/developers/docs/topics/gateway-events#message-poll-vote-remove for more info."""
-        await self.dispatch(self._event_factory.deserialize_poll_vote_delete_event(shard, payload))
->>>>>>> 904a3879
+        await self.dispatch(self._event_factory.deserialize_auto_mod_action_execution_event(shard, payload))