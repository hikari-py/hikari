# Copyright (c) 2020 Nekokatt
# Copyright (c) 2021-present davfsa
#
# Permission is hereby granted, free of charge, to any person obtaining a copy
# of this software and associated documentation files (the "Software"), to deal
# in the Software without restriction, including without limitation the rights
# to use, copy, modify, merge, publish, distribute, sublicense, and/or sell
# copies of the Software, and to permit persons to whom the Software is
# furnished to do so, subject to the following conditions:
#
# The above copyright notice and this permission notice shall be included in all
# copies or substantial portions of the Software.
#
# THE SOFTWARE IS PROVIDED "AS IS", WITHOUT WARRANTY OF ANY KIND, EXPRESS OR
# IMPLIED, INCLUDING BUT NOT LIMITED TO THE WARRANTIES OF MERCHANTABILITY,
# FITNESS FOR A PARTICULAR PURPOSE AND NONINFRINGEMENT. IN NO EVENT SHALL THE
# AUTHORS OR COPYRIGHT HOLDERS BE LIABLE FOR ANY CLAIM, DAMAGES OR OTHER
# LIABILITY, WHETHER IN AN ACTION OF CONTRACT, TORT OR OTHERWISE, ARISING FROM,
# OUT OF OR IN CONNECTION WITH THE SOFTWARE OR THE USE OR OTHER DEALINGS IN THE
# SOFTWARE.
"""Implementation of a V10 compatible REST API for Discord.

This also includes implementations designed towards providing
RESTful functionality.
"""

from __future__ import annotations

__all__: typing.Sequence[str] = ("ClientCredentialsStrategy", "RESTApp", "RESTClientImpl")

import asyncio
import base64
import contextlib
import copy
import datetime
import http
import logging
import math
import os
import platform
import sys
import typing
import urllib.parse

import aiohttp

from hikari import _about as about
from hikari import applications
from hikari import channels as channels_
from hikari import colors
from hikari import commands
from hikari import embeds as embeds_
from hikari import emojis
from hikari import errors
from hikari import files
from hikari import guilds
from hikari import iterators
from hikari import locales
from hikari import messages as messages_
from hikari import monetization
from hikari import permissions as permissions_
from hikari import scheduled_events
from hikari import snowflakes
from hikari import stage_instances
from hikari import traits
from hikari import undefined
from hikari import urls
from hikari import users
from hikari.api import rest as rest_api
from hikari.impl import buckets as buckets_impl
from hikari.impl import config as config_impl
from hikari.impl import entity_factory as entity_factory_impl
from hikari.impl import rate_limits
from hikari.impl import special_endpoints as special_endpoints_impl
from hikari.interactions import base_interactions
from hikari.internal import aio
from hikari.internal import data_binding
from hikari.internal import mentions
from hikari.internal import net
from hikari.internal import routes
from hikari.internal import time
from hikari.internal import typing_extensions
from hikari.internal import ux

if typing.TYPE_CHECKING:
    import concurrent.futures
    import types

    from typing_extensions import Self

    from hikari import audit_logs
    from hikari import invites
    from hikari import sessions
    from hikari import stickers as stickers_
    from hikari import templates
    from hikari import voices
    from hikari import webhooks
    from hikari.api import cache as cache_api
    from hikari.api import entity_factory as entity_factory_
    from hikari.api import special_endpoints

_LOGGER: typing.Final[logging.Logger] = logging.getLogger("hikari.rest")

_APPLICATION_JSON: typing.Final[str] = "application/json"
_AUTHORIZATION_HEADER: typing.Final[str] = sys.intern("Authorization")
_HTTP_USER_AGENT: typing.Final[str] = (
    f"DiscordBot ({about.__url__}, {about.__version__}) {about.__author__} "
    f"AIOHTTP/{aiohttp.__version__} "
    f"{platform.python_implementation()}/{platform.python_version()} {platform.system()} {platform.architecture()[0]}"
)
_USER_AGENT_HEADER: typing.Final[str] = sys.intern("User-Agent")
_X_AUDIT_LOG_REASON_HEADER: typing.Final[str] = sys.intern("X-Audit-Log-Reason")
_X_RATELIMIT_BUCKET_HEADER: typing.Final[str] = sys.intern("X-RateLimit-Bucket")
_X_RATELIMIT_LIMIT_HEADER: typing.Final[str] = sys.intern("X-RateLimit-Limit")
_X_RATELIMIT_REMAINING_HEADER: typing.Final[str] = sys.intern("X-RateLimit-Remaining")
_X_RATELIMIT_RESET_AFTER_HEADER: typing.Final[str] = sys.intern("X-RateLimit-Reset-After")
_X_RATELIMIT_SCOPE_HEADER: typing.Final[str] = sys.intern("X-RateLimit-Scope")
_RETRY_ERROR_CODES: typing.Final[frozenset[int]] = frozenset((500, 502, 503, 504))
_MAX_BACKOFF_DURATION: typing.Final[int] = 16


class ClientCredentialsStrategy(rest_api.TokenStrategy):
    """Strategy class for handling client credential OAuth2 authorization.

    Parameters
    ----------
    client
        Object or ID of the application this client credentials strategy should
        authorize as.
    client_secret
        Client secret to use when authorizing.
    scopes
        The scopes to authorize for.
    """

    __slots__: typing.Sequence[str] = (
        "_client_id",
        "_client_secret",
        "_exception",
        "_expire_at",
        "_lock",
        "_scopes",
        "_token",
    )

    def __init__(
        self,
        client: snowflakes.SnowflakeishOr[guilds.PartialApplication],
        client_secret: str,
        *,
        scopes: typing.Sequence[applications.OAuth2Scope | str] = (
            applications.OAuth2Scope.APPLICATIONS_COMMANDS_UPDATE,
            applications.OAuth2Scope.IDENTIFY,
        ),
    ) -> None:
        self._client_id = snowflakes.Snowflake(client)
        self._client_secret = client_secret
        self._exception: errors.ClientHTTPResponseError | None = None
        self._expire_at = 0.0
        self._lock = asyncio.Lock()
        self._scopes = tuple(scopes)
        self._token: str | None = None

    @property
    def client_id(self) -> snowflakes.Snowflake:
        """ID of the application this token strategy authenticates with."""
        return self._client_id

    @property
    def _is_expired(self) -> bool:
        return time.monotonic() >= self._expire_at

    @property
    def scopes(self) -> typing.Sequence[applications.OAuth2Scope | str]:
        """Sequence of scopes this token strategy authenticates for."""
        return self._scopes

    @property
    @typing_extensions.override
    def token_type(self) -> applications.TokenType:
        return applications.TokenType.BEARER

    @typing_extensions.override
    async def acquire(self, client: rest_api.RESTClient) -> str:
        if self._token and not self._is_expired:
            return self._token

        async with self._lock:
            if self._token and not self._is_expired:
                return self._token

            if self._exception:
                # If we don't copy the exception then python keeps adding onto the stack each time it's raised.
                raise copy.copy(self._exception) from None

            try:
                response = await client.authorize_client_credentials_token(
                    client=self._client_id, client_secret=self._client_secret, scopes=self._scopes
                )

            except errors.ClientHTTPResponseError as exc:
                if not isinstance(exc, errors.RateLimitTooLongError):
                    # If we don't copy the exception then python keeps adding onto the stack each time it's raised.
                    self._exception = copy.copy(exc)

                raise

            # Expires in is lowered a bit in-order to lower the chance of a dead token being used.
            self._expire_at = time.monotonic() + math.floor(response.expires_in.total_seconds() * 0.99)
            self._token = f"{response.token_type} {response.access_token}"
            return self._token

    @typing_extensions.override
    def invalidate(self, token: str | None) -> None:
        if not token or token == self._token:
            self._expire_at = 0.0
            self._token = None


class _RESTProvider(traits.RESTAware):
    __slots__: typing.Sequence[str] = ("_entity_factory", "_executor", "_rest")

    def __init__(self, executor: concurrent.futures.Executor | None) -> None:
        self._executor = executor
        self._entity_factory: entity_factory_.EntityFactory = NotImplemented
        self._rest: RESTClientImpl = NotImplemented

    @property
    @typing_extensions.override
    def entity_factory(self) -> entity_factory_.EntityFactory:
        return self._entity_factory

    @property
    @typing_extensions.override
    def executor(self) -> concurrent.futures.Executor | None:
        return self._executor

    @property
    @typing_extensions.override
    def rest(self) -> rest_api.RESTClient:
        return self._rest

    @property
    @typing_extensions.override
    def http_settings(self) -> config_impl.HTTPSettings:
        return self._rest.http_settings

    @property
    @typing_extensions.override
    def proxy_settings(self) -> config_impl.ProxySettings:
        return self._rest.proxy_settings

    def update(self, rest: RESTClientImpl, entity_factory: entity_factory_.EntityFactory) -> None:
        self._rest = rest
        self._entity_factory = entity_factory


class RESTApp(traits.ExecutorAware):
    """The base for a HTTP-only Discord application.

    This comprises of a shared TCP connector connection pool, and can have
    [`hikari.impl.rest.RESTClientImpl`][] instances for specific credentials acquired
    from it.

    Parameters
    ----------
    executor
        The executor to use for blocking file IO operations. If [`None`][]
        is passed, then the default [`concurrent.futures.ThreadPoolExecutor`][] for
        the [`asyncio.AbstractEventLoop`][] will be used instead.
    http_settings
        HTTP settings to use. Sane defaults are used if this is
        [`None`][].
    dumps
        The JSON encoder this application should use.
    loads
        The JSON decoder this application should use.
    max_rate_limit
        Maximum number of seconds to sleep for when rate limited. If a rate
        limit occurs that is longer than this value, then a
        [`hikari.errors.RateLimitTooLongError`][] will be raised instead of waiting.

        This is provided since some endpoints may respond with non-sensible
        rate limits.

        Defaults to five minutes if unspecified.
    max_retries
        Maximum number of times a request will be retried if
        it fails with a `5xx` status.

        Defaults to 3 if set to [`None`][].
    proxy_settings
        Proxy settings to use. If [`None`][] then no proxy configuration
        will be used.
    url
        The base URL for the API. You can generally leave this as being
        [`None`][] and the correct default API base URL will be generated.
    """

    __slots__: typing.Sequence[str] = (
        "_bucket_manager",
        "_client_session",
        "_dumps",
        "_executor",
        "_http_settings",
        "_loads",
        "_max_retries",
        "_proxy_settings",
        "_url",
    )

    def __init__(
        self,
        *,
        executor: concurrent.futures.Executor | None = None,
        http_settings: config_impl.HTTPSettings | None = None,
        dumps: data_binding.JSONEncoder = data_binding.default_json_dumps,
        loads: data_binding.JSONDecoder = data_binding.default_json_loads,
        max_rate_limit: float = 300.0,
        max_retries: int = 3,
        proxy_settings: config_impl.ProxySettings | None = None,
        url: str | None = None,
    ) -> None:
        self._http_settings = config_impl.HTTPSettings() if http_settings is None else http_settings
        self._proxy_settings = config_impl.ProxySettings() if proxy_settings is None else proxy_settings
        self._loads = loads
        self._dumps = dumps
        self._executor = executor
        self._max_retries = max_retries
        self._url = url
        self._bucket_manager = buckets_impl.RESTBucketManager(max_rate_limit)
        self._client_session: aiohttp.ClientSession | None = None

    @property
    @typing_extensions.override
    def executor(self) -> concurrent.futures.Executor | None:
        return self._executor

    @property
    def http_settings(self) -> config_impl.HTTPSettings:
        return self._http_settings

    @property
    def proxy_settings(self) -> config_impl.ProxySettings:
        return self._proxy_settings

    async def start(self) -> None:
        if self._client_session:
            msg = "Rest app has already been started"
            raise errors.ComponentStateConflictError(msg)

        self._bucket_manager.start()
        self._client_session = net.create_client_session(
            connector=net.create_tcp_connector(self._http_settings),
            connector_owner=True,  # Ensure closing the TCP connector
            http_settings=self._http_settings,
            raise_for_status=False,
            trust_env=self._proxy_settings.trust_env,
        )

    async def close(self) -> None:
        if self._client_session is None:
            msg = "Rest app is not running"
            raise errors.ComponentStateConflictError(msg)

        await self._client_session.close()
        await self._bucket_manager.close()

    @typing.overload
    def acquire(self, token: rest_api.TokenStrategy | None = None) -> RESTClientImpl: ...

    @typing.overload
    def acquire(
        self, token: str, token_type: str | applications.TokenType = applications.TokenType.BEARER
    ) -> RESTClientImpl: ...

    def acquire(
        self, token: str | rest_api.TokenStrategy | None = None, token_type: str | applications.TokenType | None = None
    ) -> RESTClientImpl:
        """Acquire an instance of this REST client.

        !!! note
            The returned REST client should be started before it can be used,
            either by calling [`hikari.impl.rest.RESTClientImpl.start`][] or by using it as an
            asynchronous context manager.

        Examples
        --------
        ```py
        rest_app = RESTApp()
        await rest_app.start()

        # Using the returned client as a context manager to implicitly start
        # and stop it.
        async with rest_app.acquire("A token", "Bot") as client:
            user = await client.fetch_my_user()

        await rest_app.close()
        ```

        Parameters
        ----------
        token
            The bot or bearer token. If no token is to be used,
            this can be undefined.
        token_type
            The type of token in use. This should only be passed when [`str`][]
            is passed for `token`, can be `"Bot"` or `"Bearer"` and will be
            defaulted to `"Bearer"` in this situation.

            This should be left as [`None`][] when either
            [`hikari.api.rest.TokenStrategy`][] or [`None`][] is passed for
            `token`.

        Returns
        -------
        RESTClientImpl
            An instance of the REST client.

        Raises
        ------
        ValueError
            If `token_type` is provided when a token strategy is passed for `token`.
        """
        if not self._client_session:
            msg = "Rest app is not running so it cannot be interacted with"
            raise errors.ComponentStateConflictError(msg)

        # Since we essentially mimic a fake App instance, we need to make a circular provider.
        # We can achieve this using a lambda. This allows the entity factory to build models that
        # are also REST-aware
        provider = _RESTProvider(self._executor)
        entity_factory = entity_factory_impl.EntityFactoryImpl(provider)

        if isinstance(token, str):
            token = token.strip()

            if token_type is None:
                token_type = applications.TokenType.BEARER

        rest_client = RESTClientImpl(
            cache=None,
            entity_factory=entity_factory,
            executor=self._executor,
            http_settings=self._http_settings,
            max_retries=self._max_retries,
            proxy_settings=self._proxy_settings,
            loads=self._loads,
            dumps=self._dumps,
            token=token,
            token_type=token_type,
            rest_url=self._url,
            bucket_manager=self._bucket_manager,
            bucket_manager_owner=False,
            client_session=self._client_session,
            client_session_owner=False,
        )

        provider.update(rest_client, entity_factory)

        return rest_client


def _stringify_http_message(headers: data_binding.Headers, body: bytes | None) -> str:
    string = "\n".join(
        f"    {name}: {value}" if name != _AUTHORIZATION_HEADER else f"    {name}: **REDACTED TOKEN**"
        for name, value in headers.items()
    )

    if body:
        string += "\n\n    "
        string += body.decode("ascii")

    return string


def _transform_emoji_to_url_format(
    emoji: str | emojis.Emoji, emoji_id: undefined.UndefinedOr[snowflakes.SnowflakeishOr[emojis.CustomEmoji]], /
) -> str:
    if isinstance(emoji, emojis.Emoji):
        if emoji_id is not undefined.UNDEFINED:
            msg = "emoji_id shouldn't be passed when an Emoji object is passed for emoji"
            raise ValueError(msg)

        return emoji.url_name

    if emoji_id is not undefined.UNDEFINED:
        return f"{emoji}:{snowflakes.Snowflake(emoji_id)}"

    return emoji


class RESTClientImpl(rest_api.RESTClient):
    """Implementation of the V10-compatible Discord HTTP API.

    This manages making HTTP/1.1 requests to the API and using the entity
    factory within the passed application instance to deserialize JSON responses
    to Pythonic data classes that are used throughout this library.

    Parameters
    ----------
    entity_factory
        The entity factory to use.
    executor
        The executor to use for blocking IO.

        Defaults to the [`asyncio`][] thread pool if set to [`None`][].
    max_retries
        Maximum number of times a request will be retried if
        it fails with a `5xx` status.

        Defaults to 3 if set to [`None`][].
    dumps
        The JSON encoder this application should use.
    loads
        The JSON decoder this application should use.
    token
        The bot or bearer token. If no token is to be used,
        this can be undefined.
    token_type
        The type of token in use. This must be passed when a [`str`][] is
        passed for `token` but and can be `"Bot"` or `"Bearer"`.

        This should be left as [`None`][] when either
        [`hikari.api.rest.TokenStrategy`][] or [`None`][] is passed for
        `token`.
    rest_url
        The HTTP API base URL. This can contain format-string specifiers to
        interpolate information such as API version in use.

    Raises
    ------
    ValueError
        If `token_type` is provided when a token strategy is passed for `token`, if
        `token_type` is left as [`None`][] when a string is passed for `token` or if a
        value greater than 5 is provided for `max_retries`.
    """

    __slots__: typing.Sequence[str] = (
        "_bucket_manager",
        "_bucket_manager_owner",
        "_cache",
        "_client_session",
        "_client_session_owner",
        "_close_event",
        "_dumps",
        "_entity_factory",
        "_executor",
        "_http_settings",
        "_loads",
        "_max_retries",
        "_proxy_settings",
        "_rest_url",
        "_token",
        "_token_type",
    )

    def __init__(
        self,
        *,
        cache: cache_api.MutableCache | None,
        entity_factory: entity_factory_.EntityFactory,
        executor: concurrent.futures.Executor | None,
        http_settings: config_impl.HTTPSettings,
        bucket_manager: buckets_impl.RESTBucketManager | None = None,
        bucket_manager_owner: bool = True,
        client_session: aiohttp.ClientSession | None = None,
        client_session_owner: bool = True,
        max_rate_limit: float = 300.0,
        max_retries: int = 3,
        proxy_settings: config_impl.ProxySettings,
        dumps: data_binding.JSONEncoder = data_binding.default_json_dumps,
        loads: data_binding.JSONDecoder = data_binding.default_json_loads,
        token: str | None | rest_api.TokenStrategy,
        token_type: applications.TokenType | str | None,
        rest_url: str | None,
    ) -> None:
        if max_retries > 5:
            msg = "'max_retries' must be below or equal to 5"
            raise ValueError(msg)

        if client_session_owner is False and client_session is None:
            msg = (
                "Cannot delegate ownership of unknown client session [client_session_owner=False, client_session=None]"
            )
            raise ValueError(msg)
        if bucket_manager_owner is False and bucket_manager is None:
            msg = (
                "Cannot delegate ownership of unknown bucket manager [bucket_manager_owner=False, bucket_manager=None]"
            )
            raise ValueError(msg)

        self._cache = cache
        self._entity_factory = entity_factory
        self._executor = executor
        self._http_settings = http_settings
        self._max_retries = max_retries
        self._proxy_settings = proxy_settings
        self._dumps = dumps
        self._loads = loads
        self._bucket_manager = (
            buckets_impl.RESTBucketManager(max_rate_limit) if bucket_manager is None else bucket_manager
        )
        self._bucket_manager_owner = bucket_manager_owner
        self._client_session = client_session
        self._client_session_owner = client_session_owner
        self._close_event: asyncio.Event | None = None

        self._token: str | rest_api.TokenStrategy | None = None
        self._token_type: str | None = None
        if isinstance(token, str):
            if token_type is None:
                msg = "Token type required when a str is passed for `token`"
                raise ValueError(msg)

            self._token = f"{token_type.title()} {token}"
            self._token_type = applications.TokenType(token_type.title())

        elif isinstance(token, rest_api.TokenStrategy):
            if token_type is not None:
                msg = "Token type should be handled by the token strategy"
                raise ValueError(msg)

            self._token = token
            self._token_type = token.token_type

        # While passing files.URL for rest_url is not officially supported, this is still
        # casted to string here to avoid confusing issues passing a URL here could lead to.
        self._rest_url = str(rest_url) if rest_url is not None else urls.REST_API_URL

    @property
    @typing_extensions.override
    def is_alive(self) -> bool:
        return self._close_event is not None

    @property
    @typing_extensions.override
    def http_settings(self) -> config_impl.HTTPSettings:
        return self._http_settings

    @property
    @typing_extensions.override
    def proxy_settings(self) -> config_impl.ProxySettings:
        return self._proxy_settings

    @property
    @typing_extensions.override
    def entity_factory(self) -> entity_factory_.EntityFactory:
        return self._entity_factory

    @property
    @typing_extensions.override
    def token_type(self) -> str | applications.TokenType | None:
        return self._token_type

    @typing_extensions.override
    async def close(self) -> None:
        """Close the HTTP client and any open HTTP connections."""
        if not self._close_event or not self._client_session:
            msg = "Cannot close an inactive REST client"
            raise errors.ComponentStateConflictError(msg)

        self._close_event.set()
        self._close_event = None

        if self._client_session_owner:
            await self._client_session.close()
            self._client_session = None

        if self._bucket_manager_owner:
            await self._bucket_manager.close()

    def start(self) -> None:
        """Start the HTTP client.

        !!! note
            This must be called within an active event loop.

        Raises
        ------
        RuntimeError
            If this is called in an environment without an active event loop.
        """
        if self._close_event:
            msg = "Cannot start a REST Client which is already alive"
            raise errors.ComponentStateConflictError(msg)

        # Assert is in running loop
        asyncio.get_running_loop()

        self._close_event = asyncio.Event()

        if self._client_session_owner:
            self._client_session = net.create_client_session(
                connector=net.create_tcp_connector(self._http_settings),
                connector_owner=True,  # Ensure closing the TCP connector
                http_settings=self._http_settings,
                raise_for_status=False,
                trust_env=self._proxy_settings.trust_env,
            )

        if self._bucket_manager_owner:
            self._bucket_manager.start()

    async def __aenter__(self) -> Self:
        self.start()
        return self

    async def __aexit__(
        self, exc_type: type[BaseException] | None, exc_val: BaseException | None, exc_tb: types.TracebackType | None
    ) -> None:
        await self.close()

    # These are only included at runtime in-order to avoid the model being typed as a synchronous context manager.
    if not typing.TYPE_CHECKING:

        def __enter__(self) -> typing.NoReturn:
            # This is async only.
            cls = type(self)
            msg = f"{cls.__module__}.{cls.__qualname__} is async-only, did you mean 'async with'?"
            raise TypeError(msg) from None

        def __exit__(
            self,
            exc_type: type[BaseException] | None,
            exc_val: BaseException | None,
            exc_tb: types.TracebackType | None,
        ) -> None:
            return None

    @typing.final
    async def _request(
        self,
        compiled_route: routes.CompiledRoute,
        *,
        query: data_binding.StringMapBuilder | None = None,
        form_builder: data_binding.URLEncodedFormBuilder | None = None,
        json: data_binding.JSONObjectBuilder | data_binding.JSONArray | None = None,
        reason: undefined.UndefinedOr[str] = undefined.UNDEFINED,
        auth: undefined.UndefinedNoneOr[str] = undefined.UNDEFINED,
    ) -> None | data_binding.JSONObject | data_binding.JSONArray:
        if not self._close_event:
            msg = "Cannot use an inactive REST client"
            raise errors.ComponentStateConflictError(msg)

        request_task = asyncio.create_task(
            self._perform_request(
                compiled_route=compiled_route,
                query=query,
                form_builder=form_builder,
                json=json,
                reason=reason,
                auth=auth,
            )
        )

        await aio.first_completed(request_task, self._close_event.wait())

        if not request_task.cancelled():
            return request_task.result()

        msg = "The REST client was closed mid-request"
        raise errors.ComponentStateConflictError(msg)

    # We rather keep everything we can here inline.
    @typing.final
    async def _perform_request(  # noqa: C901, PLR0912, PLR0915
        self,
        compiled_route: routes.CompiledRoute,
        *,
        query: data_binding.StringMapBuilder | None = None,
        form_builder: data_binding.URLEncodedFormBuilder | None = None,
        json: data_binding.JSONObject | data_binding.JSONArray | None = None,
        reason: undefined.UndefinedOr[str] = undefined.UNDEFINED,
        auth: undefined.UndefinedNoneOr[str] = undefined.UNDEFINED,
    ) -> None | data_binding.JSONObject | data_binding.JSONArray:
        # Make a ratelimit-protected HTTP request to a JSON endpoint and expect some form
        # of JSON response.

        assert self._client_session is not None  # This will never be None here

        headers = data_binding.StringMapBuilder()
        headers.put(_USER_AGENT_HEADER, _HTTP_USER_AGENT)
        # As per the docs, UTF-8 characters are only supported here if it's url-encoded.
        headers.put(_X_AUDIT_LOG_REASON_HEADER, reason, conversion=urllib.parse.quote)

        can_re_auth = False
        if auth is undefined.UNDEFINED:
            if isinstance(self._token, rest_api.TokenStrategy):
                auth = await self._token.acquire(self)
                can_re_auth = True

            else:
                auth = self._token

        if auth:
            headers[_AUTHORIZATION_HEADER] = auth

        data: None | aiohttp.BytesPayload | aiohttp.FormData = None
        if json is not None:
            if form_builder:
                msg = "Can only provide one of 'json' or 'form_builder', not both"
                raise ValueError(msg)

            data = data_binding.JSONPayload(json, dumps=self._dumps)

        url = compiled_route.create_url(self._rest_url)

        stack = contextlib.AsyncExitStack()
        # This is initiated the first time we time out or hit a 5xx error to
        # save a little memory when nothing goes wrong
        backoff: rate_limits.ExponentialBackOff | None = None
        retry_count = 0
        trace_logging_enabled = _LOGGER.isEnabledFor(ux.TRACE)

        while True:
            try:
                if form_builder:
                    data = await form_builder.build(stack, executor=self._executor)

                if compiled_route.route.has_ratelimits:
                    await stack.enter_async_context(self._bucket_manager.acquire_bucket(compiled_route, auth))

                if trace_logging_enabled:
                    uuid = time.uuid()
                    _LOGGER.log(
                        ux.TRACE,
                        "%s %s %s\n%s",
                        uuid,
                        compiled_route.method,
                        url,
                        _stringify_http_message(headers, self._dumps(json)) if json else None,
                    )
                    start = time.monotonic()

                # Make the request.
                response = await self._client_session.request(
                    compiled_route.method,
                    url,
                    headers=headers,
                    params=query,
                    data=data,
                    allow_redirects=self._http_settings.max_redirects is not None,
                    max_redirects=self._http_settings.max_redirects,
                    proxy=self._proxy_settings.url,
                    proxy_headers=self._proxy_settings.all_headers,
                )

                if trace_logging_enabled:
                    time_taken = (time.monotonic() - start) * 1_000  # pyright: ignore[reportUnboundVariable]
                    _LOGGER.log(
                        ux.TRACE,
                        "%s %s %s in %sms\n%s",
                        uuid,  # pyright: ignore[reportUnboundVariable]
                        response.status,
                        response.reason,
                        time_taken,
                        _stringify_http_message(response.headers, await response.read()),
                    )

                # Ensure we are not rate limited, and update rate limiting headers where appropriate.
                time_before_retry = await self._parse_ratelimits(compiled_route, auth, response)

            except (asyncio.TimeoutError, aiohttp.ClientConnectionError) as ex:
                if retry_count >= self._max_retries:
                    raise errors.HTTPError(message=str(ex)) from ex

                if backoff is None:
                    backoff = rate_limits.ExponentialBackOff(maximum=_MAX_BACKOFF_DURATION)

                sleep_time = next(backoff)
                _LOGGER.warning(
                    "Connection error (%s), backing off for %.2fs and retrying. Retries remaining: %s",
                    type(ex).__name__,
                    sleep_time,
                    self._max_retries - retry_count,
                )
                retry_count += 1

                await asyncio.sleep(sleep_time)
                continue

            finally:
                await stack.aclose()

            if time_before_retry is not None:
                await asyncio.sleep(time_before_retry)
                continue

            # Don't bother processing any further if we got NO CONTENT. There's not anything
            # to check.
            if response.status == http.HTTPStatus.NO_CONTENT:
                return None

            # Handle the response when everything went good
            if 200 <= response.status < 300:
                if response.content_type == _APPLICATION_JSON:
                    # Only deserializing here stops Cloudflare shenanigans messing us around.
                    return self._loads(await response.read())

                real_url = str(response.real_url)
                msg = f"Expected JSON [{response.content_type=}, {real_url=}]"
                raise errors.HTTPError(msg)

            # Handling 5xx errors
            if response.status in _RETRY_ERROR_CODES and retry_count < self._max_retries:
                if not backoff:
                    backoff = rate_limits.ExponentialBackOff(maximum=_MAX_BACKOFF_DURATION)

                sleep_time = next(backoff)
                retry_count += 1
                _LOGGER.warning(
                    "Received status %s on request, backing off for %.2fs and retrying. Retries remaining: %s",
                    response.status,
                    sleep_time,
                    self._max_retries - retry_count,
                )

                await asyncio.sleep(sleep_time)
                continue

            # Attempt to re-auth on UNAUTHORIZED if we are using a TokenStrategy
            if can_re_auth and response.status == 401:
                # can_re_auth ensures that it is a token strategy
                assert isinstance(self._token, rest_api.TokenStrategy)

                self._token.invalidate(auth)
                auth = headers[_AUTHORIZATION_HEADER] = await self._token.acquire(self)
                can_re_auth = False
                continue

            raise await net.generate_error_response(response)

    @typing.final
    async def _parse_ratelimits(
        self, compiled_route: routes.CompiledRoute, authentication: str | None, response: aiohttp.ClientResponse
    ) -> float | None:
        # Handle rate limiting.
        #
        # If returns a `float`, the time to wait before retrying the request. If `None`, the request
        # does not need to be retried.
        resp_headers = response.headers
        limit = int(resp_headers.get(_X_RATELIMIT_LIMIT_HEADER, "1"))
        remaining = int(resp_headers.get(_X_RATELIMIT_REMAINING_HEADER, "1"))
        bucket = resp_headers.get(_X_RATELIMIT_BUCKET_HEADER)
        reset_after = float(resp_headers.get(_X_RATELIMIT_RESET_AFTER_HEADER, "0"))

        if bucket:
            if not compiled_route.route.has_ratelimits:
                # This should theoretically never see the light of day, but it scares me that Discord might
                # pull a funny one and this may go unnoticed, so better safe to have it!
                _LOGGER.error(
                    "Received an unexpected bucket header for '%s'. "
                    "The route will be treated as having a ratelimit for the duration of this applications runtime. "
                    "If you see this, please report it to the maintainers so the route can be updated!",
                    compiled_route.route,
                )
                compiled_route.route.has_ratelimits = True

            self._bucket_manager.update_rate_limits(
                compiled_route=compiled_route,
                authentication=authentication,
                bucket_header=bucket,
                remaining_header=remaining,
                limit_header=limit,
                reset_after=reset_after,
            )

        if response.status != http.HTTPStatus.TOO_MANY_REQUESTS:
            return None

        # Discord have started applying ratelimits to operations on some endpoints
        # based on specific fields used in the JSON body.
        # This does not get reflected in the headers. The first we know is when we
        # get a 429.
        # The issue is that we may get the same response if Discord dynamically
        # adjusts the bucket ratelimits.
        #
        # We have no mechanism for handing field-based ratelimits, so if we get
        # to here, but notice remaining is greater than zero, we should just error.
        #
        # Seems Discord may raise this on some other undocumented cases, which
        # is nice of them. Apparently some dude spamming slurs in the Python
        # guild via a leaked webhook URL made people's clients exhibit this
        # behaviour.
        #
        # If we get ratelimited when running more than one bot under the same token,
        # or if the ratelimiting logic goes wrong, we will get a 429 and expect the
        # "remaining" header to be zeroed, or even negative as I don't trust that there
        # isn't some weird edge case here somewhere in Discord's implementation.
        # We can safely retry if this happens as acquiring the bucket will handle
        # this.
        if remaining <= 0:
            _LOGGER.warning(
                "rate limited on bucket %s, maybe you are running more than one bot on this token? Retrying request...",
                bucket,
            )
            return 0

        if response.content_type != _APPLICATION_JSON:
            # We don't know exactly what this could imply. It is likely Cloudflare interfering
            # but I'd rather we just give up than do something resulting in multiple failed
            # requests repeatedly.
            raise errors.HTTPResponseError(
                str(response.real_url),
                http.HTTPStatus.TOO_MANY_REQUESTS,
                response.headers,
                await response.read(),
                f"received rate limited response with unexpected response type {response.content_type}",
            )

        body = self._loads(await response.read())
        assert isinstance(body, dict)
        if "retry_after" not in body:
            # This is most probably a Cloudflare ban, so just output the entire
            # body to the console and abort the request.
            raise errors.HTTPResponseError(
                str(response.real_url), http.HTTPStatus.TOO_MANY_REQUESTS, response.headers, str(body), str(body)
            )

        body_retry_after = float(body["retry_after"])

        if body.get("global", False) is True:
            _LOGGER.error(
                "rate limited on the global bucket. You should consider lowering the number of requests you make or "
                "contacting Discord to raise this limit. Backing off and retrying request..."
            )
            self._bucket_manager.throttle(body_retry_after)
            return 0

        _LOGGER.error(
            "rate limited on a %s sub bucket on bucket %s. You should consider lowering the number of requests "
            "you make to '%s'. Backing off and retrying request...",
            resp_headers.get(_X_RATELIMIT_SCOPE_HEADER, "route"),
            bucket,
            compiled_route.route,
        )

        if body_retry_after > self._bucket_manager.max_rate_limit:
            raise errors.RateLimitTooLongError(
                route=compiled_route,
                is_global=False,
                retry_after=body_retry_after,
                max_retry_after=self._bucket_manager.max_rate_limit,
                reset_at=time.monotonic() + body_retry_after,
                limit=None,
                period=None,
            )

        return body_retry_after

    @typing_extensions.override
    async def fetch_channel(
        self, channel: snowflakes.SnowflakeishOr[channels_.PartialChannel]
    ) -> channels_.PartialChannel:
        route = routes.GET_CHANNEL.compile(channel=channel)
        response = await self._request(route)
        assert isinstance(response, dict)
        result = self._entity_factory.deserialize_channel(response)

        if self._cache and isinstance(result, channels_.DMChannel):
            self._cache.set_dm_channel_id(result.recipient.id, result.id)

        return result

    @typing_extensions.override
    async def edit_channel(  # noqa: PLR0913
        self,
        channel: snowflakes.SnowflakeishOr[channels_.GuildChannel],
        /,
        *,
        name: undefined.UndefinedOr[str] = undefined.UNDEFINED,
        flags: undefined.UndefinedOr[channels_.ChannelFlag] = undefined.UNDEFINED,
        position: undefined.UndefinedOr[int] = undefined.UNDEFINED,
        topic: undefined.UndefinedOr[str] = undefined.UNDEFINED,
        nsfw: undefined.UndefinedOr[bool] = undefined.UNDEFINED,
        bitrate: undefined.UndefinedOr[int] = undefined.UNDEFINED,
        video_quality_mode: undefined.UndefinedOr[channels_.VideoQualityMode | int] = undefined.UNDEFINED,
        user_limit: undefined.UndefinedOr[int] = undefined.UNDEFINED,
        rate_limit_per_user: undefined.UndefinedOr[time.Intervalish] = undefined.UNDEFINED,
        region: undefined.UndefinedNoneOr[voices.VoiceRegion | str] = undefined.UNDEFINED,
        permission_overwrites: undefined.UndefinedOr[
            typing.Sequence[channels_.PermissionOverwrite]
        ] = undefined.UNDEFINED,
        parent_category: undefined.UndefinedOr[
            snowflakes.SnowflakeishOr[channels_.GuildCategory]
        ] = undefined.UNDEFINED,
        default_auto_archive_duration: undefined.UndefinedOr[time.Intervalish] = undefined.UNDEFINED,
        default_thread_rate_limit_per_user: undefined.UndefinedOr[time.Intervalish] = undefined.UNDEFINED,
        default_forum_layout: undefined.UndefinedOr[channels_.ForumLayoutType | int] = undefined.UNDEFINED,
        default_sort_order: undefined.UndefinedOr[channels_.ForumSortOrderType | int] = undefined.UNDEFINED,
        available_tags: undefined.UndefinedOr[typing.Sequence[channels_.ForumTag]] = undefined.UNDEFINED,
        default_reaction_emoji: str
        | emojis.Emoji
        | undefined.UndefinedType
        | snowflakes.Snowflake
        | None = undefined.UNDEFINED,
        archived: undefined.UndefinedOr[bool] = undefined.UNDEFINED,
        locked: undefined.UndefinedOr[bool] = undefined.UNDEFINED,
        invitable: undefined.UndefinedOr[bool] = undefined.UNDEFINED,
        auto_archive_duration: undefined.UndefinedOr[time.Intervalish] = undefined.UNDEFINED,
        applied_tags: undefined.UndefinedOr[snowflakes.SnowflakeishSequence[channels_.ForumTag]] = undefined.UNDEFINED,
        reason: undefined.UndefinedOr[str] = undefined.UNDEFINED,
    ) -> channels_.PartialChannel:
        if isinstance(auto_archive_duration, datetime.timedelta):
            auto_archive_duration = round(auto_archive_duration.total_seconds() / 60)
        if isinstance(default_auto_archive_duration, datetime.timedelta):
            default_auto_archive_duration = round(default_auto_archive_duration.total_seconds() / 60)

        route = routes.PATCH_CHANNEL.compile(channel=channel)
        body = data_binding.JSONObjectBuilder()
        body.put("name", name)
        body.put("flags", flags)
        body.put("position", position)
        body.put("topic", topic)
        body.put("nsfw", nsfw)
        body.put("bitrate", bitrate)
        body.put("video_quality_mode", video_quality_mode)
        body.put("user_limit", user_limit)
        body.put("rate_limit_per_user", rate_limit_per_user, conversion=time.timespan_to_int)
        body.put("rtc_region", region, conversion=str)
        body.put_snowflake("parent_id", parent_category)
        body.put_array(
            "permission_overwrites",
            permission_overwrites,
            conversion=self._entity_factory.serialize_permission_overwrite,
        )
        body.put("default_auto_archive_duration", default_auto_archive_duration, conversion=int)
        # forum-only fields
        body.put(
            "default_thread_rate_limit_per_user", default_thread_rate_limit_per_user, conversion=time.timespan_to_int
        )
        body.put_array("available_tags", available_tags, conversion=self._entity_factory.serialize_forum_tag)
        body.put("default_forum_layout", default_forum_layout)
        body.put("default_sort_order", default_sort_order)

        if default_reaction_emoji is not undefined.UNDEFINED:
            if default_reaction_emoji is None:
                emoji_id = None
                emoji_name = None
            elif isinstance(default_reaction_emoji, (int, emojis.CustomEmoji)):
                emoji_id = int(default_reaction_emoji)
                emoji_name = None
            else:
                emoji_id = None
                emoji_name = str(default_reaction_emoji)

            body.put("default_reaction_emoji", {"emoji_id": emoji_id, "emoji_name": emoji_name})
        # thread-only fields
        body.put("archived", archived)
        body.put("auto_archive_duration", auto_archive_duration, conversion=time.timespan_to_int)
        body.put("locked", locked)
        body.put("invitable", invitable)
        body.put_snowflake_array("applied_tags", applied_tags)

        response = await self._request(route, json=body, reason=reason)
        assert isinstance(response, dict)
        return self._entity_factory.deserialize_channel(response)

    @typing_extensions.override
    async def follow_channel(
        self,
        news_channel: snowflakes.SnowflakeishOr[channels_.GuildNewsChannel],
        target_channel: snowflakes.SnowflakeishOr[channels_.GuildChannel],
        *,
        reason: undefined.UndefinedOr[str] = undefined.UNDEFINED,
    ) -> channels_.ChannelFollow:
        route = routes.POST_CHANNEL_FOLLOWERS.compile(channel=news_channel)
        body = data_binding.JSONObjectBuilder()
        body.put_snowflake("webhook_channel_id", target_channel)

        response = await self._request(route, json=body, reason=reason)

        assert isinstance(response, dict)
        return self._entity_factory.deserialize_channel_follow(response)

    @typing_extensions.override
    async def delete_channel(
        self,
        channel: snowflakes.SnowflakeishOr[channels_.PartialChannel],
        reason: undefined.UndefinedOr[str] = undefined.UNDEFINED,
    ) -> channels_.PartialChannel:
        route = routes.DELETE_CHANNEL.compile(channel=channel)
        response = await self._request(route, reason=reason)
        assert isinstance(response, dict)
        return self._entity_factory.deserialize_channel(response)

    @typing_extensions.override
    async def fetch_my_voice_state(self, guild: snowflakes.SnowflakeishOr[guilds.PartialGuild]) -> voices.VoiceState:
        route = routes.GET_MY_GUILD_VOICE_STATE.compile(guild=guild)

        response = await self._request(route)

        assert isinstance(response, dict)
        return self._entity_factory.deserialize_voice_state(response)

    @typing_extensions.override
    async def fetch_voice_state(
        self, guild: snowflakes.SnowflakeishOr[guilds.PartialGuild], user: snowflakes.SnowflakeishOr[users.PartialUser]
    ) -> voices.VoiceState:
        route = routes.GET_GUILD_VOICE_STATE.compile(guild=guild, user=user)

        response = await self._request(route)

        assert isinstance(response, dict)
        return self._entity_factory.deserialize_voice_state(response)

    @typing_extensions.override
    async def edit_my_voice_state(
        self,
        guild: snowflakes.SnowflakeishOr[guilds.PartialGuild],
        channel: snowflakes.SnowflakeishOr[channels_.GuildStageChannel],
        *,
        suppress: undefined.UndefinedOr[bool] = undefined.UNDEFINED,
        request_to_speak: undefined.UndefinedType | bool | datetime.datetime = undefined.UNDEFINED,
    ) -> None:
        route = routes.PATCH_MY_GUILD_VOICE_STATE.compile(guild=guild)
        body = data_binding.JSONObjectBuilder()
        body.put_snowflake("channel_id", channel)
        body.put("suppress", suppress)

        if isinstance(request_to_speak, datetime.datetime):
            body.put("request_to_speak_timestamp", request_to_speak.isoformat())

        elif request_to_speak is True:
            body.put("request_to_speak_timestamp", time.utc_datetime().isoformat())

        elif request_to_speak is False:
            body.put("request_to_speak_timestamp", None)

        await self._request(route, json=body)

    @typing_extensions.override
    async def edit_voice_state(
        self,
        guild: snowflakes.SnowflakeishOr[guilds.PartialGuild],
        channel: snowflakes.SnowflakeishOr[channels_.GuildStageChannel],
        user: snowflakes.SnowflakeishOr[users.PartialUser],
        *,
        suppress: undefined.UndefinedOr[bool] = undefined.UNDEFINED,
    ) -> None:
        route = routes.PATCH_GUILD_VOICE_STATE.compile(guild=guild, user=user)
        body = data_binding.JSONObjectBuilder()
        body.put_snowflake("channel_id", channel)
        body.put("suppress", suppress)
        await self._request(route, json=body)

    @typing_extensions.override
    async def edit_permission_overwrite(
        self,
        channel: snowflakes.SnowflakeishOr[channels_.GuildChannel],
        target: snowflakes.Snowflakeish | users.PartialUser | guilds.PartialRole | channels_.PermissionOverwrite,
        *,
        target_type: undefined.UndefinedOr[channels_.PermissionOverwriteType | int] = undefined.UNDEFINED,
        allow: undefined.UndefinedOr[permissions_.Permissions] = undefined.UNDEFINED,
        deny: undefined.UndefinedOr[permissions_.Permissions] = undefined.UNDEFINED,
        reason: undefined.UndefinedOr[str] = undefined.UNDEFINED,
    ) -> None:
        if target_type is undefined.UNDEFINED:
            if isinstance(target, users.PartialUser):
                target_type = channels_.PermissionOverwriteType.MEMBER
            elif isinstance(target, guilds.Role):
                target_type = channels_.PermissionOverwriteType.ROLE
            elif isinstance(target, channels_.PermissionOverwrite):
                target_type = target.type
            else:
                msg = "Cannot determine the type of the target to update. Try specifying 'target_type' manually."
                raise TypeError(msg)

        target = target.id if isinstance(target, channels_.PermissionOverwrite) else target
        route = routes.PUT_CHANNEL_PERMISSIONS.compile(channel=channel, overwrite=target)
        body = data_binding.JSONObjectBuilder()
        body.put("type", target_type)
        body.put("allow", allow)
        body.put("deny", deny)
        await self._request(route, json=body, reason=reason)

    @typing_extensions.override
    async def delete_permission_overwrite(
        self,
        channel: snowflakes.SnowflakeishOr[channels_.GuildChannel],
        target: channels_.PermissionOverwrite | guilds.PartialRole | users.PartialUser | snowflakes.Snowflakeish,
    ) -> None:
        route = routes.DELETE_CHANNEL_PERMISSIONS.compile(channel=channel, overwrite=target)
        await self._request(route)

    @typing_extensions.override
    async def fetch_channel_invites(
        self, channel: snowflakes.SnowflakeishOr[channels_.GuildChannel]
    ) -> typing.Sequence[invites.InviteWithMetadata]:
        route = routes.GET_CHANNEL_INVITES.compile(channel=channel)
        response = await self._request(route)
        assert isinstance(response, list)
        return [self._entity_factory.deserialize_invite_with_metadata(invite_payload) for invite_payload in response]

    @typing_extensions.override
    async def create_invite(
        self,
        channel: snowflakes.SnowflakeishOr[channels_.GuildChannel],
        *,
        max_age: undefined.UndefinedOr[time.Intervalish] = undefined.UNDEFINED,
        max_uses: undefined.UndefinedOr[int] = undefined.UNDEFINED,
        temporary: undefined.UndefinedOr[bool] = undefined.UNDEFINED,
        unique: undefined.UndefinedOr[bool] = undefined.UNDEFINED,
        target_type: undefined.UndefinedOr[invites.TargetType] = undefined.UNDEFINED,
        target_user: undefined.UndefinedOr[snowflakes.SnowflakeishOr[users.PartialUser]] = undefined.UNDEFINED,
        target_application: undefined.UndefinedOr[
            snowflakes.SnowflakeishOr[guilds.PartialApplication]
        ] = undefined.UNDEFINED,
        reason: undefined.UndefinedOr[str] = undefined.UNDEFINED,
    ) -> invites.InviteWithMetadata:
        route = routes.POST_CHANNEL_INVITES.compile(channel=channel)
        body = data_binding.JSONObjectBuilder()
        body.put("max_age", max_age, conversion=time.timespan_to_int)
        body.put("max_uses", max_uses)
        body.put("temporary", temporary)
        body.put("unique", unique)
        body.put("target_type", target_type)
        body.put_snowflake("target_user_id", target_user)
        body.put_snowflake("target_application_id", target_application)
        response = await self._request(route, json=body, reason=reason)
        assert isinstance(response, dict)
        return self._entity_factory.deserialize_invite_with_metadata(response)

    @typing_extensions.override
    def trigger_typing(
        self, channel: snowflakes.SnowflakeishOr[channels_.TextableChannel]
    ) -> special_endpoints.TypingIndicator:
        if not self._close_event:
            msg = "Cannot use an inactive REST client"
            raise errors.ComponentStateConflictError(msg)

        return special_endpoints_impl.TypingIndicator(
            request_call=self._request, channel=channel, rest_close_event=self._close_event
        )

    @typing_extensions.override
    async def fetch_pins(
        self, channel: snowflakes.SnowflakeishOr[channels_.TextableChannel]
    ) -> typing.Sequence[messages_.Message]:
        route = routes.GET_CHANNEL_PINS.compile(channel=channel)
        response = await self._request(route)
        assert isinstance(response, list)
        return [self._entity_factory.deserialize_message(message_pl) for message_pl in response]

    @typing_extensions.override
    async def pin_message(
        self,
        channel: snowflakes.SnowflakeishOr[channels_.TextableChannel],
        message: snowflakes.SnowflakeishOr[messages_.PartialMessage],
    ) -> None:
        route = routes.PUT_CHANNEL_PINS.compile(channel=channel, message=message)
        await self._request(route)

    @typing_extensions.override
    async def unpin_message(
        self,
        channel: snowflakes.SnowflakeishOr[channels_.TextableChannel],
        message: snowflakes.SnowflakeishOr[messages_.PartialMessage],
    ) -> None:
        route = routes.DELETE_CHANNEL_PIN.compile(channel=channel, message=message)
        await self._request(route)

    @typing_extensions.override
    def fetch_messages(
        self,
        channel: snowflakes.SnowflakeishOr[channels_.TextableChannel],
        *,
        before: undefined.UndefinedOr[snowflakes.SearchableSnowflakeishOr[snowflakes.Unique]] = undefined.UNDEFINED,
        after: undefined.UndefinedOr[snowflakes.SearchableSnowflakeishOr[snowflakes.Unique]] = undefined.UNDEFINED,
        around: undefined.UndefinedOr[snowflakes.SearchableSnowflakeishOr[snowflakes.Unique]] = undefined.UNDEFINED,
    ) -> iterators.LazyIterator[messages_.Message]:
        if undefined.count(before, after, around) < 2:
            msg = "Expected no kwargs, or a maximum of one of 'before', 'after', 'around'"
            raise TypeError(msg)

        timestamp: undefined.UndefinedOr[str]

        if before is not undefined.UNDEFINED:
            direction = "before"
            if isinstance(before, datetime.datetime):
                timestamp = str(snowflakes.Snowflake.from_datetime(before))
            else:
                timestamp = str(int(before))
        elif after is not undefined.UNDEFINED:
            direction = "after"
            if isinstance(after, datetime.datetime):
                timestamp = str(snowflakes.Snowflake.from_datetime(after))
            else:
                timestamp = str(int(after))
        elif around is not undefined.UNDEFINED:
            direction = "around"
            if isinstance(around, datetime.datetime):
                timestamp = str(snowflakes.Snowflake.from_datetime(around))
            else:
                timestamp = str(int(around))
        else:
            direction = "before"
            timestamp = undefined.UNDEFINED

        return special_endpoints_impl.MessageIterator(
            entity_factory=self._entity_factory,
            request_call=self._request,
            channel=channel,
            direction=direction,
            first_id=timestamp,
        )

    @typing_extensions.override
    async def fetch_message(
        self,
        channel: snowflakes.SnowflakeishOr[channels_.TextableChannel],
        message: snowflakes.SnowflakeishOr[messages_.PartialMessage],
    ) -> messages_.Message:
        route = routes.GET_CHANNEL_MESSAGE.compile(channel=channel, message=message)
        response = await self._request(route)
        assert isinstance(response, dict)
        return self._entity_factory.deserialize_message(response)

<<<<<<< HEAD
    def _build_message_payload(  # noqa: C901 - Function too complex
=======
    def _build_message_payload(  # noqa: C901, PLR0912, PLR0915
>>>>>>> 91937ea0
        self,
        /,
        *,
        content: undefined.UndefinedOr[typing.Any] = undefined.UNDEFINED,
        attachment: undefined.UndefinedNoneOr[files.Resourceish | messages_.Attachment] = undefined.UNDEFINED,
        attachments: undefined.UndefinedNoneOr[
            typing.Sequence[files.Resourceish | messages_.Attachment]
        ] = undefined.UNDEFINED,
        component: undefined.UndefinedNoneOr[special_endpoints.ComponentBuilder] = undefined.UNDEFINED,
        components: undefined.UndefinedNoneOr[
            typing.Sequence[special_endpoints.ComponentBuilder]
        ] = undefined.UNDEFINED,
        embed: undefined.UndefinedNoneOr[embeds_.Embed] = undefined.UNDEFINED,
        embeds: undefined.UndefinedNoneOr[typing.Sequence[embeds_.Embed]] = undefined.UNDEFINED,
        poll: undefined.UndefinedOr[special_endpoints.PollBuilder] = undefined.UNDEFINED,
        sticker: undefined.UndefinedOr[snowflakes.SnowflakeishOr[stickers_.PartialSticker]] = undefined.UNDEFINED,
        stickers: undefined.UndefinedOr[
            snowflakes.SnowflakeishSequence[stickers_.PartialSticker]
        ] = undefined.UNDEFINED,
        flags: undefined.UndefinedType | int | messages_.MessageFlag = undefined.UNDEFINED,
        tts: undefined.UndefinedOr[bool] = undefined.UNDEFINED,
        mentions_everyone: undefined.UndefinedOr[bool] = undefined.UNDEFINED,
        mentions_reply: undefined.UndefinedOr[bool] = undefined.UNDEFINED,
        user_mentions: undefined.UndefinedOr[
            snowflakes.SnowflakeishSequence[users.PartialUser] | bool
        ] = undefined.UNDEFINED,
        role_mentions: undefined.UndefinedOr[
            snowflakes.SnowflakeishSequence[guilds.PartialRole] | bool
        ] = undefined.UNDEFINED,
        edit: bool = False,
    ) -> tuple[data_binding.JSONObjectBuilder, data_binding.URLEncodedFormBuilder | None]:
        if not undefined.any_undefined(attachment, attachments):
            msg = "You may only specify one of 'attachment' or 'attachments', not both"
            raise ValueError(msg)

        if not undefined.any_undefined(component, components):
            msg = "You may only specify one of 'component' or 'components', not both"
            raise ValueError(msg)

        if not undefined.any_undefined(embed, embeds):
            msg = "You may only specify one of 'embed' or 'embeds', not both"
            raise ValueError(msg)

        if not undefined.any_undefined(sticker, stickers):
            msg = "You may only specify one of 'sticker' or 'stickers', not both"
            raise ValueError(msg)

        if undefined.all_undefined(embed, embeds) and isinstance(content, embeds_.Embed):
            # Syntactic sugar, common mistake to accidentally send an embed
            # as the content, so let's detect this and fix it for the user.
            embed = content
            content = undefined.UNDEFINED

        elif undefined.all_undefined(attachment, attachments) and isinstance(
            content, (files.Resource, files.RAWISH_TYPES, os.PathLike)
        ):
            # Syntactic sugar, common mistake to accidentally send an attachment
            # as the content, so let's detect this and fix it for the user. This
            # will still then work with normal implicit embed attachments as
            # we work this out later.
            attachment = content
            content = undefined.UNDEFINED

        final_attachments: list[files.Resourceish | messages_.Attachment] = []
        if attachment:
            final_attachments.append(attachment)
        elif attachments:
            final_attachments.extend(attachments)

        serialized_components: undefined.UndefinedOr[list[data_binding.JSONObject]] = undefined.UNDEFINED
        if component is not undefined.UNDEFINED:
            serialized_components = [component.build()] if component is not None else []

        elif components is not undefined.UNDEFINED:
            serialized_components = [component.build() for component in components] if components is not None else []

        serialized_embeds: undefined.UndefinedOr[data_binding.JSONArray] = undefined.UNDEFINED
        if embed is not undefined.UNDEFINED:
            if embed is not None:
                embed_payload, embed_attachments = self._entity_factory.serialize_embed(embed)
                final_attachments.extend(embed_attachments)
                serialized_embeds = [embed_payload]

            else:
                serialized_embeds = []

        elif embeds is not undefined.UNDEFINED:
            serialized_embeds = []
            if embeds is not None:
                for e in embeds:
                    embed_payload, embed_attachments = self._entity_factory.serialize_embed(e)
                    final_attachments.extend(embed_attachments)
                    serialized_embeds.append(embed_payload)

        body = data_binding.JSONObjectBuilder()
        body.put("content", content, conversion=lambda v: v if v is None else str(v))
        body.put("tts", tts)
        body.put("flags", flags)
        body.put("embeds", serialized_embeds)
        body.put("components", serialized_components)
        body.put("poll", poll, conversion=lambda p: p.build())

        body.put_snowflake_array("sticker_ids", (sticker,) if sticker else stickers)

        if not edit or not undefined.all_undefined(mentions_everyone, mentions_reply, user_mentions, role_mentions):
            body.put(
                "allowed_mentions",
                mentions.generate_allowed_mentions(mentions_everyone, mentions_reply, user_mentions, role_mentions),
            )

        form_builder: data_binding.URLEncodedFormBuilder | None = None
        if final_attachments:
            attachments_payload = []
            attachment_id = 0

            for f in final_attachments:
                if edit and isinstance(f, messages_.Attachment):
                    attachments_payload.append({"id": f.id, "filename": f.filename})
                    continue

                if not form_builder:
                    form_builder = data_binding.URLEncodedFormBuilder()

                resource = files.ensure_resource(f)
                attachments_payload.append({"id": attachment_id, "filename": resource.filename})
                form_builder.add_resource(f"files[{attachment_id}]", resource)
                attachment_id += 1

            body.put("attachments", attachments_payload)

        elif attachment is None or attachments is None:
            body.put("attachments", [])

        return body, form_builder

<<<<<<< HEAD
    def _build_voice_message_payload(
        self,
        /,
        *,
        attachment: typing.Union[files.Resourceish, messages_.Attachment],
        waveform: str,
        duration: float,
        reply: undefined.UndefinedOr[snowflakes.SnowflakeishOr[messages_.PartialMessage]] = undefined.UNDEFINED,
        mentions_reply: undefined.UndefinedOr[bool] = undefined.UNDEFINED,
        reply_must_exist: undefined.UndefinedOr[bool] = undefined.UNDEFINED,
        flags: typing.Union[undefined.UndefinedType, int, messages_.MessageFlag] = undefined.UNDEFINED,
    ) -> tuple[data_binding.JSONObjectBuilder, data_binding.URLEncodedFormBuilder]:
        if not flags:
            flags = messages_.MessageFlag.IS_VOICE_MESSAGE
        else:
            flags |= messages_.MessageFlag.IS_VOICE_MESSAGE

        body = data_binding.JSONObjectBuilder()
        body.put("flags", flags)
        if mentions_reply:
            body.put(
                "allowed_mentions",
                mentions.generate_allowed_mentions(
                    undefined.UNDEFINED, mentions_reply, undefined.UNDEFINED, undefined.UNDEFINED
                ),
            )

        if reply:
            message_reference = data_binding.JSONObjectBuilder()
            message_reference.put_snowflake("message_id", reply)
            message_reference.put("fail_if_not_exists", reply_must_exist)

            body.put("message_reference", message_reference)

        form_builder = data_binding.URLEncodedFormBuilder()

        resource = files.ensure_resource(attachment)
        attachment_payload: dict[str, typing.Any] = {
            "duration_secs": duration,
            "waveform": waveform,
            "id": 0,
            "filename": resource.filename,
        }
        form_builder.add_resource("files[0]", resource)

        body.put("attachments", [attachment_payload])

        return body, form_builder

=======
    @typing_extensions.override
>>>>>>> 91937ea0
    async def create_message(
        self,
        channel: snowflakes.SnowflakeishOr[channels_.TextableChannel],
        content: undefined.UndefinedOr[typing.Any] = undefined.UNDEFINED,
        *,
        attachment: undefined.UndefinedOr[files.Resourceish] = undefined.UNDEFINED,
        attachments: undefined.UndefinedOr[typing.Sequence[files.Resourceish]] = undefined.UNDEFINED,
        component: undefined.UndefinedOr[special_endpoints.ComponentBuilder] = undefined.UNDEFINED,
        components: undefined.UndefinedOr[typing.Sequence[special_endpoints.ComponentBuilder]] = undefined.UNDEFINED,
        embed: undefined.UndefinedOr[embeds_.Embed] = undefined.UNDEFINED,
        embeds: undefined.UndefinedOr[typing.Sequence[embeds_.Embed]] = undefined.UNDEFINED,
        poll: undefined.UndefinedOr[special_endpoints.PollBuilder] = undefined.UNDEFINED,
        sticker: undefined.UndefinedOr[snowflakes.SnowflakeishOr[stickers_.PartialSticker]] = undefined.UNDEFINED,
        stickers: undefined.UndefinedOr[
            snowflakes.SnowflakeishSequence[stickers_.PartialSticker]
        ] = undefined.UNDEFINED,
        tts: undefined.UndefinedOr[bool] = undefined.UNDEFINED,
        reply: undefined.UndefinedOr[snowflakes.SnowflakeishOr[messages_.PartialMessage]] = undefined.UNDEFINED,
        reply_must_exist: undefined.UndefinedOr[bool] = undefined.UNDEFINED,
        mentions_everyone: undefined.UndefinedOr[bool] = undefined.UNDEFINED,
        mentions_reply: undefined.UndefinedOr[bool] = undefined.UNDEFINED,
        user_mentions: undefined.UndefinedOr[
            snowflakes.SnowflakeishSequence[users.PartialUser] | bool
        ] = undefined.UNDEFINED,
        role_mentions: undefined.UndefinedOr[
            snowflakes.SnowflakeishSequence[guilds.PartialRole] | bool
        ] = undefined.UNDEFINED,
        flags: undefined.UndefinedType | int | messages_.MessageFlag = undefined.UNDEFINED,
    ) -> messages_.Message:
        route = routes.POST_CHANNEL_MESSAGES.compile(channel=channel)
        body, form_builder = self._build_message_payload(
            content=content,
            attachment=attachment,
            attachments=attachments,
            component=component,
            components=components,
            embed=embed,
            embeds=embeds,
            poll=poll,
            sticker=sticker,
            stickers=stickers,
            tts=tts,
            mentions_everyone=mentions_everyone,
            mentions_reply=mentions_reply,
            user_mentions=user_mentions,
            role_mentions=role_mentions,
            flags=flags,
        )

        if reply:
            message_reference = data_binding.JSONObjectBuilder()
            message_reference.put_snowflake("message_id", reply)
            message_reference.put("fail_if_not_exists", reply_must_exist)

            body.put("message_reference", message_reference)

        if form_builder is not None:
            form_builder.add_field("payload_json", self._dumps(body), content_type=_APPLICATION_JSON)
            response = await self._request(route, form_builder=form_builder)
        else:
            response = await self._request(route, json=body)

        assert isinstance(response, dict)
        return self._entity_factory.deserialize_message(response)

<<<<<<< HEAD
    async def create_voice_message(
        self,
        channel: snowflakes.SnowflakeishOr[channels_.TextableChannel],
        attachment: files.Resourceish,
        waveform: str,
        duration: float,
        *,
        reply: undefined.UndefinedOr[snowflakes.SnowflakeishOr[messages_.PartialMessage]] = undefined.UNDEFINED,
        reply_must_exist: undefined.UndefinedOr[bool] = undefined.UNDEFINED,
        mentions_reply: undefined.UndefinedOr[bool] = undefined.UNDEFINED,
        flags: typing.Union[undefined.UndefinedType, int, messages_.MessageFlag] = undefined.UNDEFINED,
    ) -> messages_.Message:
        route = routes.POST_CHANNEL_MESSAGES.compile(channel=channel)

        body, form_builder = self._build_voice_message_payload(
            attachment=attachment,
            waveform=waveform,
            duration=duration,
            reply=reply,
            reply_must_exist=reply_must_exist,
            mentions_reply=mentions_reply,
            flags=flags,
        )
        form_builder.add_field("payload_json", self._dumps(body), content_type=_APPLICATION_JSON)

        response = await self._request(route, form_builder=form_builder)
        assert isinstance(response, dict)
        return self._entity_factory.deserialize_message(response)

=======
    @typing_extensions.override
>>>>>>> 91937ea0
    async def crosspost_message(
        self,
        channel: snowflakes.SnowflakeishOr[channels_.GuildNewsChannel],
        message: snowflakes.SnowflakeishOr[messages_.PartialMessage],
    ) -> messages_.Message:
        route = routes.POST_CHANNEL_CROSSPOST.compile(channel=channel, message=message)

        response = await self._request(route)

        assert isinstance(response, dict)
        return self._entity_factory.deserialize_message(response)

    @typing_extensions.override
    async def edit_message(
        self,
        channel: snowflakes.SnowflakeishOr[channels_.TextableChannel],
        message: snowflakes.SnowflakeishOr[messages_.PartialMessage],
        content: undefined.UndefinedOr[typing.Any] = undefined.UNDEFINED,
        *,
        attachment: undefined.UndefinedNoneOr[files.Resourceish | messages_.Attachment] = undefined.UNDEFINED,
        attachments: undefined.UndefinedNoneOr[
            typing.Sequence[files.Resourceish | messages_.Attachment]
        ] = undefined.UNDEFINED,
        component: undefined.UndefinedNoneOr[special_endpoints.ComponentBuilder] = undefined.UNDEFINED,
        components: undefined.UndefinedNoneOr[
            typing.Sequence[special_endpoints.ComponentBuilder]
        ] = undefined.UNDEFINED,
        embed: undefined.UndefinedNoneOr[embeds_.Embed] = undefined.UNDEFINED,
        embeds: undefined.UndefinedNoneOr[typing.Sequence[embeds_.Embed]] = undefined.UNDEFINED,
        mentions_everyone: undefined.UndefinedOr[bool] = undefined.UNDEFINED,
        mentions_reply: undefined.UndefinedOr[bool] = undefined.UNDEFINED,
        user_mentions: undefined.UndefinedOr[
            snowflakes.SnowflakeishSequence[users.PartialUser] | bool
        ] = undefined.UNDEFINED,
        role_mentions: undefined.UndefinedOr[
            snowflakes.SnowflakeishSequence[guilds.PartialRole] | bool
        ] = undefined.UNDEFINED,
        flags: undefined.UndefinedType | int | messages_.MessageFlag = undefined.UNDEFINED,
    ) -> messages_.Message:
        route = routes.PATCH_CHANNEL_MESSAGE.compile(channel=channel, message=message)
        body, form_builder = self._build_message_payload(
            content=content,
            attachment=attachment,
            attachments=attachments,
            component=component,
            components=components,
            embed=embed,
            embeds=embeds,
            flags=flags,
            mentions_everyone=mentions_everyone,
            mentions_reply=mentions_reply,
            user_mentions=user_mentions,
            role_mentions=role_mentions,
            edit=True,
        )

        if form_builder is not None:
            form_builder.add_field("payload_json", self._dumps(body), content_type=_APPLICATION_JSON)
            response = await self._request(route, form_builder=form_builder)
        else:
            response = await self._request(route, json=body)

        assert isinstance(response, dict)
        return self._entity_factory.deserialize_message(response)

    @typing_extensions.override
    async def delete_message(
        self,
        channel: snowflakes.SnowflakeishOr[channels_.TextableChannel],
        message: snowflakes.SnowflakeishOr[messages_.PartialMessage],
        *,
        reason: undefined.UndefinedOr[str] = undefined.UNDEFINED,
    ) -> None:
        route = routes.DELETE_CHANNEL_MESSAGE.compile(channel=channel, message=message)
        await self._request(route, reason=reason)

    @typing_extensions.override
    async def delete_messages(
        self,
        channel: snowflakes.SnowflakeishOr[channels_.TextableChannel],
        messages: snowflakes.SnowflakeishOr[messages_.PartialMessage]
        | typing.Iterable[snowflakes.SnowflakeishOr[messages_.PartialMessage]]
        | typing.AsyncIterable[snowflakes.SnowflakeishOr[messages_.PartialMessage]],
        /,
        *other_messages: snowflakes.SnowflakeishOr[messages_.PartialMessage],
        reason: undefined.UndefinedOr[str] = undefined.UNDEFINED,
    ) -> None:
        route = routes.POST_DELETE_CHANNEL_MESSAGES_BULK.compile(channel=channel)

        deleted: list[snowflakes.SnowflakeishOr[messages_.PartialMessage]] = []

        iterator: iterators.LazyIterator[snowflakes.SnowflakeishOr[messages_.PartialMessage]]
        if isinstance(messages, typing.AsyncIterable):
            if other_messages:
                msg = "Cannot use *args with an async iterable."
                raise TypeError(msg)

            iterator = iterators.NOOPLazyIterator(messages)
        else:
            messages = tuple(messages) if isinstance(messages, typing.Iterable) else (messages,)
            iterator = iterators.FlatLazyIterator(messages + other_messages)

        async for chunk in iterator.chunk(100):
            # Discord only allows 2-100 messages in the BULK_DELETE endpoint. Because of that,
            # if the user wants 101 messages deleted, we will post 100 messages in bulk delete
            # and then the last message in a normal delete.
            # Along with this, the bucket size for v6 and v7 seems to be a bit restrictive. As of
            # 30th July 2020, this endpoint returned the following headers when being ratelimited:
            #       x-ratelimit-bucket         b05c0d8c2ab83895085006a8eae073a3
            #       x-ratelimit-limit          1
            #       x-ratelimit-remaining      0
            #       x-ratelimit-reset          1596033974.096
            #       x-ratelimit-reset-after    3.000
            # This kind of defeats the point of asynchronously gathering any of these
            # in the first place really. To save clogging up the event loop
            # (albeit at a cost of maybe a couple-dozen milliseconds per call),
            # we will invoke them sequentially instead.
            try:
                if len(chunk) == 1:
                    message = chunk[0]
                    try:
                        await self.delete_message(channel, message, reason=reason)
                    except errors.NotFoundError as ex:
                        # If the message is not found then this error should be suppressed
                        # to keep consistency with how the bulk delete endpoint functions.
                        if ex.code != 10008:  # Unknown Message
                            raise

                    deleted.append(message)

                else:
                    body = data_binding.JSONObjectBuilder()
                    body.put_snowflake_array("messages", chunk)
                    await self._request(route, json=body, reason=reason)
                    deleted += chunk

            except Exception as ex:
                raise errors.BulkDeleteError(deleted) from ex

    @typing_extensions.override
    async def add_reaction(
        self,
        channel: snowflakes.SnowflakeishOr[channels_.TextableChannel],
        message: snowflakes.SnowflakeishOr[messages_.PartialMessage],
        emoji: str | emojis.Emoji,
        emoji_id: undefined.UndefinedOr[snowflakes.SnowflakeishOr[emojis.CustomEmoji]] = undefined.UNDEFINED,
    ) -> None:
        route = routes.PUT_MY_REACTION.compile(
            emoji=_transform_emoji_to_url_format(emoji, emoji_id), channel=channel, message=message
        )
        await self._request(route)

    @typing_extensions.override
    async def delete_my_reaction(
        self,
        channel: snowflakes.SnowflakeishOr[channels_.TextableChannel],
        message: snowflakes.SnowflakeishOr[messages_.PartialMessage],
        emoji: str | emojis.Emoji,
        emoji_id: undefined.UndefinedOr[snowflakes.SnowflakeishOr[emojis.CustomEmoji]] = undefined.UNDEFINED,
    ) -> None:
        route = routes.DELETE_MY_REACTION.compile(
            emoji=_transform_emoji_to_url_format(emoji, emoji_id), channel=channel, message=message
        )
        await self._request(route)

    @typing_extensions.override
    async def delete_all_reactions_for_emoji(
        self,
        channel: snowflakes.SnowflakeishOr[channels_.TextableChannel],
        message: snowflakes.SnowflakeishOr[messages_.PartialMessage],
        emoji: str | emojis.Emoji,
        emoji_id: undefined.UndefinedOr[snowflakes.SnowflakeishOr[emojis.CustomEmoji]] = undefined.UNDEFINED,
    ) -> None:
        route = routes.DELETE_REACTION_EMOJI.compile(
            emoji=_transform_emoji_to_url_format(emoji, emoji_id), channel=channel, message=message
        )
        await self._request(route)

    @typing_extensions.override
    async def delete_reaction(
        self,
        channel: snowflakes.SnowflakeishOr[channels_.TextableChannel],
        message: snowflakes.SnowflakeishOr[messages_.PartialMessage],
        user: snowflakes.SnowflakeishOr[users.PartialUser],
        emoji: str | emojis.Emoji,
        emoji_id: undefined.UndefinedOr[snowflakes.SnowflakeishOr[emojis.CustomEmoji]] = undefined.UNDEFINED,
    ) -> None:
        route = routes.DELETE_REACTION_USER.compile(
            emoji=_transform_emoji_to_url_format(emoji, emoji_id), channel=channel, message=message, user=user
        )
        await self._request(route)

    @typing_extensions.override
    async def delete_all_reactions(
        self,
        channel: snowflakes.SnowflakeishOr[channels_.TextableChannel],
        message: snowflakes.SnowflakeishOr[messages_.PartialMessage],
    ) -> None:
        route = routes.DELETE_ALL_REACTIONS.compile(channel=channel, message=message)
        await self._request(route)

    @typing_extensions.override
    def fetch_reactions_for_emoji(
        self,
        channel: snowflakes.SnowflakeishOr[channels_.TextableChannel],
        message: snowflakes.SnowflakeishOr[messages_.PartialMessage],
        emoji: str | emojis.Emoji,
        emoji_id: undefined.UndefinedOr[snowflakes.SnowflakeishOr[emojis.CustomEmoji]] = undefined.UNDEFINED,
    ) -> iterators.LazyIterator[users.User]:
        return special_endpoints_impl.ReactorIterator(
            entity_factory=self._entity_factory,
            request_call=self._request,
            channel=channel,
            message=message,
            emoji=_transform_emoji_to_url_format(emoji, emoji_id),
        )

    @typing_extensions.override
    async def create_webhook(
        self,
        channel: snowflakes.SnowflakeishOr[channels_.WebhookChannelT],
        name: str,
        *,
        avatar: undefined.UndefinedOr[files.Resourceish] = undefined.UNDEFINED,
        reason: undefined.UndefinedOr[str] = undefined.UNDEFINED,
    ) -> webhooks.IncomingWebhook:
        route = routes.POST_CHANNEL_WEBHOOKS.compile(channel=channel)
        body = data_binding.JSONObjectBuilder()
        body.put("name", name)

        if avatar is not undefined.UNDEFINED:
            avatar_resource = files.ensure_resource(avatar)
            async with avatar_resource.stream(executor=self._executor) as stream:
                body.put("avatar", await stream.data_uri())

        response = await self._request(route, json=body, reason=reason)
        assert isinstance(response, dict)
        return self._entity_factory.deserialize_incoming_webhook(response)

    @typing_extensions.override
    async def fetch_webhook(
        self,
        webhook: snowflakes.SnowflakeishOr[webhooks.PartialWebhook],
        *,
        token: undefined.UndefinedOr[str] = undefined.UNDEFINED,
    ) -> webhooks.PartialWebhook:
        if token is undefined.UNDEFINED:
            route = routes.GET_WEBHOOK.compile(webhook=webhook)
            auth = undefined.UNDEFINED
        else:
            route = routes.GET_WEBHOOK_WITH_TOKEN.compile(webhook=webhook, token=token)
            auth = None

        response = await self._request(route, auth=auth)
        assert isinstance(response, dict)
        return self._entity_factory.deserialize_webhook(response)

    @typing_extensions.override
    async def fetch_channel_webhooks(
        self, channel: snowflakes.SnowflakeishOr[channels_.WebhookChannelT]
    ) -> typing.Sequence[webhooks.PartialWebhook]:
        route = routes.GET_CHANNEL_WEBHOOKS.compile(channel=channel)
        response = await self._request(route)
        assert isinstance(response, list)
        return data_binding.cast_variants_array(self._entity_factory.deserialize_webhook, response)

    @typing_extensions.override
    async def fetch_guild_webhooks(
        self, guild: snowflakes.SnowflakeishOr[guilds.PartialGuild]
    ) -> typing.Sequence[webhooks.PartialWebhook]:
        route = routes.GET_GUILD_WEBHOOKS.compile(guild=guild)
        response = await self._request(route)
        assert isinstance(response, list)
        return data_binding.cast_variants_array(self._entity_factory.deserialize_webhook, response)

    @typing_extensions.override
    async def edit_webhook(
        self,
        webhook: snowflakes.SnowflakeishOr[webhooks.PartialWebhook],
        *,
        token: undefined.UndefinedOr[str] = undefined.UNDEFINED,
        name: undefined.UndefinedOr[str] = undefined.UNDEFINED,
        avatar: undefined.UndefinedNoneOr[files.Resourceish] = undefined.UNDEFINED,
        channel: undefined.UndefinedOr[snowflakes.SnowflakeishOr[channels_.WebhookChannelT]] = undefined.UNDEFINED,
        reason: undefined.UndefinedOr[str] = undefined.UNDEFINED,
    ) -> webhooks.PartialWebhook:
        if token is undefined.UNDEFINED:
            route = routes.PATCH_WEBHOOK.compile(webhook=webhook)
            auth = undefined.UNDEFINED
        else:
            route = routes.PATCH_WEBHOOK_WITH_TOKEN.compile(webhook=webhook, token=token)
            auth = None

        body = data_binding.JSONObjectBuilder()
        body.put("name", name)
        body.put_snowflake("channel", channel)

        if avatar is None:
            body.put("avatar", None)
        elif avatar is not undefined.UNDEFINED:
            avatar_resource = files.ensure_resource(avatar)
            async with avatar_resource.stream(executor=self._executor) as stream:
                body.put("avatar", await stream.data_uri())

        response = await self._request(route, json=body, reason=reason, auth=auth)
        assert isinstance(response, dict)
        return self._entity_factory.deserialize_webhook(response)

    @typing_extensions.override
    async def delete_webhook(
        self,
        webhook: snowflakes.SnowflakeishOr[webhooks.PartialWebhook],
        *,
        token: undefined.UndefinedOr[str] = undefined.UNDEFINED,
    ) -> None:
        if token is undefined.UNDEFINED:
            route = routes.DELETE_WEBHOOK.compile(webhook=webhook)
            auth = undefined.UNDEFINED
        else:
            route = routes.DELETE_WEBHOOK_WITH_TOKEN.compile(webhook=webhook, token=token)
            auth = None

        await self._request(route, auth=auth)

<<<<<<< HEAD
    async def execute_webhook_voice_message(
        self,
        # MyPy might not say this but SnowflakeishOr[ExecutableWebhook] isn't valid as ExecutableWebhook isn't Unique
        webhook: typing.Union[webhooks.ExecutableWebhook, snowflakes.Snowflakeish],
        token: str,
        attachment: files.Resourceish,
        waveform: str,
        duration: float,
        *,
        thread: typing.Union[
            undefined.UndefinedType, snowflakes.SnowflakeishOr[channels_.GuildThreadChannel]
        ] = undefined.UNDEFINED,
        username: undefined.UndefinedOr[str] = undefined.UNDEFINED,
        avatar_url: typing.Union[undefined.UndefinedType, str, files.URL] = undefined.UNDEFINED,
        flags: typing.Union[undefined.UndefinedType, int, messages_.MessageFlag] = undefined.UNDEFINED,
    ) -> messages_.Message:
        webhook_id = webhook if isinstance(webhook, int) else webhook.webhook_id
        route = routes.POST_WEBHOOK_WITH_TOKEN.compile(webhook=webhook_id, token=token)

        query = data_binding.StringMapBuilder()
        query.put("wait", True)
        query.put("thread_id", thread)

        body, form_builder = self._build_voice_message_payload(
            attachment=attachment, waveform=waveform, duration=duration, flags=flags
        )
        body.put("username", username)
        body.put("avatar_url", avatar_url, conversion=str)
        form_builder.add_field("payload_json", self._dumps(body), content_type=_APPLICATION_JSON)

        response = await self._request(route, form_builder=form_builder, query=query, auth=None)
        assert isinstance(response, dict)
        return self._entity_factory.deserialize_message(response)

=======
    @typing_extensions.override
>>>>>>> 91937ea0
    async def execute_webhook(
        self,
        webhook: webhooks.ExecutableWebhook | snowflakes.Snowflakeish,
        token: str,
        content: undefined.UndefinedOr[typing.Any] = undefined.UNDEFINED,
        *,
        thread: undefined.UndefinedType | snowflakes.SnowflakeishOr[channels_.GuildThreadChannel] = undefined.UNDEFINED,
        username: undefined.UndefinedOr[str] = undefined.UNDEFINED,
        avatar_url: undefined.UndefinedType | str | files.URL = undefined.UNDEFINED,
        attachment: undefined.UndefinedOr[files.Resourceish] = undefined.UNDEFINED,
        attachments: undefined.UndefinedOr[typing.Sequence[files.Resourceish]] = undefined.UNDEFINED,
        component: undefined.UndefinedOr[special_endpoints.ComponentBuilder] = undefined.UNDEFINED,
        components: undefined.UndefinedOr[typing.Sequence[special_endpoints.ComponentBuilder]] = undefined.UNDEFINED,
        embed: undefined.UndefinedOr[embeds_.Embed] = undefined.UNDEFINED,
        embeds: undefined.UndefinedOr[typing.Sequence[embeds_.Embed]] = undefined.UNDEFINED,
        poll: undefined.UndefinedOr[special_endpoints.PollBuilder] = undefined.UNDEFINED,
        tts: undefined.UndefinedOr[bool] = undefined.UNDEFINED,
        mentions_everyone: undefined.UndefinedOr[bool] = undefined.UNDEFINED,
        user_mentions: undefined.UndefinedOr[
            snowflakes.SnowflakeishSequence[users.PartialUser] | bool
        ] = undefined.UNDEFINED,
        role_mentions: undefined.UndefinedOr[
            snowflakes.SnowflakeishSequence[guilds.PartialRole] | bool
        ] = undefined.UNDEFINED,
        flags: undefined.UndefinedType | int | messages_.MessageFlag = undefined.UNDEFINED,
    ) -> messages_.Message:
        # int(ExecutableWebhook) isn't guaranteed to be valid nor the ID used to execute this entity as a webhook.
        webhook_id = webhook if isinstance(webhook, int) else webhook.webhook_id
        route = routes.POST_WEBHOOK_WITH_TOKEN.compile(webhook=webhook_id, token=token)

        query = data_binding.StringMapBuilder()
        query.put("wait", True)
        query.put("thread_id", thread)

        body, form_builder = self._build_message_payload(
            content=content,
            attachment=attachment,
            attachments=attachments,
            component=component,
            components=components,
            embed=embed,
            embeds=embeds,
            poll=poll,
            tts=tts,
            flags=flags,
            mentions_everyone=mentions_everyone,
            user_mentions=user_mentions,
            role_mentions=role_mentions,
        )
        body.put("username", username)
        body.put("avatar_url", avatar_url, conversion=str)

        if form_builder is not None:
            form_builder.add_field("payload_json", self._dumps(body), content_type=_APPLICATION_JSON)
            response = await self._request(route, form_builder=form_builder, query=query, auth=None)
        else:
            response = await self._request(route, json=body, query=query, auth=None)

        assert isinstance(response, dict)
        return self._entity_factory.deserialize_message(response)

    @typing_extensions.override
    async def fetch_webhook_message(
        self,
        webhook: webhooks.ExecutableWebhook | snowflakes.Snowflakeish,
        token: str,
        message: snowflakes.SnowflakeishOr[messages_.PartialMessage],
        *,
        thread: undefined.UndefinedType | snowflakes.SnowflakeishOr[channels_.GuildThreadChannel] = undefined.UNDEFINED,
    ) -> messages_.Message:
        # int(ExecutableWebhook) isn't guaranteed to be valid nor the ID used to execute this entity as a webhook.
        webhook_id = webhook if isinstance(webhook, int) else webhook.webhook_id
        route = routes.GET_WEBHOOK_MESSAGE.compile(webhook=webhook_id, token=token, message=message)
        query = data_binding.StringMapBuilder()
        query.put("thread_id", thread)
        response = await self._request(route, auth=None, query=query)
        assert isinstance(response, dict)
        return self._entity_factory.deserialize_message(response)

    @typing_extensions.override
    async def edit_webhook_message(
        self,
        webhook: webhooks.ExecutableWebhook | snowflakes.Snowflakeish,
        token: str,
        message: snowflakes.SnowflakeishOr[messages_.Message],
        content: undefined.UndefinedNoneOr[typing.Any] = undefined.UNDEFINED,
        *,
        thread: undefined.UndefinedType | snowflakes.SnowflakeishOr[channels_.GuildThreadChannel] = undefined.UNDEFINED,
        attachment: undefined.UndefinedNoneOr[files.Resourceish | messages_.Attachment] = undefined.UNDEFINED,
        attachments: undefined.UndefinedNoneOr[
            typing.Sequence[files.Resourceish | messages_.Attachment]
        ] = undefined.UNDEFINED,
        component: undefined.UndefinedNoneOr[special_endpoints.ComponentBuilder] = undefined.UNDEFINED,
        components: undefined.UndefinedNoneOr[
            typing.Sequence[special_endpoints.ComponentBuilder]
        ] = undefined.UNDEFINED,
        embed: undefined.UndefinedNoneOr[embeds_.Embed] = undefined.UNDEFINED,
        embeds: undefined.UndefinedNoneOr[typing.Sequence[embeds_.Embed]] = undefined.UNDEFINED,
        mentions_everyone: undefined.UndefinedOr[bool] = undefined.UNDEFINED,
        user_mentions: undefined.UndefinedOr[
            snowflakes.SnowflakeishSequence[users.PartialUser] | bool
        ] = undefined.UNDEFINED,
        role_mentions: undefined.UndefinedOr[
            snowflakes.SnowflakeishSequence[guilds.PartialRole] | bool
        ] = undefined.UNDEFINED,
    ) -> messages_.Message:
        # int(ExecutableWebhook) isn't guaranteed to be valid nor the ID used to execute this entity as a webhook.
        webhook_id = webhook if isinstance(webhook, int) else webhook.webhook_id
        route = routes.PATCH_WEBHOOK_MESSAGE.compile(webhook=webhook_id, token=token, message=message)
        query = data_binding.StringMapBuilder()
        query.put("thread_id", thread)

        body, form_builder = self._build_message_payload(
            content=content,
            attachment=attachment,
            attachments=attachments,
            component=component,
            components=components,
            embed=embed,
            embeds=embeds,
            mentions_everyone=mentions_everyone,
            user_mentions=user_mentions,
            role_mentions=role_mentions,
            edit=True,
        )

        if form_builder is not None:
            form_builder.add_field("payload_json", self._dumps(body), content_type=_APPLICATION_JSON)
            response = await self._request(route, form_builder=form_builder, query=query, auth=None)
        else:
            response = await self._request(route, json=body, query=query, auth=None)

        assert isinstance(response, dict)
        return self._entity_factory.deserialize_message(response)

    @typing_extensions.override
    async def delete_webhook_message(
        self,
        webhook: webhooks.ExecutableWebhook | snowflakes.Snowflakeish,
        token: str,
        message: snowflakes.SnowflakeishOr[messages_.Message],
        *,
        thread: undefined.UndefinedType | snowflakes.SnowflakeishOr[channels_.GuildThreadChannel] = undefined.UNDEFINED,
    ) -> None:
        # int(ExecutableWebhook) isn't guaranteed to be valid nor the ID used to execute this entity as a webhook.
        webhook_id = webhook if isinstance(webhook, int) else webhook.webhook_id
        query = data_binding.StringMapBuilder()
        query.put("thread_id", thread)
        route = routes.DELETE_WEBHOOK_MESSAGE.compile(webhook=webhook_id, token=token, message=message)
        await self._request(route, query=query, auth=None)

    @typing_extensions.override
    async def fetch_gateway_url(self) -> str:
        route = routes.GET_GATEWAY.compile()
        # This doesn't need authorization.
        response = await self._request(route, auth=None)
        assert isinstance(response, dict)
        url = response["url"]
        assert isinstance(url, str)
        return url

    @typing_extensions.override
    async def fetch_gateway_bot_info(self) -> sessions.GatewayBotInfo:
        route = routes.GET_GATEWAY_BOT.compile()
        response = await self._request(route)
        assert isinstance(response, dict)
        return self._entity_factory.deserialize_gateway_bot_info(response)

    @typing_extensions.override
    async def fetch_invite(self, invite: invites.InviteCode | str, *, with_counts: bool = True) -> invites.Invite:
        route = routes.GET_INVITE.compile(invite_code=invite if isinstance(invite, str) else invite.code)
        query = data_binding.StringMapBuilder()
        query.put("with_counts", with_counts)
        response = await self._request(route, query=query)
        assert isinstance(response, dict)
        return self._entity_factory.deserialize_invite(response)

    @typing_extensions.override
    async def delete_invite(self, invite: invites.InviteCode | str) -> invites.Invite:
        route = routes.DELETE_INVITE.compile(invite_code=invite if isinstance(invite, str) else invite.code)
        response = await self._request(route)
        assert isinstance(response, dict)
        return self._entity_factory.deserialize_invite(response)

    @typing_extensions.override
    async def fetch_my_user(self) -> users.OwnUser:
        route = routes.GET_MY_USER.compile()
        response = await self._request(route)
        assert isinstance(response, dict)
        return self._entity_factory.deserialize_my_user(response)

    @typing_extensions.override
    async def edit_my_user(
        self,
        *,
        username: undefined.UndefinedOr[str] = undefined.UNDEFINED,
        avatar: undefined.UndefinedNoneOr[files.Resourceish] = undefined.UNDEFINED,
        banner: undefined.UndefinedNoneOr[files.Resourceish] = undefined.UNDEFINED,
    ) -> users.OwnUser:
        route = routes.PATCH_MY_USER.compile()
        body = data_binding.JSONObjectBuilder()
        body.put("username", username)

        if avatar is None:
            body.put("avatar", None)
        elif avatar is not undefined.UNDEFINED:
            avatar_resource = files.ensure_resource(avatar)
            async with avatar_resource.stream(executor=self._executor) as stream:
                body.put("avatar", await stream.data_uri())

        if banner is None:
            body.put("banner", None)
        elif banner is not undefined.UNDEFINED:
            banner_resource = files.ensure_resource(banner)
            async with banner_resource.stream(executor=self._executor) as stream:
                body.put("banner", await stream.data_uri())

        response = await self._request(route, json=body)
        assert isinstance(response, dict)
        return self._entity_factory.deserialize_my_user(response)

    @typing_extensions.override
    async def fetch_my_connections(self) -> typing.Sequence[applications.OwnConnection]:
        route = routes.GET_MY_CONNECTIONS.compile()
        response = await self._request(route)
        assert isinstance(response, list)
        return [self._entity_factory.deserialize_own_connection(connection_payload) for connection_payload in response]

    @typing_extensions.override
    def fetch_my_guilds(
        self,
        *,
        newest_first: bool = False,
        start_at: undefined.UndefinedOr[snowflakes.SearchableSnowflakeishOr[guilds.PartialGuild]] = undefined.UNDEFINED,
    ) -> iterators.LazyIterator[applications.OwnGuild]:
        if start_at is undefined.UNDEFINED:
            start_at = snowflakes.Snowflake.max() if newest_first else snowflakes.Snowflake.min()
        elif isinstance(start_at, datetime.datetime):
            start_at = snowflakes.Snowflake.from_datetime(start_at)
        else:
            start_at = int(start_at)

        return special_endpoints_impl.OwnGuildIterator(
            entity_factory=self._entity_factory,
            request_call=self._request,
            newest_first=newest_first,
            first_id=str(start_at),
        )

    @typing_extensions.override
    async def leave_guild(self, guild: snowflakes.SnowflakeishOr[guilds.PartialGuild], /) -> None:
        route = routes.DELETE_MY_GUILD.compile(guild=guild)
        await self._request(route)

    @typing_extensions.override
    async def fetch_my_user_application_role_connection(
        self, application: snowflakes.SnowflakeishOr[guilds.PartialApplication]
    ) -> applications.OwnApplicationRoleConnection:
        route = routes.GET_MY_USER_APPLICATION_ROLE_CONNECTIONS.compile(application=application)

        response = await self._request(route)
        assert isinstance(response, dict)
        return self._entity_factory.deserialize_own_application_role_connection(response)

    @typing_extensions.override
    async def set_my_user_application_role_connection(
        self,
        application: snowflakes.SnowflakeishOr[guilds.PartialApplication],
        platform_name: undefined.UndefinedOr[str] = undefined.UNDEFINED,
        platform_username: undefined.UndefinedOr[str] = undefined.UNDEFINED,
        metadata: undefined.UndefinedOr[
            typing.Mapping[str, str | int | bool | datetime.datetime]
        ] = undefined.UNDEFINED,
    ) -> applications.OwnApplicationRoleConnection:
        route = routes.PUT_MY_USER_APPLICATION_ROLE_CONNECTIONS.compile(application=application)
        body = data_binding.JSONObjectBuilder()
        body.put("platform_name", platform_name)
        body.put("platform_username", platform_username)

        if metadata is not undefined.UNDEFINED:
            # Syntactic sugar for metadata to allow booleans and datetime.datetime
            metadata = dict(metadata)

            for key, value in metadata.items():
                if isinstance(value, bool):
                    metadata[key] = int(value)
                elif isinstance(value, datetime.datetime):
                    metadata[key] = value.isoformat()

            body.put("metadata", metadata)

        response = await self._request(route, json=body)
        assert isinstance(response, dict)
        return self._entity_factory.deserialize_own_application_role_connection(response)

    @typing_extensions.override
    async def create_dm_channel(self, user: snowflakes.SnowflakeishOr[users.PartialUser], /) -> channels_.DMChannel:
        route = routes.POST_MY_CHANNELS.compile()
        body = data_binding.JSONObjectBuilder()
        body.put_snowflake("recipient_id", user)
        response = await self._request(route, json=body)
        assert isinstance(response, dict)
        channel = self._entity_factory.deserialize_dm(response)

        if self._cache:
            self._cache.set_dm_channel_id(user, channel.id)

        return channel

    @typing_extensions.override
    async def fetch_application(self) -> applications.Application:
        route = routes.GET_MY_APPLICATION.compile()
        response = await self._request(route)
        assert isinstance(response, dict)
        return self._entity_factory.deserialize_application(response)

    @typing_extensions.override
    async def fetch_authorization(self) -> applications.AuthorizationInformation:
        route = routes.GET_MY_AUTHORIZATION.compile()
        response = await self._request(route)
        assert isinstance(response, dict)
        return self._entity_factory.deserialize_authorization_information(response)

    @typing_extensions.override
    async def fetch_application_role_connection_metadata_records(
        self, application: snowflakes.SnowflakeishOr[guilds.PartialApplication]
    ) -> typing.Sequence[applications.ApplicationRoleConnectionMetadataRecord]:
        route = routes.GET_APPLICATION_ROLE_CONNECTION_METADATA_RECORDS.compile(application=application)

        response = await self._request(route)
        assert isinstance(response, list)
        return [self._entity_factory.deserialize_application_connection_metadata_record(r) for r in response]

    @typing_extensions.override
    async def set_application_role_connection_metadata_records(
        self,
        application: snowflakes.SnowflakeishOr[guilds.PartialApplication],
        records: typing.Sequence[applications.ApplicationRoleConnectionMetadataRecord],
    ) -> typing.Sequence[applications.ApplicationRoleConnectionMetadataRecord]:
        route = routes.PUT_APPLICATION_ROLE_CONNECTION_METADATA_RECORDS.compile(application=application)

        body = [self._entity_factory.serialize_application_connection_metadata_record(r) for r in records]

        response = await self._request(route, json=body)
        assert isinstance(response, list)
        return [self._entity_factory.deserialize_application_connection_metadata_record(r) for r in response]

    @staticmethod
    def _gen_oauth2_token(client: snowflakes.SnowflakeishOr[guilds.PartialApplication], client_secret: str) -> str:
        token = base64.b64encode(f"{int(client)}:{client_secret}".encode()).decode("utf-8")
        return f"{applications.TokenType.BASIC} {token}"

    @typing_extensions.override
    async def authorize_client_credentials_token(
        self,
        client: snowflakes.SnowflakeishOr[guilds.PartialApplication],
        client_secret: str,
        scopes: typing.Sequence[applications.OAuth2Scope | str],
    ) -> applications.PartialOAuth2Token:
        route = routes.POST_TOKEN.compile()
        form_builder = data_binding.URLEncodedFormBuilder()
        form_builder.add_field("grant_type", "client_credentials")
        form_builder.add_field("scope", " ".join(scopes))

        response = await self._request(
            route, form_builder=form_builder, auth=self._gen_oauth2_token(client, client_secret)
        )
        assert isinstance(response, dict)
        return self._entity_factory.deserialize_partial_token(response)

    @typing_extensions.override
    async def authorize_access_token(
        self,
        client: snowflakes.SnowflakeishOr[guilds.PartialApplication],
        client_secret: str,
        code: str,
        redirect_uri: str,
    ) -> applications.OAuth2AuthorizationToken:
        route = routes.POST_TOKEN.compile()
        form_builder = data_binding.URLEncodedFormBuilder()
        form_builder.add_field("grant_type", "authorization_code")
        form_builder.add_field("code", code)
        form_builder.add_field("redirect_uri", redirect_uri)

        response = await self._request(
            route, form_builder=form_builder, auth=self._gen_oauth2_token(client, client_secret)
        )
        assert isinstance(response, dict)
        return self._entity_factory.deserialize_authorization_token(response)

    @typing_extensions.override
    async def refresh_access_token(
        self,
        client: snowflakes.SnowflakeishOr[guilds.PartialApplication],
        client_secret: str,
        refresh_token: str,
        *,
        scopes: undefined.UndefinedOr[typing.Sequence[applications.OAuth2Scope | str]] = undefined.UNDEFINED,
    ) -> applications.OAuth2AuthorizationToken:
        route = routes.POST_TOKEN.compile()
        form_builder = data_binding.URLEncodedFormBuilder()
        form_builder.add_field("grant_type", "refresh_token")
        form_builder.add_field("refresh_token", refresh_token)

        if scopes is not undefined.UNDEFINED:
            form_builder.add_field("scope", " ".join(scopes))

        response = await self._request(
            route, form_builder=form_builder, auth=self._gen_oauth2_token(client, client_secret)
        )
        assert isinstance(response, dict)
        return self._entity_factory.deserialize_authorization_token(response)

    @typing_extensions.override
    async def revoke_access_token(
        self,
        client: snowflakes.SnowflakeishOr[guilds.PartialApplication],
        client_secret: str,
        token: str | applications.PartialOAuth2Token,
    ) -> None:
        route = routes.POST_TOKEN_REVOKE.compile()
        form_builder = data_binding.URLEncodedFormBuilder()
        form_builder.add_field("token", str(token))
        await self._request(route, form_builder=form_builder, auth=self._gen_oauth2_token(client, client_secret))

    @typing_extensions.override
    async def add_user_to_guild(
        self,
        access_token: str | applications.PartialOAuth2Token,
        guild: snowflakes.SnowflakeishOr[guilds.PartialGuild],
        user: snowflakes.SnowflakeishOr[users.PartialUser],
        *,
        nickname: undefined.UndefinedOr[str] = undefined.UNDEFINED,
        roles: undefined.UndefinedOr[snowflakes.SnowflakeishSequence[guilds.PartialRole]] = undefined.UNDEFINED,
        mute: undefined.UndefinedOr[bool] = undefined.UNDEFINED,
        deaf: undefined.UndefinedOr[bool] = undefined.UNDEFINED,
    ) -> guilds.Member | None:
        route = routes.PUT_GUILD_MEMBER.compile(guild=guild, user=user)
        body = data_binding.JSONObjectBuilder()
        body.put("access_token", str(access_token))
        body.put("nick", nickname)
        body.put("mute", mute)
        body.put("deaf", deaf)
        body.put_snowflake_array("roles", roles)

        if (response := await self._request(route, json=body)) is not None:
            assert isinstance(response, dict)
            return self._entity_factory.deserialize_member(response, guild_id=snowflakes.Snowflake(guild))
        # User already is in the guild.
        return None

    @typing_extensions.override
    async def fetch_voice_regions(self) -> typing.Sequence[voices.VoiceRegion]:
        route = routes.GET_VOICE_REGIONS.compile()
        response = await self._request(route)
        assert isinstance(response, list)
        return [
            self._entity_factory.deserialize_voice_region(voice_region_payload) for voice_region_payload in response
        ]

    @typing_extensions.override
    async def fetch_user(self, user: snowflakes.SnowflakeishOr[users.PartialUser]) -> users.User:
        route = routes.GET_USER.compile(user=user)
        response = await self._request(route)
        assert isinstance(response, dict)
        return self._entity_factory.deserialize_user(response)

    @typing_extensions.override
    def fetch_audit_log(
        self,
        guild: snowflakes.SnowflakeishOr[guilds.PartialGuild],
        *,
        before: undefined.UndefinedOr[snowflakes.SearchableSnowflakeishOr[snowflakes.Unique]] = undefined.UNDEFINED,
        user: undefined.UndefinedOr[snowflakes.SnowflakeishOr[users.PartialUser]] = undefined.UNDEFINED,
        event_type: undefined.UndefinedOr[audit_logs.AuditLogEventType | int] = undefined.UNDEFINED,
    ) -> iterators.LazyIterator[audit_logs.AuditLog]:
        timestamp: undefined.UndefinedOr[str]
        if before is undefined.UNDEFINED:
            timestamp = undefined.UNDEFINED
        elif isinstance(before, datetime.datetime):
            timestamp = str(snowflakes.Snowflake.from_datetime(before))
        else:
            timestamp = str(int(before))

        return special_endpoints_impl.AuditLogIterator(
            entity_factory=self._entity_factory,
            request_call=self._request,
            guild=guild,
            before=timestamp,
            user=user,
            action_type=event_type,
        )

    @typing_extensions.override
    async def fetch_emoji(
        self,
        guild: snowflakes.SnowflakeishOr[guilds.PartialGuild],
        emoji: snowflakes.SnowflakeishOr[emojis.CustomEmoji],
    ) -> emojis.KnownCustomEmoji:
        route = routes.GET_GUILD_EMOJI.compile(guild=guild, emoji=emoji)
        response = await self._request(route)
        assert isinstance(response, dict)
        return self._entity_factory.deserialize_known_custom_emoji(response, guild_id=snowflakes.Snowflake(guild))

    @typing_extensions.override
    async def fetch_guild_emojis(
        self, guild: snowflakes.SnowflakeishOr[guilds.PartialGuild]
    ) -> typing.Sequence[emojis.KnownCustomEmoji]:
        route = routes.GET_GUILD_EMOJIS.compile(guild=guild)
        response = await self._request(route)
        assert isinstance(response, list)
        guild_id = snowflakes.Snowflake(guild)
        return [
            self._entity_factory.deserialize_known_custom_emoji(emoji_payload, guild_id=guild_id)
            for emoji_payload in response
        ]

    @typing_extensions.override
    async def create_emoji(
        self,
        guild: snowflakes.SnowflakeishOr[guilds.PartialGuild],
        name: str,
        image: files.Resourceish,
        *,
        roles: undefined.UndefinedOr[snowflakes.SnowflakeishSequence[guilds.PartialRole]] = undefined.UNDEFINED,
        reason: undefined.UndefinedOr[str] = undefined.UNDEFINED,
    ) -> emojis.KnownCustomEmoji:
        route = routes.POST_GUILD_EMOJIS.compile(guild=guild)
        body = data_binding.JSONObjectBuilder()
        body.put("name", name)
        image_resource = files.ensure_resource(image)
        async with image_resource.stream(executor=self._executor) as stream:
            body.put("image", await stream.data_uri())

        body.put_snowflake_array("roles", roles)

        response = await self._request(route, json=body, reason=reason)
        assert isinstance(response, dict)
        return self._entity_factory.deserialize_known_custom_emoji(response, guild_id=snowflakes.Snowflake(guild))

    @typing_extensions.override
    async def edit_emoji(
        self,
        guild: snowflakes.SnowflakeishOr[guilds.PartialGuild],
        emoji: snowflakes.SnowflakeishOr[emojis.CustomEmoji],
        *,
        name: undefined.UndefinedOr[str] = undefined.UNDEFINED,
        roles: undefined.UndefinedOr[snowflakes.SnowflakeishSequence[guilds.PartialRole]] = undefined.UNDEFINED,
        reason: undefined.UndefinedOr[str] = undefined.UNDEFINED,
    ) -> emojis.KnownCustomEmoji:
        route = routes.PATCH_GUILD_EMOJI.compile(guild=guild, emoji=emoji)
        body = data_binding.JSONObjectBuilder()
        body.put("name", name)
        body.put_snowflake_array("roles", roles)

        response = await self._request(route, json=body, reason=reason)
        assert isinstance(response, dict)
        return self._entity_factory.deserialize_known_custom_emoji(response, guild_id=snowflakes.Snowflake(guild))

    @typing_extensions.override
    async def delete_emoji(
        self,
        guild: snowflakes.SnowflakeishOr[guilds.PartialGuild],
        emoji: snowflakes.SnowflakeishOr[emojis.CustomEmoji],
        *,
        reason: undefined.UndefinedOr[str] = undefined.UNDEFINED,
    ) -> None:
        route = routes.DELETE_GUILD_EMOJI.compile(guild=guild, emoji=emoji)
        await self._request(route, reason=reason)

    @typing_extensions.override
    async def fetch_application_emoji(
        self,
        application: snowflakes.SnowflakeishOr[guilds.PartialApplication],
        emoji: snowflakes.SnowflakeishOr[emojis.CustomEmoji],
    ) -> emojis.KnownCustomEmoji:
        route = routes.GET_APPLICATION_EMOJI.compile(application=application, emoji=emoji)
        response = await self._request(route)
        assert isinstance(response, dict)
        return self._entity_factory.deserialize_known_custom_emoji(response)

    @typing_extensions.override
    async def fetch_application_emojis(
        self, application: snowflakes.SnowflakeishOr[guilds.PartialApplication]
    ) -> typing.Sequence[emojis.KnownCustomEmoji]:
        route = routes.GET_APPLICATION_EMOJIS.compile(application=application)
        response = await self._request(route)
        assert isinstance(response, dict)
        return [
            self._entity_factory.deserialize_known_custom_emoji(emoji_payload) for emoji_payload in response["items"]
        ]

    @typing_extensions.override
    async def create_application_emoji(
        self, application: snowflakes.SnowflakeishOr[guilds.PartialApplication], name: str, image: files.Resourceish
    ) -> emojis.KnownCustomEmoji:
        route = routes.POST_APPLICATION_EMOJIS.compile(application=application)
        body = data_binding.JSONObjectBuilder()
        body.put("name", name)
        image_resource = files.ensure_resource(image)
        async with image_resource.stream(executor=self._executor) as stream:
            body.put("image", await stream.data_uri())

        response = await self._request(route, json=body)
        assert isinstance(response, dict)
        return self._entity_factory.deserialize_known_custom_emoji(response)

    @typing_extensions.override
    async def edit_application_emoji(
        self,
        application: snowflakes.SnowflakeishOr[guilds.PartialApplication],
        emoji: snowflakes.SnowflakeishOr[emojis.CustomEmoji],
        name: str,
    ) -> emojis.KnownCustomEmoji:
        route = routes.PATCH_APPLICATION_EMOJI.compile(application=application, emoji=emoji)
        body = data_binding.JSONObjectBuilder()
        body.put("name", name)

        response = await self._request(route, json=body)
        assert isinstance(response, dict)
        return self._entity_factory.deserialize_known_custom_emoji(response)

    @typing_extensions.override
    async def delete_application_emoji(
        self,
        application: snowflakes.SnowflakeishOr[guilds.PartialApplication],
        emoji: snowflakes.SnowflakeishOr[emojis.CustomEmoji],
    ) -> None:
        route = routes.DELETE_APPLICATION_EMOJI.compile(application=application, emoji=emoji)
        await self._request(route)

    @typing_extensions.override
    async def fetch_available_sticker_packs(self) -> typing.Sequence[stickers_.StickerPack]:
        route = routes.GET_STICKER_PACKS.compile()
        response = await self._request(route, auth=None)
        assert isinstance(response, dict)
        return [
            self._entity_factory.deserialize_sticker_pack(sticker_pack_payload)
            for sticker_pack_payload in response["sticker_packs"]
        ]

    @typing_extensions.override
    async def fetch_sticker(
        self, sticker: snowflakes.SnowflakeishOr[stickers_.PartialSticker]
    ) -> stickers_.StandardSticker | stickers_.GuildSticker:
        route = routes.GET_STICKER.compile(sticker=sticker)
        response = await self._request(route)
        assert isinstance(response, dict)
        return (
            self._entity_factory.deserialize_guild_sticker(response)
            if "guild_id" in response
            else self._entity_factory.deserialize_standard_sticker(response)
        )

    @typing_extensions.override
    async def fetch_guild_stickers(
        self, guild: snowflakes.SnowflakeishOr[guilds.PartialGuild]
    ) -> typing.Sequence[stickers_.GuildSticker]:
        route = routes.GET_GUILD_STICKERS.compile(guild=guild)
        response = await self._request(route)
        assert isinstance(response, list)
        return [
            self._entity_factory.deserialize_guild_sticker(guild_sticker_payload) for guild_sticker_payload in response
        ]

    @typing_extensions.override
    async def fetch_guild_sticker(
        self,
        guild: snowflakes.SnowflakeishOr[guilds.PartialGuild],
        sticker: snowflakes.SnowflakeishOr[stickers_.PartialSticker],
    ) -> stickers_.GuildSticker:
        route = routes.GET_GUILD_STICKER.compile(guild=guild, sticker=sticker)
        response = await self._request(route)
        assert isinstance(response, dict)
        return self._entity_factory.deserialize_guild_sticker(response)

    @typing_extensions.override
    async def create_sticker(
        self,
        guild: snowflakes.SnowflakeishOr[guilds.PartialGuild],
        name: str,
        tag: str,
        image: files.Resourceish,
        *,
        description: undefined.UndefinedOr[str] = undefined.UNDEFINED,
        reason: undefined.UndefinedOr[str] = undefined.UNDEFINED,
    ) -> stickers_.GuildSticker:
        route = routes.POST_GUILD_STICKERS.compile(guild=guild)
        form = data_binding.URLEncodedFormBuilder()
        form.add_field("name", name)
        form.add_field("tags", tag)
        form.add_field("description", description or "")
        form.add_resource("file", files.ensure_resource(image))

        response = await self._request(route, form_builder=form, reason=reason)
        assert isinstance(response, dict)
        return self._entity_factory.deserialize_guild_sticker(response)

    @typing_extensions.override
    async def edit_sticker(
        self,
        guild: snowflakes.SnowflakeishOr[guilds.PartialGuild],
        sticker: snowflakes.SnowflakeishOr[stickers_.PartialSticker],
        *,
        name: undefined.UndefinedOr[str] = undefined.UNDEFINED,
        description: undefined.UndefinedOr[str] = undefined.UNDEFINED,
        tag: undefined.UndefinedOr[str] = undefined.UNDEFINED,
        reason: undefined.UndefinedOr[str] = undefined.UNDEFINED,
    ) -> stickers_.GuildSticker:
        route = routes.PATCH_GUILD_STICKER.compile(guild=guild, sticker=sticker)
        body = data_binding.JSONObjectBuilder()
        body.put("name", name)
        body.put("tags", tag)
        body.put("description", description)

        response = await self._request(route, json=body, reason=reason)
        assert isinstance(response, dict)
        return self._entity_factory.deserialize_guild_sticker(response)

    @typing_extensions.override
    async def delete_sticker(
        self,
        guild: snowflakes.SnowflakeishOr[guilds.PartialGuild],
        sticker: snowflakes.SnowflakeishOr[stickers_.PartialSticker],
        *,
        reason: undefined.UndefinedOr[str] = undefined.UNDEFINED,
    ) -> None:
        route = routes.DELETE_GUILD_STICKER.compile(guild=guild, sticker=sticker)
        await self._request(route, reason=reason)

    @typing_extensions.override
    def guild_builder(self, name: str, /) -> special_endpoints.GuildBuilder:
        return special_endpoints_impl.GuildBuilder(
            entity_factory=self._entity_factory, executor=self._executor, request_call=self._request, name=name
        )

    @typing_extensions.override
    async def fetch_guild(self, guild: snowflakes.SnowflakeishOr[guilds.PartialGuild]) -> guilds.RESTGuild:
        route = routes.GET_GUILD.compile(guild=guild)
        query = data_binding.StringMapBuilder()
        query.put("with_counts", True)
        response = await self._request(route, query=query)
        assert isinstance(response, dict)
        return self._entity_factory.deserialize_rest_guild(response)

    @typing_extensions.override
    async def fetch_guild_preview(self, guild: snowflakes.SnowflakeishOr[guilds.PartialGuild]) -> guilds.GuildPreview:
        route = routes.GET_GUILD_PREVIEW.compile(guild=guild)
        response = await self._request(route)
        assert isinstance(response, dict)
        return self._entity_factory.deserialize_guild_preview(response)

    @typing_extensions.override
    async def edit_guild(
        self,
        guild: snowflakes.SnowflakeishOr[guilds.PartialGuild],
        *,
        name: undefined.UndefinedOr[str] = undefined.UNDEFINED,
        verification_level: undefined.UndefinedOr[guilds.GuildVerificationLevel] = undefined.UNDEFINED,
        default_message_notifications: undefined.UndefinedOr[
            guilds.GuildMessageNotificationsLevel
        ] = undefined.UNDEFINED,
        explicit_content_filter_level: undefined.UndefinedOr[
            guilds.GuildExplicitContentFilterLevel
        ] = undefined.UNDEFINED,
        afk_channel: undefined.UndefinedOr[
            snowflakes.SnowflakeishOr[channels_.GuildVoiceChannel]
        ] = undefined.UNDEFINED,
        afk_timeout: undefined.UndefinedOr[time.Intervalish] = undefined.UNDEFINED,
        icon: undefined.UndefinedNoneOr[files.Resourceish] = undefined.UNDEFINED,
        owner: undefined.UndefinedOr[snowflakes.SnowflakeishOr[users.PartialUser]] = undefined.UNDEFINED,
        splash: undefined.UndefinedNoneOr[files.Resourceish] = undefined.UNDEFINED,
        banner: undefined.UndefinedNoneOr[files.Resourceish] = undefined.UNDEFINED,
        system_channel: undefined.UndefinedNoneOr[
            snowflakes.SnowflakeishOr[channels_.GuildTextChannel]
        ] = undefined.UNDEFINED,
        rules_channel: undefined.UndefinedNoneOr[
            snowflakes.SnowflakeishOr[channels_.GuildTextChannel]
        ] = undefined.UNDEFINED,
        public_updates_channel: undefined.UndefinedNoneOr[
            snowflakes.SnowflakeishOr[channels_.GuildTextChannel]
        ] = undefined.UNDEFINED,
        preferred_locale: undefined.UndefinedOr[str | locales.Locale] = undefined.UNDEFINED,
        features: undefined.UndefinedOr[typing.Sequence[str | guilds.GuildFeature]] = undefined.UNDEFINED,
        reason: undefined.UndefinedOr[str] = undefined.UNDEFINED,
    ) -> guilds.RESTGuild:
        route = routes.PATCH_GUILD.compile(guild=guild)
        body = data_binding.JSONObjectBuilder()
        body.put("name", name)
        body.put("verification_level", verification_level)
        body.put("default_message_notifications", default_message_notifications)
        body.put("explicit_content_filter", explicit_content_filter_level)
        body.put("afk_timeout", afk_timeout, conversion=time.timespan_to_int)
        body.put("preferred_locale", preferred_locale, conversion=str)
        body.put_array("features", features, conversion=str)
        body.put_snowflake("afk_channel_id", afk_channel)
        body.put_snowflake("owner_id", owner)
        body.put_snowflake("system_channel_id", system_channel)
        body.put_snowflake("rules_channel_id", rules_channel)
        body.put_snowflake("public_updates_channel_id", public_updates_channel)

        stack = contextlib.AsyncExitStack()
        tasks: list[asyncio.Task[str]] = []

        async with stack:
            if icon is None:
                body.put("icon", None)
            elif icon is not undefined.UNDEFINED:
                icon_resource = files.ensure_resource(icon)
                stream = await stack.enter_async_context(icon_resource.stream(executor=self._executor))

                task = asyncio.create_task(stream.data_uri())
                task.add_done_callback(lambda future: body.put("icon", future.result()))
                tasks.append(task)

            if splash is None:
                body.put("splash", None)
            elif splash is not undefined.UNDEFINED:
                splash_resource = files.ensure_resource(splash)
                stream = await stack.enter_async_context(splash_resource.stream(executor=self._executor))

                task = asyncio.create_task(stream.data_uri())
                task.add_done_callback(lambda future: body.put("splash", future.result()))
                tasks.append(task)

            if banner is None:
                body.put("banner", None)
            elif banner is not undefined.UNDEFINED:
                banner_resource = files.ensure_resource(banner)
                stream = await stack.enter_async_context(banner_resource.stream(executor=self._executor))

                task = asyncio.create_task(stream.data_uri())
                task.add_done_callback(lambda future: body.put("banner", future.result()))
                tasks.append(task)

            await asyncio.gather(*tasks)

        response = await self._request(route, json=body, reason=reason)
        assert isinstance(response, dict)
        return self._entity_factory.deserialize_rest_guild(response)

    @typing_extensions.override
    async def set_guild_incident_actions(
        self,
        guild: snowflakes.SnowflakeishOr[guilds.PartialGuild],
        *,
        invites_disabled_until: datetime.datetime | None = None,
        dms_disabled_until: datetime.datetime | None = None,
    ) -> guilds.GuildIncidents:
        route = routes.PUT_GUILD_INCIDENT_ACTIONS.compile(guild=guild)

        body = data_binding.JSONObjectBuilder()
        body.put("invites_disabled_until", invites_disabled_until.isoformat() if invites_disabled_until else None)
        body.put("dms_disabled_until", dms_disabled_until.isoformat() if dms_disabled_until else None)

        response = await self._request(route, json=body)
        assert isinstance(response, dict)
        return self._entity_factory.deserialize_guild_incidents(response)

    @typing_extensions.override
    async def delete_guild(self, guild: snowflakes.SnowflakeishOr[guilds.PartialGuild]) -> None:
        route = routes.DELETE_GUILD.compile(guild=guild)
        await self._request(route)

    @typing_extensions.override
    async def fetch_guild_channels(
        self, guild: snowflakes.SnowflakeishOr[guilds.PartialGuild]
    ) -> typing.Sequence[channels_.GuildChannel]:
        route = routes.GET_GUILD_CHANNELS.compile(guild=guild)
        response = await self._request(route)
        assert isinstance(response, list)
        channels = data_binding.cast_variants_array(self._entity_factory.deserialize_channel, response)
        # Will always be guild channels unless Discord messes up severely on something!
        return typing.cast("typing.Sequence[channels_.GuildChannel]", channels)

    @typing_extensions.override
    async def create_guild_text_channel(
        self,
        guild: snowflakes.SnowflakeishOr[guilds.PartialGuild],
        name: str,
        *,
        position: undefined.UndefinedOr[int] = undefined.UNDEFINED,
        topic: undefined.UndefinedOr[str] = undefined.UNDEFINED,
        nsfw: undefined.UndefinedOr[bool] = undefined.UNDEFINED,
        rate_limit_per_user: undefined.UndefinedOr[time.Intervalish] = undefined.UNDEFINED,
        permission_overwrites: undefined.UndefinedOr[
            typing.Sequence[channels_.PermissionOverwrite]
        ] = undefined.UNDEFINED,
        category: undefined.UndefinedOr[snowflakes.SnowflakeishOr[channels_.GuildCategory]] = undefined.UNDEFINED,
        default_auto_archive_duration: undefined.UndefinedOr[time.Intervalish] = undefined.UNDEFINED,
        reason: undefined.UndefinedOr[str] = undefined.UNDEFINED,
    ) -> channels_.GuildTextChannel:
        response = await self._create_guild_channel(
            guild,
            name,
            channels_.ChannelType.GUILD_TEXT,
            position=position,
            topic=topic,
            nsfw=nsfw,
            rate_limit_per_user=rate_limit_per_user,
            permission_overwrites=permission_overwrites,
            category=category,
            default_auto_archive_duration=default_auto_archive_duration,
            reason=reason,
        )
        return self._entity_factory.deserialize_guild_text_channel(response)

    @typing_extensions.override
    async def create_guild_news_channel(
        self,
        guild: snowflakes.SnowflakeishOr[guilds.PartialGuild],
        name: str,
        *,
        position: undefined.UndefinedOr[int] = undefined.UNDEFINED,
        topic: undefined.UndefinedOr[str] = undefined.UNDEFINED,
        nsfw: undefined.UndefinedOr[bool] = undefined.UNDEFINED,
        rate_limit_per_user: undefined.UndefinedOr[time.Intervalish] = undefined.UNDEFINED,
        permission_overwrites: undefined.UndefinedOr[
            typing.Sequence[channels_.PermissionOverwrite]
        ] = undefined.UNDEFINED,
        category: undefined.UndefinedOr[snowflakes.SnowflakeishOr[channels_.GuildCategory]] = undefined.UNDEFINED,
        default_auto_archive_duration: undefined.UndefinedOr[time.Intervalish] = undefined.UNDEFINED,
        reason: undefined.UndefinedOr[str] = undefined.UNDEFINED,
    ) -> channels_.GuildNewsChannel:
        response = await self._create_guild_channel(
            guild,
            name,
            channels_.ChannelType.GUILD_NEWS,
            position=position,
            topic=topic,
            nsfw=nsfw,
            rate_limit_per_user=rate_limit_per_user,
            permission_overwrites=permission_overwrites,
            category=category,
            default_auto_archive_duration=default_auto_archive_duration,
            reason=reason,
        )
        return self._entity_factory.deserialize_guild_news_channel(response)

    @typing_extensions.override
    async def create_guild_forum_channel(
        self,
        guild: snowflakes.SnowflakeishOr[guilds.PartialGuild],
        name: str,
        *,
        position: undefined.UndefinedOr[int] = undefined.UNDEFINED,
        category: undefined.UndefinedOr[snowflakes.SnowflakeishOr[channels_.GuildCategory]] = undefined.UNDEFINED,
        permission_overwrites: undefined.UndefinedOr[
            typing.Sequence[channels_.PermissionOverwrite]
        ] = undefined.UNDEFINED,
        topic: undefined.UndefinedOr[str] = undefined.UNDEFINED,
        nsfw: undefined.UndefinedOr[bool] = undefined.UNDEFINED,
        rate_limit_per_user: undefined.UndefinedOr[time.Intervalish] = undefined.UNDEFINED,
        default_auto_archive_duration: undefined.UndefinedOr[time.Intervalish] = undefined.UNDEFINED,
        default_thread_rate_limit_per_user: undefined.UndefinedOr[time.Intervalish] = undefined.UNDEFINED,
        default_forum_layout: undefined.UndefinedOr[channels_.ForumLayoutType | int] = undefined.UNDEFINED,
        default_sort_order: undefined.UndefinedOr[channels_.ForumSortOrderType | int] = undefined.UNDEFINED,
        available_tags: undefined.UndefinedOr[typing.Sequence[channels_.ForumTag]] = undefined.UNDEFINED,
        default_reaction_emoji: str
        | emojis.Emoji
        | undefined.UndefinedType
        | snowflakes.Snowflake = undefined.UNDEFINED,
        reason: undefined.UndefinedOr[str] = undefined.UNDEFINED,
    ) -> channels_.GuildForumChannel:
        response = await self._create_guild_channel(
            guild,
            name,
            channels_.ChannelType.GUILD_FORUM,
            topic=topic,
            nsfw=nsfw,
            rate_limit_per_user=rate_limit_per_user,
            default_auto_archive_duration=default_auto_archive_duration,
            default_thread_rate_limit_per_user=default_thread_rate_limit_per_user,
            default_forum_layout=default_forum_layout,
            default_sort_order=default_sort_order,
            position=position,
            permission_overwrites=permission_overwrites,
            category=category,
            available_tags=available_tags,
            default_reaction_emoji=default_reaction_emoji,
            reason=reason,
        )
        return self._entity_factory.deserialize_guild_forum_channel(response)

    @typing_extensions.override
    async def create_guild_voice_channel(
        self,
        guild: snowflakes.SnowflakeishOr[guilds.PartialGuild],
        name: str,
        *,
        position: undefined.UndefinedOr[int] = undefined.UNDEFINED,
        user_limit: undefined.UndefinedOr[int] = undefined.UNDEFINED,
        bitrate: undefined.UndefinedOr[int] = undefined.UNDEFINED,
        video_quality_mode: undefined.UndefinedOr[channels_.VideoQualityMode | int] = undefined.UNDEFINED,
        permission_overwrites: undefined.UndefinedOr[
            typing.Sequence[channels_.PermissionOverwrite]
        ] = undefined.UNDEFINED,
        region: undefined.UndefinedOr[voices.VoiceRegion | str] = undefined.UNDEFINED,
        category: undefined.UndefinedOr[snowflakes.SnowflakeishOr[channels_.GuildCategory]] = undefined.UNDEFINED,
        reason: undefined.UndefinedOr[str] = undefined.UNDEFINED,
    ) -> channels_.GuildVoiceChannel:
        response = await self._create_guild_channel(
            guild,
            name,
            channels_.ChannelType.GUILD_VOICE,
            position=position,
            user_limit=user_limit,
            bitrate=bitrate,
            video_quality_mode=video_quality_mode,
            permission_overwrites=permission_overwrites,
            region=region,
            category=category,
            reason=reason,
        )
        return self._entity_factory.deserialize_guild_voice_channel(response)

    @typing_extensions.override
    async def create_guild_stage_channel(
        self,
        guild: snowflakes.SnowflakeishOr[guilds.PartialGuild],
        name: str,
        *,
        position: undefined.UndefinedOr[int] = undefined.UNDEFINED,
        user_limit: undefined.UndefinedOr[int] = undefined.UNDEFINED,
        bitrate: undefined.UndefinedOr[int] = undefined.UNDEFINED,
        permission_overwrites: undefined.UndefinedOr[
            typing.Sequence[channels_.PermissionOverwrite]
        ] = undefined.UNDEFINED,
        region: undefined.UndefinedOr[voices.VoiceRegion | str] = undefined.UNDEFINED,
        category: undefined.UndefinedOr[snowflakes.SnowflakeishOr[channels_.GuildCategory]] = undefined.UNDEFINED,
        reason: undefined.UndefinedOr[str] = undefined.UNDEFINED,
    ) -> channels_.GuildStageChannel:
        response = await self._create_guild_channel(
            guild,
            name,
            channels_.ChannelType.GUILD_STAGE,
            position=position,
            user_limit=user_limit,
            bitrate=bitrate,
            permission_overwrites=permission_overwrites,
            region=region,
            category=category,
            reason=reason,
        )
        return self._entity_factory.deserialize_guild_stage_channel(response)

    @typing_extensions.override
    async def create_guild_category(
        self,
        guild: snowflakes.SnowflakeishOr[guilds.PartialGuild],
        name: str,
        *,
        position: undefined.UndefinedOr[int] = undefined.UNDEFINED,
        permission_overwrites: undefined.UndefinedOr[
            typing.Sequence[channels_.PermissionOverwrite]
        ] = undefined.UNDEFINED,
        reason: undefined.UndefinedOr[str] = undefined.UNDEFINED,
    ) -> channels_.GuildCategory:
        response = await self._create_guild_channel(
            guild,
            name,
            channels_.ChannelType.GUILD_CATEGORY,
            position=position,
            permission_overwrites=permission_overwrites,
            reason=reason,
        )
        return self._entity_factory.deserialize_guild_category(response)

    async def _create_guild_channel(
        self,
        guild: snowflakes.SnowflakeishOr[guilds.PartialGuild],
        name: str,
        type_: channels_.ChannelType,
        *,
        position: undefined.UndefinedOr[int] = undefined.UNDEFINED,
        topic: undefined.UndefinedOr[str] = undefined.UNDEFINED,
        nsfw: undefined.UndefinedOr[bool] = undefined.UNDEFINED,
        bitrate: undefined.UndefinedOr[int] = undefined.UNDEFINED,
        video_quality_mode: undefined.UndefinedOr[channels_.VideoQualityMode | int] = undefined.UNDEFINED,
        user_limit: undefined.UndefinedOr[int] = undefined.UNDEFINED,
        rate_limit_per_user: undefined.UndefinedOr[time.Intervalish] = undefined.UNDEFINED,
        permission_overwrites: undefined.UndefinedOr[
            typing.Sequence[channels_.PermissionOverwrite]
        ] = undefined.UNDEFINED,
        region: undefined.UndefinedOr[voices.VoiceRegion | str] = undefined.UNDEFINED,
        category: undefined.UndefinedOr[snowflakes.SnowflakeishOr[channels_.GuildCategory]] = undefined.UNDEFINED,
        default_auto_archive_duration: undefined.UndefinedOr[time.Intervalish] = undefined.UNDEFINED,
        default_thread_rate_limit_per_user: undefined.UndefinedOr[time.Intervalish] = undefined.UNDEFINED,
        default_forum_layout: undefined.UndefinedOr[channels_.ForumLayoutType | int] = undefined.UNDEFINED,
        default_sort_order: undefined.UndefinedOr[channels_.ForumSortOrderType | int] = undefined.UNDEFINED,
        available_tags: undefined.UndefinedOr[typing.Sequence[channels_.ForumTag]] = undefined.UNDEFINED,
        default_reaction_emoji: str
        | emojis.Emoji
        | undefined.UndefinedType
        | snowflakes.Snowflake = undefined.UNDEFINED,
        reason: undefined.UndefinedOr[str] = undefined.UNDEFINED,
    ) -> data_binding.JSONObject:
        if isinstance(default_auto_archive_duration, datetime.timedelta):
            default_auto_archive_duration = round(default_auto_archive_duration.total_seconds() / 60)

        route = routes.POST_GUILD_CHANNELS.compile(guild=guild)
        body = data_binding.JSONObjectBuilder()
        body.put("type", type_)
        body.put("name", name)
        body.put("position", position)
        body.put("topic", topic)
        body.put("nsfw", nsfw)
        body.put("bitrate", bitrate)
        body.put("video_quality_mode", video_quality_mode)
        body.put("user_limit", user_limit)
        body.put("rate_limit_per_user", rate_limit_per_user, conversion=time.timespan_to_int)
        body.put("rtc_region", region, conversion=str)
        body.put_snowflake("parent_id", category)
        body.put_array(
            "permission_overwrites",
            permission_overwrites,
            conversion=self._entity_factory.serialize_permission_overwrite,
        )
        body.put("default_auto_archive_duration", default_auto_archive_duration, conversion=int)
        body.put(
            "default_thread_rate_limit_per_user", default_thread_rate_limit_per_user, conversion=time.timespan_to_int
        )
        body.put_array("available_tags", available_tags, conversion=self._entity_factory.serialize_forum_tag)
        body.put("default_forum_layout", default_forum_layout)
        body.put("default_sort_order", default_sort_order)

        if default_reaction_emoji:
            if isinstance(default_reaction_emoji, (int, emojis.CustomEmoji)):
                emoji_id = int(default_reaction_emoji)
                emoji_name = None
            else:
                emoji_id = None
                emoji_name = str(default_reaction_emoji)

            body.put("default_reaction_emoji", {"emoji_id": emoji_id, "emoji_name": emoji_name})

        response = await self._request(route, json=body, reason=reason)
        assert isinstance(response, dict)
        return response

    @typing_extensions.override
    async def create_message_thread(
        self,
        channel: snowflakes.SnowflakeishOr[channels_.PermissibleGuildChannel],
        message: snowflakes.SnowflakeishOr[messages_.PartialMessage],
        name: str,
        /,
        *,
        auto_archive_duration: undefined.UndefinedOr[time.Intervalish] = datetime.timedelta(days=1),
        rate_limit_per_user: undefined.UndefinedOr[time.Intervalish] = undefined.UNDEFINED,
        reason: undefined.UndefinedOr[str] = undefined.UNDEFINED,
    ) -> channels_.GuildPublicThread | channels_.GuildNewsThread:
        if isinstance(auto_archive_duration, datetime.timedelta):
            auto_archive_duration = round(auto_archive_duration.total_seconds() / 60)

        route = routes.POST_MESSAGE_THREADS.compile(channel=channel, message=message)
        body = data_binding.JSONObjectBuilder()
        body.put("name", name)
        body.put("auto_archive_duration", auto_archive_duration, conversion=time.timespan_to_int)
        body.put("rate_limit_per_user", rate_limit_per_user, conversion=time.timespan_to_int)

        response = await self._request(route, json=body, reason=reason)

        assert isinstance(response, dict)
        channel = self._entity_factory.deserialize_guild_thread(response)
        assert isinstance(channel, (channels_.GuildPublicThread, channels_.GuildNewsThread))
        return channel

    @typing_extensions.override
    async def create_thread(
        self,
        channel: snowflakes.SnowflakeishOr[channels_.PermissibleGuildChannel],
        type: channels_.ChannelType | int,
        name: str,
        /,
        *,
        auto_archive_duration: undefined.UndefinedOr[time.Intervalish] = datetime.timedelta(days=1),
        invitable: undefined.UndefinedOr[bool] = undefined.UNDEFINED,
        rate_limit_per_user: undefined.UndefinedOr[time.Intervalish] = undefined.UNDEFINED,
        reason: undefined.UndefinedOr[str] = undefined.UNDEFINED,
    ) -> channels_.GuildThreadChannel:
        if isinstance(auto_archive_duration, datetime.timedelta):
            auto_archive_duration = round(auto_archive_duration.total_seconds() / 60)

        route = routes.POST_CHANNEL_THREADS.compile(channel=channel)
        body = data_binding.JSONObjectBuilder()
        body.put("name", name)
        body.put("auto_archive_duration", auto_archive_duration, conversion=time.timespan_to_int)
        body.put("type", type)
        body.put("invitable", invitable)
        body.put("rate_limit_per_user", rate_limit_per_user, conversion=time.timespan_to_int)

        response = await self._request(route, json=body, reason=reason)

        assert isinstance(response, dict)
        return self._entity_factory.deserialize_guild_thread(response)

    @typing_extensions.override
    async def create_forum_post(  # noqa: PLR0913
        self,
        channel: snowflakes.SnowflakeishOr[channels_.PermissibleGuildChannel],
        name: str,
        /,
        # Message arguments
        content: undefined.UndefinedOr[typing.Any] = undefined.UNDEFINED,
        *,
        attachment: undefined.UndefinedOr[files.Resourceish] = undefined.UNDEFINED,
        attachments: undefined.UndefinedOr[typing.Sequence[files.Resourceish]] = undefined.UNDEFINED,
        component: undefined.UndefinedOr[special_endpoints.ComponentBuilder] = undefined.UNDEFINED,
        components: undefined.UndefinedOr[typing.Sequence[special_endpoints.ComponentBuilder]] = undefined.UNDEFINED,
        embed: undefined.UndefinedOr[embeds_.Embed] = undefined.UNDEFINED,
        embeds: undefined.UndefinedOr[typing.Sequence[embeds_.Embed]] = undefined.UNDEFINED,
        poll: undefined.UndefinedOr[special_endpoints.PollBuilder] = undefined.UNDEFINED,
        sticker: undefined.UndefinedOr[snowflakes.SnowflakeishOr[stickers_.PartialSticker]] = undefined.UNDEFINED,
        stickers: undefined.UndefinedOr[
            snowflakes.SnowflakeishSequence[stickers_.PartialSticker]
        ] = undefined.UNDEFINED,
        tts: undefined.UndefinedOr[bool] = undefined.UNDEFINED,
        mentions_everyone: undefined.UndefinedOr[bool] = undefined.UNDEFINED,
        mentions_reply: undefined.UndefinedOr[bool] = undefined.UNDEFINED,
        user_mentions: undefined.UndefinedOr[
            snowflakes.SnowflakeishSequence[users.PartialUser] | bool
        ] = undefined.UNDEFINED,
        role_mentions: undefined.UndefinedOr[
            snowflakes.SnowflakeishSequence[guilds.PartialRole] | bool
        ] = undefined.UNDEFINED,
        flags: undefined.UndefinedType | int | messages_.MessageFlag = undefined.UNDEFINED,
        # Channel arguments
        auto_archive_duration: undefined.UndefinedOr[time.Intervalish] = datetime.timedelta(days=1),
        rate_limit_per_user: undefined.UndefinedOr[time.Intervalish] = undefined.UNDEFINED,
        tags: undefined.UndefinedOr[
            typing.Sequence[snowflakes.SnowflakeishOr[channels_.ForumTag]]
        ] = undefined.UNDEFINED,
        reason: undefined.UndefinedOr[str] = undefined.UNDEFINED,
    ) -> channels_.GuildPublicThread:
        if isinstance(auto_archive_duration, datetime.timedelta):
            auto_archive_duration = round(auto_archive_duration.total_seconds() / 60)

        route = routes.POST_CHANNEL_THREADS.compile(channel=channel)

        body = data_binding.JSONObjectBuilder()
        # Channel arguments
        body.put("name", name)
        body.put("auto_archive_duration", auto_archive_duration, conversion=time.timespan_to_int)
        body.put("rate_limit_per_user", rate_limit_per_user, conversion=time.timespan_to_int)
        body.put_snowflake_array("applied_tags", tags)

        # Message arguments
        message_body, form_builder = self._build_message_payload(
            content=content,
            attachment=attachment,
            attachments=attachments,
            component=component,
            components=components,
            embed=embed,
            embeds=embeds,
            poll=poll,
            sticker=sticker,
            stickers=stickers,
            tts=tts,
            mentions_everyone=mentions_everyone,
            mentions_reply=mentions_reply,
            user_mentions=user_mentions,
            role_mentions=role_mentions,
            flags=flags,
        )
        body.put("message", message_body)

        if form_builder is not None:
            form_builder.add_field("payload_json", self._dumps(body), content_type=_APPLICATION_JSON)
            response = await self._request(route, form_builder=form_builder, reason=reason)
        else:
            response = await self._request(route, json=body, reason=reason)

        assert isinstance(response, dict)
        return self._entity_factory.deserialize_guild_public_thread(response)

    @typing_extensions.override
    async def join_thread(self, channel: snowflakes.SnowflakeishOr[channels_.GuildTextChannel], /) -> None:
        route = routes.PUT_MY_THREAD_MEMBER.compile(channel=channel)
        await self._request(route)

    @typing_extensions.override
    async def add_thread_member(
        self,
        channel: snowflakes.SnowflakeishOr[channels_.GuildThreadChannel],
        user: snowflakes.SnowflakeishOr[users.PartialUser],
        /,
    ) -> None:
        route = routes.PUT_THREAD_MEMBER.compile(channel=channel, user=user)
        await self._request(route)

    @typing_extensions.override
    async def leave_thread(self, channel: snowflakes.SnowflakeishOr[channels_.GuildThreadChannel]) -> None:
        route = routes.DELETE_MY_THREAD_MEMBER.compile(channel=channel)
        await self._request(route)

    @typing_extensions.override
    async def remove_thread_member(
        self,
        channel: snowflakes.SnowflakeishOr[channels_.GuildThreadChannel],
        user: snowflakes.SnowflakeishOr[users.PartialUser],
        /,
    ) -> None:
        route = routes.DELETE_THREAD_MEMBER.compile(channel=channel, user=user)
        await self._request(route)

    @typing_extensions.override
    async def fetch_thread_member(
        self,
        channel: snowflakes.SnowflakeishOr[channels_.GuildThreadChannel],
        user: snowflakes.SnowflakeishOr[users.PartialUser],
        /,
    ) -> channels_.ThreadMember:
        route = routes.GET_THREAD_MEMBER.compile(channel=channel, user=user)
        response = await self._request(route)
        assert isinstance(response, dict)
        return self._entity_factory.deserialize_thread_member(response)

    @typing_extensions.override
    async def fetch_thread_members(
        self, channel: snowflakes.SnowflakeishOr[channels_.GuildThreadChannel], /
    ) -> typing.Sequence[channels_.ThreadMember]:
        route = routes.GET_THREAD_MEMBERS.compile(channel=channel)
        response = await self._request(route)
        assert isinstance(response, list)
        return [self._entity_factory.deserialize_thread_member(member) for member in response]

    @typing_extensions.override
    async def fetch_active_threads(
        self, guild: snowflakes.SnowflakeishOr[guilds.Guild], /
    ) -> typing.Sequence[channels_.GuildThreadChannel]:
        route = routes.GET_ACTIVE_THREADS.compile(guild=guild)
        response = await self._request(route)
        assert isinstance(response, dict)
        members = {
            member.thread_id: member
            for member in map(self._entity_factory.deserialize_thread_member, response["members"])
        }
        return [
            self._entity_factory.deserialize_guild_thread(
                thread, member=members.get(snowflakes.Snowflake(thread["id"]))
            )
            for thread in response["threads"]
        ]

    def _deserialize_public_thread(
        self,
        payload: data_binding.JSONObject,
        *,
        guild_id: undefined.UndefinedOr[snowflakes.Snowflake] = undefined.UNDEFINED,
        member: undefined.UndefinedNoneOr[channels_.ThreadMember] = undefined.UNDEFINED,
    ) -> channels_.GuildNewsThread | channels_.GuildPublicThread:
        channel = self._entity_factory.deserialize_guild_thread(payload, guild_id=guild_id, member=member)
        assert isinstance(channel, (channels_.GuildNewsThread, channels_.GuildPublicThread))
        return channel

    @typing_extensions.override
    def fetch_public_archived_threads(
        self,
        channel: snowflakes.SnowflakeishOr[channels_.PermissibleGuildChannel],
        /,
        *,
        before: undefined.UndefinedOr[datetime.datetime] = undefined.UNDEFINED,
    ) -> iterators.LazyIterator[channels_.GuildNewsThread | channels_.GuildPublicThread]:
        return special_endpoints_impl.GuildThreadIterator(
            deserialize=self._deserialize_public_thread,
            entity_factory=self._entity_factory,
            request_call=self._request,
            route=routes.GET_PUBLIC_ARCHIVED_THREADS.compile(channel=channel),
            before=before.isoformat() if before is not undefined.UNDEFINED else undefined.UNDEFINED,
            before_is_timestamp=True,
        )

    @typing_extensions.override
    def fetch_private_archived_threads(
        self,
        channel: snowflakes.SnowflakeishOr[channels_.PermissibleGuildChannel],
        /,
        *,
        before: undefined.UndefinedOr[datetime.datetime] = undefined.UNDEFINED,
    ) -> iterators.LazyIterator[channels_.GuildPrivateThread]:
        return special_endpoints_impl.GuildThreadIterator(
            deserialize=self._entity_factory.deserialize_guild_private_thread,
            entity_factory=self._entity_factory,
            request_call=self._request,
            route=routes.GET_PRIVATE_ARCHIVED_THREADS.compile(channel=channel),
            before=before.isoformat() if before is not undefined.UNDEFINED else undefined.UNDEFINED,
            before_is_timestamp=True,
        )

    @typing_extensions.override
    def fetch_joined_private_archived_threads(
        self,
        channel: snowflakes.SnowflakeishOr[channels_.PermissibleGuildChannel],
        /,
        *,
        before: undefined.UndefinedOr[
            snowflakes.SearchableSnowflakeishOr[channels_.GuildThreadChannel]
        ] = undefined.UNDEFINED,
    ) -> iterators.LazyIterator[channels_.GuildPrivateThread]:
        if before is undefined.UNDEFINED:
            start: undefined.UndefinedOr[str] = undefined.UNDEFINED

        elif isinstance(before, datetime.datetime):
            start = str(snowflakes.Snowflake.from_datetime(before))

        else:
            start = str(snowflakes.Snowflake(before))

        return special_endpoints_impl.GuildThreadIterator(
            deserialize=self._entity_factory.deserialize_guild_private_thread,
            entity_factory=self._entity_factory,
            request_call=self._request,
            route=routes.GET_JOINED_PRIVATE_ARCHIVED_THREADS.compile(channel=channel),
            before=start,
            before_is_timestamp=False,
        )

    @typing_extensions.override
    async def reposition_channels(
        self,
        guild: snowflakes.SnowflakeishOr[guilds.PartialGuild],
        positions: typing.Mapping[int, snowflakes.SnowflakeishOr[channels_.GuildChannel]],
    ) -> None:
        route = routes.PATCH_GUILD_CHANNELS.compile(guild=guild)
        body = [{"id": str(int(channel)), "position": pos} for pos, channel in positions.items()]
        await self._request(route, json=body)

    @typing_extensions.override
    async def fetch_member(
        self, guild: snowflakes.SnowflakeishOr[guilds.PartialGuild], user: snowflakes.SnowflakeishOr[users.PartialUser]
    ) -> guilds.Member:
        route = routes.GET_GUILD_MEMBER.compile(guild=guild, user=user)
        response = await self._request(route)
        assert isinstance(response, dict)
        return self._entity_factory.deserialize_member(response, guild_id=snowflakes.Snowflake(guild))

    @typing_extensions.override
    def fetch_members(
        self, guild: snowflakes.SnowflakeishOr[guilds.PartialGuild]
    ) -> iterators.LazyIterator[guilds.Member]:
        return special_endpoints_impl.MemberIterator(
            entity_factory=self._entity_factory, request_call=self._request, guild=guild
        )

    @typing_extensions.override
    async def fetch_my_member(self, guild: snowflakes.SnowflakeishOr[guilds.PartialGuild]) -> guilds.Member:
        route = routes.GET_MY_GUILD_MEMBER.compile(guild=guild)
        response = await self._request(route)
        assert isinstance(response, dict)
        return self._entity_factory.deserialize_member(response, guild_id=snowflakes.Snowflake(guild))

    @typing_extensions.override
    async def search_members(
        self, guild: snowflakes.SnowflakeishOr[guilds.PartialGuild], name: str
    ) -> typing.Sequence[guilds.Member]:
        route = routes.GET_GUILD_MEMBERS_SEARCH.compile(guild=guild)
        query = data_binding.StringMapBuilder()
        query.put("query", name)
        query.put("limit", 1000)
        response = await self._request(route, query=query)
        assert isinstance(response, list)
        guild_id = snowflakes.Snowflake(guild)
        return [
            self._entity_factory.deserialize_member(member_payload, guild_id=guild_id) for member_payload in response
        ]

    @typing_extensions.override
    async def edit_member(
        self,
        guild: snowflakes.SnowflakeishOr[guilds.PartialGuild],
        user: snowflakes.SnowflakeishOr[users.PartialUser],
        *,
        nickname: undefined.UndefinedNoneOr[str] = undefined.UNDEFINED,
        roles: undefined.UndefinedOr[snowflakes.SnowflakeishSequence[guilds.PartialRole]] = undefined.UNDEFINED,
        mute: undefined.UndefinedOr[bool] = undefined.UNDEFINED,
        deaf: undefined.UndefinedOr[bool] = undefined.UNDEFINED,
        voice_channel: undefined.UndefinedNoneOr[
            snowflakes.SnowflakeishOr[channels_.GuildVoiceChannel]
        ] = undefined.UNDEFINED,
        communication_disabled_until: undefined.UndefinedNoneOr[datetime.datetime] = undefined.UNDEFINED,
        reason: undefined.UndefinedOr[str] = undefined.UNDEFINED,
    ) -> guilds.Member:
        route = routes.PATCH_GUILD_MEMBER.compile(guild=guild, user=user)
        body = data_binding.JSONObjectBuilder()
        body.put("nick", nickname)
        body.put("mute", mute)
        body.put("deaf", deaf)
        body.put_snowflake_array("roles", roles)

        if voice_channel is None:
            body.put("channel_id", None)
        else:
            body.put_snowflake("channel_id", voice_channel)

        if isinstance(communication_disabled_until, datetime.datetime):
            body.put("communication_disabled_until", communication_disabled_until.isoformat())
        else:
            body.put("communication_disabled_until", communication_disabled_until)

        response = await self._request(route, json=body, reason=reason)
        assert isinstance(response, dict)
        return self._entity_factory.deserialize_member(response, guild_id=snowflakes.Snowflake(guild))

    @typing_extensions.override
    async def edit_my_member(
        self,
        guild: snowflakes.SnowflakeishOr[guilds.PartialGuild],
        *,
        nickname: undefined.UndefinedNoneOr[str] = undefined.UNDEFINED,
        reason: undefined.UndefinedOr[str] = undefined.UNDEFINED,
    ) -> guilds.Member:
        route = routes.PATCH_MY_GUILD_MEMBER.compile(guild=guild)
        body = data_binding.JSONObjectBuilder()
        body.put("nick", nickname)

        response = await self._request(route, json=body, reason=reason)
        assert isinstance(response, dict)
        return self._entity_factory.deserialize_member(response, guild_id=snowflakes.Snowflake(guild))

    @typing_extensions.override
    async def add_role_to_member(
        self,
        guild: snowflakes.SnowflakeishOr[guilds.PartialGuild],
        user: snowflakes.SnowflakeishOr[users.PartialUser],
        role: snowflakes.SnowflakeishOr[guilds.PartialRole],
        *,
        reason: undefined.UndefinedOr[str] = undefined.UNDEFINED,
    ) -> None:
        route = routes.PUT_GUILD_MEMBER_ROLE.compile(guild=guild, user=user, role=role)
        await self._request(route, reason=reason)

    @typing_extensions.override
    async def remove_role_from_member(
        self,
        guild: snowflakes.SnowflakeishOr[guilds.PartialGuild],
        user: snowflakes.SnowflakeishOr[users.PartialUser],
        role: snowflakes.SnowflakeishOr[guilds.PartialRole],
        *,
        reason: undefined.UndefinedOr[str] = undefined.UNDEFINED,
    ) -> None:
        route = routes.DELETE_GUILD_MEMBER_ROLE.compile(guild=guild, user=user, role=role)
        await self._request(route, reason=reason)

    @typing_extensions.override
    async def kick_user(
        self,
        guild: snowflakes.SnowflakeishOr[guilds.PartialGuild],
        user: snowflakes.SnowflakeishOr[users.PartialUser],
        *,
        reason: undefined.UndefinedOr[str] = undefined.UNDEFINED,
    ) -> None:
        route = routes.DELETE_GUILD_MEMBER.compile(guild=guild, user=user)
        await self._request(route, reason=reason)

    @typing_extensions.override
    def kick_member(
        self,
        guild: snowflakes.SnowflakeishOr[guilds.PartialGuild],
        user: snowflakes.SnowflakeishOr[users.PartialUser],
        *,
        reason: undefined.UndefinedOr[str] = undefined.UNDEFINED,
    ) -> typing.Coroutine[typing.Any, typing.Any, None]:
        return self.kick_user(guild, user, reason=reason)

    @typing_extensions.override
    async def ban_user(
        self,
        guild: snowflakes.SnowflakeishOr[guilds.PartialGuild],
        user: snowflakes.SnowflakeishOr[users.PartialUser],
        *,
        delete_message_seconds: undefined.UndefinedOr[time.Intervalish] = undefined.UNDEFINED,
        reason: undefined.UndefinedOr[str] = undefined.UNDEFINED,
    ) -> None:
        if isinstance(delete_message_seconds, datetime.timedelta):
            delete_message_seconds = delete_message_seconds.total_seconds()

        body = data_binding.JSONObjectBuilder()
        body.put("delete_message_seconds", delete_message_seconds)
        route = routes.PUT_GUILD_BAN.compile(guild=guild, user=user)
        await self._request(route, json=body, reason=reason)

    @typing_extensions.override
    def ban_member(
        self,
        guild: snowflakes.SnowflakeishOr[guilds.PartialGuild],
        user: snowflakes.SnowflakeishOr[users.PartialUser],
        *,
        delete_message_seconds: undefined.UndefinedOr[time.Intervalish] = undefined.UNDEFINED,
        reason: undefined.UndefinedOr[str] = undefined.UNDEFINED,
    ) -> typing.Coroutine[typing.Any, typing.Any, None]:
        return self.ban_user(guild, user, delete_message_seconds=delete_message_seconds, reason=reason)

    @typing_extensions.override
    async def unban_user(
        self,
        guild: snowflakes.SnowflakeishOr[guilds.PartialGuild],
        user: snowflakes.SnowflakeishOr[users.PartialUser],
        *,
        reason: undefined.UndefinedOr[str] = undefined.UNDEFINED,
    ) -> None:
        route = routes.DELETE_GUILD_BAN.compile(guild=guild, user=user)
        await self._request(route, reason=reason)

    @typing_extensions.override
    def unban_member(
        self,
        guild: snowflakes.SnowflakeishOr[guilds.PartialGuild],
        user: snowflakes.SnowflakeishOr[users.PartialUser],
        *,
        reason: undefined.UndefinedOr[str] = undefined.UNDEFINED,
    ) -> typing.Coroutine[typing.Any, typing.Any, None]:
        return self.unban_user(guild, user, reason=reason)

    @typing_extensions.override
    async def fetch_ban(
        self, guild: snowflakes.SnowflakeishOr[guilds.PartialGuild], user: snowflakes.SnowflakeishOr[users.PartialUser]
    ) -> guilds.GuildBan:
        route = routes.GET_GUILD_BAN.compile(guild=guild, user=user)
        response = await self._request(route)
        assert isinstance(response, dict)
        return self._entity_factory.deserialize_guild_member_ban(response)

    @typing_extensions.override
    def fetch_bans(
        self,
        guild: snowflakes.SnowflakeishOr[guilds.PartialGuild],
        /,
        *,
        newest_first: bool = False,
        start_at: undefined.UndefinedOr[snowflakes.SearchableSnowflakeishOr[users.PartialUser]] = undefined.UNDEFINED,
    ) -> iterators.LazyIterator[guilds.GuildBan]:
        if start_at is undefined.UNDEFINED:
            start_at = snowflakes.Snowflake.max() if newest_first else snowflakes.Snowflake.min()
        elif isinstance(start_at, datetime.datetime):
            start_at = snowflakes.Snowflake.from_datetime(start_at)
        else:
            start_at = int(start_at)

        return special_endpoints_impl.GuildBanIterator(
            self._entity_factory, self._request, guild, newest_first=newest_first, first_id=str(start_at)
        )

    @typing_extensions.override
    async def fetch_role(
        self, guild: snowflakes.SnowflakeishOr[guilds.PartialGuild], role: snowflakes.SnowflakeishOr[guilds.PartialRole]
    ) -> guilds.Role:
        route = routes.GET_GUILD_ROLE.compile(guild=guild, role=role)
        response = await self._request(route)
        assert isinstance(response, dict)
        guild_id = snowflakes.Snowflake(guild)
        return self._entity_factory.deserialize_role(response, guild_id=guild_id)

    @typing_extensions.override
    async def fetch_roles(self, guild: snowflakes.SnowflakeishOr[guilds.PartialGuild]) -> typing.Sequence[guilds.Role]:
        route = routes.GET_GUILD_ROLES.compile(guild=guild)
        response = await self._request(route)
        assert isinstance(response, list)
        guild_id = snowflakes.Snowflake(guild)
        return [self._entity_factory.deserialize_role(role_payload, guild_id=guild_id) for role_payload in response]

    @typing_extensions.override
    async def create_role(
        self,
        guild: snowflakes.SnowflakeishOr[guilds.PartialGuild],
        *,
        name: undefined.UndefinedOr[str] = undefined.UNDEFINED,
        permissions: undefined.UndefinedOr[permissions_.Permissions] = permissions_.Permissions.NONE,
        color: undefined.UndefinedOr[colors.Colorish] = undefined.UNDEFINED,
        colour: undefined.UndefinedOr[colors.Colorish] = undefined.UNDEFINED,
        hoist: undefined.UndefinedOr[bool] = undefined.UNDEFINED,
        icon: undefined.UndefinedOr[files.Resourceish] = undefined.UNDEFINED,
        unicode_emoji: undefined.UndefinedOr[str] = undefined.UNDEFINED,
        mentionable: undefined.UndefinedOr[bool] = undefined.UNDEFINED,
        reason: undefined.UndefinedOr[str] = undefined.UNDEFINED,
    ) -> guilds.Role:
        if not undefined.any_undefined(color, colour):
            msg = "Can not specify 'color' and 'colour' together."
            raise TypeError(msg)

        if not undefined.any_undefined(icon, unicode_emoji):
            msg = "Can not specify 'icon' and 'unicode_emoji' together."
            raise TypeError(msg)

        route = routes.POST_GUILD_ROLES.compile(guild=guild)
        body = data_binding.JSONObjectBuilder()
        body.put("name", name)
        body.put("permissions", permissions)
        body.put("color", color, conversion=colors.Color.of)
        body.put("color", colour, conversion=colors.Color.of)
        body.put("hoist", hoist)
        body.put("unicode_emoji", unicode_emoji)
        body.put("mentionable", mentionable)

        if icon is not undefined.UNDEFINED:
            icon_resource = files.ensure_resource(icon)
            async with icon_resource.stream(executor=self._executor) as stream:
                body.put("icon", await stream.data_uri())

        response = await self._request(route, json=body, reason=reason)
        assert isinstance(response, dict)
        return self._entity_factory.deserialize_role(response, guild_id=snowflakes.Snowflake(guild))

    @typing_extensions.override
    async def reposition_roles(
        self,
        guild: snowflakes.SnowflakeishOr[guilds.PartialGuild],
        positions: typing.Mapping[int, snowflakes.SnowflakeishOr[guilds.PartialRole]],
    ) -> None:
        route = routes.PATCH_GUILD_ROLES.compile(guild=guild)
        body = [{"id": str(int(role)), "position": pos} for pos, role in positions.items()]
        await self._request(route, json=body)

    @typing_extensions.override
    async def edit_role(
        self,
        guild: snowflakes.SnowflakeishOr[guilds.PartialGuild],
        role: snowflakes.SnowflakeishOr[guilds.PartialRole],
        *,
        name: undefined.UndefinedOr[str] = undefined.UNDEFINED,
        permissions: undefined.UndefinedOr[permissions_.Permissions] = undefined.UNDEFINED,
        color: undefined.UndefinedOr[colors.Colorish] = undefined.UNDEFINED,
        colour: undefined.UndefinedOr[colors.Colorish] = undefined.UNDEFINED,
        hoist: undefined.UndefinedOr[bool] = undefined.UNDEFINED,
        icon: undefined.UndefinedNoneOr[files.Resourceish] = undefined.UNDEFINED,
        unicode_emoji: undefined.UndefinedNoneOr[str] = undefined.UNDEFINED,
        mentionable: undefined.UndefinedOr[bool] = undefined.UNDEFINED,
        reason: undefined.UndefinedOr[str] = undefined.UNDEFINED,
    ) -> guilds.Role:
        if not undefined.any_undefined(color, colour):
            msg = "Can not specify 'color' and 'colour' together."
            raise TypeError(msg)

        if not undefined.any_undefined(icon, unicode_emoji):
            msg = "Can not specify 'icon' and 'unicode_emoji' together."
            raise TypeError(msg)

        route = routes.PATCH_GUILD_ROLE.compile(guild=guild, role=role)

        body = data_binding.JSONObjectBuilder()
        body.put("name", name)
        body.put("permissions", permissions)
        body.put("color", color, conversion=colors.Color.of)
        body.put("color", colour, conversion=colors.Color.of)
        body.put("hoist", hoist)
        body.put("unicode_emoji", unicode_emoji)
        body.put("mentionable", mentionable)

        if icon is None:
            body.put("icon", None)
        elif icon is not undefined.UNDEFINED:
            icon_resource = files.ensure_resource(icon)
            async with icon_resource.stream(executor=self._executor) as stream:
                body.put("icon", await stream.data_uri())

        response = await self._request(route, json=body, reason=reason)
        assert isinstance(response, dict)
        return self._entity_factory.deserialize_role(response, guild_id=snowflakes.Snowflake(guild))

    @typing_extensions.override
    async def delete_role(
        self, guild: snowflakes.SnowflakeishOr[guilds.PartialGuild], role: snowflakes.SnowflakeishOr[guilds.PartialRole]
    ) -> None:
        route = routes.DELETE_GUILD_ROLE.compile(guild=guild, role=role)
        await self._request(route)

    @typing_extensions.override
    async def estimate_guild_prune_count(
        self,
        guild: snowflakes.SnowflakeishOr[guilds.PartialGuild],
        *,
        days: undefined.UndefinedOr[int] = undefined.UNDEFINED,
        include_roles: undefined.UndefinedOr[snowflakes.SnowflakeishSequence[guilds.PartialRole]] = undefined.UNDEFINED,
    ) -> int:
        route = routes.GET_GUILD_PRUNE.compile(guild=guild)
        query = data_binding.StringMapBuilder()
        query.put("days", days)
        if include_roles is not undefined.UNDEFINED:
            roles = ",".join(str(int(role)) for role in include_roles)
            query.put("include_roles", roles)
        response = await self._request(route, query=query)
        assert isinstance(response, dict)
        return int(response["pruned"])

    @typing_extensions.override
    async def begin_guild_prune(
        self,
        guild: snowflakes.SnowflakeishOr[guilds.PartialGuild],
        *,
        days: undefined.UndefinedOr[int] = undefined.UNDEFINED,
        compute_prune_count: undefined.UndefinedOr[bool] = undefined.UNDEFINED,
        include_roles: undefined.UndefinedOr[snowflakes.SnowflakeishSequence[guilds.PartialRole]] = undefined.UNDEFINED,
        reason: undefined.UndefinedOr[str] = undefined.UNDEFINED,
    ) -> int | None:
        route = routes.POST_GUILD_PRUNE.compile(guild=guild)
        body = data_binding.JSONObjectBuilder()
        body.put("days", days)
        body.put("compute_prune_count", compute_prune_count)
        body.put_snowflake_array("include_roles", include_roles)
        response = await self._request(route, json=body, reason=reason)
        assert isinstance(response, dict)
        pruned = response.get("pruned")
        return int(pruned) if pruned is not None else None

    @typing_extensions.override
    async def fetch_guild_voice_regions(
        self, guild: snowflakes.SnowflakeishOr[guilds.PartialGuild]
    ) -> typing.Sequence[voices.VoiceRegion]:
        route = routes.GET_GUILD_VOICE_REGIONS.compile(guild=guild)
        response = await self._request(route)
        assert isinstance(response, list)
        return [
            self._entity_factory.deserialize_voice_region(voice_region_payload) for voice_region_payload in response
        ]

    @typing_extensions.override
    async def fetch_guild_invites(
        self, guild: snowflakes.SnowflakeishOr[guilds.PartialGuild]
    ) -> typing.Sequence[invites.InviteWithMetadata]:
        route = routes.GET_GUILD_INVITES.compile(guild=guild)
        response = await self._request(route)
        assert isinstance(response, list)
        return [self._entity_factory.deserialize_invite_with_metadata(invite_payload) for invite_payload in response]

    @typing_extensions.override
    async def fetch_integrations(
        self, guild: snowflakes.SnowflakeishOr[guilds.PartialGuild]
    ) -> typing.Sequence[guilds.Integration]:
        route = routes.GET_GUILD_INTEGRATIONS.compile(guild=guild)
        response = await self._request(route)
        assert isinstance(response, list)
        guild_id = snowflakes.Snowflake(guild)
        return [
            self._entity_factory.deserialize_integration(integration_payload, guild_id=guild_id)
            for integration_payload in response
        ]

    @typing_extensions.override
    async def fetch_widget(self, guild: snowflakes.SnowflakeishOr[guilds.PartialGuild]) -> guilds.GuildWidget:
        route = routes.GET_GUILD_WIDGET.compile(guild=guild)
        response = await self._request(route)
        assert isinstance(response, dict)
        return self._entity_factory.deserialize_guild_widget(response)

    @typing_extensions.override
    async def edit_widget(
        self,
        guild: snowflakes.SnowflakeishOr[guilds.PartialGuild],
        *,
        channel: undefined.UndefinedNoneOr[snowflakes.SnowflakeishOr[channels_.GuildChannel]] = undefined.UNDEFINED,
        enabled: undefined.UndefinedOr[bool] = undefined.UNDEFINED,
        reason: undefined.UndefinedOr[str] = undefined.UNDEFINED,
    ) -> guilds.GuildWidget:
        route = routes.PATCH_GUILD_WIDGET.compile(guild=guild)

        body = data_binding.JSONObjectBuilder()
        body.put("enabled", enabled)
        if channel is None:
            body.put("channel", None)
        elif channel is not undefined.UNDEFINED:
            body.put_snowflake("channel", channel)

        response = await self._request(route, json=body, reason=reason)
        assert isinstance(response, dict)
        return self._entity_factory.deserialize_guild_widget(response)

    @typing_extensions.override
    async def fetch_welcome_screen(self, guild: snowflakes.SnowflakeishOr[guilds.PartialGuild]) -> guilds.WelcomeScreen:
        route = routes.GET_GUILD_WELCOME_SCREEN.compile(guild=guild)
        response = await self._request(route)
        assert isinstance(response, dict)
        return self._entity_factory.deserialize_welcome_screen(response)

    @typing_extensions.override
    async def edit_welcome_screen(
        self,
        guild: snowflakes.SnowflakeishOr[guilds.PartialGuild],
        *,
        description: undefined.UndefinedNoneOr[str] = undefined.UNDEFINED,
        enabled: undefined.UndefinedOr[bool] = undefined.UNDEFINED,
        channels: undefined.UndefinedNoneOr[typing.Sequence[guilds.WelcomeChannel]] = undefined.UNDEFINED,
    ) -> guilds.WelcomeScreen:
        route = routes.PATCH_GUILD_WELCOME_SCREEN.compile(guild=guild)

        body = data_binding.JSONObjectBuilder()

        body.put("description", description)
        body.put("enabled", enabled)

        if channels is not None:
            body.put_array("welcome_channels", channels, conversion=self._entity_factory.serialize_welcome_channel)

        else:
            body.put("welcome_channels", None)

        response = await self._request(route, json=body)
        assert isinstance(response, dict)
        return self._entity_factory.deserialize_welcome_screen(response)

    @typing_extensions.override
    async def fetch_vanity_url(self, guild: snowflakes.SnowflakeishOr[guilds.PartialGuild]) -> invites.VanityURL:
        route = routes.GET_GUILD_VANITY_URL.compile(guild=guild)
        response = await self._request(route)
        assert isinstance(response, dict)
        return self._entity_factory.deserialize_vanity_url(response)

    @typing_extensions.override
    async def fetch_template(self, template: templates.Template | str) -> templates.Template:
        template = template if isinstance(template, str) else template.code
        route = routes.GET_TEMPLATE.compile(template=template)
        response = await self._request(route)
        assert isinstance(response, dict)
        return self._entity_factory.deserialize_template(response)

    @typing_extensions.override
    async def fetch_guild_templates(
        self, guild: snowflakes.SnowflakeishOr[guilds.PartialGuild]
    ) -> typing.Sequence[templates.Template]:
        route = routes.GET_GUILD_TEMPLATES.compile(guild=guild)
        response = await self._request(route)
        assert isinstance(response, list)
        return [self._entity_factory.deserialize_template(template_payload) for template_payload in response]

    @typing_extensions.override
    async def sync_guild_template(
        self, guild: snowflakes.SnowflakeishOr[guilds.PartialGuild], template: templates.Template | str
    ) -> templates.Template:
        template = template if isinstance(template, str) else template.code
        route = routes.PUT_GUILD_TEMPLATE.compile(guild=guild, template=template)
        response = await self._request(route)
        assert isinstance(response, dict)
        return self._entity_factory.deserialize_template(response)

    @typing_extensions.override
    async def create_guild_from_template(
        self,
        template: str | templates.Template,
        name: str,
        *,
        icon: undefined.UndefinedOr[files.Resourceish] = undefined.UNDEFINED,
    ) -> guilds.RESTGuild:
        template = template if isinstance(template, str) else template.code
        route = routes.POST_TEMPLATE.compile(template=template)
        body = data_binding.JSONObjectBuilder()
        body.put("name", name)

        if icon is not undefined.UNDEFINED:
            icon_resource = files.ensure_resource(icon)
            async with icon_resource.stream(executor=self._executor) as stream:
                body.put("icon", await stream.data_uri())

        response = await self._request(route, json=body)
        assert isinstance(response, dict)
        return self._entity_factory.deserialize_rest_guild(response)

    @typing_extensions.override
    async def create_template(
        self,
        guild: snowflakes.SnowflakeishOr[guilds.PartialGuild],
        name: str,
        *,
        description: undefined.UndefinedNoneOr[str] = undefined.UNDEFINED,
    ) -> templates.Template:
        route = routes.POST_GUILD_TEMPLATES.compile(guild=guild)
        body = data_binding.JSONObjectBuilder()
        body.put("name", name)
        body.put("description", description)
        response = await self._request(route, json=body)
        assert isinstance(response, dict)
        return self._entity_factory.deserialize_template(response)

    @typing_extensions.override
    async def edit_template(
        self,
        guild: snowflakes.SnowflakeishOr[guilds.PartialGuild],
        template: str | templates.Template,
        *,
        name: undefined.UndefinedOr[str] = undefined.UNDEFINED,
        description: undefined.UndefinedNoneOr[str] = undefined.UNDEFINED,
    ) -> templates.Template:
        template = template if isinstance(template, str) else template.code
        route = routes.PATCH_GUILD_TEMPLATE.compile(guild=guild, template=template)
        body = data_binding.JSONObjectBuilder()
        body.put("name", name)
        body.put("description", description)

        response = await self._request(route, json=body)
        assert isinstance(response, dict)
        return self._entity_factory.deserialize_template(response)

    @typing_extensions.override
    async def delete_template(
        self, guild: snowflakes.SnowflakeishOr[guilds.PartialGuild], template: str | templates.Template
    ) -> templates.Template:
        template = template if isinstance(template, str) else template.code
        route = routes.DELETE_GUILD_TEMPLATE.compile(guild=guild, template=template)
        response = await self._request(route)
        assert isinstance(response, dict)
        return self._entity_factory.deserialize_template(response)

    @typing_extensions.override
    def slash_command_builder(self, name: str, description: str) -> special_endpoints.SlashCommandBuilder:
        return special_endpoints_impl.SlashCommandBuilder(name, description)

    @typing_extensions.override
    def context_menu_command_builder(
        self, type: commands.CommandType | int, name: str
    ) -> special_endpoints.ContextMenuCommandBuilder:
        return special_endpoints_impl.ContextMenuCommandBuilder(commands.CommandType(type), name)

    @typing_extensions.override
    async def fetch_application_command(
        self,
        application: snowflakes.SnowflakeishOr[guilds.PartialApplication],
        command: snowflakes.SnowflakeishOr[commands.PartialCommand],
        guild: undefined.UndefinedOr[snowflakes.SnowflakeishOr[guilds.PartialGuild]] = undefined.UNDEFINED,
    ) -> commands.PartialCommand:
        if guild is undefined.UNDEFINED:
            route = routes.GET_APPLICATION_COMMAND.compile(application=application, command=command)

        else:
            route = routes.GET_APPLICATION_GUILD_COMMAND.compile(application=application, guild=guild, command=command)

        response = await self._request(route)
        assert isinstance(response, dict)
        return self._entity_factory.deserialize_command(
            response, guild_id=snowflakes.Snowflake(guild) if guild is not undefined.UNDEFINED else None
        )

    def _deserialize_command_list(
        self, command_payloads: data_binding.JSONArray, guild_id: snowflakes.Snowflake | None
    ) -> list[commands.PartialCommand]:
        command_objs: list[commands.PartialCommand] = []
        for payload in command_payloads:
            try:
                command_objs.append(self._entity_factory.deserialize_command(payload, guild_id=guild_id))

            except errors.UnrecognisedEntityError:  # noqa: PERF203 - Usage of try-except inside a loop
                pass

        return command_objs

    @typing_extensions.override
    async def fetch_application_commands(
        self,
        application: snowflakes.SnowflakeishOr[guilds.PartialApplication],
        guild: undefined.UndefinedOr[snowflakes.SnowflakeishOr[guilds.PartialGuild]] = undefined.UNDEFINED,
    ) -> typing.Sequence[commands.PartialCommand]:
        if guild is undefined.UNDEFINED:
            route = routes.GET_APPLICATION_COMMANDS.compile(application=application)

        else:
            route = routes.GET_APPLICATION_GUILD_COMMANDS.compile(application=application, guild=guild)

        query = data_binding.StringMapBuilder()
        query.put("with_localizations", True)

        response = await self._request(route, query=query)
        assert isinstance(response, list)
        guild_id = snowflakes.Snowflake(guild) if guild is not undefined.UNDEFINED else None
        return self._deserialize_command_list(response, guild_id)

    async def _create_application_command(
        self,
        application: snowflakes.SnowflakeishOr[guilds.PartialApplication],
        type: commands.CommandType | int,
        name: str,
        description: undefined.UndefinedOr[str] = undefined.UNDEFINED,
        *,
        guild: undefined.UndefinedOr[snowflakes.SnowflakeishOr[guilds.PartialGuild]] = undefined.UNDEFINED,
        options: undefined.UndefinedOr[typing.Sequence[commands.CommandOption]] = undefined.UNDEFINED,
        name_localizations: undefined.UndefinedOr[typing.Mapping[locales.Locale | str, str]] = undefined.UNDEFINED,
        description_localizations: undefined.UndefinedOr[
            typing.Mapping[locales.Locale | str, str]
        ] = undefined.UNDEFINED,
        default_member_permissions: undefined.UndefinedType | int | permissions_.Permissions = undefined.UNDEFINED,
        nsfw: undefined.UndefinedOr[bool] = undefined.UNDEFINED,
    ) -> data_binding.JSONObject:
        if guild is undefined.UNDEFINED:
            route = routes.POST_APPLICATION_COMMAND.compile(application=application)

        else:
            route = routes.POST_APPLICATION_GUILD_COMMAND.compile(application=application, guild=guild)

        body = data_binding.JSONObjectBuilder()
        body.put("name", name)
        body.put("description", description)
        body.put("type", type)
        body.put_array("options", options, conversion=self._entity_factory.serialize_command_option)
        body.put("name_localizations", name_localizations)
        body.put("description_localizations", description_localizations)
        body.put("nsfw", nsfw)

        # Discord has some funky behaviour around what 0 means. They consider it to be the same as ADMINISTRATOR,
        # but we consider it to be the same as None for developer sanity reasons
        body.put("default_member_permissions", None if default_member_permissions == 0 else default_member_permissions)

        response = await self._request(route, json=body)
        assert isinstance(response, dict)
        return response

    @typing_extensions.override
    async def create_slash_command(
        self,
        application: snowflakes.SnowflakeishOr[guilds.PartialApplication],
        name: str,
        description: str,
        *,
        guild: undefined.UndefinedOr[snowflakes.SnowflakeishOr[guilds.PartialGuild]] = undefined.UNDEFINED,
        options: undefined.UndefinedOr[typing.Sequence[commands.CommandOption]] = undefined.UNDEFINED,
        name_localizations: undefined.UndefinedOr[typing.Mapping[locales.Locale | str, str]] = undefined.UNDEFINED,
        description_localizations: undefined.UndefinedOr[
            typing.Mapping[locales.Locale | str, str]
        ] = undefined.UNDEFINED,
        default_member_permissions: undefined.UndefinedType | int | permissions_.Permissions = undefined.UNDEFINED,
        nsfw: undefined.UndefinedOr[bool] = undefined.UNDEFINED,
    ) -> commands.SlashCommand:
        response = await self._create_application_command(
            application=application,
            type=commands.CommandType.SLASH,
            name=name,
            description=description,
            guild=guild,
            options=options,
            name_localizations=name_localizations,
            description_localizations=description_localizations,
            default_member_permissions=default_member_permissions,
            nsfw=nsfw,
        )
        return self._entity_factory.deserialize_slash_command(
            response, guild_id=snowflakes.Snowflake(guild) if guild is not undefined.UNDEFINED else None
        )

    @typing_extensions.override
    async def create_context_menu_command(
        self,
        application: snowflakes.SnowflakeishOr[guilds.PartialApplication],
        type: commands.CommandType | int,
        name: str,
        *,
        guild: undefined.UndefinedOr[snowflakes.SnowflakeishOr[guilds.PartialGuild]] = undefined.UNDEFINED,
        name_localizations: undefined.UndefinedOr[typing.Mapping[locales.Locale | str, str]] = undefined.UNDEFINED,
        default_member_permissions: undefined.UndefinedType | int | permissions_.Permissions = undefined.UNDEFINED,
        nsfw: undefined.UndefinedOr[bool] = undefined.UNDEFINED,
    ) -> commands.ContextMenuCommand:
        response = await self._create_application_command(
            application=application,
            type=type,
            name=name,
            guild=guild,
            name_localizations=name_localizations,
            default_member_permissions=default_member_permissions,
            nsfw=nsfw,
        )
        return self._entity_factory.deserialize_context_menu_command(
            response, guild_id=snowflakes.Snowflake(guild) if guild is not undefined.UNDEFINED else None
        )

    @typing_extensions.override
    async def set_application_commands(
        self,
        application: snowflakes.SnowflakeishOr[guilds.PartialApplication],
        commands: typing.Sequence[special_endpoints.CommandBuilder],
        guild: undefined.UndefinedOr[snowflakes.SnowflakeishOr[guilds.PartialGuild]] = undefined.UNDEFINED,
    ) -> typing.Sequence[commands.PartialCommand]:
        if guild is undefined.UNDEFINED:
            route = routes.PUT_APPLICATION_COMMANDS.compile(application=application)

        else:
            route = routes.PUT_APPLICATION_GUILD_COMMANDS.compile(application=application, guild=guild)

        response = await self._request(route, json=[command.build(self._entity_factory) for command in commands])
        assert isinstance(response, list)
        guild_id = snowflakes.Snowflake(guild) if guild is not undefined.UNDEFINED else None
        return self._deserialize_command_list(response, guild_id)

    @typing_extensions.override
    async def edit_application_command(
        self,
        application: snowflakes.SnowflakeishOr[guilds.PartialApplication],
        command: snowflakes.SnowflakeishOr[commands.PartialCommand],
        guild: undefined.UndefinedOr[snowflakes.SnowflakeishOr[guilds.PartialGuild]] = undefined.UNDEFINED,
        *,
        name: undefined.UndefinedOr[str] = undefined.UNDEFINED,
        description: undefined.UndefinedOr[str] = undefined.UNDEFINED,
        options: undefined.UndefinedOr[typing.Sequence[commands.CommandOption]] = undefined.UNDEFINED,
        default_member_permissions: undefined.UndefinedType | int | permissions_.Permissions = undefined.UNDEFINED,
        nsfw: undefined.UndefinedOr[bool] = undefined.UNDEFINED,
    ) -> commands.PartialCommand:
        if guild is undefined.UNDEFINED:
            route = routes.PATCH_APPLICATION_COMMAND.compile(application=application, command=command)

        else:
            route = routes.PATCH_APPLICATION_GUILD_COMMAND.compile(
                application=application, command=command, guild=guild
            )

        body = data_binding.JSONObjectBuilder()
        body.put("name", name)
        body.put("description", description)
        body.put_array("options", options, conversion=self._entity_factory.serialize_command_option)
        body.put("nsfw", nsfw)
        # Discord has some funky behaviour around what 0 means. They consider it to be the same as ADMINISTRATOR,
        # but we consider it to be the same as None for developer sanity reasons
        body.put("default_member_permissions", None if default_member_permissions == 0 else default_member_permissions)

        response = await self._request(route, json=body)
        assert isinstance(response, dict)
        return self._entity_factory.deserialize_command(
            response, guild_id=snowflakes.Snowflake(guild) if guild is not undefined.UNDEFINED else None
        )

    @typing_extensions.override
    async def delete_application_command(
        self,
        application: snowflakes.SnowflakeishOr[guilds.PartialApplication],
        command: snowflakes.SnowflakeishOr[commands.PartialCommand],
        guild: undefined.UndefinedOr[snowflakes.SnowflakeishOr[guilds.PartialGuild]] = undefined.UNDEFINED,
    ) -> None:
        if guild is undefined.UNDEFINED:
            route = routes.DELETE_APPLICATION_COMMAND.compile(application=application, command=command)

        else:
            route = routes.DELETE_APPLICATION_GUILD_COMMAND.compile(
                application=application, command=command, guild=guild
            )

        await self._request(route)

    @typing_extensions.override
    async def fetch_application_guild_commands_permissions(
        self,
        application: snowflakes.SnowflakeishOr[guilds.PartialApplication],
        guild: snowflakes.SnowflakeishOr[guilds.PartialGuild],
    ) -> typing.Sequence[commands.GuildCommandPermissions]:
        route = routes.GET_APPLICATION_GUILD_COMMANDS_PERMISSIONS.compile(application=application, guild=guild)
        response = await self._request(route)
        assert isinstance(response, list)
        return [self._entity_factory.deserialize_guild_command_permissions(payload) for payload in response]

    @typing_extensions.override
    async def fetch_application_command_permissions(
        self,
        application: snowflakes.SnowflakeishOr[guilds.PartialApplication],
        guild: snowflakes.SnowflakeishOr[guilds.PartialGuild],
        command: snowflakes.SnowflakeishOr[commands.PartialCommand],
    ) -> commands.GuildCommandPermissions:
        route = routes.GET_APPLICATION_COMMAND_PERMISSIONS.compile(
            application=application, guild=guild, command=command
        )
        response = await self._request(route)
        assert isinstance(response, dict)
        return self._entity_factory.deserialize_guild_command_permissions(response)

    @typing_extensions.override
    async def set_application_command_permissions(
        self,
        application: snowflakes.SnowflakeishOr[guilds.PartialApplication],
        guild: snowflakes.SnowflakeishOr[guilds.PartialGuild],
        command: snowflakes.SnowflakeishOr[commands.PartialCommand],
        permissions: typing.Sequence[commands.CommandPermission],
    ) -> commands.GuildCommandPermissions:
        route = routes.PUT_APPLICATION_COMMAND_PERMISSIONS.compile(
            application=application, guild=guild, command=command
        )
        body = data_binding.JSONObjectBuilder()
        body.put_array("permissions", permissions, conversion=self._entity_factory.serialize_command_permission)
        response = await self._request(route, json=body)

        assert isinstance(response, dict)
        return self._entity_factory.deserialize_guild_command_permissions(response)

    @typing_extensions.override
    def interaction_deferred_builder(
        self, type_: base_interactions.ResponseType | int, /
    ) -> special_endpoints.InteractionDeferredBuilder:
        return special_endpoints_impl.InteractionDeferredBuilder(type=type_)

    @typing_extensions.override
    def interaction_autocomplete_builder(
        self, choices: typing.Sequence[special_endpoints.AutocompleteChoiceBuilder]
    ) -> special_endpoints.InteractionAutocompleteBuilder:
        return special_endpoints_impl.InteractionAutocompleteBuilder(choices)

    @typing_extensions.override
    def interaction_message_builder(
        self, type_: base_interactions.ResponseType | int, /
    ) -> special_endpoints.InteractionMessageBuilder:
        return special_endpoints_impl.InteractionMessageBuilder(type=type_)

    @typing_extensions.override
    def interaction_modal_builder(self, title: str, custom_id: str) -> special_endpoints.InteractionModalBuilder:
        return special_endpoints_impl.InteractionModalBuilder(title=title, custom_id=custom_id)

    @typing_extensions.override
    def interaction_premium_required_builder(self) -> special_endpoints.InteractionPremiumRequiredBuilder:
        return special_endpoints_impl.InteractionPremiumRequiredBuilder()

    @typing_extensions.override
    async def fetch_interaction_response(
        self, application: snowflakes.SnowflakeishOr[guilds.PartialApplication], token: str
    ) -> messages_.Message:
        route = routes.GET_INTERACTION_RESPONSE.compile(webhook=application, token=token)
        response = await self._request(route, auth=None)
        assert isinstance(response, dict)
        return self._entity_factory.deserialize_message(response)

    @typing_extensions.override
    async def create_interaction_response(
        self,
        interaction: snowflakes.SnowflakeishOr[base_interactions.PartialInteraction],
        token: str,
        response_type: int | base_interactions.ResponseType,
        content: undefined.UndefinedNoneOr[typing.Any] = undefined.UNDEFINED,
        *,
        flags: int | messages_.MessageFlag | undefined.UndefinedType = undefined.UNDEFINED,
        tts: undefined.UndefinedOr[bool] = undefined.UNDEFINED,
        attachment: undefined.UndefinedNoneOr[files.Resourceish] = undefined.UNDEFINED,
        attachments: undefined.UndefinedNoneOr[typing.Sequence[files.Resourceish]] = undefined.UNDEFINED,
        component: undefined.UndefinedNoneOr[special_endpoints.ComponentBuilder] = undefined.UNDEFINED,
        components: undefined.UndefinedNoneOr[
            typing.Sequence[special_endpoints.ComponentBuilder]
        ] = undefined.UNDEFINED,
        embed: undefined.UndefinedNoneOr[embeds_.Embed] = undefined.UNDEFINED,
        embeds: undefined.UndefinedNoneOr[typing.Sequence[embeds_.Embed]] = undefined.UNDEFINED,
        poll: undefined.UndefinedOr[special_endpoints.PollBuilder] = undefined.UNDEFINED,
        mentions_everyone: undefined.UndefinedOr[bool] = undefined.UNDEFINED,
        user_mentions: undefined.UndefinedOr[
            snowflakes.SnowflakeishSequence[users.PartialUser] | bool
        ] = undefined.UNDEFINED,
        role_mentions: undefined.UndefinedOr[
            snowflakes.SnowflakeishSequence[guilds.PartialRole] | bool
        ] = undefined.UNDEFINED,
    ) -> None:
        route = routes.POST_INTERACTION_RESPONSE.compile(interaction=interaction, token=token)

        data, form = self._build_message_payload(
            content=content,
            attachment=attachment,
            attachments=attachments,
            component=component,
            components=components,
            embed=embed,
            embeds=embeds,
            poll=poll,
            tts=tts,
            flags=flags,
            mentions_everyone=mentions_everyone,
            user_mentions=user_mentions,
            role_mentions=role_mentions,
        )
        body = data_binding.JSONObjectBuilder()
        body.put("type", response_type)
        body.put("data", data)

        if form is not None:
            form.add_field("payload_json", self._dumps(body), content_type=_APPLICATION_JSON)
            await self._request(route, form_builder=form, auth=None)
        else:
            await self._request(route, json=body, auth=None)

<<<<<<< HEAD
    async def create_interaction_voice_message_response(
        self,
        interaction: snowflakes.SnowflakeishOr[base_interactions.PartialInteraction],
        token: str,
        attachment: files.Resourceish,
        waveform: str,
        duration: float,
        *,
        flags: typing.Union[int, messages_.MessageFlag, undefined.UndefinedType] = undefined.UNDEFINED,
    ) -> None:
        route = routes.POST_INTERACTION_RESPONSE.compile(interaction=interaction, token=token)

        body, form_builder = self._build_voice_message_payload(
            attachment=attachment, waveform=waveform, duration=duration, flags=flags
        )
        form_builder.add_field("payload_json", self._dumps(body), content_type=_APPLICATION_JSON)

        await self._request(route, form_builder=form_builder, auth=None)

=======
    @typing_extensions.override
>>>>>>> 91937ea0
    async def edit_interaction_response(
        self,
        application: snowflakes.SnowflakeishOr[guilds.PartialApplication],
        token: str,
        content: undefined.UndefinedNoneOr[typing.Any] = undefined.UNDEFINED,
        *,
        attachment: undefined.UndefinedNoneOr[files.Resourceish | messages_.Attachment] = undefined.UNDEFINED,
        attachments: undefined.UndefinedNoneOr[
            typing.Sequence[files.Resourceish | messages_.Attachment]
        ] = undefined.UNDEFINED,
        component: undefined.UndefinedNoneOr[special_endpoints.ComponentBuilder] = undefined.UNDEFINED,
        components: undefined.UndefinedNoneOr[
            typing.Sequence[special_endpoints.ComponentBuilder]
        ] = undefined.UNDEFINED,
        embed: undefined.UndefinedNoneOr[embeds_.Embed] = undefined.UNDEFINED,
        embeds: undefined.UndefinedNoneOr[typing.Sequence[embeds_.Embed]] = undefined.UNDEFINED,
        mentions_everyone: undefined.UndefinedOr[bool] = undefined.UNDEFINED,
        user_mentions: undefined.UndefinedOr[
            snowflakes.SnowflakeishSequence[users.PartialUser] | bool
        ] = undefined.UNDEFINED,
        role_mentions: undefined.UndefinedOr[
            snowflakes.SnowflakeishSequence[guilds.PartialRole] | bool
        ] = undefined.UNDEFINED,
    ) -> messages_.Message:
        route = routes.PATCH_INTERACTION_RESPONSE.compile(webhook=application, token=token)

        body, form_builder = self._build_message_payload(
            content=content,
            attachment=attachment,
            attachments=attachments,
            component=component,
            components=components,
            embed=embed,
            embeds=embeds,
            mentions_everyone=mentions_everyone,
            user_mentions=user_mentions,
            role_mentions=role_mentions,
            edit=True,
        )

        if form_builder is not None:
            form_builder.add_field("payload_json", self._dumps(body), content_type=_APPLICATION_JSON)
            response = await self._request(route, form_builder=form_builder, auth=None)
        else:
            response = await self._request(route, json=body, auth=None)

        assert isinstance(response, dict)
        return self._entity_factory.deserialize_message(response)

<<<<<<< HEAD
    async def edit_interaction_voice_message_response(
        self,
        application: snowflakes.SnowflakeishOr[guilds.PartialApplication],
        token: str,
        attachment: typing.Union[files.Resourceish, messages_.Attachment],
        waveform: str,
        duration: float,
    ) -> messages_.Message:
        route = routes.PATCH_INTERACTION_RESPONSE.compile(webhook=application, token=token)

        body, form_builder = self._build_voice_message_payload(
            attachment=attachment, waveform=waveform, duration=duration
        )
        form_builder.add_field("payload_json", self._dumps(body), content_type=_APPLICATION_JSON)

        response = await self._request(route, form_builder=form_builder, auth=None)
        assert isinstance(response, dict)
        return self._entity_factory.deserialize_message(response)

=======
    @typing_extensions.override
>>>>>>> 91937ea0
    async def delete_interaction_response(
        self, application: snowflakes.SnowflakeishOr[guilds.PartialApplication], token: str
    ) -> None:
        route = routes.DELETE_INTERACTION_RESPONSE.compile(webhook=application, token=token)
        await self._request(route, auth=None)

    @typing_extensions.override
    async def create_autocomplete_response(
        self,
        interaction: snowflakes.SnowflakeishOr[base_interactions.PartialInteraction],
        token: str,
        choices: typing.Sequence[special_endpoints.AutocompleteChoiceBuilder],
    ) -> None:
        route = routes.POST_INTERACTION_RESPONSE.compile(interaction=interaction, token=token)

        body = data_binding.JSONObjectBuilder()
        body.put("type", base_interactions.ResponseType.AUTOCOMPLETE)

        data = data_binding.JSONObjectBuilder()
        data.put("choices", [{"name": choice.name, "value": choice.value} for choice in choices])

        body.put("data", data)
        await self._request(route, json=body, auth=None)

    @typing_extensions.override
    async def create_modal_response(
        self,
        interaction: snowflakes.SnowflakeishOr[base_interactions.PartialInteraction],
        token: str,
        *,
        title: str,
        custom_id: str,
        component: undefined.UndefinedOr[special_endpoints.ComponentBuilder] = undefined.UNDEFINED,
        components: undefined.UndefinedOr[typing.Sequence[special_endpoints.ComponentBuilder]] = undefined.UNDEFINED,
    ) -> None:
        if undefined.all_undefined(component, components) or not undefined.any_undefined(component, components):
            msg = "Must specify exactly only one of 'component' or 'components'"
            raise ValueError(msg)

        route = routes.POST_INTERACTION_RESPONSE.compile(interaction=interaction, token=token)

        body = data_binding.JSONObjectBuilder()
        body.put("type", base_interactions.ResponseType.MODAL)

        data = data_binding.JSONObjectBuilder()
        data.put("title", title)
        data.put("custom_id", custom_id)

        if component:
            components = (component,)

        data.put_array("components", components, conversion=lambda c: c.build())

        body.put("data", data)

        await self._request(route, json=body, auth=None)

    @typing_extensions.override
    def build_message_action_row(self) -> special_endpoints.MessageActionRowBuilder:
        return special_endpoints_impl.MessageActionRowBuilder()

    @typing_extensions.override
    def build_modal_action_row(self) -> special_endpoints.ModalActionRowBuilder:
        return special_endpoints_impl.ModalActionRowBuilder()

    @typing_extensions.override
    async def create_premium_required_response(
        self, interaction: snowflakes.SnowflakeishOr[base_interactions.PartialInteraction], token: str
    ) -> None:
        route = routes.POST_INTERACTION_RESPONSE.compile(interaction=interaction, token=token)

        body = data_binding.JSONObjectBuilder()
        body.put("type", base_interactions.ResponseType.PREMIUM_REQUIRED)
        body.put("data", {})

        await self._request(route, json=body, auth=None)

    @typing_extensions.override
    async def fetch_scheduled_event(
        self,
        guild: snowflakes.SnowflakeishOr[guilds.PartialGuild],
        event: snowflakes.SnowflakeishOr[scheduled_events.ScheduledEvent],
        /,
    ) -> scheduled_events.ScheduledEvent:
        route = routes.GET_GUILD_SCHEDULED_EVENT.compile(guild=guild, scheduled_event=event)
        query = data_binding.StringMapBuilder()
        query.put("with_user_count", True)

        response = await self._request(route, query=query)

        assert isinstance(response, dict)
        return self._entity_factory.deserialize_scheduled_event(response)

    @typing_extensions.override
    async def fetch_scheduled_events(
        self, guild: snowflakes.SnowflakeishOr[guilds.PartialGuild], /
    ) -> typing.Sequence[scheduled_events.ScheduledEvent]:
        route = routes.GET_GUILD_SCHEDULED_EVENTS.compile(guild=guild)
        query = data_binding.StringMapBuilder()
        query.put("with_user_count", True)

        response = await self._request(route, query=query)

        assert isinstance(response, list)
        return data_binding.cast_variants_array(self._entity_factory.deserialize_scheduled_event, response)

    async def _create_or_edit_scheduled_stage(
        self,
        route: routes.CompiledRoute,
        entity_type: undefined.UndefinedNoneOr[int | scheduled_events.ScheduledEventType],
        name: undefined.UndefinedOr[str],
        *,
        channel: undefined.UndefinedNoneOr[snowflakes.SnowflakeishOr[channels_.PartialChannel]] = undefined.UNDEFINED,
        location: undefined.UndefinedOr[str] = undefined.UNDEFINED,
        start_time: undefined.UndefinedOr[datetime.datetime] = undefined.UNDEFINED,
        description: undefined.UndefinedNoneOr[str] = undefined.UNDEFINED,
        end_time: undefined.UndefinedNoneOr[datetime.datetime] = undefined.UNDEFINED,
        image: undefined.UndefinedOr[files.Resourceish] = undefined.UNDEFINED,
        privacy_level: undefined.UndefinedOr[int | scheduled_events.EventPrivacyLevel] = undefined.UNDEFINED,
        status: undefined.UndefinedOr[int | scheduled_events.ScheduledEventStatus] = undefined.UNDEFINED,
        reason: undefined.UndefinedOr[str] = undefined.UNDEFINED,
    ) -> data_binding.JSONObject:
        body = data_binding.JSONObjectBuilder()
        body.put_snowflake("channel_id", channel)
        body.put("name", name)
        body.put("privacy_level", privacy_level)
        body.put("scheduled_start_time", start_time, conversion=datetime.datetime.isoformat)
        body.put("scheduled_end_time", end_time, conversion=datetime.datetime.isoformat)
        body.put("description", description)
        body.put("entity_type", entity_type)
        body.put("status", status)

        if image is not undefined.UNDEFINED:
            image_resource = files.ensure_resource(image)
            async with image_resource.stream(executor=self._executor) as stream:
                body.put("image", await stream.data_uri())

        if location is not undefined.UNDEFINED:
            body["entity_metadata"] = {"location": location}

        response = await self._request(route, json=body, reason=reason)
        assert isinstance(response, dict)
        return response

    @typing_extensions.override
    async def create_external_event(
        self,
        guild: snowflakes.SnowflakeishOr[guilds.PartialGuild],
        name: str,
        /,
        location: str,
        start_time: datetime.datetime,
        end_time: datetime.datetime,
        *,
        description: undefined.UndefinedOr[str] = undefined.UNDEFINED,
        image: undefined.UndefinedOr[files.Resourceish] = undefined.UNDEFINED,
        privacy_level: int | scheduled_events.EventPrivacyLevel = scheduled_events.EventPrivacyLevel.GUILD_ONLY,
        reason: undefined.UndefinedOr[str] = undefined.UNDEFINED,
    ) -> scheduled_events.ScheduledExternalEvent:
        route = routes.POST_GUILD_SCHEDULED_EVENT.compile(guild=guild)
        response = await self._create_or_edit_scheduled_stage(
            route,
            scheduled_events.ScheduledEventType.EXTERNAL,
            name,
            location=location,
            start_time=start_time,
            description=description,
            end_time=end_time,
            image=image,
            privacy_level=privacy_level,
            reason=reason,
        )
        return self._entity_factory.deserialize_scheduled_external_event(response)

    @typing_extensions.override
    async def create_stage_event(
        self,
        guild: snowflakes.SnowflakeishOr[guilds.PartialGuild],
        channel: snowflakes.SnowflakeishOr[channels_.PartialChannel],
        name: str,
        /,
        start_time: datetime.datetime,
        *,
        description: undefined.UndefinedOr[str] = undefined.UNDEFINED,
        end_time: undefined.UndefinedOr[datetime.datetime] = undefined.UNDEFINED,
        image: undefined.UndefinedOr[files.Resourceish] = undefined.UNDEFINED,
        privacy_level: int | scheduled_events.EventPrivacyLevel = scheduled_events.EventPrivacyLevel.GUILD_ONLY,
        reason: undefined.UndefinedOr[str] = undefined.UNDEFINED,
    ) -> scheduled_events.ScheduledStageEvent:
        route = routes.POST_GUILD_SCHEDULED_EVENT.compile(guild=guild)
        response = await self._create_or_edit_scheduled_stage(
            route,
            scheduled_events.ScheduledEventType.STAGE_INSTANCE,
            name,
            channel=channel,
            start_time=start_time,
            description=description,
            end_time=end_time,
            image=image,
            privacy_level=privacy_level,
            reason=reason,
        )
        return self._entity_factory.deserialize_scheduled_stage_event(response)

    @typing_extensions.override
    async def create_voice_event(
        self,
        guild: snowflakes.SnowflakeishOr[guilds.PartialGuild],
        channel: snowflakes.SnowflakeishOr[channels_.PartialChannel],
        name: str,
        /,
        start_time: datetime.datetime,
        *,
        description: undefined.UndefinedOr[str] = undefined.UNDEFINED,
        end_time: undefined.UndefinedOr[datetime.datetime] = undefined.UNDEFINED,
        image: undefined.UndefinedOr[files.Resourceish] = undefined.UNDEFINED,
        privacy_level: int | scheduled_events.EventPrivacyLevel = scheduled_events.EventPrivacyLevel.GUILD_ONLY,
        reason: undefined.UndefinedOr[str] = undefined.UNDEFINED,
    ) -> scheduled_events.ScheduledVoiceEvent:
        route = routes.POST_GUILD_SCHEDULED_EVENT.compile(guild=guild)
        response = await self._create_or_edit_scheduled_stage(
            route,
            scheduled_events.ScheduledEventType.VOICE,
            name,
            channel=channel,
            start_time=start_time,
            description=description,
            end_time=end_time,
            image=image,
            privacy_level=privacy_level,
            reason=reason,
        )
        return self._entity_factory.deserialize_scheduled_voice_event(response)

    @typing_extensions.override
    async def edit_scheduled_event(
        self,
        guild: snowflakes.SnowflakeishOr[guilds.PartialGuild],
        event: snowflakes.SnowflakeishOr[scheduled_events.ScheduledEvent],
        /,
        *,
        channel: undefined.UndefinedNoneOr[snowflakes.SnowflakeishOr[channels_.PartialChannel]] = undefined.UNDEFINED,
        description: undefined.UndefinedNoneOr[str] = undefined.UNDEFINED,
        entity_type: undefined.UndefinedOr[int | scheduled_events.ScheduledEventType] = undefined.UNDEFINED,
        image: undefined.UndefinedOr[files.Resourceish] = undefined.UNDEFINED,
        location: undefined.UndefinedOr[str] = undefined.UNDEFINED,
        name: undefined.UndefinedOr[str] = undefined.UNDEFINED,
        privacy_level: undefined.UndefinedOr[int | scheduled_events.EventPrivacyLevel] = undefined.UNDEFINED,
        start_time: undefined.UndefinedOr[datetime.datetime] = undefined.UNDEFINED,
        end_time: undefined.UndefinedNoneOr[datetime.datetime] = undefined.UNDEFINED,
        status: undefined.UndefinedOr[int | scheduled_events.ScheduledEventStatus] = undefined.UNDEFINED,
        reason: undefined.UndefinedOr[str] = undefined.UNDEFINED,
    ) -> scheduled_events.ScheduledEvent:
        route = routes.PATCH_GUILD_SCHEDULED_EVENT.compile(guild=guild, scheduled_event=event)

        if entity_type is not undefined.UNDEFINED:
            entity_type = scheduled_events.ScheduledEventType(entity_type)

            # Yes this does have to be explicitly set to None when changing to EXTERNAL
            if entity_type is scheduled_events.ScheduledEventType.EXTERNAL and channel is undefined.UNDEFINED:
                channel = None

        response = await self._create_or_edit_scheduled_stage(
            route,
            entity_type,
            name,
            channel=channel,
            start_time=start_time,
            description=description,
            end_time=end_time,
            image=image,
            location=location,
            privacy_level=privacy_level,
            status=status,
            reason=reason,
        )
        return self._entity_factory.deserialize_scheduled_event(response)

    @typing_extensions.override
    async def delete_scheduled_event(
        self,
        guild: snowflakes.SnowflakeishOr[guilds.PartialGuild],
        event: snowflakes.SnowflakeishOr[scheduled_events.ScheduledEvent],
        /,
    ) -> None:
        route = routes.DELETE_GUILD_SCHEDULED_EVENT.compile(guild=guild, scheduled_event=event)

        await self._request(route)

    @typing_extensions.override
    def fetch_scheduled_event_users(
        self,
        guild: snowflakes.SnowflakeishOr[guilds.PartialGuild],
        event: snowflakes.SnowflakeishOr[scheduled_events.ScheduledEvent],
        /,
        *,
        newest_first: bool = False,
        start_at: undefined.UndefinedOr[snowflakes.SearchableSnowflakeishOr[users.PartialUser]] = undefined.UNDEFINED,
    ) -> iterators.LazyIterator[scheduled_events.ScheduledEventUser]:
        if start_at is undefined.UNDEFINED:
            start_at = snowflakes.Snowflake.max() if newest_first else snowflakes.Snowflake.min()
        elif isinstance(start_at, datetime.datetime):
            start_at = snowflakes.Snowflake.from_datetime(start_at)
        else:
            start_at = int(start_at)

        return special_endpoints_impl.ScheduledEventUserIterator(
            self._entity_factory, self._request, guild, event, first_id=str(start_at), newest_first=newest_first
        )

    @typing_extensions.override
    async def fetch_skus(
        self, application: snowflakes.SnowflakeishOr[guilds.PartialApplication]
    ) -> typing.Sequence[monetization.SKU]:
        route = routes.GET_APPLICATION_SKUS.compile(application=application)
        response = await self._request(route)
        assert isinstance(response, list)

        return [self._entity_factory.deserialize_sku(payload) for payload in response]

    @typing_extensions.override
    async def fetch_entitlements(
        self,
        application: snowflakes.SnowflakeishOr[guilds.PartialApplication],
        /,
        *,
        user: undefined.UndefinedOr[snowflakes.SnowflakeishOr[users.PartialUser]] = undefined.UNDEFINED,
        guild: undefined.UndefinedOr[snowflakes.SnowflakeishOr[guilds.PartialGuild]] = undefined.UNDEFINED,
        before: undefined.UndefinedOr[snowflakes.SearchableSnowflakeish] = undefined.UNDEFINED,
        after: undefined.UndefinedOr[snowflakes.SearchableSnowflakeish] = undefined.UNDEFINED,
        limit: undefined.UndefinedOr[int] = undefined.UNDEFINED,
        exclude_ended: undefined.UndefinedOr[bool] = undefined.UNDEFINED,
    ) -> typing.Sequence[monetization.Entitlement]:
        query = data_binding.StringMapBuilder()

        query.put("user_id", user)
        query.put("guild_id", guild)
        query.put("limit", limit)
        query.put("exclude_ended", exclude_ended)
        query.put("before", before)
        query.put("after", after)

        route = routes.GET_APPLICATION_ENTITLEMENTS.compile(application=application)
        response = await self._request(route, query=query)
        assert isinstance(response, list)

        return [self._entity_factory.deserialize_entitlement(payload) for payload in response]

    @typing_extensions.override
    async def create_test_entitlement(
        self,
        application: snowflakes.SnowflakeishOr[guilds.PartialApplication],
        /,
        *,
        sku: snowflakes.SnowflakeishOr[monetization.SKU],
        owner_id: guilds.PartialGuild | users.PartialUser | snowflakes.Snowflakeish,
        owner_type: int | monetization.EntitlementOwnerType,
    ) -> monetization.Entitlement:
        body = data_binding.JSONObjectBuilder()
        body.put_snowflake("sku_id", sku)
        body.put_snowflake("owner_id", owner_id)
        body.put("owner_type", owner_type)

        route = routes.POST_APPLICATION_TEST_ENTITLEMENT.compile(application=application)
        response = await self._request(route, json=body)

        assert isinstance(response, dict)

        return self._entity_factory.deserialize_entitlement(response)

    @typing_extensions.override
    async def delete_test_entitlement(
        self,
        application: snowflakes.SnowflakeishOr[guilds.PartialApplication],
        entitlement: snowflakes.SnowflakeishOr[monetization.Entitlement],
    ) -> None:
        route = routes.DELETE_APPLICATION_TEST_ENTITLEMENT.compile(application=application, entitlement=entitlement)
        await self._request(route)

    @typing_extensions.override
    async def fetch_stage_instance(
        self, channel: snowflakes.SnowflakeishOr[channels_.GuildStageChannel]
    ) -> stage_instances.StageInstance:
        route = routes.GET_STAGE_INSTANCE.compile(channel=channel)
        response = await self._request(route)
        assert isinstance(response, dict)
        return self._entity_factory.deserialize_stage_instance(response)

    @typing_extensions.override
    async def create_stage_instance(
        self,
        channel: snowflakes.SnowflakeishOr[channels_.GuildStageChannel],
        *,
        topic: str,
        privacy_level: undefined.UndefinedOr[int | stage_instances.StageInstancePrivacyLevel] = undefined.UNDEFINED,
        send_start_notification: undefined.UndefinedOr[bool] = undefined.UNDEFINED,
        scheduled_event_id: undefined.UndefinedOr[
            snowflakes.SnowflakeishOr[scheduled_events.ScheduledEvent]
        ] = undefined.UNDEFINED,
    ) -> stage_instances.StageInstance:
        route = routes.POST_STAGE_INSTANCE.compile()
        body = data_binding.JSONObjectBuilder()
        body.put_snowflake("channel_id", channel)
        body.put("topic", topic)
        body.put("privacy_level", privacy_level)
        body.put("send_start_notification", send_start_notification)
        body.put_snowflake("guild_scheduled_event_id", scheduled_event_id)

        response = await self._request(route, json=body)
        assert isinstance(response, dict)
        return self._entity_factory.deserialize_stage_instance(response)

    @typing_extensions.override
    async def edit_stage_instance(
        self,
        channel: snowflakes.SnowflakeishOr[channels_.GuildStageChannel],
        *,
        topic: undefined.UndefinedOr[str] = undefined.UNDEFINED,
        privacy_level: undefined.UndefinedOr[int | stage_instances.StageInstancePrivacyLevel] = undefined.UNDEFINED,
    ) -> stage_instances.StageInstance:
        route = routes.PATCH_STAGE_INSTANCE.compile(channel=channel)
        body = data_binding.JSONObjectBuilder()
        body.put("topic", topic)
        body.put("privacy_level", privacy_level)

        response = await self._request(route, json=body)
        assert isinstance(response, dict)
        return self._entity_factory.deserialize_stage_instance(response)

    @typing_extensions.override
    async def delete_stage_instance(self, channel: snowflakes.SnowflakeishOr[channels_.GuildStageChannel]) -> None:
        route = routes.DELETE_STAGE_INSTANCE.compile(channel=channel)
        await self._request(route)

    @typing_extensions.override
    async def fetch_poll_voters(
        self,
        channel: snowflakes.SnowflakeishOr[channels_.TextableChannel],
        message: snowflakes.SnowflakeishOr[messages_.PartialMessage],
        answer_id: int,
        /,
        *,
        after: undefined.UndefinedOr[snowflakes.SnowflakeishOr[users.PartialUser]] = undefined.UNDEFINED,
        limit: undefined.UndefinedOr[int] = undefined.UNDEFINED,
    ) -> typing.Sequence[users.User]:
        route = routes.GET_POLL_ANSWER.compile(channel=channel, message=message, answer=answer_id)

        query = data_binding.StringMapBuilder()
        query.put("after", after)
        query.put("limit", limit)

        response = await self._request(route, query=query)

        assert isinstance(response, list)

        return [self._entity_factory.deserialize_user(payload) for payload in response]

    @typing_extensions.override
    async def end_poll(
        self,
        channel: snowflakes.SnowflakeishOr[channels_.TextableChannel],
        message: snowflakes.SnowflakeishOr[messages_.PartialMessage],
        /,
    ) -> messages_.Message:
        route = routes.POST_EXPIRE_POLL.compile(channel=channel, message=message)

        response = await self._request(route)
        assert isinstance(response, dict)
        return self._entity_factory.deserialize_message(response)<|MERGE_RESOLUTION|>--- conflicted
+++ resolved
@@ -1417,11 +1417,7 @@
         assert isinstance(response, dict)
         return self._entity_factory.deserialize_message(response)
 
-<<<<<<< HEAD
-    def _build_message_payload(  # noqa: C901 - Function too complex
-=======
     def _build_message_payload(  # noqa: C901, PLR0912, PLR0915
->>>>>>> 91937ea0
         self,
         /,
         *,
@@ -1557,7 +1553,7 @@
 
         return body, form_builder
 
-<<<<<<< HEAD
+
     def _build_voice_message_payload(
         self,
         /,
@@ -1607,9 +1603,8 @@
 
         return body, form_builder
 
-=======
-    @typing_extensions.override
->>>>>>> 91937ea0
+
+    @typing_extensions.override
     async def create_message(
         self,
         channel: snowflakes.SnowflakeishOr[channels_.TextableChannel],
@@ -1675,7 +1670,7 @@
         assert isinstance(response, dict)
         return self._entity_factory.deserialize_message(response)
 
-<<<<<<< HEAD
+    @typing_extensions.override
     async def create_voice_message(
         self,
         channel: snowflakes.SnowflakeishOr[channels_.TextableChannel],
@@ -1705,9 +1700,7 @@
         assert isinstance(response, dict)
         return self._entity_factory.deserialize_message(response)
 
-=======
-    @typing_extensions.override
->>>>>>> 91937ea0
+    @typing_extensions.override
     async def crosspost_message(
         self,
         channel: snowflakes.SnowflakeishOr[channels_.GuildNewsChannel],
@@ -2032,7 +2025,7 @@
 
         await self._request(route, auth=auth)
 
-<<<<<<< HEAD
+    @typing_extensions.override
     async def execute_webhook_voice_message(
         self,
         # MyPy might not say this but SnowflakeishOr[ExecutableWebhook] isn't valid as ExecutableWebhook isn't Unique
@@ -2067,9 +2060,8 @@
         assert isinstance(response, dict)
         return self._entity_factory.deserialize_message(response)
 
-=======
-    @typing_extensions.override
->>>>>>> 91937ea0
+
+    @typing_extensions.override
     async def execute_webhook(
         self,
         webhook: webhooks.ExecutableWebhook | snowflakes.Snowflakeish,
@@ -4432,7 +4424,7 @@
         else:
             await self._request(route, json=body, auth=None)
 
-<<<<<<< HEAD
+    @typing_extensions.override
     async def create_interaction_voice_message_response(
         self,
         interaction: snowflakes.SnowflakeishOr[base_interactions.PartialInteraction],
@@ -4452,9 +4444,7 @@
 
         await self._request(route, form_builder=form_builder, auth=None)
 
-=======
-    @typing_extensions.override
->>>>>>> 91937ea0
+    @typing_extensions.override
     async def edit_interaction_response(
         self,
         application: snowflakes.SnowflakeishOr[guilds.PartialApplication],
@@ -4504,7 +4494,7 @@
         assert isinstance(response, dict)
         return self._entity_factory.deserialize_message(response)
 
-<<<<<<< HEAD
+    @typing_extensions.override
     async def edit_interaction_voice_message_response(
         self,
         application: snowflakes.SnowflakeishOr[guilds.PartialApplication],
@@ -4524,9 +4514,7 @@
         assert isinstance(response, dict)
         return self._entity_factory.deserialize_message(response)
 
-=======
-    @typing_extensions.override
->>>>>>> 91937ea0
+    @typing_extensions.override
     async def delete_interaction_response(
         self, application: snowflakes.SnowflakeishOr[guilds.PartialApplication], token: str
     ) -> None:
