# -*- coding: utf-8 -*-
# cython: language_level=3
# Copyright (c) 2020 Nekokatt
# Copyright (c) 2021-present davfsa
#
# Permission is hereby granted, free of charge, to any person obtaining a copy
# of this software and associated documentation files (the "Software"), to deal
# in the Software without restriction, including without limitation the rights
# to use, copy, modify, merge, publish, distribute, sublicense, and/or sell
# copies of the Software, and to permit persons to whom the Software is
# furnished to do so, subject to the following conditions:
#
# The above copyright notice and this permission notice shall be included in all
# copies or substantial portions of the Software.
#
# THE SOFTWARE IS PROVIDED "AS IS", WITHOUT WARRANTY OF ANY KIND, EXPRESS OR
# IMPLIED, INCLUDING BUT NOT LIMITED TO THE WARRANTIES OF MERCHANTABILITY,
# FITNESS FOR A PARTICULAR PURPOSE AND NONINFRINGEMENT. IN NO EVENT SHALL THE
# AUTHORS OR COPYRIGHT HOLDERS BE LIABLE FOR ANY CLAIM, DAMAGES OR OTHER
# LIABILITY, WHETHER IN AN ACTION OF CONTRACT, TORT OR OTHERWISE, ARISING FROM,
# OUT OF OR IN CONNECTION WITH THE SOFTWARE OR THE USE OR OTHER DEALINGS IN THE
# SOFTWARE.
"""Implementation of a V10 compatible REST API for Discord.

This also includes implementations designed towards providing
RESTful functionality.
"""

from __future__ import annotations

__all__: typing.Sequence[str] = ("ClientCredentialsStrategy", "RESTApp", "RESTClientImpl")

import asyncio
import base64
import contextlib
import copy
import datetime
import http
import logging
import math
import os
import platform
import sys
import typing
import urllib.parse

import aiohttp

from hikari import _about as about
from hikari import applications
from hikari import channels as channels_
from hikari import colors
from hikari import commands
from hikari import embeds as embeds_
from hikari import emojis
from hikari import errors
from hikari import files
from hikari import guilds
from hikari import iterators
from hikari import locales
from hikari import messages as messages_
from hikari import permissions as permissions_
from hikari import scheduled_events
from hikari import snowflakes
from hikari import traits
from hikari import undefined
from hikari import urls
from hikari import users
from hikari.api import rest as rest_api
from hikari.impl import buckets as buckets_impl
from hikari.impl import config as config_impl
from hikari.impl import entity_factory as entity_factory_impl
from hikari.impl import rate_limits
from hikari.impl import special_endpoints as special_endpoints_impl
from hikari.interactions import base_interactions
from hikari.internal import aio
from hikari.internal import data_binding
from hikari.internal import deprecation
from hikari.internal import mentions
from hikari.internal import net
from hikari.internal import routes
from hikari.internal import time
from hikari.internal import ux

if typing.TYPE_CHECKING:
    import concurrent.futures
    import types

    from hikari import audit_logs
    from hikari import invites
    from hikari import sessions
    from hikari import stickers
    from hikari import templates
    from hikari import voices
    from hikari import webhooks
    from hikari.api import cache as cache_api
    from hikari.api import entity_factory as entity_factory_
    from hikari.api import special_endpoints

_LOGGER: typing.Final[logging.Logger] = logging.getLogger("hikari.rest")

_APPLICATION_JSON: typing.Final[str] = "application/json"
_AUTHORIZATION_HEADER: typing.Final[str] = sys.intern("Authorization")
_HTTP_USER_AGENT: typing.Final[str] = (
    f"DiscordBot ({about.__url__}, {about.__version__}) {about.__author__} "
    f"AIOHTTP/{aiohttp.__version__} "
    f"{platform.python_implementation()}/{platform.python_version()} {platform.system()} {platform.architecture()[0]}"
)
_USER_AGENT_HEADER: typing.Final[str] = sys.intern("User-Agent")
_X_AUDIT_LOG_REASON_HEADER: typing.Final[str] = sys.intern("X-Audit-Log-Reason")
_X_RATELIMIT_BUCKET_HEADER: typing.Final[str] = sys.intern("X-RateLimit-Bucket")
_X_RATELIMIT_LIMIT_HEADER: typing.Final[str] = sys.intern("X-RateLimit-Limit")
_X_RATELIMIT_REMAINING_HEADER: typing.Final[str] = sys.intern("X-RateLimit-Remaining")
_X_RATELIMIT_RESET_AFTER_HEADER: typing.Final[str] = sys.intern("X-RateLimit-Reset-After")
_RETRY_ERROR_CODES: typing.Final[typing.FrozenSet[int]] = frozenset((500, 502, 503, 504))
_MAX_BACKOFF_DURATION: typing.Final[int] = 16


class ClientCredentialsStrategy(rest_api.TokenStrategy):
    """Strategy class for handling client credential OAuth2 authorization.

    Parameters
    ----------
    client : typing.Optional[hikari.snowflakes.SnowflakeishOr[hikari.guilds.PartialApplication]]
        Object or ID of the application this client credentials strategy should
        authorize as.
    client_secret : typing.Optional[str]
        Client secret to use when authorizing.

    Other Parameters
    ----------------
    scopes : typing.Sequence[str]
        The scopes to authorize for.
    """

    __slots__: typing.Sequence[str] = (
        "_client_id",
        "_client_secret",
        "_exception",
        "_expire_at",
        "_lock",
        "_scopes",
        "_token",
    )

    def __init__(
        self,
        client: snowflakes.SnowflakeishOr[guilds.PartialApplication],
        client_secret: str,
        *,
        scopes: typing.Sequence[typing.Union[applications.OAuth2Scope, str]] = (
            applications.OAuth2Scope.APPLICATIONS_COMMANDS_UPDATE,
            applications.OAuth2Scope.IDENTIFY,
        ),
    ) -> None:
        self._client_id = snowflakes.Snowflake(client)
        self._client_secret = client_secret
        self._exception: typing.Optional[errors.ClientHTTPResponseError] = None
        self._expire_at = 0.0
        self._lock = asyncio.Lock()
        self._scopes = tuple(scopes)
        self._token: typing.Optional[str] = None

    @property
    def client_id(self) -> snowflakes.Snowflake:
        """ID of the application this token strategy authenticates with."""
        return self._client_id

    @property
    def _is_expired(self) -> bool:
        return time.monotonic() >= self._expire_at

    @property
    def scopes(self) -> typing.Sequence[typing.Union[applications.OAuth2Scope, str]]:
        """Sequence of scopes this token strategy authenticates for."""
        return self._scopes

    @property
    def token_type(self) -> applications.TokenType:
        return applications.TokenType.BEARER

    async def acquire(self, client: rest_api.RESTClient) -> str:
        if self._token and not self._is_expired:
            return self._token

        async with self._lock:
            if self._token and not self._is_expired:
                return self._token

            if self._exception:
                # If we don't copy the exception then python keeps adding onto the stack each time it's raised.
                raise copy.copy(self._exception) from None

            try:
                response = await client.authorize_client_credentials_token(
                    client=self._client_id, client_secret=self._client_secret, scopes=self._scopes
                )

            except errors.ClientHTTPResponseError as exc:
                if not isinstance(exc, errors.RateLimitedError):
                    # If we don't copy the exception then python keeps adding onto the stack each time it's raised.
                    self._exception = copy.copy(exc)

                raise

            # Expires in is lowered a bit in-order to lower the chance of a dead token being used.
            self._expire_at = time.monotonic() + math.floor(response.expires_in.total_seconds() * 0.99)
            self._token = f"{response.token_type} {response.access_token}"
            return self._token

    def invalidate(self, token: typing.Optional[str]) -> None:
        if not token or token == self._token:
            self._expire_at = 0.0
            self._token = None


class _RESTProvider(traits.RESTAware):
    __slots__: typing.Sequence[str] = ("_entity_factory", "_executor", "_rest")

    def __init__(
        self,
        entity_factory: typing.Callable[[], entity_factory_.EntityFactory],
        executor: typing.Optional[concurrent.futures.Executor],
        rest: typing.Callable[[], RESTClientImpl],
    ) -> None:
        self._entity_factory = entity_factory
        self._executor = executor
        self._rest = rest

    @property
    def entity_factory(self) -> entity_factory_.EntityFactory:
        return self._entity_factory()

    @property
    def executor(self) -> typing.Optional[concurrent.futures.Executor]:
        return self._executor

    @property
    def rest(self) -> rest_api.RESTClient:
        return self._rest()

    @property
    def http_settings(self) -> config_impl.HTTPSettings:
        return self._rest().http_settings

    @property
    def proxy_settings(self) -> config_impl.ProxySettings:
        return self._rest().proxy_settings


class RESTApp(traits.ExecutorAware):
    """The base for a HTTP-only Discord application.

    This comprises of a shared TCP connector connection pool, and can have
    `RESTClientImpl` instances for specific credentials acquired
    from it.

    Parameters
    ----------
    executor : typing.Optional[concurrent.futures.Executor]
        The executor to use for blocking file IO operations. If `None`
        is passed, then the default `concurrent.futures.ThreadPoolExecutor` for
        the `asyncio.AbstractEventLoop` will be used instead.
    http_settings : typing.Optional[hikari.impl.config.HTTPSettings]
        HTTP settings to use. Sane defaults are used if this is
        `None`.
    max_rate_limit : float
        Maximum number of seconds to sleep for when rate limited. If a rate
        limit occurs that is longer than this value, then a
        `hikari.errors.RateLimitedError` will be raised instead of waiting.

        This is provided since some endpoints may respond with non-sensible
        rate limits.

        Defaults to five minutes if unspecified.
    max_retries : typing.Optional[int]
        Maximum number of times a request will be retried if
        it fails with a `5xx` status. Defaults to 3 if set to `None`.
    proxy_settings : typing.Optional[hikari.impl.config.ProxySettings]
        Proxy settings to use. If `None` then no proxy configuration
        will be used.
    url : typing.Optional[str]
        The base URL for the API. You can generally leave this as being
        `None` and the correct default API base URL will be generated.
    """

    __slots__: typing.Sequence[str] = (
        "_executor",
        "_http_settings",
        "_max_retries",
        "_proxy_settings",
        "_url",
        "_bucket_manager",
        "_client_session",
    )

    def __init__(
        self,
        *,
        executor: typing.Optional[concurrent.futures.Executor] = None,
        http_settings: typing.Optional[config_impl.HTTPSettings] = None,
        max_rate_limit: float = 300.0,
        max_retries: int = 3,
        proxy_settings: typing.Optional[config_impl.ProxySettings] = None,
        url: typing.Optional[str] = None,
    ) -> None:
        self._http_settings = config_impl.HTTPSettings() if http_settings is None else http_settings
        self._proxy_settings = config_impl.ProxySettings() if proxy_settings is None else proxy_settings
        self._executor = executor
        self._max_retries = max_retries
        self._url = url
        self._bucket_manager = buckets_impl.RESTBucketManager(max_rate_limit)
        self._client_session: typing.Optional[aiohttp.ClientSession] = None

    @property
    def executor(self) -> typing.Optional[concurrent.futures.Executor]:
        return self._executor

    @property
    def http_settings(self) -> config_impl.HTTPSettings:
        return self._http_settings

    @property
    def proxy_settings(self) -> config_impl.ProxySettings:
        return self._proxy_settings

    async def start(self) -> None:
        if self._client_session:
            raise errors.ComponentStateConflictError("Rest app has already been started")

        self._bucket_manager.start()
        self._client_session = net.create_client_session(
            connector=net.create_tcp_connector(self._http_settings),
            connector_owner=True,  # Ensure closing the TCP connector
            http_settings=self._http_settings,
            raise_for_status=False,
            trust_env=self._proxy_settings.trust_env,
        )

    async def close(self) -> None:
        if self._client_session is None:
            raise errors.ComponentStateConflictError("Rest app is not running")

        await self._client_session.close()
        self._bucket_manager.close()

    @typing.overload
    def acquire(self, token: typing.Optional[rest_api.TokenStrategy] = None) -> RESTClientImpl:
        ...

    @typing.overload
    def acquire(
        self,
        token: str,
        token_type: typing.Union[str, applications.TokenType] = applications.TokenType.BEARER,
    ) -> RESTClientImpl:
        ...

    def acquire(
        self,
        token: typing.Union[str, rest_api.TokenStrategy, None] = None,
        token_type: typing.Union[str, applications.TokenType, None] = None,
    ) -> RESTClientImpl:
        """Acquire an instance of this REST client.

        .. note::
            The returned REST client should be started before it can be used,
            either by calling `RESTClientImpl.start` or by using it as an
            asynchronous context manager.

        Examples
        --------
        .. code-block:: python

            rest_app = RESTApp()
            await rest_app.start()

            # Using the returned client as a context manager to implicitly start
            # and stop it.
            async with rest_app.acquire("A token", "Bot") as client:
                user = await client.fetch_my_user()

            await rest_app.close()

        Parameters
        ----------
        token : typing.Union[str, None, hikari.api.rest.TokenStrategy]
            The bot or bearer token. If no token is to be used,
            this can be undefined.
        token_type : typing.Union[str, hikari.applications.TokenType, None]
            The type of token in use. This should only be passed when `str`
            is passed for `token`, can be `"Bot"` or `"Bearer"` and will be
            defaulted to `"Bearer"` in this situation.

            This should be left as `None` when either
            `hikari.api.rest.TokenStrategy` or `None` is passed for
            `token`.

        Returns
        -------
        RESTClientImpl
            An instance of the REST client.

        Raises
        ------
        ValueError
            If `token_type` is provided when a token strategy is passed for `token`.
        """
        if not self._client_session:
            raise errors.ComponentStateConflictError("Rest app is not running so it cannot be interacted with")

        # Since we essentially mimic a fake App instance, we need to make a circular provider.
        # We can achieve this using a lambda. This allows the entity factory to build models that
        # are also REST-aware
        provider = _RESTProvider(lambda: entity_factory, self._executor, lambda: rest_client)
        entity_factory = entity_factory_impl.EntityFactoryImpl(provider)

        if isinstance(token, str):
            token = token.strip()

            if token_type is None:
                token_type = applications.TokenType.BEARER

        rest_client = RESTClientImpl(
            cache=None,
            entity_factory=entity_factory,
            executor=self._executor,
            http_settings=self._http_settings,
            max_retries=self._max_retries,
            proxy_settings=self._proxy_settings,
            token=token,
            token_type=token_type,
            rest_url=self._url,
            bucket_manager=self._bucket_manager,
            bucket_manager_owner=False,
            client_session=self._client_session,
            client_session_owner=False,
        )

        return rest_client


def _stringify_http_message(headers: data_binding.Headers, body: typing.Any) -> str:
    string = "\n".join(
        f"    {name}: {value}" if name != _AUTHORIZATION_HEADER else f"    {name}: **REDACTED TOKEN**"
        for name, value in headers.items()
    )

    if body is not None:
        string += "\n\n    "
        string += body.decode("ascii") if isinstance(body, bytes) else str(body)

<<<<<<< HEAD
    return string
=======
    buckets: buckets_impl.RESTBucketManager = attr.field()
    client_session: aiohttp.ClientSession = attr.field()
    closed_event: asyncio.Event = attr.field()
    # We've been told in DAPI that this is per token.
    global_rate_limit: rate_limits.ManualRateLimiter = attr.field()
    tcp_connector: aiohttp.TCPConnector = attr.field()
    is_closing: bool = attr.field(default=False, init=False)

    @classmethod
    def build(
        cls, max_rate_limit: float, http_settings: config_impl.HTTPSettings, proxy_settings: config_impl.ProxySettings
    ) -> _LiveAttributes:
        """Build a live attributes object.

        .. warning::
            This can only be called when the current thread has an active
            asyncio loop.
        """
        # This asserts that this is called within an active event loop.
        asyncio.get_running_loop()
        tcp_connector = net.create_tcp_connector(http_settings)
        _LOGGER.log(ux.TRACE, "acquired new tcp connector")
        client_session = net.create_client_session(
            connector=tcp_connector,
            # No, this is correct. We manage closing the connector ourselves in this class.
            # This works around some other lifespan issues.
            connector_owner=False,
            http_settings=http_settings,
            raise_for_status=False,
            trust_env=proxy_settings.trust_env,
        )
        _LOGGER.log(ux.TRACE, "acquired new aiohttp client session")
        buckets = buckets_impl.RESTBucketManager(max_rate_limit)
        buckets.start()
        return _LiveAttributes(
            buckets=buckets,
            client_session=client_session,
            closed_event=asyncio.Event(),
            global_rate_limit=rate_limits.ManualRateLimiter(),
            tcp_connector=tcp_connector,
        )
>>>>>>> 88789702


def _transform_emoji_to_url_format(
    emoji: typing.Union[str, emojis.Emoji],
    emoji_id: undefined.UndefinedOr[snowflakes.SnowflakeishOr[emojis.CustomEmoji]],
    /,
) -> str:
    if isinstance(emoji, emojis.Emoji):
        if emoji_id is not undefined.UNDEFINED:
            raise ValueError("emoji_id shouldn't be passed when an Emoji object is passed for emoji")

        return emoji.url_name

    if emoji_id is not undefined.UNDEFINED:
        return f"{emoji}:{snowflakes.Snowflake(emoji_id)}"

    return emoji


class RESTClientImpl(rest_api.RESTClient):
    """Implementation of the V10-compatible Discord HTTP API.

    This manages making HTTP/1.1 requests to the API and using the entity
    factory within the passed application instance to deserialize JSON responses
    to Pythonic data classes that are used throughout this library.

    Parameters
    ----------
    entity_factory : hikari.api.entity_factory.EntityFactory
        The entity factory to use.
    executor : typing.Optional[concurrent.futures.Executor]
        The executor to use for blocking IO. Defaults to the `asyncio` thread
        pool if set to `None`.
    max_retries : typing.Optional[int]
        Maximum number of times a request will be retried if
        it fails with a `5xx` status. Defaults to 3 if set to `None`.
    token : typing.Union[str, None, hikari.api.rest.TokenStrategy]
        The bot or bearer token. If no token is to be used,
        this can be undefined.
    token_type : typing.Union[str, hikari.applications.TokenType, None]
        The type of token in use. This must be passed when a `str` is
        passed for `token` but and can be `"Bot"` or `"Bearer"`.

        This should be left as `None` when either
        `hikari.api.rest.TokenStrategy` or `None` is passed for
        `token`.
    rest_url : str
        The HTTP API base URL. This can contain format-string specifiers to
        interpolate information such as API version in use.

    Raises
    ------
    ValueError
        If `token_type` is provided when a token strategy is passed for `token`, if
        `token_type` is left as `None` when a string is passed for `token` or if a
        value greater than 5 is provided for `max_retries`.
    """

    __slots__: typing.Sequence[str] = (
        "_bucket_manager",
        "_bucket_manager_owner",
        "_cache",
        "_entity_factory",
        "_executor",
        "_http_settings",
        "_max_retries",
        "_proxy_settings",
        "_rest_url",
        "_token",
        "_token_type",
        "_client_session",
        "_client_session_owner",
        "_close_event",
    )

    def __init__(
        self,
        *,
        cache: typing.Optional[cache_api.MutableCache],
        entity_factory: entity_factory_.EntityFactory,
        executor: typing.Optional[concurrent.futures.Executor],
        http_settings: config_impl.HTTPSettings,
        bucket_manager: typing.Optional[buckets_impl.RESTBucketManager] = None,
        bucket_manager_owner: bool = True,
        client_session: typing.Optional[aiohttp.ClientSession] = None,
        client_session_owner: bool = True,
        max_rate_limit: float = 300.0,
        max_retries: int = 3,
        proxy_settings: config_impl.ProxySettings,
        token: typing.Union[str, None, rest_api.TokenStrategy],
        token_type: typing.Union[applications.TokenType, str, None],
        rest_url: typing.Optional[str],
    ) -> None:
        if max_retries > 5:
            raise ValueError("'max_retries' must be below or equal to 5")

        if client_session_owner is False and client_session is None:
            raise ValueError(
                "Cannot delegate ownership of unknown client session [client_session_owner=False, client_session=None]"
            )
        if bucket_manager_owner is False and bucket_manager is None:
            raise ValueError(
                "Cannot delegate ownership of unknown bucket manager [bucket_manager_owner=False, bucket_manager=None]"
            )

        self._cache = cache
        self._entity_factory = entity_factory
        self._executor = executor
        self._http_settings = http_settings
        self._max_retries = max_retries
        self._proxy_settings = proxy_settings
        self._bucket_manager = (
            buckets_impl.RESTBucketManager(max_rate_limit) if bucket_manager is None else bucket_manager
        )
        self._bucket_manager_owner = bucket_manager_owner
        self._client_session = client_session
        self._client_session_owner = client_session_owner
        self._close_event: typing.Optional[asyncio.Event] = None

        self._token: typing.Union[str, rest_api.TokenStrategy, None] = None
        self._token_type: typing.Optional[str] = None
        if isinstance(token, str):
            if token_type is None:
                raise ValueError("Token type required when a str is passed for `token`")

            self._token = f"{token_type.title()} {token}"
            self._token_type = applications.TokenType(token_type.title())

        elif isinstance(token, rest_api.TokenStrategy):
            if token_type is not None:
                raise ValueError("Token type should be handled by the token strategy")

            self._token = token
            self._token_type = token.token_type

        # While passing files.URL for rest_url is not officially supported, this is still
        # casted to string here to avoid confusing issues passing a URL here could lead to.
        self._rest_url = str(rest_url) if rest_url is not None else urls.REST_API_URL

    @property
    def is_alive(self) -> bool:
        return self._close_event is not None

    @property
    def http_settings(self) -> config_impl.HTTPSettings:
        return self._http_settings

    @property
    def proxy_settings(self) -> config_impl.ProxySettings:
        return self._proxy_settings

    @property
    def entity_factory(self) -> entity_factory_.EntityFactory:
        return self._entity_factory

    @property
    def token_type(self) -> typing.Union[str, applications.TokenType, None]:
        return self._token_type

    async def close(self) -> None:
        """Close the HTTP client and any open HTTP connections."""
        if not self._close_event or not self._client_session:
            raise errors.ComponentStateConflictError("Cannot close an inactive REST client")

        self._close_event.set()
        self._close_event = None

        if self._client_session_owner:
            await self._client_session.close()
            self._client_session = None

        if self._bucket_manager_owner:
            self._bucket_manager.close()

    def start(self) -> None:
        """Start the HTTP client.

        .. note::
            This must be called within an active event loop.

        Raises
        ------
        RuntimeError
            If this is called in an environment without an active event loop.
        """
        if self._close_event:
            raise errors.ComponentStateConflictError("Cannot start a REST Client which is already alive")

        # Assert is in running loop
        asyncio.get_running_loop()

        self._close_event = asyncio.Event()

        if self._client_session_owner:
            self._client_session = net.create_client_session(
                connector=net.create_tcp_connector(self._http_settings),
                connector_owner=True,  # Ensure closing the TCP connector
                http_settings=self._http_settings,
                raise_for_status=False,
                trust_env=self._proxy_settings.trust_env,
            )

        if self._bucket_manager_owner:
            self._bucket_manager.start()

    async def __aenter__(self) -> RESTClientImpl:
        self.start()
        return self

    async def __aexit__(
        self,
        exc_type: typing.Optional[typing.Type[BaseException]],
        exc_val: typing.Optional[BaseException],
        exc_tb: typing.Optional[types.TracebackType],
    ) -> None:
        await self.close()

    # These are only included at runtime in-order to avoid the model being typed as a synchronous context manager.
    if not typing.TYPE_CHECKING:

        def __enter__(self) -> typing.NoReturn:
            # This is async only.
            cls = type(self)
            raise TypeError(f"{cls.__module__}.{cls.__qualname__} is async-only, did you mean 'async with'?") from None

        def __exit__(
            self,
            exc_type: typing.Optional[typing.Type[BaseException]],
            exc_val: typing.Optional[BaseException],
            exc_tb: typing.Optional[types.TracebackType],
        ) -> None:
            return None

    @typing.final
    async def _request(
        self,
        compiled_route: routes.CompiledRoute,
        *,
        query: typing.Optional[data_binding.StringMapBuilder] = None,
        form_builder: typing.Optional[data_binding.URLEncodedFormBuilder] = None,
        json: typing.Union[data_binding.JSONObjectBuilder, data_binding.JSONArray, None] = None,
        reason: undefined.UndefinedOr[str] = undefined.UNDEFINED,
        auth: undefined.UndefinedNoneOr[str] = undefined.UNDEFINED,
    ) -> typing.Union[None, data_binding.JSONObject, data_binding.JSONArray]:
        if not self._close_event:
            raise errors.ComponentStateConflictError("Cannot use an inactive REST client")

        request_task = asyncio.create_task(
            self._perform_request(
                compiled_route=compiled_route,
                query=query,
                form_builder=form_builder,
                json=json,
                reason=reason,
                auth=auth,
            )
        )

        await aio.first_completed(request_task, self._close_event.wait())

        if not self._close_event.is_set():
            return request_task.result()

        raise errors.ComponentStateConflictError("The REST client was closed mid-request")

    @typing.final
    async def _perform_request(
        self,
        compiled_route: routes.CompiledRoute,
        *,
        query: typing.Optional[data_binding.StringMapBuilder] = None,
        form_builder: typing.Optional[data_binding.URLEncodedFormBuilder] = None,
        json: typing.Union[data_binding.JSONObjectBuilder, data_binding.JSONArray, None] = None,
        reason: undefined.UndefinedOr[str] = undefined.UNDEFINED,
        auth: undefined.UndefinedNoneOr[str] = undefined.UNDEFINED,
    ) -> typing.Union[None, data_binding.JSONObject, data_binding.JSONArray]:
        # Make a ratelimit-protected HTTP request to a JSON endpoint and expect some form
        # of JSON response.

        assert self._client_session is not None  # This will never be None here

        headers = data_binding.StringMapBuilder()
        headers.put(_USER_AGENT_HEADER, _HTTP_USER_AGENT)
        # As per the docs, UTF-8 characters are only supported here if it's url-encoded.
        headers.put(_X_AUDIT_LOG_REASON_HEADER, reason, conversion=urllib.parse.quote)

        can_re_auth = False
        if auth is undefined.UNDEFINED:
            if isinstance(self._token, rest_api.TokenStrategy):
                auth = await self._token.acquire(self)
                can_re_auth = True

            else:
                auth = self._token

        if auth:
            headers[_AUTHORIZATION_HEADER] = auth

        url = compiled_route.create_url(self._rest_url)

        stack = contextlib.AsyncExitStack()
        # This is initiated the first time we hit a 5xx error to save a little memory when nothing goes wrong
        backoff: typing.Optional[rate_limits.ExponentialBackOff] = None
        retry_count = 0
        trace_logging_enabled = _LOGGER.isEnabledFor(ux.TRACE)

        while True:
            async with stack:
                form = await form_builder.build(stack) if form_builder else None

                if compiled_route.route.has_ratelimits:
                    await stack.enter_async_context(self._bucket_manager.acquire_bucket(compiled_route, auth))

                if trace_logging_enabled:
                    uuid = time.uuid()
                    _LOGGER.log(
                        ux.TRACE,
                        "%s %s %s\n%s",
                        uuid,
                        compiled_route.method,
                        url,
                        _stringify_http_message(headers, json),
                    )
                    start = time.monotonic()

                # Make the request.
                response = await self._client_session.request(
                    compiled_route.method,
                    url,
                    headers=headers,
                    params=query,
                    json=json,
                    data=form,
                    allow_redirects=self._http_settings.max_redirects is not None,
                    max_redirects=self._http_settings.max_redirects,
                    proxy=self._proxy_settings.url,
                    proxy_headers=self._proxy_settings.all_headers,
                )

                if trace_logging_enabled:
                    time_taken = (time.monotonic() - start) * 1_000  # pyright: ignore[reportUnboundVariable]
                    _LOGGER.log(
                        ux.TRACE,
                        "%s %s %s in %sms\n%s",
                        uuid,  # pyright: ignore[reportUnboundVariable]
                        response.status,
                        response.reason,
                        time_taken,
                        _stringify_http_message(response.headers, await response.read()),
                    )

                # Ensure we are not rate limited, and update rate limiting headers where appropriate.
                retry = await self._parse_ratelimits(compiled_route, auth, response)

            if retry:
                continue

            # Don't bother processing any further if we got NO CONTENT. There's not anything
            # to check.
            if response.status == http.HTTPStatus.NO_CONTENT:
                return None

            # Handle the response when everything went good
            if 200 <= response.status < 300:
                if response.content_type == _APPLICATION_JSON:
                    # Only deserializing here stops Cloudflare shenanigans messing us around.
                    return data_binding.load_json(await response.read())

                real_url = str(response.real_url)
                raise errors.HTTPError(f"Expected JSON [{response.content_type=}, {real_url=}]")

            # Handling 5xx errors
            if response.status in _RETRY_ERROR_CODES and retry_count < self._max_retries:
                if not backoff:
                    backoff = rate_limits.ExponentialBackOff(maximum=_MAX_BACKOFF_DURATION)

                sleep_time = next(backoff)
                retry_count += 1
                _LOGGER.warning(
                    "Received status %s on request, backing off for %.2fs and retrying. Retries remaining: %s",
                    response.status,
                    sleep_time,
                    self._max_retries - retry_count,
                )

                await asyncio.sleep(sleep_time)
                continue

            # Attempt to re-auth on UNAUTHORIZED if we are using a TokenStrategy
            if can_re_auth and response.status == 401:
                # can_re_auth ensures that it is a token strategy
                assert isinstance(self._token, rest_api.TokenStrategy)

                self._token.invalidate(auth)
                auth = headers[_AUTHORIZATION_HEADER] = await self._token.acquire(self)
                can_re_auth = False
                continue

            raise await net.generate_error_response(response)

    @typing.final
    async def _parse_ratelimits(
        self,
        compiled_route: routes.CompiledRoute,
        authentication: typing.Optional[str],
        response: aiohttp.ClientResponse,
    ) -> bool:
        # Handle rate limiting.
        resp_headers = response.headers
        limit = int(resp_headers.get(_X_RATELIMIT_LIMIT_HEADER, "1"))
        remaining = int(resp_headers.get(_X_RATELIMIT_REMAINING_HEADER, "1"))
        bucket = resp_headers.get(_X_RATELIMIT_BUCKET_HEADER)
        reset_after = float(resp_headers.get(_X_RATELIMIT_RESET_AFTER_HEADER, "0"))

        if bucket:
            if not compiled_route.route.has_ratelimits:
                # This should theoretically never see the light of day, but it scares me that Discord might
                # pull a funny one and this may go unnoticed, so better safe to have it!
                _LOGGER.error(
                    "Received an unexpected bucket header for %r. "
                    "The route will be treated as having a ratelimit for the duration of this applications runtime. "
                    "If you see this, please report it to the maintainers so the route can be updated!",
                    compiled_route.route,
                )
                compiled_route.route.has_ratelimits = True

            self._bucket_manager.update_rate_limits(
                compiled_route=compiled_route,
                authentication=authentication,
                bucket_header=bucket,
                remaining_header=remaining,
                limit_header=limit,
                reset_after=reset_after,
            )

        if response.status != http.HTTPStatus.TOO_MANY_REQUESTS:
            return False

        # Discord have started applying ratelimits to operations on some endpoints
        # based on specific fields used in the JSON body.
        # This does not get reflected in the headers. The first we know is when we
        # get a 429.
        # The issue is that we may get the same response if Discord dynamically
        # adjusts the bucket ratelimits.
        #
        # We have no mechanism for handing field-based ratelimits, so if we get
        # to here, but notice remaining is greater than zero, we should just error.
        #
        # Seems Discord may raise this on some other undocumented cases, which
        # is nice of them. Apparently some dude spamming slurs in the Python
        # guild via a leaked webhook URL made people's clients exhibit this
        # behaviour.
        #
        # If we get ratelimited when running more than one bot under the same token,
        # or if the ratelimiting logic goes wrong, we will get a 429 and expect the
        # "remaining" header to be zeroed, or even negative as I don't trust that there
        # isn't some weird edge case here somewhere in Discord's implementation.
        # We can safely retry if this happens as acquiring the bucket will handle
        # this.
        if remaining <= 0:
            _LOGGER.warning(
                "rate limited on bucket %s, maybe you are running more than one bot on this token? Retrying request...",
                bucket,
            )
            return True

        if response.content_type != _APPLICATION_JSON:
            # We don't know exactly what this could imply. It is likely Cloudflare interfering
            # but I'd rather we just give up than do something resulting in multiple failed
            # requests repeatedly.
            raise errors.HTTPResponseError(
                str(response.real_url),
                http.HTTPStatus.TOO_MANY_REQUESTS,
                response.headers,
                await response.read(),
                f"received rate limited response with unexpected response type {response.content_type}",
            )

        body = await response.json()
        body_retry_after = float(body["retry_after"])

        if body.get("global", False) is True:
            _LOGGER.error(
                "rate limited on the global bucket. You should consider lowering the number of requests you make or "
                "contacting Discord to raise this limit. Backing off and retrying request..."
            )
            self._bucket_manager.throttle(body_retry_after)
            return True

        # If the values are within 20% of each other by relativistic tolerance, it is probably
        # safe to retry the request, as they are likely the same value just with some
        # measuring difference. 20% was used as a rounded figure.
        if math.isclose(body_retry_after, reset_after, rel_tol=0.20):
            _LOGGER.error("rate limited on a sub bucket on bucket %s, but it is safe to retry", bucket)
            return True

        raise errors.RateLimitedError(
            url=str(response.real_url),
            route=compiled_route,
            headers=response.headers,
            raw_body=body,
            retry_after=body_retry_after,
        )

    async def fetch_channel(
        self, channel: snowflakes.SnowflakeishOr[channels_.PartialChannel]
    ) -> channels_.PartialChannel:
        route = routes.GET_CHANNEL.compile(channel=channel)
        response = await self._request(route)
        assert isinstance(response, dict)
        result = self._entity_factory.deserialize_channel(response)

        if self._cache and isinstance(result, channels_.DMChannel):
            self._cache.set_dm_channel_id(result.recipient.id, result.id)

        return result

    async def edit_channel(
        self,
        channel: snowflakes.SnowflakeishOr[channels_.GuildChannel],
        /,
        *,
        name: undefined.UndefinedOr[str] = undefined.UNDEFINED,
        position: undefined.UndefinedOr[int] = undefined.UNDEFINED,
        topic: undefined.UndefinedOr[str] = undefined.UNDEFINED,
        nsfw: undefined.UndefinedOr[bool] = undefined.UNDEFINED,
        bitrate: undefined.UndefinedOr[int] = undefined.UNDEFINED,
        video_quality_mode: undefined.UndefinedOr[typing.Union[channels_.VideoQualityMode, int]] = undefined.UNDEFINED,
        user_limit: undefined.UndefinedOr[int] = undefined.UNDEFINED,
        rate_limit_per_user: undefined.UndefinedOr[time.Intervalish] = undefined.UNDEFINED,
        region: undefined.UndefinedNoneOr[typing.Union[voices.VoiceRegion, str]] = undefined.UNDEFINED,
        permission_overwrites: undefined.UndefinedOr[
            typing.Sequence[channels_.PermissionOverwrite]
        ] = undefined.UNDEFINED,
        parent_category: undefined.UndefinedOr[
            snowflakes.SnowflakeishOr[channels_.GuildCategory]
        ] = undefined.UNDEFINED,
        default_auto_archive_duration: undefined.UndefinedOr[time.Intervalish] = undefined.UNDEFINED,
        archived: undefined.UndefinedOr[bool] = undefined.UNDEFINED,
        locked: undefined.UndefinedOr[bool] = undefined.UNDEFINED,
        invitable: undefined.UndefinedOr[bool] = undefined.UNDEFINED,
        auto_archive_duration: undefined.UndefinedOr[time.Intervalish] = undefined.UNDEFINED,
        reason: undefined.UndefinedOr[str] = undefined.UNDEFINED,
    ) -> channels_.PartialChannel:
        route = routes.PATCH_CHANNEL.compile(channel=channel)
        body = data_binding.JSONObjectBuilder()
        body.put("name", name)
        body.put("position", position)
        body.put("topic", topic)
        body.put("nsfw", nsfw)
        body.put("bitrate", bitrate)
        body.put("video_quality_mode", video_quality_mode)
        body.put("user_limit", user_limit)
        body.put("rate_limit_per_user", rate_limit_per_user, conversion=time.timespan_to_int)
        body.put("rtc_region", region, conversion=str)
        body.put_snowflake("parent_id", parent_category)
        body.put_array(
            "permission_overwrites",
            permission_overwrites,
            conversion=self._entity_factory.serialize_permission_overwrite,
        )
        body.put("default_auto_archive_duration", default_auto_archive_duration, conversion=time.timespan_to_int)
        # thread-only fields
        body.put("archived", archived)
        body.put("auto_archive_duration", auto_archive_duration, conversion=time.timespan_to_int)
        body.put("locked", locked)
        body.put("invitable", invitable)

        response = await self._request(route, json=body, reason=reason)
        assert isinstance(response, dict)
        return self._entity_factory.deserialize_channel(response)

    async def follow_channel(
        self,
        news_channel: snowflakes.SnowflakeishOr[channels_.GuildNewsChannel],
        target_channel: snowflakes.SnowflakeishOr[channels_.GuildChannel],
        *,
        reason: undefined.UndefinedOr[str] = undefined.UNDEFINED,
    ) -> channels_.ChannelFollow:
        route = routes.POST_CHANNEL_FOLLOWERS.compile(channel=news_channel)
        body = data_binding.JSONObjectBuilder()
        body.put_snowflake("webhook_channel_id", target_channel)

        response = await self._request(route, json=body, reason=reason)

        assert isinstance(response, dict)
        return self._entity_factory.deserialize_channel_follow(response)

    async def delete_channel(
        self, channel: snowflakes.SnowflakeishOr[channels_.PartialChannel]
    ) -> channels_.PartialChannel:
        route = routes.DELETE_CHANNEL.compile(channel=channel)
        response = await self._request(route)
        assert isinstance(response, dict)
        return self._entity_factory.deserialize_channel(response)

    async def edit_my_voice_state(
        self,
        guild: snowflakes.SnowflakeishOr[guilds.PartialGuild],
        channel: snowflakes.SnowflakeishOr[channels_.GuildStageChannel],
        *,
        suppress: undefined.UndefinedOr[bool] = undefined.UNDEFINED,
        request_to_speak: typing.Union[undefined.UndefinedType, bool, datetime.datetime] = undefined.UNDEFINED,
    ) -> None:
        route = routes.PATCH_MY_GUILD_VOICE_STATE.compile(guild=guild)
        body = data_binding.JSONObjectBuilder()
        body.put_snowflake("channel_id", channel)
        body.put("suppress", suppress)

        if isinstance(request_to_speak, datetime.datetime):
            body.put("request_to_speak_timestamp", request_to_speak.isoformat())

        elif request_to_speak is True:
            body.put("request_to_speak_timestamp", time.utc_datetime().isoformat())

        elif request_to_speak is False:
            body.put("request_to_speak_timestamp", None)

        await self._request(route, json=body)

    async def edit_voice_state(
        self,
        guild: snowflakes.SnowflakeishOr[guilds.PartialGuild],
        channel: snowflakes.SnowflakeishOr[channels_.GuildStageChannel],
        user: snowflakes.SnowflakeishOr[users.PartialUser],
        *,
        suppress: undefined.UndefinedOr[bool] = undefined.UNDEFINED,
    ) -> None:
        route = routes.PATCH_GUILD_VOICE_STATE.compile(guild=guild, user=user)
        body = data_binding.JSONObjectBuilder()
        body.put_snowflake("channel_id", channel)
        body.put("suppress", suppress)
        await self._request(route, json=body)

    async def edit_permission_overwrite(
        self,
        channel: snowflakes.SnowflakeishOr[channels_.GuildChannel],
        target: typing.Union[
            snowflakes.Snowflakeish, users.PartialUser, guilds.PartialRole, channels_.PermissionOverwrite
        ],
        *,
        target_type: undefined.UndefinedOr[typing.Union[channels_.PermissionOverwriteType, int]] = undefined.UNDEFINED,
        allow: undefined.UndefinedOr[permissions_.Permissions] = undefined.UNDEFINED,
        deny: undefined.UndefinedOr[permissions_.Permissions] = undefined.UNDEFINED,
        reason: undefined.UndefinedOr[str] = undefined.UNDEFINED,
    ) -> None:
        if target_type is undefined.UNDEFINED:
            if isinstance(target, users.PartialUser):
                target_type = channels_.PermissionOverwriteType.MEMBER
            elif isinstance(target, guilds.Role):
                target_type = channels_.PermissionOverwriteType.ROLE
            elif isinstance(target, channels_.PermissionOverwrite):
                target_type = target.type
            else:
                raise TypeError(
                    "Cannot determine the type of the target to update. Try specifying 'target_type' manually."
                )

        target = target.id if isinstance(target, channels_.PermissionOverwrite) else target
        route = routes.PUT_CHANNEL_PERMISSIONS.compile(channel=channel, overwrite=target)
        body = data_binding.JSONObjectBuilder()
        body.put("type", target_type)
        body.put("allow", allow)
        body.put("deny", deny)
        await self._request(route, json=body, reason=reason)

    async def delete_permission_overwrite(
        self,
        channel: snowflakes.SnowflakeishOr[channels_.GuildChannel],
        target: typing.Union[
            channels_.PermissionOverwrite, guilds.PartialRole, users.PartialUser, snowflakes.Snowflakeish
        ],
    ) -> None:
        route = routes.DELETE_CHANNEL_PERMISSIONS.compile(channel=channel, overwrite=target)
        await self._request(route)

    async def fetch_channel_invites(
        self, channel: snowflakes.SnowflakeishOr[channels_.GuildChannel]
    ) -> typing.Sequence[invites.InviteWithMetadata]:
        route = routes.GET_CHANNEL_INVITES.compile(channel=channel)
        response = await self._request(route)
        assert isinstance(response, list)
        return [self._entity_factory.deserialize_invite_with_metadata(invite_payload) for invite_payload in response]

    async def create_invite(
        self,
        channel: snowflakes.SnowflakeishOr[channels_.GuildChannel],
        *,
        max_age: undefined.UndefinedOr[time.Intervalish] = undefined.UNDEFINED,
        max_uses: undefined.UndefinedOr[int] = undefined.UNDEFINED,
        temporary: undefined.UndefinedOr[bool] = undefined.UNDEFINED,
        unique: undefined.UndefinedOr[bool] = undefined.UNDEFINED,
        target_type: undefined.UndefinedOr[invites.TargetType] = undefined.UNDEFINED,
        target_user: undefined.UndefinedOr[snowflakes.SnowflakeishOr[users.PartialUser]] = undefined.UNDEFINED,
        target_application: undefined.UndefinedOr[
            snowflakes.SnowflakeishOr[guilds.PartialApplication]
        ] = undefined.UNDEFINED,
        reason: undefined.UndefinedOr[str] = undefined.UNDEFINED,
    ) -> invites.InviteWithMetadata:
        route = routes.POST_CHANNEL_INVITES.compile(channel=channel)
        body = data_binding.JSONObjectBuilder()
        body.put("max_age", max_age, conversion=time.timespan_to_int)
        body.put("max_uses", max_uses)
        body.put("temporary", temporary)
        body.put("unique", unique)
        body.put("target_type", target_type)
        body.put_snowflake("target_user_id", target_user)
        body.put_snowflake("target_application_id", target_application)
        response = await self._request(route, json=body, reason=reason)
        assert isinstance(response, dict)
        return self._entity_factory.deserialize_invite_with_metadata(response)

    def trigger_typing(
        self, channel: snowflakes.SnowflakeishOr[channels_.TextableChannel]
    ) -> special_endpoints.TypingIndicator:
        if not self._close_event:
            raise errors.ComponentStateConflictError("Cannot use an inactive REST client")

        return special_endpoints_impl.TypingIndicator(
            request_call=self._request, channel=channel, rest_close_event=self._close_event
        )

    async def fetch_pins(
        self, channel: snowflakes.SnowflakeishOr[channels_.TextableChannel]
    ) -> typing.Sequence[messages_.Message]:
        route = routes.GET_CHANNEL_PINS.compile(channel=channel)
        response = await self._request(route)
        assert isinstance(response, list)
        return [self._entity_factory.deserialize_message(message_pl) for message_pl in response]

    async def pin_message(
        self,
        channel: snowflakes.SnowflakeishOr[channels_.TextableChannel],
        message: snowflakes.SnowflakeishOr[messages_.PartialMessage],
    ) -> None:
        route = routes.PUT_CHANNEL_PINS.compile(channel=channel, message=message)
        await self._request(route)

    async def unpin_message(
        self,
        channel: snowflakes.SnowflakeishOr[channels_.TextableChannel],
        message: snowflakes.SnowflakeishOr[messages_.PartialMessage],
    ) -> None:
        route = routes.DELETE_CHANNEL_PIN.compile(channel=channel, message=message)
        await self._request(route)

    def fetch_messages(
        self,
        channel: snowflakes.SnowflakeishOr[channels_.TextableChannel],
        *,
        before: undefined.UndefinedOr[snowflakes.SearchableSnowflakeishOr[snowflakes.Unique]] = undefined.UNDEFINED,
        after: undefined.UndefinedOr[snowflakes.SearchableSnowflakeishOr[snowflakes.Unique]] = undefined.UNDEFINED,
        around: undefined.UndefinedOr[snowflakes.SearchableSnowflakeishOr[snowflakes.Unique]] = undefined.UNDEFINED,
    ) -> iterators.LazyIterator[messages_.Message]:
        if undefined.count(before, after, around) < 2:
            raise TypeError("Expected no kwargs, or a maximum of one of 'before', 'after', 'around'")

        timestamp: undefined.UndefinedOr[str]

        if before is not undefined.UNDEFINED:
            direction = "before"
            if isinstance(before, datetime.datetime):
                timestamp = str(snowflakes.Snowflake.from_datetime(before))
            else:
                timestamp = str(int(before))
        elif after is not undefined.UNDEFINED:
            direction = "after"
            if isinstance(after, datetime.datetime):
                timestamp = str(snowflakes.Snowflake.from_datetime(after))
            else:
                timestamp = str(int(after))
        elif around is not undefined.UNDEFINED:
            direction = "around"
            if isinstance(around, datetime.datetime):
                timestamp = str(snowflakes.Snowflake.from_datetime(around))
            else:
                timestamp = str(int(around))
        else:
            direction = "before"
            timestamp = undefined.UNDEFINED

        return special_endpoints_impl.MessageIterator(
            entity_factory=self._entity_factory,
            request_call=self._request,
            channel=channel,
            direction=direction,
            first_id=timestamp,
        )

    async def fetch_message(
        self,
        channel: snowflakes.SnowflakeishOr[channels_.TextableChannel],
        message: snowflakes.SnowflakeishOr[messages_.PartialMessage],
    ) -> messages_.Message:
        route = routes.GET_CHANNEL_MESSAGE.compile(channel=channel, message=message)
        response = await self._request(route)
        assert isinstance(response, dict)
        return self._entity_factory.deserialize_message(response)

    def _build_message_payload(  # noqa: C901- Function too complex
        self,
        /,
        *,
        content: undefined.UndefinedOr[typing.Any] = undefined.UNDEFINED,
        attachment: undefined.UndefinedNoneOr[
            typing.Union[files.Resourceish, messages_.Attachment]
        ] = undefined.UNDEFINED,
        attachments: undefined.UndefinedNoneOr[
            typing.Sequence[typing.Union[files.Resourceish, messages_.Attachment]]
        ] = undefined.UNDEFINED,
        component: undefined.UndefinedNoneOr[special_endpoints.ComponentBuilder] = undefined.UNDEFINED,
        components: undefined.UndefinedNoneOr[
            typing.Sequence[special_endpoints.ComponentBuilder]
        ] = undefined.UNDEFINED,
        embed: undefined.UndefinedNoneOr[embeds_.Embed] = undefined.UNDEFINED,
        embeds: undefined.UndefinedNoneOr[typing.Sequence[embeds_.Embed]] = undefined.UNDEFINED,
        flags: typing.Union[undefined.UndefinedType, int, messages_.MessageFlag] = undefined.UNDEFINED,
        tts: undefined.UndefinedOr[bool] = undefined.UNDEFINED,
        mentions_everyone: undefined.UndefinedOr[bool] = undefined.UNDEFINED,
        mentions_reply: undefined.UndefinedOr[bool] = undefined.UNDEFINED,
        user_mentions: undefined.UndefinedOr[
            typing.Union[snowflakes.SnowflakeishSequence[users.PartialUser], bool]
        ] = undefined.UNDEFINED,
        role_mentions: undefined.UndefinedOr[
            typing.Union[snowflakes.SnowflakeishSequence[guilds.PartialRole], bool]
        ] = undefined.UNDEFINED,
        edit: bool = False,
    ) -> typing.Tuple[data_binding.JSONObjectBuilder, typing.Optional[data_binding.URLEncodedFormBuilder]]:
        if not undefined.any_undefined(attachment, attachments):
            raise ValueError("You may only specify one of 'attachment' or 'attachments', not both")

        if not undefined.any_undefined(component, components):
            raise ValueError("You may only specify one of 'component' or 'components', not both")

        if not undefined.any_undefined(embed, embeds):
            raise ValueError("You may only specify one of 'embed' or 'embeds', not both")

        if undefined.all_undefined(embed, embeds) and isinstance(content, embeds_.Embed):
            # Syntactic sugar, common mistake to accidentally send an embed
            # as the content, so let's detect this and fix it for the user.
            embed = content
            content = undefined.UNDEFINED

        elif undefined.all_undefined(attachment, attachments) and isinstance(
            content, (files.Resource, files.RAWISH_TYPES, os.PathLike)
        ):
            # Syntactic sugar, common mistake to accidentally send an attachment
            # as the content, so let's detect this and fix it for the user. This
            # will still then work with normal implicit embed attachments as
            # we work this out later.
            attachment = content
            content = undefined.UNDEFINED

        final_attachments: typing.List[typing.Union[files.Resourceish, messages_.Attachment]] = []
        if attachment:
            final_attachments.append(attachment)
        elif attachments:
            final_attachments.extend(attachments)

        serialized_components: undefined.UndefinedOr[typing.List[data_binding.JSONObject]] = undefined.UNDEFINED
        if component is not undefined.UNDEFINED:
            if component is not None:
                serialized_components = [component.build()]
            else:
                serialized_components = []

        elif components is not undefined.UNDEFINED:
            if components is not None:
                serialized_components = [component.build() for component in components]
            else:
                serialized_components = []

        serialized_embeds: undefined.UndefinedOr[data_binding.JSONArray] = undefined.UNDEFINED
        if embed is not undefined.UNDEFINED:
            if embed is not None:
                embed_payload, embed_attachments = self._entity_factory.serialize_embed(embed)
                final_attachments.extend(embed_attachments)
                serialized_embeds = [embed_payload]

            else:
                serialized_embeds = []

        elif embeds is not undefined.UNDEFINED:
            serialized_embeds = []
            if embeds is not None:
                for e in embeds:
                    embed_payload, embed_attachments = self._entity_factory.serialize_embed(e)
                    final_attachments.extend(embed_attachments)
                    serialized_embeds.append(embed_payload)

        body = data_binding.JSONObjectBuilder()
        body.put("content", content, conversion=lambda v: v if v is None else str(v))
        body.put("tts", tts)
        body.put("flags", flags)
        body.put("embeds", serialized_embeds)
        body.put("components", serialized_components)

        if not edit or not undefined.all_undefined(mentions_everyone, mentions_reply, user_mentions, role_mentions):
            body.put(
                "allowed_mentions",
                mentions.generate_allowed_mentions(mentions_everyone, mentions_reply, user_mentions, role_mentions),
            )

        form_builder: typing.Optional[data_binding.URLEncodedFormBuilder] = None
        if final_attachments:
            attachments_payload = []
            attachment_id = 0

            for f in final_attachments:
                if edit and isinstance(f, messages_.Attachment):
                    attachments_payload.append({"id": f.id, "filename": f.filename})
                    continue

                if not form_builder:
                    form_builder = data_binding.URLEncodedFormBuilder(executor=self._executor)

                resource = files.ensure_resource(f)
                attachments_payload.append({"id": attachment_id, "filename": resource.filename})
                form_builder.add_resource(f"files[{attachment_id}]", resource)
                attachment_id += 1

            body.put("attachments", attachments_payload)

        elif attachment is None or attachments is None:
            body.put("attachments", None)

        return body, form_builder

    async def create_message(
        self,
        channel: snowflakes.SnowflakeishOr[channels_.TextableChannel],
        content: undefined.UndefinedOr[typing.Any] = undefined.UNDEFINED,
        *,
        attachment: undefined.UndefinedOr[files.Resourceish] = undefined.UNDEFINED,
        attachments: undefined.UndefinedOr[typing.Sequence[files.Resourceish]] = undefined.UNDEFINED,
        component: undefined.UndefinedOr[special_endpoints.ComponentBuilder] = undefined.UNDEFINED,
        components: undefined.UndefinedOr[typing.Sequence[special_endpoints.ComponentBuilder]] = undefined.UNDEFINED,
        embed: undefined.UndefinedOr[embeds_.Embed] = undefined.UNDEFINED,
        embeds: undefined.UndefinedOr[typing.Sequence[embeds_.Embed]] = undefined.UNDEFINED,
        tts: undefined.UndefinedOr[bool] = undefined.UNDEFINED,
        reply: undefined.UndefinedOr[snowflakes.SnowflakeishOr[messages_.PartialMessage]] = undefined.UNDEFINED,
        mentions_everyone: undefined.UndefinedOr[bool] = undefined.UNDEFINED,
        mentions_reply: undefined.UndefinedOr[bool] = undefined.UNDEFINED,
        user_mentions: undefined.UndefinedOr[
            typing.Union[snowflakes.SnowflakeishSequence[users.PartialUser], bool]
        ] = undefined.UNDEFINED,
        role_mentions: undefined.UndefinedOr[
            typing.Union[snowflakes.SnowflakeishSequence[guilds.PartialRole], bool]
        ] = undefined.UNDEFINED,
        flags: typing.Union[undefined.UndefinedType, int, messages_.MessageFlag] = undefined.UNDEFINED,
    ) -> messages_.Message:
        route = routes.POST_CHANNEL_MESSAGES.compile(channel=channel)
        body, form_builder = self._build_message_payload(
            content=content,
            attachment=attachment,
            attachments=attachments,
            component=component,
            components=components,
            embed=embed,
            embeds=embeds,
            tts=tts,
            mentions_everyone=mentions_everyone,
            mentions_reply=mentions_reply,
            user_mentions=user_mentions,
            role_mentions=role_mentions,
            flags=flags,
        )
        body.put("message_reference", reply, conversion=lambda m: {"message_id": str(int(m))})

        if form_builder is not None:
            form_builder.add_field("payload_json", data_binding.dump_json(body), content_type=_APPLICATION_JSON)
            response = await self._request(route, form_builder=form_builder)
        else:
            response = await self._request(route, json=body)

        assert isinstance(response, dict)
        return self._entity_factory.deserialize_message(response)

    async def crosspost_message(
        self,
        channel: snowflakes.SnowflakeishOr[channels_.GuildNewsChannel],
        message: snowflakes.SnowflakeishOr[messages_.PartialMessage],
    ) -> messages_.Message:
        route = routes.POST_CHANNEL_CROSSPOST.compile(channel=channel, message=message)

        response = await self._request(route)

        assert isinstance(response, dict)
        return self._entity_factory.deserialize_message(response)

    async def edit_message(
        self,
        channel: snowflakes.SnowflakeishOr[channels_.TextableChannel],
        message: snowflakes.SnowflakeishOr[messages_.PartialMessage],
        content: undefined.UndefinedOr[typing.Any] = undefined.UNDEFINED,
        *,
        attachment: undefined.UndefinedNoneOr[
            typing.Union[files.Resourceish, messages_.Attachment]
        ] = undefined.UNDEFINED,
        attachments: undefined.UndefinedNoneOr[
            typing.Sequence[typing.Union[files.Resourceish, messages_.Attachment]]
        ] = undefined.UNDEFINED,
        component: undefined.UndefinedNoneOr[special_endpoints.ComponentBuilder] = undefined.UNDEFINED,
        components: undefined.UndefinedNoneOr[
            typing.Sequence[special_endpoints.ComponentBuilder]
        ] = undefined.UNDEFINED,
        embed: undefined.UndefinedNoneOr[embeds_.Embed] = undefined.UNDEFINED,
        embeds: undefined.UndefinedNoneOr[typing.Sequence[embeds_.Embed]] = undefined.UNDEFINED,
        mentions_everyone: undefined.UndefinedOr[bool] = undefined.UNDEFINED,
        mentions_reply: undefined.UndefinedOr[bool] = undefined.UNDEFINED,
        user_mentions: undefined.UndefinedOr[
            typing.Union[snowflakes.SnowflakeishSequence[users.PartialUser], bool]
        ] = undefined.UNDEFINED,
        role_mentions: undefined.UndefinedOr[
            typing.Union[snowflakes.SnowflakeishSequence[guilds.PartialRole], bool]
        ] = undefined.UNDEFINED,
        flags: typing.Union[undefined.UndefinedType, int, messages_.MessageFlag] = undefined.UNDEFINED,
    ) -> messages_.Message:
        route = routes.PATCH_CHANNEL_MESSAGE.compile(channel=channel, message=message)
        body, form_builder = self._build_message_payload(
            content=content,
            attachment=attachment,
            attachments=attachments,
            component=component,
            components=components,
            embed=embed,
            embeds=embeds,
            flags=flags,
            mentions_everyone=mentions_everyone,
            mentions_reply=mentions_reply,
            user_mentions=user_mentions,
            role_mentions=role_mentions,
            edit=True,
        )

        if form_builder is not None:
            form_builder.add_field("payload_json", data_binding.dump_json(body), content_type=_APPLICATION_JSON)
            response = await self._request(route, form_builder=form_builder)
        else:
            response = await self._request(route, json=body)

        assert isinstance(response, dict)
        return self._entity_factory.deserialize_message(response)

    async def delete_message(
        self,
        channel: snowflakes.SnowflakeishOr[channels_.TextableChannel],
        message: snowflakes.SnowflakeishOr[messages_.PartialMessage],
    ) -> None:
        route = routes.DELETE_CHANNEL_MESSAGE.compile(channel=channel, message=message)
        await self._request(route)

    async def delete_messages(
        self,
        channel: snowflakes.SnowflakeishOr[channels_.TextableChannel],
        messages: typing.Union[
            snowflakes.SnowflakeishOr[messages_.PartialMessage],
            snowflakes.SnowflakeishIterable[messages_.PartialMessage],
        ],
        /,
        *other_messages: snowflakes.SnowflakeishOr[messages_.PartialMessage],
    ) -> None:
        route = routes.POST_DELETE_CHANNEL_MESSAGES_BULK.compile(channel=channel)

        pending: typing.List[snowflakes.SnowflakeishOr[messages_.PartialMessage]] = []
        deleted: typing.List[snowflakes.SnowflakeishOr[messages_.PartialMessage]] = []

        if isinstance(messages, typing.Iterable):  # Syntactic sugar. Allows to use iterables
            pending.extend(messages)

        else:
            pending.append(messages)

        # This maintains the order in-order to keep a predictable deletion order.
        pending.extend(other_messages)

        while pending:
            # Discord only allows 2-100 messages in the BULK_DELETE endpoint. Because of that,
            # if the user wants 101 messages deleted, we will post 100 messages in bulk delete
            # and then the last message in a normal delete.
            # Along with this, the bucket size for v6 and v7 seems to be a bit restrictive. As of
            # 30th July 2020, this endpoint returned the following headers when being ratelimited:
            #       x-ratelimit-bucket         b05c0d8c2ab83895085006a8eae073a3
            #       x-ratelimit-limit          1
            #       x-ratelimit-remaining      0
            #       x-ratelimit-reset          1596033974.096
            #       x-ratelimit-reset-after    3.000
            # This kind of defeats the point of asynchronously gathering any of these
            # in the first place really. To save clogging up the event loop
            # (albeit at a cost of maybe a couple-dozen milliseconds per call),
            # I am just gonna invoke these sequentially instead.
            try:
                if len(pending) == 1:
                    message = pending[0]
                    try:
                        await self.delete_message(channel, message)
                    except errors.NotFoundError as exc:
                        # If the message is not found then this error should be suppressed
                        # to keep consistency with how the bulk delete endpoint functions.
                        if exc.code != 10008:  # Unknown Message
                            raise

                    deleted.append(message)

                else:
                    body = data_binding.JSONObjectBuilder()
                    chunk = pending[:100]
                    body.put_snowflake_array("messages", chunk)
                    await self._request(route, json=body)
                    deleted += chunk

                pending = pending[100:]
            except Exception as ex:
                raise errors.BulkDeleteError(deleted, pending) from ex

    async def add_reaction(
        self,
        channel: snowflakes.SnowflakeishOr[channels_.TextableChannel],
        message: snowflakes.SnowflakeishOr[messages_.PartialMessage],
        emoji: typing.Union[str, emojis.Emoji],
        emoji_id: undefined.UndefinedOr[snowflakes.SnowflakeishOr[emojis.CustomEmoji]] = undefined.UNDEFINED,
    ) -> None:
        route = routes.PUT_MY_REACTION.compile(
            emoji=_transform_emoji_to_url_format(emoji, emoji_id),
            channel=channel,
            message=message,
        )
        await self._request(route)

    async def delete_my_reaction(
        self,
        channel: snowflakes.SnowflakeishOr[channels_.TextableChannel],
        message: snowflakes.SnowflakeishOr[messages_.PartialMessage],
        emoji: typing.Union[str, emojis.Emoji],
        emoji_id: undefined.UndefinedOr[snowflakes.SnowflakeishOr[emojis.CustomEmoji]] = undefined.UNDEFINED,
    ) -> None:
        route = routes.DELETE_MY_REACTION.compile(
            emoji=_transform_emoji_to_url_format(emoji, emoji_id),
            channel=channel,
            message=message,
        )
        await self._request(route)

    async def delete_all_reactions_for_emoji(
        self,
        channel: snowflakes.SnowflakeishOr[channels_.TextableChannel],
        message: snowflakes.SnowflakeishOr[messages_.PartialMessage],
        emoji: typing.Union[str, emojis.Emoji],
        emoji_id: undefined.UndefinedOr[snowflakes.SnowflakeishOr[emojis.CustomEmoji]] = undefined.UNDEFINED,
    ) -> None:
        route = routes.DELETE_REACTION_EMOJI.compile(
            emoji=_transform_emoji_to_url_format(emoji, emoji_id),
            channel=channel,
            message=message,
        )
        await self._request(route)

    async def delete_reaction(
        self,
        channel: snowflakes.SnowflakeishOr[channels_.TextableChannel],
        message: snowflakes.SnowflakeishOr[messages_.PartialMessage],
        user: snowflakes.SnowflakeishOr[users.PartialUser],
        emoji: typing.Union[str, emojis.Emoji],
        emoji_id: undefined.UndefinedOr[snowflakes.SnowflakeishOr[emojis.CustomEmoji]] = undefined.UNDEFINED,
    ) -> None:
        route = routes.DELETE_REACTION_USER.compile(
            emoji=_transform_emoji_to_url_format(emoji, emoji_id),
            channel=channel,
            message=message,
            user=user,
        )
        await self._request(route)

    async def delete_all_reactions(
        self,
        channel: snowflakes.SnowflakeishOr[channels_.TextableChannel],
        message: snowflakes.SnowflakeishOr[messages_.PartialMessage],
    ) -> None:
        route = routes.DELETE_ALL_REACTIONS.compile(channel=channel, message=message)
        await self._request(route)

    def fetch_reactions_for_emoji(
        self,
        channel: snowflakes.SnowflakeishOr[channels_.TextableChannel],
        message: snowflakes.SnowflakeishOr[messages_.PartialMessage],
        emoji: typing.Union[str, emojis.Emoji],
        emoji_id: undefined.UndefinedOr[snowflakes.SnowflakeishOr[emojis.CustomEmoji]] = undefined.UNDEFINED,
    ) -> iterators.LazyIterator[users.User]:
        return special_endpoints_impl.ReactorIterator(
            entity_factory=self._entity_factory,
            request_call=self._request,
            channel=channel,
            message=message,
            emoji=_transform_emoji_to_url_format(emoji, emoji_id),
        )

    async def create_webhook(
        self,
        channel: snowflakes.SnowflakeishOr[channels_.WebhookChannelT],
        name: str,
        *,
        avatar: undefined.UndefinedOr[files.Resourceish] = undefined.UNDEFINED,
        reason: undefined.UndefinedOr[str] = undefined.UNDEFINED,
    ) -> webhooks.IncomingWebhook:
        route = routes.POST_CHANNEL_WEBHOOKS.compile(channel=channel)
        body = data_binding.JSONObjectBuilder()
        body.put("name", name)

        if avatar is not undefined.UNDEFINED:
            avatar_resource = files.ensure_resource(avatar)
            async with avatar_resource.stream(executor=self._executor) as stream:
                body.put("avatar", await stream.data_uri())

        response = await self._request(route, json=body, reason=reason)
        assert isinstance(response, dict)
        return self._entity_factory.deserialize_incoming_webhook(response)

    async def fetch_webhook(
        self,
        webhook: snowflakes.SnowflakeishOr[webhooks.PartialWebhook],
        *,
        token: undefined.UndefinedOr[str] = undefined.UNDEFINED,
    ) -> webhooks.PartialWebhook:
        if token is undefined.UNDEFINED:
            route = routes.GET_WEBHOOK.compile(webhook=webhook)
            auth = undefined.UNDEFINED
        else:
            route = routes.GET_WEBHOOK_WITH_TOKEN.compile(webhook=webhook, token=token)
            auth = None

        response = await self._request(route, auth=auth)
        assert isinstance(response, dict)
        return self._entity_factory.deserialize_webhook(response)

    async def fetch_channel_webhooks(
        self,
        channel: snowflakes.SnowflakeishOr[channels_.WebhookChannelT],
    ) -> typing.Sequence[webhooks.PartialWebhook]:
        route = routes.GET_CHANNEL_WEBHOOKS.compile(channel=channel)
        response = await self._request(route)
        assert isinstance(response, list)
        return data_binding.cast_variants_array(self._entity_factory.deserialize_webhook, response)

    async def fetch_guild_webhooks(
        self,
        guild: snowflakes.SnowflakeishOr[guilds.PartialGuild],
    ) -> typing.Sequence[webhooks.PartialWebhook]:
        route = routes.GET_GUILD_WEBHOOKS.compile(guild=guild)
        response = await self._request(route)
        assert isinstance(response, list)
        return data_binding.cast_variants_array(self._entity_factory.deserialize_webhook, response)

    async def edit_webhook(
        self,
        webhook: snowflakes.SnowflakeishOr[webhooks.PartialWebhook],
        *,
        token: undefined.UndefinedOr[str] = undefined.UNDEFINED,
        name: undefined.UndefinedOr[str] = undefined.UNDEFINED,
        avatar: undefined.UndefinedNoneOr[files.Resourceish] = undefined.UNDEFINED,
        channel: undefined.UndefinedOr[snowflakes.SnowflakeishOr[channels_.WebhookChannelT]] = undefined.UNDEFINED,
        reason: undefined.UndefinedOr[str] = undefined.UNDEFINED,
    ) -> webhooks.PartialWebhook:
        if token is undefined.UNDEFINED:
            route = routes.PATCH_WEBHOOK.compile(webhook=webhook)
            auth = undefined.UNDEFINED
        else:
            route = routes.PATCH_WEBHOOK_WITH_TOKEN.compile(webhook=webhook, token=token)
            auth = None

        body = data_binding.JSONObjectBuilder()
        body.put("name", name)
        body.put_snowflake("channel", channel)

        if avatar is None:
            body.put("avatar", None)
        elif avatar is not undefined.UNDEFINED:
            avatar_resource = files.ensure_resource(avatar)
            async with avatar_resource.stream(executor=self._executor) as stream:
                body.put("avatar", await stream.data_uri())

        response = await self._request(route, json=body, reason=reason, auth=auth)
        assert isinstance(response, dict)
        return self._entity_factory.deserialize_webhook(response)

    async def delete_webhook(
        self,
        webhook: snowflakes.SnowflakeishOr[webhooks.PartialWebhook],
        *,
        token: undefined.UndefinedOr[str] = undefined.UNDEFINED,
    ) -> None:
        if token is undefined.UNDEFINED:
            route = routes.DELETE_WEBHOOK.compile(webhook=webhook)
            auth = undefined.UNDEFINED
        else:
            route = routes.DELETE_WEBHOOK_WITH_TOKEN.compile(webhook=webhook, token=token)
            auth = None

        await self._request(route, auth=auth)

    async def execute_webhook(
        self,
        webhook: typing.Union[webhooks.ExecutableWebhook, snowflakes.Snowflakeish],
        token: str,
        content: undefined.UndefinedOr[typing.Any] = undefined.UNDEFINED,
        *,
        thread: typing.Union[
            undefined.UndefinedType, snowflakes.SnowflakeishOr[channels_.GuildThreadChannel]
        ] = undefined.UNDEFINED,
        username: undefined.UndefinedOr[str] = undefined.UNDEFINED,
        avatar_url: typing.Union[undefined.UndefinedType, str, files.URL] = undefined.UNDEFINED,
        attachment: undefined.UndefinedOr[files.Resourceish] = undefined.UNDEFINED,
        attachments: undefined.UndefinedOr[typing.Sequence[files.Resourceish]] = undefined.UNDEFINED,
        component: undefined.UndefinedOr[special_endpoints.ComponentBuilder] = undefined.UNDEFINED,
        components: undefined.UndefinedOr[typing.Sequence[special_endpoints.ComponentBuilder]] = undefined.UNDEFINED,
        embed: undefined.UndefinedOr[embeds_.Embed] = undefined.UNDEFINED,
        embeds: undefined.UndefinedOr[typing.Sequence[embeds_.Embed]] = undefined.UNDEFINED,
        tts: undefined.UndefinedOr[bool] = undefined.UNDEFINED,
        mentions_everyone: undefined.UndefinedOr[bool] = undefined.UNDEFINED,
        user_mentions: undefined.UndefinedOr[
            typing.Union[snowflakes.SnowflakeishSequence[users.PartialUser], bool]
        ] = undefined.UNDEFINED,
        role_mentions: undefined.UndefinedOr[
            typing.Union[snowflakes.SnowflakeishSequence[guilds.PartialRole], bool]
        ] = undefined.UNDEFINED,
        flags: typing.Union[undefined.UndefinedType, int, messages_.MessageFlag] = undefined.UNDEFINED,
    ) -> messages_.Message:
        # int(ExecutableWebhook) isn't guaranteed to be valid nor the ID used to execute this entity as a webhook.
        webhook_id = webhook if isinstance(webhook, int) else webhook.webhook_id
        route = routes.POST_WEBHOOK_WITH_TOKEN.compile(webhook=webhook_id, token=token)

        query = data_binding.StringMapBuilder()
        query.put("wait", True)
        query.put("thread_id", thread)

        body, form_builder = self._build_message_payload(
            content=content,
            attachment=attachment,
            attachments=attachments,
            component=component,
            components=components,
            embed=embed,
            embeds=embeds,
            tts=tts,
            flags=flags,
            mentions_everyone=mentions_everyone,
            user_mentions=user_mentions,
            role_mentions=role_mentions,
        )
        body.put("username", username)
        body.put("avatar_url", avatar_url, conversion=str)

        if form_builder is not None:
            form_builder.add_field("payload_json", data_binding.dump_json(body), content_type=_APPLICATION_JSON)
            response = await self._request(route, form_builder=form_builder, query=query, auth=None)
        else:
            response = await self._request(route, json=body, query=query, auth=None)

        assert isinstance(response, dict)
        return self._entity_factory.deserialize_message(response)

    async def fetch_webhook_message(
        self,
        webhook: typing.Union[webhooks.ExecutableWebhook, snowflakes.Snowflakeish],
        token: str,
        message: snowflakes.SnowflakeishOr[messages_.PartialMessage],
        *,
        thread: typing.Union[
            undefined.UndefinedType, snowflakes.SnowflakeishOr[channels_.GuildThreadChannel]
        ] = undefined.UNDEFINED,
    ) -> messages_.Message:
        # int(ExecutableWebhook) isn't guaranteed to be valid nor the ID used to execute this entity as a webhook.
        webhook_id = webhook if isinstance(webhook, int) else webhook.webhook_id
        route = routes.GET_WEBHOOK_MESSAGE.compile(webhook=webhook_id, token=token, message=message)
        query = data_binding.StringMapBuilder()
        query.put("thread_id", thread)
        response = await self._request(route, auth=None, query=query)
        assert isinstance(response, dict)
        return self._entity_factory.deserialize_message(response)

    async def edit_webhook_message(
        self,
        webhook: typing.Union[webhooks.ExecutableWebhook, snowflakes.Snowflakeish],
        token: str,
        message: snowflakes.SnowflakeishOr[messages_.Message],
        content: undefined.UndefinedNoneOr[typing.Any] = undefined.UNDEFINED,
        *,
        thread: typing.Union[
            undefined.UndefinedType, snowflakes.SnowflakeishOr[channels_.GuildThreadChannel]
        ] = undefined.UNDEFINED,
        attachment: undefined.UndefinedNoneOr[
            typing.Union[files.Resourceish, messages_.Attachment]
        ] = undefined.UNDEFINED,
        attachments: undefined.UndefinedNoneOr[
            typing.Sequence[typing.Union[files.Resourceish, messages_.Attachment]]
        ] = undefined.UNDEFINED,
        component: undefined.UndefinedNoneOr[special_endpoints.ComponentBuilder] = undefined.UNDEFINED,
        components: undefined.UndefinedNoneOr[
            typing.Sequence[special_endpoints.ComponentBuilder]
        ] = undefined.UNDEFINED,
        embed: undefined.UndefinedNoneOr[embeds_.Embed] = undefined.UNDEFINED,
        embeds: undefined.UndefinedNoneOr[typing.Sequence[embeds_.Embed]] = undefined.UNDEFINED,
        mentions_everyone: undefined.UndefinedOr[bool] = undefined.UNDEFINED,
        user_mentions: undefined.UndefinedOr[
            typing.Union[snowflakes.SnowflakeishSequence[users.PartialUser], bool]
        ] = undefined.UNDEFINED,
        role_mentions: undefined.UndefinedOr[
            typing.Union[snowflakes.SnowflakeishSequence[guilds.PartialRole], bool]
        ] = undefined.UNDEFINED,
    ) -> messages_.Message:
        # int(ExecutableWebhook) isn't guaranteed to be valid nor the ID used to execute this entity as a webhook.
        webhook_id = webhook if isinstance(webhook, int) else webhook.webhook_id
        route = routes.PATCH_WEBHOOK_MESSAGE.compile(webhook=webhook_id, token=token, message=message)
        query = data_binding.StringMapBuilder()
        query.put("thread_id", thread)

        body, form_builder = self._build_message_payload(
            content=content,
            attachment=attachment,
            attachments=attachments,
            component=component,
            components=components,
            embed=embed,
            embeds=embeds,
            mentions_everyone=mentions_everyone,
            user_mentions=user_mentions,
            role_mentions=role_mentions,
            edit=True,
        )

        if form_builder is not None:
            form_builder.add_field("payload_json", data_binding.dump_json(body), content_type=_APPLICATION_JSON)
            response = await self._request(route, form_builder=form_builder, query=query, auth=None)
        else:
            response = await self._request(route, json=body, query=query, auth=None)

        assert isinstance(response, dict)
        return self._entity_factory.deserialize_message(response)

    async def delete_webhook_message(
        self,
        webhook: typing.Union[webhooks.ExecutableWebhook, snowflakes.Snowflakeish],
        token: str,
        message: snowflakes.SnowflakeishOr[messages_.Message],
        *,
        thread: typing.Union[
            undefined.UndefinedType, snowflakes.SnowflakeishOr[channels_.GuildThreadChannel]
        ] = undefined.UNDEFINED,
    ) -> None:
        # int(ExecutableWebhook) isn't guaranteed to be valid nor the ID used to execute this entity as a webhook.
        webhook_id = webhook if isinstance(webhook, int) else webhook.webhook_id
        query = data_binding.StringMapBuilder()
        query.put("thread_id", thread)
        route = routes.DELETE_WEBHOOK_MESSAGE.compile(webhook=webhook_id, token=token, message=message)
        await self._request(route, query=query, auth=None)

    async def fetch_gateway_url(self) -> str:
        route = routes.GET_GATEWAY.compile()
        # This doesn't need authorization.
        response = await self._request(route, auth=None)
        assert isinstance(response, dict)
        url = response["url"]
        assert isinstance(url, str)
        return url

    async def fetch_gateway_bot_info(self) -> sessions.GatewayBotInfo:
        route = routes.GET_GATEWAY_BOT.compile()
        response = await self._request(route)
        assert isinstance(response, dict)
        return self._entity_factory.deserialize_gateway_bot_info(response)

    async def fetch_invite(
        self, invite: typing.Union[invites.InviteCode, str], with_counts: bool = True, with_expiration: bool = True
    ) -> invites.Invite:
        route = routes.GET_INVITE.compile(invite_code=invite if isinstance(invite, str) else invite.code)
        query = data_binding.StringMapBuilder()
        query.put("with_counts", with_counts)
        query.put("with_expiration", with_expiration)
        response = await self._request(route, query=query)
        assert isinstance(response, dict)
        return self._entity_factory.deserialize_invite(response)

    async def delete_invite(self, invite: typing.Union[invites.InviteCode, str]) -> invites.Invite:
        route = routes.DELETE_INVITE.compile(invite_code=invite if isinstance(invite, str) else invite.code)
        response = await self._request(route)
        assert isinstance(response, dict)
        return self._entity_factory.deserialize_invite(response)

    async def fetch_my_user(self) -> users.OwnUser:
        route = routes.GET_MY_USER.compile()
        response = await self._request(route)
        assert isinstance(response, dict)
        return self._entity_factory.deserialize_my_user(response)

    async def edit_my_user(
        self,
        *,
        username: undefined.UndefinedOr[str] = undefined.UNDEFINED,
        avatar: undefined.UndefinedNoneOr[files.Resourceish] = undefined.UNDEFINED,
    ) -> users.OwnUser:
        route = routes.PATCH_MY_USER.compile()
        body = data_binding.JSONObjectBuilder()
        body.put("username", username)

        if avatar is None:
            body.put("avatar", None)
        elif avatar is not undefined.UNDEFINED:
            avatar_resource = files.ensure_resource(avatar)
            async with avatar_resource.stream(executor=self._executor) as stream:
                body.put("avatar", await stream.data_uri())

        response = await self._request(route, json=body)
        assert isinstance(response, dict)
        return self._entity_factory.deserialize_my_user(response)

    async def fetch_my_connections(self) -> typing.Sequence[applications.OwnConnection]:
        route = routes.GET_MY_CONNECTIONS.compile()
        response = await self._request(route)
        assert isinstance(response, list)
        return [self._entity_factory.deserialize_own_connection(connection_payload) for connection_payload in response]

    def fetch_my_guilds(
        self,
        *,
        newest_first: bool = False,
        start_at: undefined.UndefinedOr[snowflakes.SearchableSnowflakeishOr[guilds.PartialGuild]] = undefined.UNDEFINED,
    ) -> iterators.LazyIterator[applications.OwnGuild]:
        if start_at is undefined.UNDEFINED:
            start_at = snowflakes.Snowflake.max() if newest_first else snowflakes.Snowflake.min()
        elif isinstance(start_at, datetime.datetime):
            start_at = snowflakes.Snowflake.from_datetime(start_at)
        else:
            start_at = int(start_at)

        return special_endpoints_impl.OwnGuildIterator(
            entity_factory=self._entity_factory,
            request_call=self._request,
            newest_first=newest_first,
            first_id=str(start_at),
        )

    async def leave_guild(self, guild: snowflakes.SnowflakeishOr[guilds.PartialGuild], /) -> None:
        route = routes.DELETE_MY_GUILD.compile(guild=guild)
        await self._request(route)

    async def create_dm_channel(self, user: snowflakes.SnowflakeishOr[users.PartialUser], /) -> channels_.DMChannel:
        route = routes.POST_MY_CHANNELS.compile()
        body = data_binding.JSONObjectBuilder()
        body.put_snowflake("recipient_id", user)
        response = await self._request(route, json=body)
        assert isinstance(response, dict)
        channel = self._entity_factory.deserialize_dm(response)

        if self._cache:
            self._cache.set_dm_channel_id(user, channel.id)

        return channel

    async def fetch_application(self) -> applications.Application:
        route = routes.GET_MY_APPLICATION.compile()
        response = await self._request(route)
        assert isinstance(response, dict)
        return self._entity_factory.deserialize_application(response)

    async def fetch_authorization(self) -> applications.AuthorizationInformation:
        route = routes.GET_MY_AUTHORIZATION.compile()
        response = await self._request(route)
        assert isinstance(response, dict)
        return self._entity_factory.deserialize_authorization_information(response)

    @staticmethod
    def _gen_oauth2_token(client: snowflakes.SnowflakeishOr[guilds.PartialApplication], client_secret: str) -> str:
        token = base64.b64encode(f"{int(client)}:{client_secret}".encode()).decode("utf-8")
        return f"{applications.TokenType.BASIC} {token}"

    async def authorize_client_credentials_token(
        self,
        client: snowflakes.SnowflakeishOr[guilds.PartialApplication],
        client_secret: str,
        scopes: typing.Sequence[typing.Union[applications.OAuth2Scope, str]],
    ) -> applications.PartialOAuth2Token:
        route = routes.POST_TOKEN.compile()
        form_builder = data_binding.URLEncodedFormBuilder()
        form_builder.add_field("grant_type", "client_credentials")
        form_builder.add_field("scope", " ".join(scopes))

        response = await self._request(
            route, form_builder=form_builder, auth=self._gen_oauth2_token(client, client_secret)
        )
        assert isinstance(response, dict)
        return self._entity_factory.deserialize_partial_token(response)

    async def authorize_access_token(
        self,
        client: snowflakes.SnowflakeishOr[guilds.PartialApplication],
        client_secret: str,
        code: str,
        redirect_uri: str,
    ) -> applications.OAuth2AuthorizationToken:
        route = routes.POST_TOKEN.compile()
        form_builder = data_binding.URLEncodedFormBuilder()
        form_builder.add_field("grant_type", "authorization_code")
        form_builder.add_field("code", code)
        form_builder.add_field("redirect_uri", redirect_uri)

        response = await self._request(
            route, form_builder=form_builder, auth=self._gen_oauth2_token(client, client_secret)
        )
        assert isinstance(response, dict)
        return self._entity_factory.deserialize_authorization_token(response)

    async def refresh_access_token(
        self,
        client: snowflakes.SnowflakeishOr[guilds.PartialApplication],
        client_secret: str,
        refresh_token: str,
        *,
        scopes: undefined.UndefinedOr[
            typing.Sequence[typing.Union[applications.OAuth2Scope, str]]
        ] = undefined.UNDEFINED,
    ) -> applications.OAuth2AuthorizationToken:
        route = routes.POST_TOKEN.compile()
        form_builder = data_binding.URLEncodedFormBuilder()
        form_builder.add_field("grant_type", "refresh_token")
        form_builder.add_field("refresh_token", refresh_token)

        if scopes is not undefined.UNDEFINED:
            form_builder.add_field("scope", " ".join(scopes))

        response = await self._request(
            route, form_builder=form_builder, auth=self._gen_oauth2_token(client, client_secret)
        )
        assert isinstance(response, dict)
        return self._entity_factory.deserialize_authorization_token(response)

    async def revoke_access_token(
        self,
        client: snowflakes.SnowflakeishOr[guilds.PartialApplication],
        client_secret: str,
        token: typing.Union[str, applications.PartialOAuth2Token],
    ) -> None:
        route = routes.POST_TOKEN_REVOKE.compile()
        form_builder = data_binding.URLEncodedFormBuilder()
        form_builder.add_field("token", str(token))
        await self._request(route, form_builder=form_builder, auth=self._gen_oauth2_token(client, client_secret))

    async def add_user_to_guild(
        self,
        access_token: typing.Union[str, applications.PartialOAuth2Token],
        guild: snowflakes.SnowflakeishOr[guilds.PartialGuild],
        user: snowflakes.SnowflakeishOr[users.PartialUser],
        *,
        nickname: undefined.UndefinedOr[str] = undefined.UNDEFINED,
        nick: undefined.UndefinedOr[str] = undefined.UNDEFINED,
        roles: undefined.UndefinedOr[snowflakes.SnowflakeishSequence[guilds.PartialRole]] = undefined.UNDEFINED,
        mute: undefined.UndefinedOr[bool] = undefined.UNDEFINED,
        deaf: undefined.UndefinedOr[bool] = undefined.UNDEFINED,
    ) -> typing.Optional[guilds.Member]:
        route = routes.PUT_GUILD_MEMBER.compile(guild=guild, user=user)
        body = data_binding.JSONObjectBuilder()
        body.put("access_token", str(access_token))
        body.put("nick", nickname)
        body.put("mute", mute)
        body.put("deaf", deaf)
        body.put_snowflake_array("roles", roles)

        if (response := await self._request(route, json=body)) is not None:
            assert isinstance(response, dict)
            return self._entity_factory.deserialize_member(response, guild_id=snowflakes.Snowflake(guild))
        else:
            # User already is in the guild.
            return None

    async def fetch_voice_regions(self) -> typing.Sequence[voices.VoiceRegion]:
        route = routes.GET_VOICE_REGIONS.compile()
        response = await self._request(route)
        assert isinstance(response, list)
        return [
            self._entity_factory.deserialize_voice_region(voice_region_payload) for voice_region_payload in response
        ]

    async def fetch_user(self, user: snowflakes.SnowflakeishOr[users.PartialUser]) -> users.User:
        route = routes.GET_USER.compile(user=user)
        response = await self._request(route)
        assert isinstance(response, dict)
        return self._entity_factory.deserialize_user(response)

    def fetch_audit_log(
        self,
        guild: snowflakes.SnowflakeishOr[guilds.PartialGuild],
        *,
        before: undefined.UndefinedOr[snowflakes.SearchableSnowflakeishOr[snowflakes.Unique]] = undefined.UNDEFINED,
        user: undefined.UndefinedOr[snowflakes.SnowflakeishOr[users.PartialUser]] = undefined.UNDEFINED,
        event_type: undefined.UndefinedOr[typing.Union[audit_logs.AuditLogEventType, int]] = undefined.UNDEFINED,
    ) -> iterators.LazyIterator[audit_logs.AuditLog]:
        timestamp: undefined.UndefinedOr[str]
        if before is undefined.UNDEFINED:
            timestamp = undefined.UNDEFINED
        elif isinstance(before, datetime.datetime):
            timestamp = str(snowflakes.Snowflake.from_datetime(before))
        else:
            timestamp = str(int(before))

        return special_endpoints_impl.AuditLogIterator(
            entity_factory=self._entity_factory,
            request_call=self._request,
            guild=guild,
            before=timestamp,
            user=user,
            action_type=event_type,
        )

    async def fetch_emoji(
        self,
        guild: snowflakes.SnowflakeishOr[guilds.PartialGuild],
        emoji: snowflakes.SnowflakeishOr[emojis.CustomEmoji],
    ) -> emojis.KnownCustomEmoji:
        route = routes.GET_GUILD_EMOJI.compile(guild=guild, emoji=emoji)
        response = await self._request(route)
        assert isinstance(response, dict)
        return self._entity_factory.deserialize_known_custom_emoji(response, guild_id=snowflakes.Snowflake(guild))

    async def fetch_guild_emojis(
        self, guild: snowflakes.SnowflakeishOr[guilds.PartialGuild]
    ) -> typing.Sequence[emojis.KnownCustomEmoji]:
        route = routes.GET_GUILD_EMOJIS.compile(guild=guild)
        response = await self._request(route)
        assert isinstance(response, list)
        guild_id = snowflakes.Snowflake(guild)
        return [
            self._entity_factory.deserialize_known_custom_emoji(emoji_payload, guild_id=guild_id)
            for emoji_payload in response
        ]

    async def create_emoji(
        self,
        guild: snowflakes.SnowflakeishOr[guilds.PartialGuild],
        name: str,
        image: files.Resourceish,
        *,
        roles: undefined.UndefinedOr[snowflakes.SnowflakeishSequence[guilds.PartialRole]] = undefined.UNDEFINED,
        reason: undefined.UndefinedOr[str] = undefined.UNDEFINED,
    ) -> emojis.KnownCustomEmoji:
        route = routes.POST_GUILD_EMOJIS.compile(guild=guild)
        body = data_binding.JSONObjectBuilder()
        body.put("name", name)
        image_resource = files.ensure_resource(image)
        async with image_resource.stream(executor=self._executor) as stream:
            body.put("image", await stream.data_uri())

        body.put_snowflake_array("roles", roles)

        response = await self._request(route, json=body, reason=reason)
        assert isinstance(response, dict)
        return self._entity_factory.deserialize_known_custom_emoji(response, guild_id=snowflakes.Snowflake(guild))

    async def edit_emoji(
        self,
        guild: snowflakes.SnowflakeishOr[guilds.PartialGuild],
        emoji: snowflakes.SnowflakeishOr[emojis.CustomEmoji],
        *,
        name: undefined.UndefinedOr[str] = undefined.UNDEFINED,
        roles: undefined.UndefinedOr[snowflakes.SnowflakeishSequence[guilds.PartialRole]] = undefined.UNDEFINED,
        reason: undefined.UndefinedOr[str] = undefined.UNDEFINED,
    ) -> emojis.KnownCustomEmoji:
        route = routes.PATCH_GUILD_EMOJI.compile(guild=guild, emoji=emoji)
        body = data_binding.JSONObjectBuilder()
        body.put("name", name)
        body.put_snowflake_array("roles", roles)

        response = await self._request(route, json=body, reason=reason)
        assert isinstance(response, dict)
        return self._entity_factory.deserialize_known_custom_emoji(response, guild_id=snowflakes.Snowflake(guild))

    async def delete_emoji(
        self,
        guild: snowflakes.SnowflakeishOr[guilds.PartialGuild],
        emoji: snowflakes.SnowflakeishOr[emojis.CustomEmoji],
        *,
        reason: undefined.UndefinedOr[str] = undefined.UNDEFINED,
    ) -> None:
        route = routes.DELETE_GUILD_EMOJI.compile(guild=guild, emoji=emoji)
        await self._request(route, reason=reason)

    async def fetch_available_sticker_packs(self) -> typing.Sequence[stickers.StickerPack]:
        route = routes.GET_STICKER_PACKS.compile()
        response = await self._request(route, auth=None)
        assert isinstance(response, dict)
        return [
            self._entity_factory.deserialize_sticker_pack(sticker_pack_payload)
            for sticker_pack_payload in response["sticker_packs"]
        ]

    async def fetch_sticker(
        self,
        sticker: snowflakes.SnowflakeishOr[stickers.PartialSticker],
    ) -> typing.Union[stickers.StandardSticker, stickers.GuildSticker]:
        route = routes.GET_STICKER.compile(sticker=sticker)
        response = await self._request(route)
        assert isinstance(response, dict)
        return (
            self._entity_factory.deserialize_guild_sticker(response)
            if "guild_id" in response
            else self._entity_factory.deserialize_standard_sticker(response)
        )

    async def fetch_guild_stickers(
        self, guild: snowflakes.SnowflakeishOr[guilds.PartialGuild]
    ) -> typing.Sequence[stickers.GuildSticker]:
        route = routes.GET_GUILD_STICKERS.compile(guild=guild)
        response = await self._request(route)
        assert isinstance(response, list)
        return [
            self._entity_factory.deserialize_guild_sticker(guild_sticker_payload) for guild_sticker_payload in response
        ]

    async def fetch_guild_sticker(
        self,
        guild: snowflakes.SnowflakeishOr[guilds.PartialGuild],
        sticker: snowflakes.SnowflakeishOr[stickers.PartialSticker],
    ) -> stickers.GuildSticker:
        route = routes.GET_GUILD_STICKER.compile(guild=guild, sticker=sticker)
        response = await self._request(route)
        assert isinstance(response, dict)
        return self._entity_factory.deserialize_guild_sticker(response)

    async def create_sticker(
        self,
        guild: snowflakes.SnowflakeishOr[guilds.PartialGuild],
        name: str,
        tag: str,
        image: files.Resourceish,
        *,
        description: undefined.UndefinedOr[str] = undefined.UNDEFINED,
        reason: undefined.UndefinedOr[str] = undefined.UNDEFINED,
    ) -> stickers.GuildSticker:
        route = routes.POST_GUILD_STICKERS.compile(guild=guild)
        form = data_binding.URLEncodedFormBuilder(executor=self._executor)
        form.add_field("name", name)
        form.add_field("tags", tag)
        form.add_field("description", description or "")
        form.add_resource("file", files.ensure_resource(image))

        response = await self._request(route, form_builder=form, reason=reason)
        assert isinstance(response, dict)
        return self._entity_factory.deserialize_guild_sticker(response)

    async def edit_sticker(
        self,
        guild: snowflakes.SnowflakeishOr[guilds.PartialGuild],
        sticker: snowflakes.SnowflakeishOr[stickers.PartialSticker],
        *,
        name: undefined.UndefinedOr[str] = undefined.UNDEFINED,
        description: undefined.UndefinedOr[str] = undefined.UNDEFINED,
        tag: undefined.UndefinedOr[str] = undefined.UNDEFINED,
        reason: undefined.UndefinedOr[str] = undefined.UNDEFINED,
    ) -> stickers.GuildSticker:
        route = routes.PATCH_GUILD_STICKER.compile(guild=guild, sticker=sticker)
        body = data_binding.JSONObjectBuilder()
        body.put("name", name)
        body.put("tags", tag)
        body.put("description", description)

        response = await self._request(route, json=body, reason=reason)
        assert isinstance(response, dict)
        return self._entity_factory.deserialize_guild_sticker(response)

    async def delete_sticker(
        self,
        guild: snowflakes.SnowflakeishOr[guilds.PartialGuild],
        sticker: snowflakes.SnowflakeishOr[stickers.PartialSticker],
        *,
        reason: undefined.UndefinedOr[str] = undefined.UNDEFINED,
    ) -> None:
        route = routes.DELETE_GUILD_STICKER.compile(guild=guild, sticker=sticker)
        await self._request(route, reason=reason)

    def guild_builder(self, name: str, /) -> special_endpoints.GuildBuilder:
        return special_endpoints_impl.GuildBuilder(
            entity_factory=self._entity_factory, executor=self._executor, request_call=self._request, name=name
        )

    async def fetch_guild(self, guild: snowflakes.SnowflakeishOr[guilds.PartialGuild]) -> guilds.RESTGuild:
        route = routes.GET_GUILD.compile(guild=guild)
        query = data_binding.StringMapBuilder()
        query.put("with_counts", True)
        response = await self._request(route, query=query)
        assert isinstance(response, dict)
        return self._entity_factory.deserialize_rest_guild(response)

    async def fetch_guild_preview(self, guild: snowflakes.SnowflakeishOr[guilds.PartialGuild]) -> guilds.GuildPreview:
        route = routes.GET_GUILD_PREVIEW.compile(guild=guild)
        response = await self._request(route)
        assert isinstance(response, dict)
        return self._entity_factory.deserialize_guild_preview(response)

    async def edit_guild(
        self,
        guild: snowflakes.SnowflakeishOr[guilds.PartialGuild],
        *,
        name: undefined.UndefinedOr[str] = undefined.UNDEFINED,
        verification_level: undefined.UndefinedOr[guilds.GuildVerificationLevel] = undefined.UNDEFINED,
        default_message_notifications: undefined.UndefinedOr[
            guilds.GuildMessageNotificationsLevel
        ] = undefined.UNDEFINED,
        explicit_content_filter_level: undefined.UndefinedOr[
            guilds.GuildExplicitContentFilterLevel
        ] = undefined.UNDEFINED,
        afk_channel: undefined.UndefinedOr[
            snowflakes.SnowflakeishOr[channels_.GuildVoiceChannel]
        ] = undefined.UNDEFINED,
        afk_timeout: undefined.UndefinedOr[time.Intervalish] = undefined.UNDEFINED,
        icon: undefined.UndefinedNoneOr[files.Resourceish] = undefined.UNDEFINED,
        owner: undefined.UndefinedOr[snowflakes.SnowflakeishOr[users.PartialUser]] = undefined.UNDEFINED,
        splash: undefined.UndefinedNoneOr[files.Resourceish] = undefined.UNDEFINED,
        banner: undefined.UndefinedNoneOr[files.Resourceish] = undefined.UNDEFINED,
        system_channel: undefined.UndefinedNoneOr[
            snowflakes.SnowflakeishOr[channels_.GuildTextChannel]
        ] = undefined.UNDEFINED,
        rules_channel: undefined.UndefinedNoneOr[
            snowflakes.SnowflakeishOr[channels_.GuildTextChannel]
        ] = undefined.UNDEFINED,
        public_updates_channel: undefined.UndefinedNoneOr[
            snowflakes.SnowflakeishOr[channels_.GuildTextChannel]
        ] = undefined.UNDEFINED,
        preferred_locale: undefined.UndefinedOr[typing.Union[str, locales.Locale]] = undefined.UNDEFINED,
        reason: undefined.UndefinedOr[str] = undefined.UNDEFINED,
    ) -> guilds.RESTGuild:
        route = routes.PATCH_GUILD.compile(guild=guild)
        body = data_binding.JSONObjectBuilder()
        body.put("name", name)
        body.put("verification_level", verification_level)
        body.put("default_message_notifications", default_message_notifications)
        body.put("explicit_content_filter", explicit_content_filter_level)
        body.put("afk_timeout", afk_timeout, conversion=time.timespan_to_int)
        body.put("preferred_locale", preferred_locale, conversion=str)
        body.put_snowflake("afk_channel_id", afk_channel)
        body.put_snowflake("owner_id", owner)
        body.put_snowflake("system_channel_id", system_channel)
        body.put_snowflake("rules_channel_id", rules_channel)
        body.put_snowflake("public_updates_channel_id", public_updates_channel)

        tasks: typing.List[asyncio.Task[str]] = []

        if icon is None:
            body.put("icon", None)
        elif icon is not undefined.UNDEFINED:
            icon_resource = files.ensure_resource(icon)
            async with icon_resource.stream(executor=self._executor) as stream:
                task = asyncio.create_task(stream.data_uri())
                task.add_done_callback(lambda future: body.put("icon", future.result()))
                tasks.append(task)

        if splash is None:
            body.put("splash", None)
        elif splash is not undefined.UNDEFINED:
            splash_resource = files.ensure_resource(splash)
            async with splash_resource.stream(executor=self._executor) as stream:
                task = asyncio.create_task(stream.data_uri())
                task.add_done_callback(lambda future: body.put("splash", future.result()))
                tasks.append(task)

        if banner is None:
            body.put("banner", None)
        elif banner is not undefined.UNDEFINED:
            banner_resource = files.ensure_resource(banner)
            async with banner_resource.stream(executor=self._executor) as stream:
                task = asyncio.create_task(stream.data_uri())
                task.add_done_callback(lambda future: body.put("banner", future.result()))
                tasks.append(task)

        await asyncio.gather(*tasks)

        response = await self._request(route, json=body, reason=reason)
        assert isinstance(response, dict)
        return self._entity_factory.deserialize_rest_guild(response)

    async def delete_guild(self, guild: snowflakes.SnowflakeishOr[guilds.PartialGuild]) -> None:
        route = routes.DELETE_GUILD.compile(guild=guild)
        await self._request(route)

    async def fetch_guild_channels(
        self, guild: snowflakes.SnowflakeishOr[guilds.PartialGuild]
    ) -> typing.Sequence[channels_.GuildChannel]:
        route = routes.GET_GUILD_CHANNELS.compile(guild=guild)
        response = await self._request(route)
        assert isinstance(response, list)
        channels = data_binding.cast_variants_array(self._entity_factory.deserialize_channel, response)
        # Will always be guild channels unless Discord messes up severely on something!
        return typing.cast("typing.Sequence[channels_.GuildChannel]", channels)

    async def create_guild_text_channel(
        self,
        guild: snowflakes.SnowflakeishOr[guilds.PartialGuild],
        name: str,
        *,
        position: undefined.UndefinedOr[int] = undefined.UNDEFINED,
        topic: undefined.UndefinedOr[str] = undefined.UNDEFINED,
        nsfw: undefined.UndefinedOr[bool] = undefined.UNDEFINED,
        rate_limit_per_user: undefined.UndefinedOr[time.Intervalish] = undefined.UNDEFINED,
        permission_overwrites: undefined.UndefinedOr[
            typing.Sequence[channels_.PermissionOverwrite]
        ] = undefined.UNDEFINED,
        category: undefined.UndefinedOr[snowflakes.SnowflakeishOr[channels_.GuildCategory]] = undefined.UNDEFINED,
        default_auto_archive_duration: undefined.UndefinedOr[time.Intervalish] = undefined.UNDEFINED,
        reason: undefined.UndefinedOr[str] = undefined.UNDEFINED,
    ) -> channels_.GuildTextChannel:
        response = await self._create_guild_channel(
            guild,
            name,
            channels_.ChannelType.GUILD_TEXT,
            position=position,
            topic=topic,
            nsfw=nsfw,
            rate_limit_per_user=rate_limit_per_user,
            permission_overwrites=permission_overwrites,
            category=category,
            default_auto_archive_duration=default_auto_archive_duration,
            reason=reason,
        )
        return self._entity_factory.deserialize_guild_text_channel(response)

    async def create_guild_news_channel(
        self,
        guild: snowflakes.SnowflakeishOr[guilds.PartialGuild],
        name: str,
        *,
        position: undefined.UndefinedOr[int] = undefined.UNDEFINED,
        topic: undefined.UndefinedOr[str] = undefined.UNDEFINED,
        nsfw: undefined.UndefinedOr[bool] = undefined.UNDEFINED,
        rate_limit_per_user: undefined.UndefinedOr[time.Intervalish] = undefined.UNDEFINED,
        permission_overwrites: undefined.UndefinedOr[
            typing.Sequence[channels_.PermissionOverwrite]
        ] = undefined.UNDEFINED,
        category: undefined.UndefinedOr[snowflakes.SnowflakeishOr[channels_.GuildCategory]] = undefined.UNDEFINED,
        default_auto_archive_duration: undefined.UndefinedOr[time.Intervalish] = undefined.UNDEFINED,
        reason: undefined.UndefinedOr[str] = undefined.UNDEFINED,
    ) -> channels_.GuildNewsChannel:
        response = await self._create_guild_channel(
            guild,
            name,
            channels_.ChannelType.GUILD_NEWS,
            position=position,
            topic=topic,
            nsfw=nsfw,
            rate_limit_per_user=rate_limit_per_user,
            permission_overwrites=permission_overwrites,
            category=category,
            default_auto_archive_duration=default_auto_archive_duration,
            reason=reason,
        )
        return self._entity_factory.deserialize_guild_news_channel(response)

    async def create_guild_voice_channel(
        self,
        guild: snowflakes.SnowflakeishOr[guilds.PartialGuild],
        name: str,
        *,
        position: undefined.UndefinedOr[int] = undefined.UNDEFINED,
        user_limit: undefined.UndefinedOr[int] = undefined.UNDEFINED,
        bitrate: undefined.UndefinedOr[int] = undefined.UNDEFINED,
        video_quality_mode: undefined.UndefinedOr[typing.Union[channels_.VideoQualityMode, int]] = undefined.UNDEFINED,
        permission_overwrites: undefined.UndefinedOr[
            typing.Sequence[channels_.PermissionOverwrite]
        ] = undefined.UNDEFINED,
        region: undefined.UndefinedOr[typing.Union[voices.VoiceRegion, str]] = undefined.UNDEFINED,
        category: undefined.UndefinedOr[snowflakes.SnowflakeishOr[channels_.GuildCategory]] = undefined.UNDEFINED,
        reason: undefined.UndefinedOr[str] = undefined.UNDEFINED,
    ) -> channels_.GuildVoiceChannel:
        response = await self._create_guild_channel(
            guild,
            name,
            channels_.ChannelType.GUILD_VOICE,
            position=position,
            user_limit=user_limit,
            bitrate=bitrate,
            video_quality_mode=video_quality_mode,
            permission_overwrites=permission_overwrites,
            region=region,
            category=category,
            reason=reason,
        )
        return self._entity_factory.deserialize_guild_voice_channel(response)

    async def create_guild_stage_channel(
        self,
        guild: snowflakes.SnowflakeishOr[guilds.PartialGuild],
        name: str,
        *,
        position: undefined.UndefinedOr[int] = undefined.UNDEFINED,
        user_limit: undefined.UndefinedOr[int] = undefined.UNDEFINED,
        bitrate: undefined.UndefinedOr[int] = undefined.UNDEFINED,
        permission_overwrites: undefined.UndefinedOr[
            typing.Sequence[channels_.PermissionOverwrite]
        ] = undefined.UNDEFINED,
        region: undefined.UndefinedOr[typing.Union[voices.VoiceRegion, str]] = undefined.UNDEFINED,
        category: undefined.UndefinedOr[snowflakes.SnowflakeishOr[channels_.GuildCategory]] = undefined.UNDEFINED,
        reason: undefined.UndefinedOr[str] = undefined.UNDEFINED,
    ) -> channels_.GuildStageChannel:
        response = await self._create_guild_channel(
            guild,
            name,
            channels_.ChannelType.GUILD_STAGE,
            position=position,
            user_limit=user_limit,
            bitrate=bitrate,
            permission_overwrites=permission_overwrites,
            region=region,
            category=category,
            reason=reason,
        )
        return self._entity_factory.deserialize_guild_stage_channel(response)

    async def create_guild_category(
        self,
        guild: snowflakes.SnowflakeishOr[guilds.PartialGuild],
        name: str,
        *,
        position: undefined.UndefinedOr[int] = undefined.UNDEFINED,
        permission_overwrites: undefined.UndefinedOr[
            typing.Sequence[channels_.PermissionOverwrite]
        ] = undefined.UNDEFINED,
        reason: undefined.UndefinedOr[str] = undefined.UNDEFINED,
    ) -> channels_.GuildCategory:
        response = await self._create_guild_channel(
            guild,
            name,
            channels_.ChannelType.GUILD_CATEGORY,
            position=position,
            permission_overwrites=permission_overwrites,
            reason=reason,
        )
        return self._entity_factory.deserialize_guild_category(response)

    async def _create_guild_channel(
        self,
        guild: snowflakes.SnowflakeishOr[guilds.PartialGuild],
        name: str,
        type_: channels_.ChannelType,
        *,
        position: undefined.UndefinedOr[int] = undefined.UNDEFINED,
        topic: undefined.UndefinedOr[str] = undefined.UNDEFINED,
        nsfw: undefined.UndefinedOr[bool] = undefined.UNDEFINED,
        bitrate: undefined.UndefinedOr[int] = undefined.UNDEFINED,
        video_quality_mode: undefined.UndefinedOr[typing.Union[channels_.VideoQualityMode, int]] = undefined.UNDEFINED,
        user_limit: undefined.UndefinedOr[int] = undefined.UNDEFINED,
        rate_limit_per_user: undefined.UndefinedOr[time.Intervalish] = undefined.UNDEFINED,
        permission_overwrites: undefined.UndefinedOr[
            typing.Sequence[channels_.PermissionOverwrite]
        ] = undefined.UNDEFINED,
        region: undefined.UndefinedOr[typing.Union[voices.VoiceRegion, str]] = undefined.UNDEFINED,
        category: undefined.UndefinedOr[snowflakes.SnowflakeishOr[channels_.GuildCategory]] = undefined.UNDEFINED,
        default_auto_archive_duration: undefined.UndefinedOr[time.Intervalish] = undefined.UNDEFINED,
        reason: undefined.UndefinedOr[str] = undefined.UNDEFINED,
    ) -> data_binding.JSONObject:
        route = routes.POST_GUILD_CHANNELS.compile(guild=guild)
        body = data_binding.JSONObjectBuilder()
        body.put("type", type_)
        body.put("name", name)
        body.put("position", position)
        body.put("topic", topic)
        body.put("nsfw", nsfw)
        body.put("bitrate", bitrate)
        body.put("video_quality_mode", video_quality_mode)
        body.put("user_limit", user_limit)
        body.put("rate_limit_per_user", rate_limit_per_user, conversion=time.timespan_to_int)
        body.put("rtc_region", region, conversion=str)
        body.put_snowflake("parent_id", category)
        body.put_array(
            "permission_overwrites",
            permission_overwrites,
            conversion=self._entity_factory.serialize_permission_overwrite,
        )
        body.put("default_auto_archive_duration", default_auto_archive_duration, conversion=time.timespan_to_int)

        response = await self._request(route, json=body, reason=reason)
        assert isinstance(response, dict)
        return response

    async def create_message_thread(
        self,
        channel: snowflakes.SnowflakeishOr[channels_.PermissibleGuildChannel],
        message: snowflakes.SnowflakeishOr[messages_.PartialMessage],
        name: str,
        /,
        *,
        auto_archive_duration: undefined.UndefinedOr[time.Intervalish] = datetime.timedelta(days=1),
        rate_limit_per_user: undefined.UndefinedOr[time.Intervalish] = undefined.UNDEFINED,
        reason: undefined.UndefinedOr[str] = undefined.UNDEFINED,
    ) -> typing.Union[channels_.GuildPublicThread, channels_.GuildNewsThread]:
        if auto_archive_duration is not undefined.UNDEFINED and isinstance(auto_archive_duration, datetime.timedelta):
            auto_archive_duration = round(auto_archive_duration.total_seconds() / 60)

        route = routes.POST_MESSAGE_THREADS.compile(channel=channel, message=message)
        body = data_binding.JSONObjectBuilder()
        body.put("name", name)
        body.put("auto_archive_duration", auto_archive_duration)
        body.put("rate_limit_per_user", rate_limit_per_user, conversion=time.timespan_to_int)

        response = await self._request(route, json=body, reason=reason)

        assert isinstance(response, dict)
        channel = self._entity_factory.deserialize_guild_thread(response)
        assert isinstance(channel, (channels_.GuildPublicThread, channels_.GuildNewsThread))
        return channel

    async def create_thread(
        self,
        channel: snowflakes.SnowflakeishOr[channels_.PermissibleGuildChannel],
        type: typing.Union[channels_.ChannelType, int],
        name: str,
        /,
        *,
        auto_archive_duration: undefined.UndefinedOr[time.Intervalish] = datetime.timedelta(days=1),
        invitable: undefined.UndefinedOr[bool] = undefined.UNDEFINED,
        rate_limit_per_user: undefined.UndefinedOr[time.Intervalish] = undefined.UNDEFINED,
        reason: undefined.UndefinedOr[str] = undefined.UNDEFINED,
    ) -> channels_.GuildThreadChannel:
        if auto_archive_duration is not undefined.UNDEFINED and isinstance(auto_archive_duration, datetime.timedelta):
            auto_archive_duration = round(auto_archive_duration.total_seconds() / 60)

        route = routes.POST_CHANNEL_THREADS.compile(channel=channel)
        body = data_binding.JSONObjectBuilder()
        body.put("name", name)
        body.put("auto_archive_duration", auto_archive_duration)
        body.put("type", type)
        body.put("invitable", invitable)
        body.put("rate_limit_per_user", rate_limit_per_user, conversion=time.timespan_to_int)

        response = await self._request(route, json=body, reason=reason)

        assert isinstance(response, dict)
        return self._entity_factory.deserialize_guild_thread(response)

    async def join_thread(self, channel: snowflakes.SnowflakeishOr[channels_.GuildTextChannel], /) -> None:
        route = routes.PUT_MY_THREAD_MEMBER.compile(channel=channel)
        await self._request(route)

    async def add_thread_member(
        self,
        channel: snowflakes.SnowflakeishOr[channels_.GuildThreadChannel],
        user: snowflakes.SnowflakeishOr[users.PartialUser],
        /,
    ) -> None:
        route = routes.PUT_THREAD_MEMBER.compile(channel=channel, user=user)
        await self._request(route)

    async def leave_thread(self, channel: snowflakes.SnowflakeishOr[channels_.GuildThreadChannel]) -> None:
        route = routes.DELETE_MY_THREAD_MEMBER.compile(channel=channel)
        await self._request(route)

    async def remove_thread_member(
        self,
        channel: snowflakes.SnowflakeishOr[channels_.GuildThreadChannel],
        user: snowflakes.SnowflakeishOr[users.PartialUser],
        /,
    ) -> None:
        route = routes.DELETE_THREAD_MEMBER.compile(channel=channel, user=user)
        await self._request(route)

    async def fetch_thread_member(
        self,
        channel: snowflakes.SnowflakeishOr[channels_.GuildThreadChannel],
        user: snowflakes.SnowflakeishOr[users.PartialUser],
        /,
    ) -> channels_.ThreadMember:
        route = routes.GET_THREAD_MEMBER.compile(channel=channel, user=user)
        response = await self._request(route)
        assert isinstance(response, dict)
        return self._entity_factory.deserialize_thread_member(response)

    async def fetch_thread_members(
        self, channel: snowflakes.SnowflakeishOr[channels_.GuildThreadChannel], /
    ) -> typing.Sequence[channels_.ThreadMember]:
        route = routes.GET_THREAD_MEMBERS.compile(channel=channel)
        response = await self._request(route)
        assert isinstance(response, list)
        return [self._entity_factory.deserialize_thread_member(member) for member in response]

    async def fetch_active_threads(
        self, guild: snowflakes.SnowflakeishOr[guilds.Guild], /
    ) -> typing.Sequence[channels_.GuildThreadChannel]:
        route = routes.GET_ACTIVE_THREADS.compile(guild=guild)
        response = await self._request(route)
        assert isinstance(response, dict)
        members = {
            member.thread_id: member
            for member in map(self._entity_factory.deserialize_thread_member, response["members"])
        }
        return [
            self._entity_factory.deserialize_guild_thread(
                thread, member=members.get(snowflakes.Snowflake(thread["id"]))
            )
            for thread in response["threads"]
        ]

    def _deserialize_public_thread(
        self,
        payload: data_binding.JSONObject,
        *,
        guild_id: undefined.UndefinedOr[snowflakes.Snowflake] = undefined.UNDEFINED,
        member: undefined.UndefinedNoneOr[channels_.ThreadMember] = undefined.UNDEFINED,
    ) -> typing.Union[channels_.GuildNewsThread, channels_.GuildPublicThread]:
        channel = self._entity_factory.deserialize_guild_thread(payload, guild_id=guild_id, member=member)
        assert isinstance(channel, (channels_.GuildNewsThread, channels_.GuildPublicThread))
        return channel

    def fetch_public_archived_threads(
        self,
        channel: snowflakes.SnowflakeishOr[channels_.PermissibleGuildChannel],
        /,
        *,
        before: undefined.UndefinedOr[datetime.datetime] = undefined.UNDEFINED,
    ) -> iterators.LazyIterator[typing.Union[channels_.GuildNewsThread, channels_.GuildPublicThread]]:
        return special_endpoints_impl.GuildThreadIterator(
            deserialize=self._deserialize_public_thread,
            entity_factory=self._entity_factory,
            request_call=self._request,
            route=routes.GET_PUBLIC_ARCHIVED_THREADS.compile(channel=channel),
            before=before.isoformat() if before is not undefined.UNDEFINED else undefined.UNDEFINED,
            before_is_timestamp=True,
        )

    def fetch_private_archived_threads(
        self,
        channel: snowflakes.SnowflakeishOr[channels_.PermissibleGuildChannel],
        /,
        *,
        before: undefined.UndefinedOr[datetime.datetime] = undefined.UNDEFINED,
    ) -> iterators.LazyIterator[channels_.GuildPrivateThread]:
        return special_endpoints_impl.GuildThreadIterator(
            deserialize=self._entity_factory.deserialize_guild_private_thread,
            entity_factory=self._entity_factory,
            request_call=self._request,
            route=routes.GET_PRIVATE_ARCHIVED_THREADS.compile(channel=channel),
            before=before.isoformat() if before is not undefined.UNDEFINED else undefined.UNDEFINED,
            before_is_timestamp=True,
        )

    def fetch_joined_private_archived_threads(
        self,
        channel: snowflakes.SnowflakeishOr[channels_.PermissibleGuildChannel],
        /,
        *,
        before: undefined.UndefinedOr[
            snowflakes.SearchableSnowflakeishOr[channels_.GuildThreadChannel]
        ] = undefined.UNDEFINED,
    ) -> iterators.LazyIterator[channels_.GuildPrivateThread]:
        if before is undefined.UNDEFINED:
            start: undefined.UndefinedOr[str] = undefined.UNDEFINED

        elif isinstance(before, datetime.datetime):
            start = str(snowflakes.Snowflake.from_datetime(before))

        else:
            start = str(snowflakes.Snowflake(before))

        return special_endpoints_impl.GuildThreadIterator(
            deserialize=self._entity_factory.deserialize_guild_private_thread,
            entity_factory=self._entity_factory,
            request_call=self._request,
            route=routes.GET_JOINED_PRIVATE_ARCHIVED_THREADS.compile(channel=channel),
            before=start,
            before_is_timestamp=False,
        )

    async def reposition_channels(
        self,
        guild: snowflakes.SnowflakeishOr[guilds.PartialGuild],
        positions: typing.Mapping[int, snowflakes.SnowflakeishOr[channels_.GuildChannel]],
    ) -> None:
        route = routes.PATCH_GUILD_CHANNELS.compile(guild=guild)
        body = [{"id": str(int(channel)), "position": pos} for pos, channel in positions.items()]
        await self._request(route, json=body)

    async def fetch_member(
        self,
        guild: snowflakes.SnowflakeishOr[guilds.PartialGuild],
        user: snowflakes.SnowflakeishOr[users.PartialUser],
    ) -> guilds.Member:
        route = routes.GET_GUILD_MEMBER.compile(guild=guild, user=user)
        response = await self._request(route)
        assert isinstance(response, dict)
        return self._entity_factory.deserialize_member(response, guild_id=snowflakes.Snowflake(guild))

    def fetch_members(
        self, guild: snowflakes.SnowflakeishOr[guilds.PartialGuild]
    ) -> iterators.LazyIterator[guilds.Member]:
        return special_endpoints_impl.MemberIterator(
            entity_factory=self._entity_factory, request_call=self._request, guild=guild
        )

    async def fetch_my_member(self, guild: snowflakes.SnowflakeishOr[guilds.PartialGuild]) -> guilds.Member:
        route = routes.GET_MY_GUILD_MEMBER.compile(guild=guild)
        response = await self._request(route)
        assert isinstance(response, dict)
        return self._entity_factory.deserialize_member(response, guild_id=snowflakes.Snowflake(guild))

    async def search_members(
        self,
        guild: snowflakes.SnowflakeishOr[guilds.PartialGuild],
        name: str,
    ) -> typing.Sequence[guilds.Member]:
        route = routes.GET_GUILD_MEMBERS_SEARCH.compile(guild=guild)
        query = data_binding.StringMapBuilder()
        query.put("query", name)
        query.put("limit", 1000)
        response = await self._request(route, query=query)
        assert isinstance(response, list)
        guild_id = snowflakes.Snowflake(guild)
        return [
            self._entity_factory.deserialize_member(member_payload, guild_id=guild_id) for member_payload in response
        ]

    async def edit_member(
        self,
        guild: snowflakes.SnowflakeishOr[guilds.PartialGuild],
        user: snowflakes.SnowflakeishOr[users.PartialUser],
        *,
        nickname: undefined.UndefinedNoneOr[str] = undefined.UNDEFINED,
        nick: undefined.UndefinedNoneOr[str] = undefined.UNDEFINED,
        roles: undefined.UndefinedOr[snowflakes.SnowflakeishSequence[guilds.PartialRole]] = undefined.UNDEFINED,
        mute: undefined.UndefinedOr[bool] = undefined.UNDEFINED,
        deaf: undefined.UndefinedOr[bool] = undefined.UNDEFINED,
        voice_channel: undefined.UndefinedNoneOr[
            snowflakes.SnowflakeishOr[channels_.GuildVoiceChannel]
        ] = undefined.UNDEFINED,
        communication_disabled_until: undefined.UndefinedNoneOr[datetime.datetime] = undefined.UNDEFINED,
        reason: undefined.UndefinedOr[str] = undefined.UNDEFINED,
    ) -> guilds.Member:
        route = routes.PATCH_GUILD_MEMBER.compile(guild=guild, user=user)
        body = data_binding.JSONObjectBuilder()
        body.put("nick", nickname)
        body.put("mute", mute)
        body.put("deaf", deaf)
        body.put_snowflake_array("roles", roles)

        if voice_channel is None:
            body.put("channel_id", None)
        else:
            body.put_snowflake("channel_id", voice_channel)

        if isinstance(communication_disabled_until, datetime.datetime):
            body.put("communication_disabled_until", communication_disabled_until.isoformat())
        else:
            body.put("communication_disabled_until", communication_disabled_until)

        response = await self._request(route, json=body, reason=reason)
        assert isinstance(response, dict)
        return self._entity_factory.deserialize_member(response, guild_id=snowflakes.Snowflake(guild))

    async def edit_my_member(
        self,
        guild: snowflakes.SnowflakeishOr[guilds.PartialGuild],
        *,
        nickname: undefined.UndefinedNoneOr[str] = undefined.UNDEFINED,
        reason: undefined.UndefinedOr[str] = undefined.UNDEFINED,
    ) -> guilds.Member:
        route = routes.PATCH_MY_GUILD_MEMBER.compile(guild=guild)
        body = data_binding.JSONObjectBuilder()
        body.put("nick", nickname)

        response = await self._request(route, json=body, reason=reason)
        assert isinstance(response, dict)
        return self._entity_factory.deserialize_member(response, guild_id=snowflakes.Snowflake(guild))

    async def add_role_to_member(
        self,
        guild: snowflakes.SnowflakeishOr[guilds.PartialGuild],
        user: snowflakes.SnowflakeishOr[users.PartialUser],
        role: snowflakes.SnowflakeishOr[guilds.PartialRole],
        *,
        reason: undefined.UndefinedOr[str] = undefined.UNDEFINED,
    ) -> None:
        route = routes.PUT_GUILD_MEMBER_ROLE.compile(guild=guild, user=user, role=role)
        await self._request(route, reason=reason)

    async def remove_role_from_member(
        self,
        guild: snowflakes.SnowflakeishOr[guilds.PartialGuild],
        user: snowflakes.SnowflakeishOr[users.PartialUser],
        role: snowflakes.SnowflakeishOr[guilds.PartialRole],
        *,
        reason: undefined.UndefinedOr[str] = undefined.UNDEFINED,
    ) -> None:
        route = routes.DELETE_GUILD_MEMBER_ROLE.compile(guild=guild, user=user, role=role)
        await self._request(route, reason=reason)

    async def kick_user(
        self,
        guild: snowflakes.SnowflakeishOr[guilds.PartialGuild],
        user: snowflakes.SnowflakeishOr[users.PartialUser],
        *,
        reason: undefined.UndefinedOr[str] = undefined.UNDEFINED,
    ) -> None:
        route = routes.DELETE_GUILD_MEMBER.compile(guild=guild, user=user)
        await self._request(route, reason=reason)

    def kick_member(
        self,
        guild: snowflakes.SnowflakeishOr[guilds.PartialGuild],
        user: snowflakes.SnowflakeishOr[users.PartialUser],
        *,
        reason: undefined.UndefinedOr[str] = undefined.UNDEFINED,
    ) -> typing.Coroutine[typing.Any, typing.Any, None]:
        return self.kick_user(guild, user, reason=reason)

    async def ban_user(
        self,
        guild: snowflakes.SnowflakeishOr[guilds.PartialGuild],
        user: snowflakes.SnowflakeishOr[users.PartialUser],
        *,
        delete_message_days: undefined.UndefinedOr[int] = undefined.UNDEFINED,
        reason: undefined.UndefinedOr[str] = undefined.UNDEFINED,
    ) -> None:
        body = data_binding.JSONObjectBuilder()
        body.put("delete_message_days", delete_message_days)
        route = routes.PUT_GUILD_BAN.compile(guild=guild, user=user)
        await self._request(route, json=body, reason=reason)

    def ban_member(
        self,
        guild: snowflakes.SnowflakeishOr[guilds.PartialGuild],
        user: snowflakes.SnowflakeishOr[users.PartialUser],
        *,
        delete_message_days: undefined.UndefinedOr[int] = undefined.UNDEFINED,
        reason: undefined.UndefinedOr[str] = undefined.UNDEFINED,
    ) -> typing.Coroutine[typing.Any, typing.Any, None]:
        return self.ban_user(guild, user, delete_message_days=delete_message_days, reason=reason)

    async def unban_user(
        self,
        guild: snowflakes.SnowflakeishOr[guilds.PartialGuild],
        user: snowflakes.SnowflakeishOr[users.PartialUser],
        *,
        reason: undefined.UndefinedOr[str] = undefined.UNDEFINED,
    ) -> None:
        route = routes.DELETE_GUILD_BAN.compile(guild=guild, user=user)
        await self._request(route, reason=reason)

    def unban_member(
        self,
        guild: snowflakes.SnowflakeishOr[guilds.PartialGuild],
        user: snowflakes.SnowflakeishOr[users.PartialUser],
        *,
        reason: undefined.UndefinedOr[str] = undefined.UNDEFINED,
    ) -> typing.Coroutine[typing.Any, typing.Any, None]:
        return self.unban_user(guild, user, reason=reason)

    async def fetch_ban(
        self,
        guild: snowflakes.SnowflakeishOr[guilds.PartialGuild],
        user: snowflakes.SnowflakeishOr[users.PartialUser],
    ) -> guilds.GuildBan:
        route = routes.GET_GUILD_BAN.compile(guild=guild, user=user)
        response = await self._request(route)
        assert isinstance(response, dict)
        return self._entity_factory.deserialize_guild_member_ban(response)

    def fetch_bans(
        self,
        guild: snowflakes.SnowflakeishOr[guilds.PartialGuild],
        /,
        *,
        newest_first: bool = False,
        start_at: undefined.UndefinedOr[snowflakes.SearchableSnowflakeishOr[users.PartialUser]] = undefined.UNDEFINED,
    ) -> iterators.LazyIterator[guilds.GuildBan]:
        if start_at is undefined.UNDEFINED:
            start_at = snowflakes.Snowflake.max() if newest_first else snowflakes.Snowflake.min()
        elif isinstance(start_at, datetime.datetime):
            start_at = snowflakes.Snowflake.from_datetime(start_at)
        else:
            start_at = int(start_at)

        return special_endpoints_impl.GuildBanIterator(
            self._entity_factory, self._request, guild, newest_first, str(start_at)
        )

    async def fetch_roles(
        self,
        guild: snowflakes.SnowflakeishOr[guilds.PartialGuild],
    ) -> typing.Sequence[guilds.Role]:
        route = routes.GET_GUILD_ROLES.compile(guild=guild)
        response = await self._request(route)
        assert isinstance(response, list)
        guild_id = snowflakes.Snowflake(guild)
        return [self._entity_factory.deserialize_role(role_payload, guild_id=guild_id) for role_payload in response]

    async def create_role(
        self,
        guild: snowflakes.SnowflakeishOr[guilds.PartialGuild],
        *,
        name: undefined.UndefinedOr[str] = undefined.UNDEFINED,
        permissions: undefined.UndefinedOr[permissions_.Permissions] = permissions_.Permissions.NONE,
        color: undefined.UndefinedOr[colors.Colorish] = undefined.UNDEFINED,
        colour: undefined.UndefinedOr[colors.Colorish] = undefined.UNDEFINED,
        hoist: undefined.UndefinedOr[bool] = undefined.UNDEFINED,
        icon: undefined.UndefinedOr[files.Resourceish] = undefined.UNDEFINED,
        unicode_emoji: undefined.UndefinedOr[str] = undefined.UNDEFINED,
        mentionable: undefined.UndefinedOr[bool] = undefined.UNDEFINED,
        reason: undefined.UndefinedOr[str] = undefined.UNDEFINED,
    ) -> guilds.Role:
        if not undefined.any_undefined(color, colour):
            raise TypeError("Can not specify 'color' and 'colour' together.")

        if not undefined.any_undefined(icon, unicode_emoji):
            raise TypeError("Can not specify 'icon' and 'unicode_emoji' together.")

        route = routes.POST_GUILD_ROLES.compile(guild=guild)
        body = data_binding.JSONObjectBuilder()
        body.put("name", name)
        body.put("permissions", permissions)
        body.put("color", color, conversion=colors.Color.of)
        body.put("color", colour, conversion=colors.Color.of)
        body.put("hoist", hoist)
        body.put("unicode_emoji", unicode_emoji)
        body.put("mentionable", mentionable)

        if icon is not undefined.UNDEFINED:
            icon_resource = files.ensure_resource(icon)
            async with icon_resource.stream(executor=self._executor) as stream:
                body.put("icon", await stream.data_uri())

        response = await self._request(route, json=body, reason=reason)
        assert isinstance(response, dict)
        return self._entity_factory.deserialize_role(response, guild_id=snowflakes.Snowflake(guild))

    async def reposition_roles(
        self,
        guild: snowflakes.SnowflakeishOr[guilds.PartialGuild],
        positions: typing.Mapping[int, snowflakes.SnowflakeishOr[guilds.PartialRole]],
    ) -> None:
        route = routes.PATCH_GUILD_ROLES.compile(guild=guild)
        body = [{"id": str(int(role)), "position": pos} for pos, role in positions.items()]
        await self._request(route, json=body)

    async def edit_role(
        self,
        guild: snowflakes.SnowflakeishOr[guilds.PartialGuild],
        role: snowflakes.SnowflakeishOr[guilds.PartialRole],
        *,
        name: undefined.UndefinedOr[str] = undefined.UNDEFINED,
        permissions: undefined.UndefinedOr[permissions_.Permissions] = undefined.UNDEFINED,
        color: undefined.UndefinedOr[colors.Colorish] = undefined.UNDEFINED,
        colour: undefined.UndefinedOr[colors.Colorish] = undefined.UNDEFINED,
        hoist: undefined.UndefinedOr[bool] = undefined.UNDEFINED,
        icon: undefined.UndefinedNoneOr[files.Resourceish] = undefined.UNDEFINED,
        unicode_emoji: undefined.UndefinedNoneOr[str] = undefined.UNDEFINED,
        mentionable: undefined.UndefinedOr[bool] = undefined.UNDEFINED,
        reason: undefined.UndefinedOr[str] = undefined.UNDEFINED,
    ) -> guilds.Role:
        if not undefined.any_undefined(color, colour):
            raise TypeError("Can not specify 'color' and 'colour' together.")

        if not undefined.any_undefined(icon, unicode_emoji):
            raise TypeError("Can not specify 'icon' and 'unicode_emoji' together.")

        route = routes.PATCH_GUILD_ROLE.compile(guild=guild, role=role)

        body = data_binding.JSONObjectBuilder()
        body.put("name", name)
        body.put("permissions", permissions)
        body.put("color", color, conversion=colors.Color.of)
        body.put("color", colour, conversion=colors.Color.of)
        body.put("hoist", hoist)
        body.put("unicode_emoji", unicode_emoji)
        body.put("mentionable", mentionable)

        if icon is None:
            body.put("icon", None)
        elif icon is not undefined.UNDEFINED:
            icon_resource = files.ensure_resource(icon)
            async with icon_resource.stream(executor=self._executor) as stream:
                body.put("icon", await stream.data_uri())

        response = await self._request(route, json=body, reason=reason)
        assert isinstance(response, dict)
        return self._entity_factory.deserialize_role(response, guild_id=snowflakes.Snowflake(guild))

    async def delete_role(
        self,
        guild: snowflakes.SnowflakeishOr[guilds.PartialGuild],
        role: snowflakes.SnowflakeishOr[guilds.PartialRole],
    ) -> None:
        route = routes.DELETE_GUILD_ROLE.compile(guild=guild, role=role)
        await self._request(route)

    async def estimate_guild_prune_count(
        self,
        guild: snowflakes.SnowflakeishOr[guilds.PartialGuild],
        *,
        days: undefined.UndefinedOr[int] = undefined.UNDEFINED,
        include_roles: undefined.UndefinedOr[snowflakes.SnowflakeishSequence[guilds.PartialRole]] = undefined.UNDEFINED,
    ) -> int:
        route = routes.GET_GUILD_PRUNE.compile(guild=guild)
        query = data_binding.StringMapBuilder()
        query.put("days", days)
        if include_roles is not undefined.UNDEFINED:
            roles = ",".join(str(int(role)) for role in include_roles)
            query.put("include_roles", roles)
        response = await self._request(route, query=query)
        assert isinstance(response, dict)
        return int(response["pruned"])

    async def begin_guild_prune(
        self,
        guild: snowflakes.SnowflakeishOr[guilds.PartialGuild],
        *,
        days: undefined.UndefinedOr[int] = undefined.UNDEFINED,
        compute_prune_count: undefined.UndefinedOr[bool] = undefined.UNDEFINED,
        include_roles: undefined.UndefinedOr[snowflakes.SnowflakeishSequence[guilds.PartialRole]] = undefined.UNDEFINED,
        reason: undefined.UndefinedOr[str] = undefined.UNDEFINED,
    ) -> typing.Optional[int]:
        route = routes.POST_GUILD_PRUNE.compile(guild=guild)
        body = data_binding.JSONObjectBuilder()
        body.put("days", days)
        body.put("compute_prune_count", compute_prune_count)
        body.put_snowflake_array("include_roles", include_roles)
        response = await self._request(route, json=body, reason=reason)
        assert isinstance(response, dict)
        pruned = response.get("pruned")
        return int(pruned) if pruned is not None else None

    async def fetch_guild_voice_regions(
        self,
        guild: snowflakes.SnowflakeishOr[guilds.PartialGuild],
    ) -> typing.Sequence[voices.VoiceRegion]:
        route = routes.GET_GUILD_VOICE_REGIONS.compile(guild=guild)
        response = await self._request(route)
        assert isinstance(response, list)
        return [
            self._entity_factory.deserialize_voice_region(voice_region_payload) for voice_region_payload in response
        ]

    async def fetch_guild_invites(
        self,
        guild: snowflakes.SnowflakeishOr[guilds.PartialGuild],
    ) -> typing.Sequence[invites.InviteWithMetadata]:
        route = routes.GET_GUILD_INVITES.compile(guild=guild)
        response = await self._request(route)
        assert isinstance(response, list)
        return [self._entity_factory.deserialize_invite_with_metadata(invite_payload) for invite_payload in response]

    async def fetch_integrations(
        self,
        guild: snowflakes.SnowflakeishOr[guilds.PartialGuild],
    ) -> typing.Sequence[guilds.Integration]:
        route = routes.GET_GUILD_INTEGRATIONS.compile(guild=guild)
        response = await self._request(route)
        assert isinstance(response, list)
        guild_id = snowflakes.Snowflake(guild)
        return [
            self._entity_factory.deserialize_integration(integration_payload, guild_id=guild_id)
            for integration_payload in response
        ]

    async def fetch_widget(self, guild: snowflakes.SnowflakeishOr[guilds.PartialGuild]) -> guilds.GuildWidget:
        route = routes.GET_GUILD_WIDGET.compile(guild=guild)
        response = await self._request(route)
        assert isinstance(response, dict)
        return self._entity_factory.deserialize_guild_widget(response)

    async def edit_widget(
        self,
        guild: snowflakes.SnowflakeishOr[guilds.PartialGuild],
        *,
        channel: undefined.UndefinedNoneOr[snowflakes.SnowflakeishOr[channels_.GuildChannel]] = undefined.UNDEFINED,
        enabled: undefined.UndefinedOr[bool] = undefined.UNDEFINED,
        reason: undefined.UndefinedOr[str] = undefined.UNDEFINED,
    ) -> guilds.GuildWidget:
        route = routes.PATCH_GUILD_WIDGET.compile(guild=guild)

        body = data_binding.JSONObjectBuilder()
        body.put("enabled", enabled)
        if channel is None:
            body.put("channel", None)
        elif channel is not undefined.UNDEFINED:
            body.put_snowflake("channel", channel)

        response = await self._request(route, json=body, reason=reason)
        assert isinstance(response, dict)
        return self._entity_factory.deserialize_guild_widget(response)

    async def fetch_welcome_screen(self, guild: snowflakes.SnowflakeishOr[guilds.PartialGuild]) -> guilds.WelcomeScreen:
        route = routes.GET_GUILD_WELCOME_SCREEN.compile(guild=guild)
        response = await self._request(route)
        assert isinstance(response, dict)
        return self._entity_factory.deserialize_welcome_screen(response)

    async def edit_welcome_screen(
        self,
        guild: snowflakes.SnowflakeishOr[guilds.PartialGuild],
        *,
        description: undefined.UndefinedNoneOr[str] = undefined.UNDEFINED,
        enabled: undefined.UndefinedOr[bool] = undefined.UNDEFINED,
        channels: undefined.UndefinedNoneOr[typing.Sequence[guilds.WelcomeChannel]] = undefined.UNDEFINED,
    ) -> guilds.WelcomeScreen:
        route = routes.PATCH_GUILD_WELCOME_SCREEN.compile(guild=guild)

        body = data_binding.JSONObjectBuilder()

        body.put("description", description)
        body.put("enabled", enabled)

        if channels is not None:
            body.put_array("welcome_channels", channels, conversion=self._entity_factory.serialize_welcome_channel)

        else:
            body.put("welcome_channels", None)

        response = await self._request(route, json=body)
        assert isinstance(response, dict)
        return self._entity_factory.deserialize_welcome_screen(response)

    async def fetch_vanity_url(self, guild: snowflakes.SnowflakeishOr[guilds.PartialGuild]) -> invites.VanityURL:
        route = routes.GET_GUILD_VANITY_URL.compile(guild=guild)
        response = await self._request(route)
        assert isinstance(response, dict)
        return self._entity_factory.deserialize_vanity_url(response)

    async def fetch_template(self, template: typing.Union[templates.Template, str]) -> templates.Template:
        template = template if isinstance(template, str) else template.code
        route = routes.GET_TEMPLATE.compile(template=template)
        response = await self._request(route)
        assert isinstance(response, dict)
        return self._entity_factory.deserialize_template(response)

    async def fetch_guild_templates(
        self, guild: snowflakes.SnowflakeishOr[guilds.PartialGuild]
    ) -> typing.Sequence[templates.Template]:
        route = routes.GET_GUILD_TEMPLATES.compile(guild=guild)
        response = await self._request(route)
        assert isinstance(response, list)
        return [self._entity_factory.deserialize_template(template_payload) for template_payload in response]

    async def sync_guild_template(
        self,
        guild: snowflakes.SnowflakeishOr[guilds.PartialGuild],
        template: typing.Union[templates.Template, str],
    ) -> templates.Template:
        template = template if isinstance(template, str) else template.code
        route = routes.PUT_GUILD_TEMPLATE.compile(guild=guild, template=template)
        response = await self._request(route)
        assert isinstance(response, dict)
        return self._entity_factory.deserialize_template(response)

    async def create_guild_from_template(
        self,
        template: typing.Union[str, templates.Template],
        name: str,
        *,
        icon: undefined.UndefinedOr[files.Resourceish] = undefined.UNDEFINED,
    ) -> guilds.RESTGuild:
        template = template if isinstance(template, str) else template.code
        route = routes.POST_TEMPLATE.compile(template=template)
        body = data_binding.JSONObjectBuilder()
        body.put("name", name)

        if icon is not undefined.UNDEFINED:
            icon_resource = files.ensure_resource(icon)
            async with icon_resource.stream(executor=self._executor) as stream:
                body.put("icon", await stream.data_uri())

        response = await self._request(route, json=body)
        assert isinstance(response, dict)
        return self._entity_factory.deserialize_rest_guild(response)

    async def create_template(
        self,
        guild: snowflakes.SnowflakeishOr[guilds.PartialGuild],
        name: str,
        *,
        description: undefined.UndefinedNoneOr[str] = undefined.UNDEFINED,
    ) -> templates.Template:
        route = routes.POST_GUILD_TEMPLATES.compile(guild=guild)
        body = data_binding.JSONObjectBuilder()
        body.put("name", name)
        body.put("description", description)
        response = await self._request(route, json=body)
        assert isinstance(response, dict)
        return self._entity_factory.deserialize_template(response)

    async def edit_template(
        self,
        guild: snowflakes.SnowflakeishOr[guilds.PartialGuild],
        template: typing.Union[str, templates.Template],
        *,
        name: undefined.UndefinedOr[str] = undefined.UNDEFINED,
        description: undefined.UndefinedNoneOr[str] = undefined.UNDEFINED,
    ) -> templates.Template:
        template = template if isinstance(template, str) else template.code
        route = routes.PATCH_GUILD_TEMPLATE.compile(guild=guild, template=template)
        body = data_binding.JSONObjectBuilder()
        body.put("name", name)
        body.put("description", description)

        response = await self._request(route, json=body)
        assert isinstance(response, dict)
        return self._entity_factory.deserialize_template(response)

    async def delete_template(
        self,
        guild: snowflakes.SnowflakeishOr[guilds.PartialGuild],
        template: typing.Union[str, templates.Template],
    ) -> templates.Template:
        template = template if isinstance(template, str) else template.code
        route = routes.DELETE_GUILD_TEMPLATE.compile(guild=guild, template=template)
        response = await self._request(route)
        assert isinstance(response, dict)
        return self._entity_factory.deserialize_template(response)

    def slash_command_builder(self, name: str, description: str) -> special_endpoints.SlashCommandBuilder:
        return special_endpoints_impl.SlashCommandBuilder(name, description)

    def context_menu_command_builder(
        self,
        type: typing.Union[commands.CommandType, int],
        name: str,
    ) -> special_endpoints.ContextMenuCommandBuilder:
        return special_endpoints_impl.ContextMenuCommandBuilder(commands.CommandType(type), name)

    async def fetch_application_command(
        self,
        application: snowflakes.SnowflakeishOr[guilds.PartialApplication],
        command: snowflakes.SnowflakeishOr[commands.PartialCommand],
        guild: undefined.UndefinedOr[snowflakes.SnowflakeishOr[guilds.PartialGuild]] = undefined.UNDEFINED,
    ) -> commands.PartialCommand:
        if guild is undefined.UNDEFINED:
            route = routes.GET_APPLICATION_COMMAND.compile(application=application, command=command)

        else:
            route = routes.GET_APPLICATION_GUILD_COMMAND.compile(application=application, guild=guild, command=command)

        response = await self._request(route)
        assert isinstance(response, dict)
        return self._entity_factory.deserialize_command(
            response, guild_id=snowflakes.Snowflake(guild) if guild is not undefined.UNDEFINED else None
        )

    def _deserialize_command_list(
        self, command_payloads: data_binding.JSONArray, guild_id: typing.Optional[snowflakes.Snowflake]
    ) -> typing.List[commands.PartialCommand]:
        command_objs: typing.List[commands.PartialCommand] = []
        for payload in command_payloads:
            try:
                command_objs.append(self._entity_factory.deserialize_command(payload, guild_id=guild_id))

            except errors.UnrecognisedEntityError:
                pass

        return command_objs

    async def fetch_application_commands(
        self,
        application: snowflakes.SnowflakeishOr[guilds.PartialApplication],
        guild: undefined.UndefinedOr[snowflakes.SnowflakeishOr[guilds.PartialGuild]] = undefined.UNDEFINED,
    ) -> typing.Sequence[commands.PartialCommand]:
        if guild is undefined.UNDEFINED:
            route = routes.GET_APPLICATION_COMMANDS.compile(application=application)

        else:
            route = routes.GET_APPLICATION_GUILD_COMMANDS.compile(application=application, guild=guild)

        query = data_binding.StringMapBuilder()
        query.put("with_localizations", True)

        response = await self._request(route, query=query)
        assert isinstance(response, list)
        guild_id = snowflakes.Snowflake(guild) if guild is not undefined.UNDEFINED else None
        return self._deserialize_command_list(response, guild_id)

    async def _create_application_command(
        self,
        application: snowflakes.SnowflakeishOr[guilds.PartialApplication],
        type: typing.Union[commands.CommandType, int],
        name: str,
        description: undefined.UndefinedOr[str] = undefined.UNDEFINED,
        *,
        guild: undefined.UndefinedOr[snowflakes.SnowflakeishOr[guilds.PartialGuild]] = undefined.UNDEFINED,
        options: undefined.UndefinedOr[typing.Sequence[commands.CommandOption]] = undefined.UNDEFINED,
        name_localizations: undefined.UndefinedOr[
            typing.Mapping[typing.Union[locales.Locale, str], str]
        ] = undefined.UNDEFINED,
        description_localizations: undefined.UndefinedOr[
            typing.Mapping[typing.Union[locales.Locale, str], str]
        ] = undefined.UNDEFINED,
        default_member_permissions: typing.Union[
            undefined.UndefinedType, int, permissions_.Permissions
        ] = undefined.UNDEFINED,
        dm_enabled: undefined.UndefinedOr[bool] = undefined.UNDEFINED,
        nsfw: undefined.UndefinedOr[bool] = undefined.UNDEFINED,
    ) -> data_binding.JSONObject:
        if guild is undefined.UNDEFINED:
            route = routes.POST_APPLICATION_COMMAND.compile(application=application)

        else:
            route = routes.POST_APPLICATION_GUILD_COMMAND.compile(application=application, guild=guild)

        body = data_binding.JSONObjectBuilder()
        body.put("name", name)
        body.put("description", description)
        body.put("type", type)
        body.put_array("options", options, conversion=self._entity_factory.serialize_command_option)
        body.put("name_localizations", name_localizations)
        body.put("description_localizations", description_localizations)
        body.put("nsfw", nsfw)

        # Discord has some funky behaviour around what 0 means. They consider it to be the same as ADMINISTRATOR,
        # but we consider it to be the same as None for developer sanity reasons
        body.put("default_member_permissions", None if default_member_permissions == 0 else default_member_permissions)
        body.put("dm_permission", dm_enabled)

        response = await self._request(route, json=body)
        assert isinstance(response, dict)
        return response

    async def create_slash_command(
        self,
        application: snowflakes.SnowflakeishOr[guilds.PartialApplication],
        name: str,
        description: str,
        *,
        guild: undefined.UndefinedOr[snowflakes.SnowflakeishOr[guilds.PartialGuild]] = undefined.UNDEFINED,
        options: undefined.UndefinedOr[typing.Sequence[commands.CommandOption]] = undefined.UNDEFINED,
        name_localizations: undefined.UndefinedOr[
            typing.Mapping[typing.Union[locales.Locale, str], str]
        ] = undefined.UNDEFINED,
        description_localizations: undefined.UndefinedOr[
            typing.Mapping[typing.Union[locales.Locale, str], str]
        ] = undefined.UNDEFINED,
        default_member_permissions: typing.Union[
            undefined.UndefinedType, int, permissions_.Permissions
        ] = undefined.UNDEFINED,
        dm_enabled: undefined.UndefinedOr[bool] = undefined.UNDEFINED,
        nsfw: undefined.UndefinedOr[bool] = undefined.UNDEFINED,
    ) -> commands.SlashCommand:
        response = await self._create_application_command(
            application=application,
            type=commands.CommandType.SLASH,
            name=name,
            description=description,
            guild=guild,
            options=options,
            name_localizations=name_localizations,
            description_localizations=description_localizations,
            default_member_permissions=default_member_permissions,
            dm_enabled=dm_enabled,
            nsfw=nsfw,
        )
        return self._entity_factory.deserialize_slash_command(
            response, guild_id=snowflakes.Snowflake(guild) if guild is not undefined.UNDEFINED else None
        )

    async def create_context_menu_command(
        self,
        application: snowflakes.SnowflakeishOr[guilds.PartialApplication],
        type: typing.Union[commands.CommandType, int],
        name: str,
        *,
        guild: undefined.UndefinedOr[snowflakes.SnowflakeishOr[guilds.PartialGuild]] = undefined.UNDEFINED,
        name_localizations: undefined.UndefinedOr[
            typing.Mapping[typing.Union[locales.Locale, str], str]
        ] = undefined.UNDEFINED,
        default_member_permissions: typing.Union[
            undefined.UndefinedType, int, permissions_.Permissions
        ] = undefined.UNDEFINED,
        dm_enabled: undefined.UndefinedOr[bool] = undefined.UNDEFINED,
        nsfw: undefined.UndefinedOr[bool] = undefined.UNDEFINED,
    ) -> commands.ContextMenuCommand:
        response = await self._create_application_command(
            application=application,
            type=type,
            name=name,
            guild=guild,
            name_localizations=name_localizations,
            default_member_permissions=default_member_permissions,
            dm_enabled=dm_enabled,
            nsfw=nsfw,
        )
        return self._entity_factory.deserialize_context_menu_command(
            response, guild_id=snowflakes.Snowflake(guild) if guild is not undefined.UNDEFINED else None
        )

    async def set_application_commands(
        self,
        application: snowflakes.SnowflakeishOr[guilds.PartialApplication],
        commands: typing.Sequence[special_endpoints.CommandBuilder],
        guild: undefined.UndefinedOr[snowflakes.SnowflakeishOr[guilds.PartialGuild]] = undefined.UNDEFINED,
    ) -> typing.Sequence[commands.PartialCommand]:
        if guild is undefined.UNDEFINED:
            route = routes.PUT_APPLICATION_COMMANDS.compile(application=application)

        else:
            route = routes.PUT_APPLICATION_GUILD_COMMANDS.compile(application=application, guild=guild)

        response = await self._request(route, json=[command.build(self._entity_factory) for command in commands])
        assert isinstance(response, list)
        guild_id = snowflakes.Snowflake(guild) if guild is not undefined.UNDEFINED else None
        return self._deserialize_command_list(response, guild_id)

    async def edit_application_command(
        self,
        application: snowflakes.SnowflakeishOr[guilds.PartialApplication],
        command: snowflakes.SnowflakeishOr[commands.PartialCommand],
        guild: undefined.UndefinedOr[snowflakes.SnowflakeishOr[guilds.PartialGuild]] = undefined.UNDEFINED,
        *,
        name: undefined.UndefinedOr[str] = undefined.UNDEFINED,
        description: undefined.UndefinedOr[str] = undefined.UNDEFINED,
        options: undefined.UndefinedOr[typing.Sequence[commands.CommandOption]] = undefined.UNDEFINED,
        default_member_permissions: typing.Union[
            undefined.UndefinedType, int, permissions_.Permissions
        ] = undefined.UNDEFINED,
        dm_enabled: undefined.UndefinedOr[bool] = undefined.UNDEFINED,
        nsfw: undefined.UndefinedOr[bool] = undefined.UNDEFINED,
    ) -> commands.PartialCommand:
        if guild is undefined.UNDEFINED:
            route = routes.PATCH_APPLICATION_COMMAND.compile(application=application, command=command)

        else:
            route = routes.PATCH_APPLICATION_GUILD_COMMAND.compile(
                application=application, command=command, guild=guild
            )

        body = data_binding.JSONObjectBuilder()
        body.put("name", name)
        body.put("description", description)
        body.put_array("options", options, conversion=self._entity_factory.serialize_command_option)
        body.put("nsfw", nsfw)
        # Discord has some funky behaviour around what 0 means. They consider it to be the same as ADMINISTRATOR,
        # but we consider it to be the same as None for developer sanity reasons
        body.put("default_member_permissions", None if default_member_permissions == 0 else default_member_permissions)
        body.put("dm_permission", dm_enabled)

        response = await self._request(route, json=body)
        assert isinstance(response, dict)
        return self._entity_factory.deserialize_command(
            response, guild_id=snowflakes.Snowflake(guild) if guild is not undefined.UNDEFINED else None
        )

    async def delete_application_command(
        self,
        application: snowflakes.SnowflakeishOr[guilds.PartialApplication],
        command: snowflakes.SnowflakeishOr[commands.PartialCommand],
        guild: undefined.UndefinedOr[snowflakes.SnowflakeishOr[guilds.PartialGuild]] = undefined.UNDEFINED,
    ) -> None:
        if guild is undefined.UNDEFINED:
            route = routes.DELETE_APPLICATION_COMMAND.compile(application=application, command=command)

        else:
            route = routes.DELETE_APPLICATION_GUILD_COMMAND.compile(
                application=application, command=command, guild=guild
            )

        await self._request(route)

    async def fetch_application_guild_commands_permissions(
        self,
        application: snowflakes.SnowflakeishOr[guilds.PartialApplication],
        guild: snowflakes.SnowflakeishOr[guilds.PartialGuild],
    ) -> typing.Sequence[commands.GuildCommandPermissions]:
        route = routes.GET_APPLICATION_GUILD_COMMANDS_PERMISSIONS.compile(application=application, guild=guild)
        response = await self._request(route)
        assert isinstance(response, list)
        return [self._entity_factory.deserialize_guild_command_permissions(payload) for payload in response]

    async def fetch_application_command_permissions(
        self,
        application: snowflakes.SnowflakeishOr[guilds.PartialApplication],
        guild: snowflakes.SnowflakeishOr[guilds.PartialGuild],
        command: snowflakes.SnowflakeishOr[commands.PartialCommand],
    ) -> commands.GuildCommandPermissions:
        route = routes.GET_APPLICATION_COMMAND_PERMISSIONS.compile(
            application=application, guild=guild, command=command
        )
        response = await self._request(route)
        assert isinstance(response, dict)
        return self._entity_factory.deserialize_guild_command_permissions(response)

    async def set_application_command_permissions(
        self,
        application: snowflakes.SnowflakeishOr[guilds.PartialApplication],
        guild: snowflakes.SnowflakeishOr[guilds.PartialGuild],
        command: snowflakes.SnowflakeishOr[commands.PartialCommand],
        permissions: typing.Sequence[commands.CommandPermission],
    ) -> commands.GuildCommandPermissions:
        route = routes.PUT_APPLICATION_COMMAND_PERMISSIONS.compile(
            application=application, guild=guild, command=command
        )
        body = data_binding.JSONObjectBuilder()
        body.put_array("permissions", permissions, conversion=self._entity_factory.serialize_command_permission)
        response = await self._request(route, json=body)

        assert isinstance(response, dict)
        return self._entity_factory.deserialize_guild_command_permissions(response)

    def interaction_deferred_builder(
        self, type_: typing.Union[base_interactions.ResponseType, int], /
    ) -> special_endpoints.InteractionDeferredBuilder:
        return special_endpoints_impl.InteractionDeferredBuilder(type=type_)

    def interaction_autocomplete_builder(
        self, choices: typing.Sequence[commands.CommandChoice]
    ) -> special_endpoints.InteractionAutocompleteBuilder:
        return special_endpoints_impl.InteractionAutocompleteBuilder(choices)

    def interaction_message_builder(
        self, type_: typing.Union[base_interactions.ResponseType, int], /
    ) -> special_endpoints.InteractionMessageBuilder:
        return special_endpoints_impl.InteractionMessageBuilder(type=type_)

    def interaction_modal_builder(self, title: str, custom_id: str) -> special_endpoints.InteractionModalBuilder:
        return special_endpoints_impl.InteractionModalBuilder(title=title, custom_id=custom_id)

    async def fetch_interaction_response(
        self, application: snowflakes.SnowflakeishOr[guilds.PartialApplication], token: str
    ) -> messages_.Message:
        route = routes.GET_INTERACTION_RESPONSE.compile(webhook=application, token=token)
        response = await self._request(route, auth=None)
        assert isinstance(response, dict)
        return self._entity_factory.deserialize_message(response)

    async def create_interaction_response(
        self,
        interaction: snowflakes.SnowflakeishOr[base_interactions.PartialInteraction],
        token: str,
        response_type: typing.Union[int, base_interactions.ResponseType],
        content: undefined.UndefinedNoneOr[typing.Any] = undefined.UNDEFINED,
        *,
        flags: typing.Union[int, messages_.MessageFlag, undefined.UndefinedType] = undefined.UNDEFINED,
        tts: undefined.UndefinedOr[bool] = undefined.UNDEFINED,
        attachment: undefined.UndefinedNoneOr[files.Resourceish] = undefined.UNDEFINED,
        attachments: undefined.UndefinedNoneOr[typing.Sequence[files.Resourceish]] = undefined.UNDEFINED,
        component: undefined.UndefinedNoneOr[special_endpoints.ComponentBuilder] = undefined.UNDEFINED,
        components: undefined.UndefinedNoneOr[
            typing.Sequence[special_endpoints.ComponentBuilder]
        ] = undefined.UNDEFINED,
        embed: undefined.UndefinedNoneOr[embeds_.Embed] = undefined.UNDEFINED,
        embeds: undefined.UndefinedNoneOr[typing.Sequence[embeds_.Embed]] = undefined.UNDEFINED,
        mentions_everyone: undefined.UndefinedOr[bool] = undefined.UNDEFINED,
        user_mentions: undefined.UndefinedOr[
            typing.Union[snowflakes.SnowflakeishSequence[users.PartialUser], bool]
        ] = undefined.UNDEFINED,
        role_mentions: undefined.UndefinedOr[
            typing.Union[snowflakes.SnowflakeishSequence[guilds.PartialRole], bool]
        ] = undefined.UNDEFINED,
    ) -> None:
        route = routes.POST_INTERACTION_RESPONSE.compile(interaction=interaction, token=token)

        data, form = self._build_message_payload(
            content=content,
            attachment=attachment,
            attachments=attachments,
            component=component,
            components=components,
            embed=embed,
            embeds=embeds,
            tts=tts,
            flags=flags,
            mentions_everyone=mentions_everyone,
            user_mentions=user_mentions,
            role_mentions=role_mentions,
        )
        body = data_binding.JSONObjectBuilder()
        body.put("type", response_type)
        body.put("data", data)

        if form is not None:
            form.add_field("payload_json", data_binding.dump_json(body), content_type=_APPLICATION_JSON)
            await self._request(route, form_builder=form, auth=None)
        else:
            await self._request(route, json=body, auth=None)

    async def edit_interaction_response(
        self,
        application: snowflakes.SnowflakeishOr[guilds.PartialApplication],
        token: str,
        content: undefined.UndefinedNoneOr[typing.Any] = undefined.UNDEFINED,
        *,
        attachment: undefined.UndefinedNoneOr[
            typing.Union[files.Resourceish, messages_.Attachment]
        ] = undefined.UNDEFINED,
        attachments: undefined.UndefinedNoneOr[
            typing.Sequence[typing.Union[files.Resourceish, messages_.Attachment]]
        ] = undefined.UNDEFINED,
        component: undefined.UndefinedNoneOr[special_endpoints.ComponentBuilder] = undefined.UNDEFINED,
        components: undefined.UndefinedNoneOr[
            typing.Sequence[special_endpoints.ComponentBuilder]
        ] = undefined.UNDEFINED,
        embed: undefined.UndefinedNoneOr[embeds_.Embed] = undefined.UNDEFINED,
        embeds: undefined.UndefinedNoneOr[typing.Sequence[embeds_.Embed]] = undefined.UNDEFINED,
        mentions_everyone: undefined.UndefinedOr[bool] = undefined.UNDEFINED,
        user_mentions: undefined.UndefinedOr[
            typing.Union[snowflakes.SnowflakeishSequence[users.PartialUser], bool]
        ] = undefined.UNDEFINED,
        role_mentions: undefined.UndefinedOr[
            typing.Union[snowflakes.SnowflakeishSequence[guilds.PartialRole], bool]
        ] = undefined.UNDEFINED,
    ) -> messages_.Message:
        route = routes.PATCH_INTERACTION_RESPONSE.compile(webhook=application, token=token)

        body, form_builder = self._build_message_payload(
            content=content,
            attachment=attachment,
            attachments=attachments,
            component=component,
            components=components,
            embed=embed,
            embeds=embeds,
            mentions_everyone=mentions_everyone,
            user_mentions=user_mentions,
            role_mentions=role_mentions,
            edit=True,
        )

        if form_builder is not None:
            form_builder.add_field("payload_json", data_binding.dump_json(body), content_type=_APPLICATION_JSON)
            response = await self._request(route, form_builder=form_builder, auth=None)
        else:
            response = await self._request(route, json=body, auth=None)

        assert isinstance(response, dict)
        return self._entity_factory.deserialize_message(response)

    async def delete_interaction_response(
        self, application: snowflakes.SnowflakeishOr[guilds.PartialApplication], token: str
    ) -> None:
        route = routes.DELETE_INTERACTION_RESPONSE.compile(webhook=application, token=token)
        await self._request(route, auth=None)

    async def create_autocomplete_response(
        self,
        interaction: snowflakes.SnowflakeishOr[base_interactions.PartialInteraction],
        token: str,
        choices: typing.Sequence[commands.CommandChoice],
    ) -> None:
        route = routes.POST_INTERACTION_RESPONSE.compile(interaction=interaction, token=token)

        body = data_binding.JSONObjectBuilder()
        body.put("type", base_interactions.ResponseType.AUTOCOMPLETE)

        data = data_binding.JSONObjectBuilder()
        data.put("choices", [{"name": choice.name, "value": choice.value} for choice in choices])

        body.put("data", data)
        await self._request(route, json=body, auth=None)

    async def create_modal_response(
        self,
        interaction: snowflakes.SnowflakeishOr[base_interactions.PartialInteraction],
        token: str,
        *,
        title: str,
        custom_id: str,
        component: undefined.UndefinedOr[special_endpoints.ComponentBuilder] = undefined.UNDEFINED,
        components: undefined.UndefinedOr[typing.Sequence[special_endpoints.ComponentBuilder]] = undefined.UNDEFINED,
    ) -> None:
        if undefined.all_undefined(component, components) or not undefined.any_undefined(component, components):
            raise ValueError("Must specify exactly only one of 'component' or 'components'")

        route = routes.POST_INTERACTION_RESPONSE.compile(interaction=interaction, token=token)

        body = data_binding.JSONObjectBuilder()
        body.put("type", base_interactions.ResponseType.MODAL)

        data = data_binding.JSONObjectBuilder()
        data.put("title", title)
        data.put("custom_id", custom_id)

        if component:
            components = (component,)

        data.put_array("components", components, conversion=lambda c: c.build())

        body.put("data", data)

        await self._request(route, json=body, auth=None)

    def build_action_row(self) -> special_endpoints.MessageActionRowBuilder:
        """Build a message action row message component for use in message create and REST calls.

        Returns
        -------
        hikari.api.special_endpoints.MessageActionRowBuilder
            The initialised action row builder.
        """
        deprecation.warn_deprecated(
            "build_action_row",
            removal_version="2.0.0.dev115",
            additional_info="Use 'build_message_action_row' parameter instead",
        )
        return special_endpoints_impl.MessageActionRowBuilder()

    def build_message_action_row(self) -> special_endpoints.MessageActionRowBuilder:
        return special_endpoints_impl.MessageActionRowBuilder()

    def build_modal_action_row(self) -> special_endpoints.ModalActionRowBuilder:
        return special_endpoints_impl.ModalActionRowBuilder()

    async def fetch_scheduled_event(
        self,
        guild: snowflakes.SnowflakeishOr[guilds.PartialGuild],
        event: snowflakes.SnowflakeishOr[scheduled_events.ScheduledEvent],
        /,
    ) -> scheduled_events.ScheduledEvent:
        route = routes.GET_GUILD_SCHEDULED_EVENT.compile(guild=guild, scheduled_event=event)
        query = data_binding.StringMapBuilder()
        query.put("with_user_count", True)

        response = await self._request(route, query=query)

        assert isinstance(response, dict)
        return self._entity_factory.deserialize_scheduled_event(response)

    async def fetch_scheduled_events(
        self, guild: snowflakes.SnowflakeishOr[guilds.PartialGuild], /
    ) -> typing.Sequence[scheduled_events.ScheduledEvent]:
        route = routes.GET_GUILD_SCHEDULED_EVENTS.compile(guild=guild)
        query = data_binding.StringMapBuilder()
        query.put("with_user_count", True)

        response = await self._request(route, query=query)

        assert isinstance(response, list)
        return data_binding.cast_variants_array(self._entity_factory.deserialize_scheduled_event, response)

    async def _create_or_edit_scheduled_stage(
        self,
        route: routes.CompiledRoute,
        entity_type: undefined.UndefinedNoneOr[typing.Union[int, scheduled_events.ScheduledEventType]],
        name: undefined.UndefinedOr[str],
        *,
        channel: undefined.UndefinedNoneOr[snowflakes.SnowflakeishOr[channels_.PartialChannel]] = undefined.UNDEFINED,
        location: undefined.UndefinedOr[str] = undefined.UNDEFINED,
        start_time: undefined.UndefinedOr[datetime.datetime] = undefined.UNDEFINED,
        description: undefined.UndefinedNoneOr[str] = undefined.UNDEFINED,
        end_time: undefined.UndefinedNoneOr[datetime.datetime] = undefined.UNDEFINED,
        image: undefined.UndefinedOr[files.Resourceish] = undefined.UNDEFINED,
        privacy_level: undefined.UndefinedOr[
            typing.Union[int, scheduled_events.EventPrivacyLevel]
        ] = undefined.UNDEFINED,
        status: undefined.UndefinedOr[typing.Union[int, scheduled_events.ScheduledEventStatus]] = undefined.UNDEFINED,
        reason: undefined.UndefinedOr[str] = undefined.UNDEFINED,
    ) -> data_binding.JSONObject:
        body = data_binding.JSONObjectBuilder()
        body.put_snowflake("channel_id", channel)
        body.put("name", name)
        body.put("privacy_level", privacy_level)
        body.put("scheduled_start_time", start_time, conversion=datetime.datetime.isoformat)
        body.put("scheduled_end_time", end_time, conversion=datetime.datetime.isoformat)
        body.put("description", description)
        body.put("entity_type", entity_type)
        body.put("status", status)

        if image is not undefined.UNDEFINED:
            image_resource = files.ensure_resource(image)
            async with image_resource.stream(executor=self._executor) as stream:
                body.put("image", await stream.data_uri())

        if location is not undefined.UNDEFINED:
            body["entity_metadata"] = {"location": location}

        response = await self._request(route, json=body, reason=reason)
        assert isinstance(response, dict)
        return response

    async def create_external_event(
        self,
        guild: snowflakes.SnowflakeishOr[guilds.PartialGuild],
        name: str,
        /,
        location: str,
        start_time: datetime.datetime,
        end_time: datetime.datetime,
        *,
        description: undefined.UndefinedOr[str] = undefined.UNDEFINED,
        image: undefined.UndefinedOr[files.Resourceish] = undefined.UNDEFINED,
        privacy_level: typing.Union[
            int, scheduled_events.EventPrivacyLevel
        ] = scheduled_events.EventPrivacyLevel.GUILD_ONLY,
        reason: undefined.UndefinedOr[str] = undefined.UNDEFINED,
    ) -> scheduled_events.ScheduledExternalEvent:
        route = routes.POST_GUILD_SCHEDULED_EVENT.compile(guild=guild)
        response = await self._create_or_edit_scheduled_stage(
            route,
            scheduled_events.ScheduledEventType.EXTERNAL,
            name,
            location=location,
            start_time=start_time,
            description=description,
            end_time=end_time,
            image=image,
            privacy_level=privacy_level,
            reason=reason,
        )
        return self._entity_factory.deserialize_scheduled_external_event(response)

    async def create_stage_event(
        self,
        guild: snowflakes.SnowflakeishOr[guilds.PartialGuild],
        channel: snowflakes.SnowflakeishOr[channels_.PartialChannel],
        name: str,
        /,
        start_time: datetime.datetime,
        *,
        description: undefined.UndefinedOr[str] = undefined.UNDEFINED,
        end_time: undefined.UndefinedOr[datetime.datetime] = undefined.UNDEFINED,
        image: undefined.UndefinedOr[files.Resourceish] = undefined.UNDEFINED,
        privacy_level: typing.Union[
            int, scheduled_events.EventPrivacyLevel
        ] = scheduled_events.EventPrivacyLevel.GUILD_ONLY,
        reason: undefined.UndefinedOr[str] = undefined.UNDEFINED,
    ) -> scheduled_events.ScheduledStageEvent:
        route = routes.POST_GUILD_SCHEDULED_EVENT.compile(guild=guild)
        response = await self._create_or_edit_scheduled_stage(
            route,
            scheduled_events.ScheduledEventType.STAGE_INSTANCE,
            name,
            channel=channel,
            start_time=start_time,
            description=description,
            end_time=end_time,
            image=image,
            privacy_level=privacy_level,
            reason=reason,
        )
        return self._entity_factory.deserialize_scheduled_stage_event(response)

    async def create_voice_event(
        self,
        guild: snowflakes.SnowflakeishOr[guilds.PartialGuild],
        channel: snowflakes.SnowflakeishOr[channels_.PartialChannel],
        name: str,
        /,
        start_time: datetime.datetime,
        *,
        description: undefined.UndefinedOr[str] = undefined.UNDEFINED,
        end_time: undefined.UndefinedOr[datetime.datetime] = undefined.UNDEFINED,
        image: undefined.UndefinedOr[files.Resourceish] = undefined.UNDEFINED,
        privacy_level: typing.Union[
            int, scheduled_events.EventPrivacyLevel
        ] = scheduled_events.EventPrivacyLevel.GUILD_ONLY,
        reason: undefined.UndefinedOr[str] = undefined.UNDEFINED,
    ) -> scheduled_events.ScheduledVoiceEvent:
        route = routes.POST_GUILD_SCHEDULED_EVENT.compile(guild=guild)
        response = await self._create_or_edit_scheduled_stage(
            route,
            scheduled_events.ScheduledEventType.VOICE,
            name,
            channel=channel,
            start_time=start_time,
            description=description,
            end_time=end_time,
            image=image,
            privacy_level=privacy_level,
            reason=reason,
        )
        return self._entity_factory.deserialize_scheduled_voice_event(response)

    async def edit_scheduled_event(
        self,
        guild: snowflakes.SnowflakeishOr[guilds.PartialGuild],
        event: snowflakes.SnowflakeishOr[scheduled_events.ScheduledEvent],
        /,
        *,
        channel: undefined.UndefinedNoneOr[snowflakes.SnowflakeishOr[channels_.PartialChannel]] = undefined.UNDEFINED,
        description: undefined.UndefinedNoneOr[str] = undefined.UNDEFINED,
        entity_type: undefined.UndefinedOr[
            typing.Union[int, scheduled_events.ScheduledEventType]
        ] = undefined.UNDEFINED,
        image: undefined.UndefinedOr[files.Resourceish] = undefined.UNDEFINED,
        location: undefined.UndefinedOr[str] = undefined.UNDEFINED,
        name: undefined.UndefinedOr[str] = undefined.UNDEFINED,
        privacy_level: undefined.UndefinedOr[
            typing.Union[int, scheduled_events.EventPrivacyLevel]
        ] = undefined.UNDEFINED,
        start_time: undefined.UndefinedOr[datetime.datetime] = undefined.UNDEFINED,
        end_time: undefined.UndefinedNoneOr[datetime.datetime] = undefined.UNDEFINED,
        status: undefined.UndefinedOr[typing.Union[int, scheduled_events.ScheduledEventStatus]] = undefined.UNDEFINED,
        reason: undefined.UndefinedOr[str] = undefined.UNDEFINED,
    ) -> scheduled_events.ScheduledEvent:
        route = routes.PATCH_GUILD_SCHEDULED_EVENT.compile(guild=guild, scheduled_event=event)

        if entity_type is not undefined.UNDEFINED:
            entity_type = scheduled_events.ScheduledEventType(entity_type)

            # Yes this does have to be explicitly set to None when changing to EXTERNAL
            if entity_type is scheduled_events.ScheduledEventType.EXTERNAL and channel is undefined.UNDEFINED:
                channel = None

        response = await self._create_or_edit_scheduled_stage(
            route,
            entity_type,
            name,
            channel=channel,
            start_time=start_time,
            description=description,
            end_time=end_time,
            image=image,
            location=location,
            privacy_level=privacy_level,
            status=status,
            reason=reason,
        )
        return self._entity_factory.deserialize_scheduled_event(response)

    async def delete_scheduled_event(
        self,
        guild: snowflakes.SnowflakeishOr[guilds.PartialGuild],
        event: snowflakes.SnowflakeishOr[scheduled_events.ScheduledEvent],
        /,
    ) -> None:
        route = routes.DELETE_GUILD_SCHEDULED_EVENT.compile(guild=guild, scheduled_event=event)

        await self._request(route)

    def fetch_scheduled_event_users(
        self,
        guild: snowflakes.SnowflakeishOr[guilds.PartialGuild],
        event: snowflakes.SnowflakeishOr[scheduled_events.ScheduledEvent],
        /,
        *,
        newest_first: bool = False,
        start_at: undefined.UndefinedOr[snowflakes.SearchableSnowflakeishOr[users.PartialUser]] = undefined.UNDEFINED,
    ) -> iterators.LazyIterator[scheduled_events.ScheduledEventUser]:
        if start_at is undefined.UNDEFINED:
            start_at = snowflakes.Snowflake.max() if newest_first else snowflakes.Snowflake.min()
        elif isinstance(start_at, datetime.datetime):
            start_at = snowflakes.Snowflake.from_datetime(start_at)
        else:
            start_at = int(start_at)

        return special_endpoints_impl.ScheduledEventUserIterator(
            self._entity_factory, self._request, newest_first, str(start_at), guild, event
        )<|MERGE_RESOLUTION|>--- conflicted
+++ resolved
@@ -450,51 +450,7 @@
         string += "\n\n    "
         string += body.decode("ascii") if isinstance(body, bytes) else str(body)
 
-<<<<<<< HEAD
     return string
-=======
-    buckets: buckets_impl.RESTBucketManager = attr.field()
-    client_session: aiohttp.ClientSession = attr.field()
-    closed_event: asyncio.Event = attr.field()
-    # We've been told in DAPI that this is per token.
-    global_rate_limit: rate_limits.ManualRateLimiter = attr.field()
-    tcp_connector: aiohttp.TCPConnector = attr.field()
-    is_closing: bool = attr.field(default=False, init=False)
-
-    @classmethod
-    def build(
-        cls, max_rate_limit: float, http_settings: config_impl.HTTPSettings, proxy_settings: config_impl.ProxySettings
-    ) -> _LiveAttributes:
-        """Build a live attributes object.
-
-        .. warning::
-            This can only be called when the current thread has an active
-            asyncio loop.
-        """
-        # This asserts that this is called within an active event loop.
-        asyncio.get_running_loop()
-        tcp_connector = net.create_tcp_connector(http_settings)
-        _LOGGER.log(ux.TRACE, "acquired new tcp connector")
-        client_session = net.create_client_session(
-            connector=tcp_connector,
-            # No, this is correct. We manage closing the connector ourselves in this class.
-            # This works around some other lifespan issues.
-            connector_owner=False,
-            http_settings=http_settings,
-            raise_for_status=False,
-            trust_env=proxy_settings.trust_env,
-        )
-        _LOGGER.log(ux.TRACE, "acquired new aiohttp client session")
-        buckets = buckets_impl.RESTBucketManager(max_rate_limit)
-        buckets.start()
-        return _LiveAttributes(
-            buckets=buckets,
-            client_session=client_session,
-            closed_event=asyncio.Event(),
-            global_rate_limit=rate_limits.ManualRateLimiter(),
-            tcp_connector=tcp_connector,
-        )
->>>>>>> 88789702
 
 
 def _transform_emoji_to_url_format(
