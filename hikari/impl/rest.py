--- conflicted
+++ resolved
@@ -4799,7 +4799,43 @@
         route = routes.DELETE_STAGE_INSTANCE.compile(channel=channel)
         await self._request(route)
 
-<<<<<<< HEAD
+    @typing_extensions.override
+    async def fetch_poll_voters(
+        self,
+        channel: snowflakes.SnowflakeishOr[channels_.TextableChannel],
+        message: snowflakes.SnowflakeishOr[messages_.PartialMessage],
+        answer_id: int,
+        /,
+        *,
+        after: undefined.UndefinedOr[snowflakes.SnowflakeishOr[users.PartialUser]] = undefined.UNDEFINED,
+        limit: undefined.UndefinedOr[int] = undefined.UNDEFINED,
+    ) -> typing.Sequence[users.User]:
+        route = routes.GET_POLL_ANSWER.compile(channel=channel, message=message, answer=answer_id)
+
+        query = data_binding.StringMapBuilder()
+        query.put("after", after)
+        query.put("limit", limit)
+
+        response = await self._request(route, query=query)
+
+        assert isinstance(response, list)
+
+        return [self._entity_factory.deserialize_user(payload) for payload in response]
+
+    @typing_extensions.override
+    async def end_poll(
+        self,
+        channel: snowflakes.SnowflakeishOr[channels_.TextableChannel],
+        message: snowflakes.SnowflakeishOr[messages_.PartialMessage],
+        /,
+    ) -> messages_.Message:
+        route = routes.POST_EXPIRE_POLL.compile(channel=channel, message=message)
+
+        response = await self._request(route)
+        assert isinstance(response, dict)
+        return self._entity_factory.deserialize_message(response)
+
+    @typing_extensions.override
     async def fetch_auto_mod_rules(
         self, guild: snowflakes.SnowflakeishOr[guilds.PartialGuild], /
     ) -> typing.Sequence[auto_mod.AutoModRule]:
@@ -4807,6 +4843,7 @@
         assert isinstance(results, list)
         return [self._entity_factory.deserialize_auto_mod_rule(rule) for rule in results]
 
+    @typing_extensions.override
     async def fetch_auto_mod_rule(
         self,
         guild: snowflakes.SnowflakeishOr[guilds.PartialGuild],
@@ -4817,12 +4854,13 @@
         assert isinstance(result, dict)
         return self._entity_factory.deserialize_auto_mod_rule(result)
 
+    @typing_extensions.override
     async def create_auto_mod_rule(
         self,
         guild: snowflakes.SnowflakeishOr[guilds.PartialGuild],
         /,
         name: str,
-        event_type: typing.Union[int, auto_mod.AutoModEventType],
+        event_type: auto_mod.AutoModEventType | int,
         trigger: special_endpoints.AutoModTriggerBuilder,
         actions: typing.Sequence[special_endpoints.AutoModActionBuilder],
         enabled: undefined.UndefinedOr[bool] = True,
@@ -4847,13 +4885,14 @@
         assert isinstance(result, dict)
         return self._entity_factory.deserialize_auto_mod_rule(result)
 
+    @typing_extensions.override
     async def edit_auto_mod_rule(
         self,
         guild: snowflakes.SnowflakeishOr[guilds.PartialGuild],
         rule: snowflakes.SnowflakeishOr[auto_mod.AutoModRule],
         /,
         name: undefined.UndefinedOr[str] = undefined.UNDEFINED,
-        event_type: undefined.UndefinedOr[typing.Union[int, auto_mod.AutoModEventType]] = undefined.UNDEFINED,
+        event_type: undefined.UndefinedOr[auto_mod.AutoModEventType | int] = undefined.UNDEFINED,
         trigger: undefined.UndefinedOr[special_endpoints.AutoModTriggerBuilder] = undefined.UNDEFINED,
         actions: undefined.UndefinedOr[typing.Sequence[special_endpoints.AutoModActionBuilder]] = undefined.UNDEFINED,
         enabled: undefined.UndefinedOr[bool] = undefined.UNDEFINED,
@@ -4879,6 +4918,7 @@
         assert isinstance(result, dict)
         return self._entity_factory.deserialize_auto_mod_rule(result)
 
+    @typing_extensions.override
     async def delete_auto_mod_rule(
         self,
         guild: snowflakes.SnowflakeishOr[guilds.PartialGuild],
@@ -4886,41 +4926,4 @@
         /,
         reason: undefined.UndefinedOr[str] = undefined.UNDEFINED,
     ) -> None:
-        await self._request(routes.DELETE_GUILD_AUTO_MODERATION_RULE.compile(guild=guild, rule=rule), reason=reason)
-=======
-    @typing_extensions.override
-    async def fetch_poll_voters(
-        self,
-        channel: snowflakes.SnowflakeishOr[channels_.TextableChannel],
-        message: snowflakes.SnowflakeishOr[messages_.PartialMessage],
-        answer_id: int,
-        /,
-        *,
-        after: undefined.UndefinedOr[snowflakes.SnowflakeishOr[users.PartialUser]] = undefined.UNDEFINED,
-        limit: undefined.UndefinedOr[int] = undefined.UNDEFINED,
-    ) -> typing.Sequence[users.User]:
-        route = routes.GET_POLL_ANSWER.compile(channel=channel, message=message, answer=answer_id)
-
-        query = data_binding.StringMapBuilder()
-        query.put("after", after)
-        query.put("limit", limit)
-
-        response = await self._request(route, query=query)
-
-        assert isinstance(response, list)
-
-        return [self._entity_factory.deserialize_user(payload) for payload in response]
-
-    @typing_extensions.override
-    async def end_poll(
-        self,
-        channel: snowflakes.SnowflakeishOr[channels_.TextableChannel],
-        message: snowflakes.SnowflakeishOr[messages_.PartialMessage],
-        /,
-    ) -> messages_.Message:
-        route = routes.POST_EXPIRE_POLL.compile(channel=channel, message=message)
-
-        response = await self._request(route)
-        assert isinstance(response, dict)
-        return self._entity_factory.deserialize_message(response)
->>>>>>> 904a3879
+        await self._request(routes.DELETE_GUILD_AUTO_MODERATION_RULE.compile(guild=guild, rule=rule), reason=reason)