# -*- coding: utf-8 -*-
# cython: language_level=3
# Copyright (c) 2020 Nekokatt
# Copyright (c) 2021-present davfsa
#
# Permission is hereby granted, free of charge, to any person obtaining a copy
# of this software and associated documentation files (the "Software"), to deal
# in the Software without restriction, including without limitation the rights
# to use, copy, modify, merge, publish, distribute, sublicense, and/or sell
# copies of the Software, and to permit persons to whom the Software is
# furnished to do so, subject to the following conditions:
#
# The above copyright notice and this permission notice shall be included in all
# copies or substantial portions of the Software.
#
# THE SOFTWARE IS PROVIDED "AS IS", WITHOUT WARRANTY OF ANY KIND, EXPRESS OR
# IMPLIED, INCLUDING BUT NOT LIMITED TO THE WARRANTIES OF MERCHANTABILITY,
# FITNESS FOR A PARTICULAR PURPOSE AND NONINFRINGEMENT. IN NO EVENT SHALL THE
# AUTHORS OR COPYRIGHT HOLDERS BE LIABLE FOR ANY CLAIM, DAMAGES OR OTHER
# LIABILITY, WHETHER IN AN ACTION OF CONTRACT, TORT OR OTHERWISE, ARISING FROM,
# OUT OF OR IN CONNECTION WITH THE SOFTWARE OR THE USE OR OTHER DEALINGS IN THE
# SOFTWARE.
"""Implementation of a V8 compatible REST API for Discord.

This also includes implementations designed towards providing
RESTful functionality.
"""

from __future__ import annotations

__all__: typing.Sequence[str] = ("ClientCredentialsStrategy", "RESTApp", "RESTClientImpl")

import asyncio
import base64
import contextlib
import copy
import datetime
import http
import logging
import math
import os
import platform
import sys
import typing
import urllib.parse

import aiohttp
import attr

from hikari import _about as about
from hikari import applications
from hikari import channels as channels_
from hikari import colors
from hikari import commands
from hikari import embeds as embeds_
from hikari import emojis
from hikari import errors
from hikari import files
from hikari import guilds
from hikari import iterators
from hikari import locales
from hikari import messages as messages_
from hikari import permissions as permissions_
from hikari import scheduled_events
from hikari import snowflakes
from hikari import traits
from hikari import undefined
from hikari import urls
from hikari import users
from hikari.api import rest as rest_api
from hikari.impl import buckets as buckets_impl
from hikari.impl import config as config_impl
from hikari.impl import entity_factory as entity_factory_impl
from hikari.impl import rate_limits
from hikari.impl import special_endpoints as special_endpoints_impl
from hikari.interactions import base_interactions
from hikari.internal import data_binding
from hikari.internal import deprecation
from hikari.internal import mentions
from hikari.internal import net
from hikari.internal import routes
from hikari.internal import time
from hikari.internal import ux

if typing.TYPE_CHECKING:
    import concurrent.futures
    import types

    from hikari import audit_logs
    from hikari import invites
    from hikari import sessions
    from hikari import stickers
    from hikari import templates
    from hikari import voices
    from hikari import webhooks
    from hikari.api import cache as cache_api
    from hikari.api import entity_factory as entity_factory_
    from hikari.api import special_endpoints

_LOGGER: typing.Final[logging.Logger] = logging.getLogger("hikari.rest")

_APPLICATION_JSON: typing.Final[str] = "application/json"
_AUTHORIZATION_HEADER: typing.Final[str] = sys.intern("Authorization")
_HTTP_USER_AGENT: typing.Final[str] = (
    f"DiscordBot ({about.__url__}, {about.__version__}) {about.__author__} "
    f"AIOHTTP/{aiohttp.__version__} "
    f"{platform.python_implementation()}/{platform.python_version()} {platform.system()} {platform.architecture()[0]}"
)
_USER_AGENT_HEADER: typing.Final[str] = sys.intern("User-Agent")
_X_AUDIT_LOG_REASON_HEADER: typing.Final[str] = sys.intern("X-Audit-Log-Reason")
_X_RATELIMIT_BUCKET_HEADER: typing.Final[str] = sys.intern("X-RateLimit-Bucket")
_X_RATELIMIT_LIMIT_HEADER: typing.Final[str] = sys.intern("X-RateLimit-Limit")
_X_RATELIMIT_REMAINING_HEADER: typing.Final[str] = sys.intern("X-RateLimit-Remaining")
_X_RATELIMIT_RESET_AFTER_HEADER: typing.Final[str] = sys.intern("X-RateLimit-Reset-After")
_RETRY_ERROR_CODES: typing.Final[typing.FrozenSet[int]] = frozenset({500, 502, 503, 504})
_MAX_BACKOFF_DURATION: typing.Final[int] = 16


class ClientCredentialsStrategy(rest_api.TokenStrategy):
    """Strategy class for handling client credential OAuth2 authorization.

    Parameters
    ----------
    client: typing.Optional[snowflakes.SnowflakeishOr[guilds.PartialApplication]]
        Object or ID of the application this client credentials strategy should
        authorize as.
    client_secret : typing.Optional[builtins.str]
        Client secret to use when authorizing.

    Other Parameters
    ----------------
    scopes : typing.Sequence[str]
        The scopes to authorize for.
    """

    __slots__: typing.Sequence[str] = (
        "_client_id",
        "_client_secret",
        "_exception",
        "_expire_at",
        "_lock",
        "_scopes",
        "_token",
    )

    def __init__(
        self,
        client: snowflakes.SnowflakeishOr[guilds.PartialApplication],
        client_secret: str,
        *,
        scopes: typing.Sequence[typing.Union[applications.OAuth2Scope, str]] = (
            applications.OAuth2Scope.APPLICATIONS_COMMANDS_UPDATE,
            applications.OAuth2Scope.IDENTIFY,
        ),
    ) -> None:
        self._client_id = snowflakes.Snowflake(client)
        self._client_secret = client_secret
        self._exception: typing.Optional[errors.ClientHTTPResponseError] = None
        self._expire_at = 0.0
        self._lock = asyncio.Lock()
        self._scopes = tuple(scopes)
        self._token: typing.Optional[str] = None

    @property
    def client_id(self) -> snowflakes.Snowflake:
        """ID of the application this token strategy authenticates with.

        Returns
        -------
        hikari.snowflakes.Snowflake
            ID of the application this token strategy authenticates with.
        """
        return self._client_id

    @property
    def _is_expired(self) -> bool:
        return time.monotonic() >= self._expire_at

    @property
    def scopes(self) -> typing.Sequence[typing.Union[applications.OAuth2Scope, str]]:
        """Scopes this token strategy authenticates for.

        Returns
        -------
        typing.Sequence[typing.Union[hikari.applications.OAuth2Scope, builtins.str]]
            The scopes this token strategy authenticates for.
        """
        return self._scopes

    @property
    def token_type(self) -> applications.TokenType:
        return applications.TokenType.BEARER

    async def acquire(self, client: rest_api.RESTClient) -> str:
        if self._token and not self._is_expired:
            return self._token

        async with self._lock:
            if self._token and not self._is_expired:
                return self._token

            if self._exception:
                # If we don't copy the exception then python keeps adding onto the stack each time it's raised.
                raise copy.copy(self._exception) from None

            try:
                response = await client.authorize_client_credentials_token(
                    client=self._client_id, client_secret=self._client_secret, scopes=self._scopes
                )

            except errors.ClientHTTPResponseError as exc:
                if not isinstance(exc, errors.RateLimitedError):
                    # If we don't copy the exception then python keeps adding onto the stack each time it's raised.
                    self._exception = copy.copy(exc)

                raise

            # Expires in is lowered a bit in-order to lower the chance of a dead token being used.
            self._expire_at = time.monotonic() + math.floor(response.expires_in.total_seconds() * 0.99)
            self._token = f"{response.token_type} {response.access_token}"
            return self._token

    def invalidate(self, token: typing.Optional[str]) -> None:
        if not token or token == self._token:
            self._expire_at = 0.0
            self._token = None


class _RESTProvider(traits.RESTAware):
    __slots__: typing.Sequence[str] = ("_entity_factory", "_executor", "_rest")

    def __init__(
        self,
        entity_factory: typing.Callable[[], entity_factory_.EntityFactory],
        executor: typing.Optional[concurrent.futures.Executor],
        rest: typing.Callable[[], RESTClientImpl],
    ) -> None:
        self._entity_factory = entity_factory
        self._executor = executor
        self._rest = rest

    @property
    def entity_factory(self) -> entity_factory_.EntityFactory:
        return self._entity_factory()

    @property
    def executor(self) -> typing.Optional[concurrent.futures.Executor]:
        return self._executor

    @property
    def rest(self) -> rest_api.RESTClient:
        return self._rest()

    @property
    def http_settings(self) -> config_impl.HTTPSettings:
        return self._rest().http_settings

    @property
    def proxy_settings(self) -> config_impl.ProxySettings:
        return self._rest().proxy_settings


class RESTApp(traits.ExecutorAware):
    """The base for a HTTP-only Discord application.

    This comprises of a shared TCP connector connection pool, and can have
    `RESTClientImpl` instances for specific credentials acquired
    from it.

    Parameters
    ----------
    executor : typing.Optional[concurrent.futures.Executor]
        The executor to use for blocking file IO operations. If `builtins.None`
        is passed, then the default `concurrent.futures.ThreadPoolExecutor` for
        the `asyncio.AbstractEventLoop` will be used instead.
    http_settings : typing.Optional[hikari.impl.config.HTTPSettings]
        HTTP settings to use. Sane defaults are used if this is
        `builtins.None`.
    max_rate_limit : builtins.float
        Maximum number of seconds to sleep for when rate limited. If a rate
        limit occurs that is longer than this value, then a
        `hikari.errors.RateLimitedError` will be raised instead of waiting.

        This is provided since some endpoints may respond with non-sensible
        rate limits.

        Defaults to five minutes if unspecified.
    max_retries : typing.Optional[builtins.int]
        Maximum number of times a request will be retried if
        it fails with a `5xx` status. Defaults to 3 if set to `builtins.None`.
    proxy_settings : typing.Optional[hikari.impl.config.ProxySettings]
        Proxy settings to use. If `builtins.None` then no proxy configuration
        will be used.
    url : typing.Optional[builtins.str]
        The base URL for the API. You can generally leave this as being
        `builtins.None` and the correct default API base URL will be generated.

    !!! note
        This event loop will be bound to a connector when the first call
        to `acquire` is made.
    """

    __slots__: typing.Sequence[str] = (
        "_executor",
        "_http_settings",
        "_max_rate_limit",
        "_max_retries",
        "_proxy_settings",
        "_url",
    )

    def __init__(
        self,
        *,
        executor: typing.Optional[concurrent.futures.Executor] = None,
        http_settings: typing.Optional[config_impl.HTTPSettings] = None,
        max_rate_limit: float = 300,
        max_retries: int = 3,
        proxy_settings: typing.Optional[config_impl.ProxySettings] = None,
        url: typing.Optional[str] = None,
    ) -> None:
        self._http_settings = config_impl.HTTPSettings() if http_settings is None else http_settings
        self._proxy_settings = config_impl.ProxySettings() if proxy_settings is None else proxy_settings
        self._executor = executor
        self._max_rate_limit = max_rate_limit
        self._max_retries = max_retries
        self._url = url

    @property
    def executor(self) -> typing.Optional[concurrent.futures.Executor]:
        return self._executor

    @property
    def http_settings(self) -> config_impl.HTTPSettings:
        return self._http_settings

    @property
    def proxy_settings(self) -> config_impl.ProxySettings:
        return self._proxy_settings

    @typing.overload
    def acquire(self, token: typing.Optional[rest_api.TokenStrategy] = None) -> RESTClientImpl:
        ...

    @typing.overload
    def acquire(
        self,
        token: str,
        token_type: typing.Union[str, applications.TokenType] = applications.TokenType.BEARER,
    ) -> RESTClientImpl:
        ...

    def acquire(
        self,
        token: typing.Union[str, rest_api.TokenStrategy, None] = None,
        token_type: typing.Union[str, applications.TokenType, None] = None,
    ) -> RESTClientImpl:
        """Acquire an instance of this REST client.

        !!! note
            The returned REST client should be started before it can be used,
            either by calling `RESTClientImpl.start` or by using it as an
            asynchronous context manager.

        Examples
        --------
        ```py
        rest_app = RESTApp()

        # Using the returned client as a context manager to implicitly start
        # and stop it.
        async with rest_app.acquire("A token", "Bot") as client:
            user = await client.fetch_my_user()
        ```

        Parameters
        ----------
        token : typing.Union[builtins.str, builtins.None, hikari.api.rest.TokenStrategy]
            The bot or bearer token. If no token is to be used,
            this can be undefined.
        token_type : typing.Union[builtins.str, hikari.applications.TokenType, builtins.None]
            The type of token in use. This should only be passed when `builtins.str`
            is passed for `token`, can be `"Bot"` or `"Bearer"` and will be
            defaulted to `"Bearer"` in this situation.

            This should be left as `builtins.None` when either
            `hikari.api.rest.TokenStrategy` or `builtins.None` is passed for
            `token`.

        Returns
        -------
        RESTClientImpl
            An instance of the REST client.

        Raises
        ------
        builtins.ValueError
            If `token_type` is provided when a token strategy is passed for `token`.
        """
        # Since we essentially mimic a fake App instance, we need to make a circular provider.
        # We can achieve this using a lambda. This allows the entity factory to build models that
        # are also REST-aware
        provider = _RESTProvider(lambda: entity_factory, self._executor, lambda: rest_client)
        entity_factory = entity_factory_impl.EntityFactoryImpl(provider)

        if isinstance(token, str):
            token = token.strip()

            if token_type is None:
                token_type = applications.TokenType.BEARER

        rest_client = RESTClientImpl(
            cache=None,
            entity_factory=entity_factory,
            executor=self._executor,
            http_settings=self._http_settings,
            max_rate_limit=self._max_rate_limit,
            max_retries=self._max_retries,
            proxy_settings=self._proxy_settings,
            token=token,
            token_type=token_type,
            rest_url=self._url,
        )

        return rest_client


@attr.define()
class _LiveAttributes:
    """Fields which are only present within `RESTClientImpl` while it's "alive".

    !!! note
        This must be started within an active asyncio event loop.
    """

    buckets: buckets_impl.RESTBucketManager = attr.field()
    client_session: aiohttp.ClientSession = attr.field()
    closed_event: asyncio.Event = attr.field()
    # We've been told in DAPI that this is per token.
    global_rate_limit: rate_limits.ManualRateLimiter = attr.field()
    tcp_connector: aiohttp.TCPConnector = attr.field()
    is_closing: bool = attr.field(default=False, init=False)

    @classmethod
    def build(
        cls, max_rate_limit: float, http_settings: config_impl.HTTPSettings, proxy_settings: config_impl.ProxySettings
    ) -> _LiveAttributes:
        """Build a live attributes object.

        !!! warning
            This can only be called when the current thread has an active
            asyncio loop.
        """
        # This asserts that this is called within an active event loop.
        asyncio.get_running_loop()
        tcp_connector = net.create_tcp_connector(http_settings)
        _LOGGER.log(ux.TRACE, "acquired new tcp connector")
        client_session = net.create_client_session(
            connector=tcp_connector,
            # No, this is correct. We manage closing the connector ourselves in this class.
            # This works around some other lifespan issues.
            connector_owner=False,
            http_settings=http_settings,
            raise_for_status=False,
            trust_env=proxy_settings.trust_env,
        )
        _LOGGER.log(ux.TRACE, "acquired new aiohttp client session")
        return _LiveAttributes(
            buckets=buckets_impl.RESTBucketManager(max_rate_limit),
            client_session=client_session,
            closed_event=asyncio.Event(),
            global_rate_limit=rate_limits.ManualRateLimiter(),
            tcp_connector=tcp_connector,
        )

    async def close(self) -> None:
        self.is_closing = True
        self.closed_event.set()
        self.buckets.close()
        self.global_rate_limit.close()
        await self.client_session.close()
        await self.tcp_connector.close()

    def still_alive(self) -> _LiveAttributes:
        """Chained method used to Check if `close` has been called before using this object's resources."""
        if self.is_closing:
            raise errors.ComponentStateConflictError("The REST client was closed mid-request")

        return self


# The standard exceptions are all unsloted so slotting here would be a waste of time.
@attr.define(auto_exc=True, repr=False, slots=False)
class _RetryRequest(RuntimeError):
    ...


class RESTClientImpl(rest_api.RESTClient):
    """Implementation of the V8-compatible Discord HTTP API.

    This manages making HTTP/1.1 requests to the API and using the entity
    factory within the passed application instance to deserialize JSON responses
    to Pythonic data classes that are used throughout this library.

    Parameters
    ----------
    entity_factory : hikari.api.entity_factory.EntityFactory
        The entity factory to use.
    executor : typing.Optional[concurrent.futures.Executor]
        The executor to use for blocking IO. Defaults to the `asyncio` thread
        pool if set to `builtins.None`.
    max_rate_limit : builtins.float
        Maximum number of seconds to sleep for when rate limited. If a rate
        limit occurs that is longer than this value, then a
        `hikari.errors.RateLimitedError` will be raised instead of waiting.

        This is provided since some endpoints may respond with non-sensible
        rate limits.
    max_retries : typing.Optional[builtins.int]
        Maximum number of times a request will be retried if
        it fails with a `5xx` status. Defaults to 3 if set to `builtins.None`.
    token : typing.Union[builtins.str, builtins.None, hikari.api.rest.TokenStrategy]
        The bot or bearer token. If no token is to be used,
        this can be undefined.
    token_type : typing.Union[builtins.str, hikari.applications.TokenType, builtins.None]
        The type of token in use. This must be passed when a `builtins.str` is
        passed for `token` but and can be `"Bot"` or `"Bearer"`.

        This should be left as `builtins.None` when either
        `hikari.api.rest.TokenStrategy` or `builtins.None` is passed for
        `token`.
    rest_url : builtins.str
        The HTTP API base URL. This can contain format-string specifiers to
        interpolate information such as API version in use.

    Raises
    ------
    builtins.ValueError
        * If `token_type` is provided when a token strategy is passed for `token`.
        * if `token_type` is left as `builtins.None` when a string is passed for `token`.
        * If the a value more than 5 is provided for `max_retries`
    """

    __slots__: typing.Sequence[str] = (
        "_cache",
        "_entity_factory",
        "_executor",
        "_http_settings",
        "_live_attributes",
        "_max_rate_limit",
        "_max_retries",
        "_proxy_settings",
        "_rest_url",
        "_token",
        "_token_type",
    )

    def __init__(
        self,
        *,
        cache: typing.Optional[cache_api.MutableCache],
        entity_factory: entity_factory_.EntityFactory,
        executor: typing.Optional[concurrent.futures.Executor],
        http_settings: config_impl.HTTPSettings,
        max_rate_limit: float,
        max_retries: int = 3,
        proxy_settings: config_impl.ProxySettings,
        token: typing.Union[str, None, rest_api.TokenStrategy],
        token_type: typing.Union[applications.TokenType, str, None],
        rest_url: typing.Optional[str],
    ) -> None:
        if max_retries > 5:
            raise ValueError("'max_retries' must be below or equal to 5")

        self._cache = cache
        self._entity_factory = entity_factory
        self._executor = executor
        self._http_settings = http_settings
        self._live_attributes: typing.Optional[_LiveAttributes] = None
        self._max_rate_limit = max_rate_limit
        self._max_retries = max_retries
        self._proxy_settings = proxy_settings

        self._token: typing.Union[str, rest_api.TokenStrategy, None] = None
        self._token_type: typing.Optional[str] = None
        if isinstance(token, str):
            if token_type is None:
                raise ValueError("Token type required when a str is passed for `token`")

            self._token = f"{token_type.title()} {token}"
            self._token_type = applications.TokenType(token_type.title())

        elif isinstance(token, rest_api.TokenStrategy):
            if token_type is not None:
                raise ValueError("Token type should be handled by the token strategy")

            self._token = token
            self._token_type = token.token_type

        # While passing files.URL for rest_url is not officially supported, this is still
        # casted to string here to avoid confusing issues passing a URL here could lead to.
        self._rest_url = str(rest_url) if rest_url is not None else urls.REST_API_URL

    @property
    def is_alive(self) -> bool:
        return self._live_attributes is not None

    @property
    def http_settings(self) -> config_impl.HTTPSettings:
        return self._http_settings

    @property
    def proxy_settings(self) -> config_impl.ProxySettings:
        return self._proxy_settings

    @property
    def entity_factory(self) -> entity_factory_.EntityFactory:
        return self._entity_factory

    @property
    def token_type(self) -> typing.Union[str, applications.TokenType, None]:
        return self._token_type

    @typing.final
    async def close(self) -> None:
        """Close the HTTP client and any open HTTP connections."""
        live_attributes = self._get_live_attributes()
        self._live_attributes = None
        await live_attributes.close()

    @typing.final
    def start(self) -> None:
        """Start the HTTP client.

        !!! note
            This must be called within an active event loop.

        Raises
        ------
        RuntimeError
            If this is called in an environment without an active event loop.
        """
        if self._live_attributes:
            raise errors.ComponentStateConflictError("Cannot start a REST Client which is already alive")

        self._live_attributes = _LiveAttributes.build(self._max_rate_limit, self._http_settings, self._proxy_settings)

    def _get_live_attributes(self) -> _LiveAttributes:
        if self._live_attributes:
            return self._live_attributes

        raise errors.ComponentStateConflictError("Cannot use an inactive REST client")

    async def __aenter__(self) -> RESTClientImpl:
        self.start()
        return self

    async def __aexit__(
        self,
        exc_type: typing.Optional[typing.Type[BaseException]],
        exc_val: typing.Optional[BaseException],
        exc_tb: typing.Optional[types.TracebackType],
    ) -> None:
        await self.close()

    # These are only included at runtime in-order to avoid the model being typed as a synchronous context manager.
    if not typing.TYPE_CHECKING:

        def __enter__(self) -> typing.NoReturn:
            # This is async only.
            cls = type(self)
            raise TypeError(f"{cls.__module__}.{cls.__qualname__} is async-only, did you mean 'async with'?") from None

        def __exit__(
            self,
            exc_type: typing.Optional[typing.Type[BaseException]],
            exc_val: typing.Optional[BaseException],
            exc_tb: typing.Optional[types.TracebackType],
        ) -> None:
            return None

    @typing.final
    async def _request(
        self,
        compiled_route: routes.CompiledRoute,
        *,
        query: typing.Optional[data_binding.StringMapBuilder] = None,
        form_builder: typing.Optional[data_binding.URLEncodedFormBuilder] = None,
        json: typing.Union[data_binding.JSONObjectBuilder, data_binding.JSONArray, None] = None,
        reason: undefined.UndefinedOr[str] = undefined.UNDEFINED,
        no_auth: bool = False,
        auth: typing.Optional[str] = None,
    ) -> typing.Union[None, data_binding.JSONObject, data_binding.JSONArray]:
        # Make a ratelimit-protected HTTP request to a JSON endpoint and expect some form
        # of JSON response.
        live_attributes = self._get_live_attributes()
        headers = data_binding.StringMapBuilder()
        headers.setdefault(_USER_AGENT_HEADER, _HTTP_USER_AGENT)

        re_authed = False
        token: typing.Optional[str] = None
        if auth:
            headers[_AUTHORIZATION_HEADER] = auth

        elif not no_auth:
            if isinstance(self._token, str):
                headers[_AUTHORIZATION_HEADER] = self._token

            elif self._token is not None:
                token = await self._token.acquire(self)
                headers[_AUTHORIZATION_HEADER] = token

        # As per the docs, UTF-8 characters are only supported here if it's url-encoded.
        headers.put(_X_AUDIT_LOG_REASON_HEADER, reason, conversion=urllib.parse.quote)

        url = compiled_route.create_url(self._rest_url)

        # This is initiated the first time we hit a 5xx error to save a little memory when nothing goes wrong
        backoff: typing.Optional[rate_limits.ExponentialBackOff] = None
        retry_count = 0

        stack = contextlib.AsyncExitStack()
        trace_logging_enabled = _LOGGER.isEnabledFor(ux.TRACE)
        while True:
            try:
                uuid = time.uuid()
                async with stack:
                    form = await form_builder.build(stack) if form_builder else None

                    await stack.enter_async_context(live_attributes.still_alive().buckets.acquire(compiled_route))
                    # Buckets not using authentication still have a global
                    # rate limit, but it is different from the token one.
                    if not no_auth:
                        await live_attributes.still_alive().global_rate_limit.acquire()

                    if trace_logging_enabled:
                        _LOGGER.log(
                            ux.TRACE,
                            "%s %s %s\n%s",
                            uuid,
                            compiled_route.method,
                            url,
                            self._stringify_http_message(headers, json),
                        )
                        start = time.monotonic()

                    # Make the request.
                    response = await live_attributes.still_alive().client_session.request(
                        compiled_route.method,
                        url,
                        headers=headers,
                        params=query,
                        json=json,
                        data=form,
                        allow_redirects=self._http_settings.max_redirects is not None,
                        max_redirects=self._http_settings.max_redirects,
                        proxy=self._proxy_settings.url,
                        proxy_headers=self._proxy_settings.all_headers,
                    )

                    if trace_logging_enabled:
                        time_taken = (time.monotonic() - start) * 1_000  # pyright: ignore[reportUnboundVariable]
                        _LOGGER.log(
                            ux.TRACE,
                            "%s %s %s in %sms\n%s",
                            uuid,
                            response.status,
                            response.reason,
                            time_taken,
                            self._stringify_http_message(response.headers, await response.read()),
                        )

                    # Ensure we are not rate limited, and update rate limiting headers where appropriate.
                    await self._parse_ratelimits(compiled_route, response, live_attributes)

                # Don't bother processing any further if we got NO CONTENT. There's not anything
                # to check.
                if response.status == http.HTTPStatus.NO_CONTENT:
                    return None

                # Handle the response when everything went good
                if 200 <= response.status < 300:
                    if response.content_type == _APPLICATION_JSON:
                        # Only deserializing here stops Cloudflare shenanigans messing us around.
                        return data_binding.load_json(await response.read())

                    real_url = str(response.real_url)
                    raise errors.HTTPError(f"Expected JSON [{response.content_type=}, {real_url=}]")

                # Handling 5xx errors
                if response.status in _RETRY_ERROR_CODES and retry_count < self._max_retries:
                    if backoff is None:
                        backoff = rate_limits.ExponentialBackOff(maximum=_MAX_BACKOFF_DURATION)

                    sleep_time = next(backoff)
                    _LOGGER.warning(
                        "Received status %s on request, backing off for %.2fs and retrying. Retries remaining: %s",
                        response.status,
                        sleep_time,
                        self._max_retries - retry_count,
                    )
                    retry_count += 1

                    await asyncio.sleep(sleep_time)
                    continue

                # Attempt to re-auth on UNAUTHORIZED if we are using a TokenStrategy
                can_re_auth = response.status == 401 and not (auth or no_auth or re_authed)
                if can_re_auth and isinstance(self._token, rest_api.TokenStrategy):
                    self._token.invalidate(token)
                    token = await self._token.acquire(self)
                    headers[_AUTHORIZATION_HEADER] = token
                    re_authed = True
                    continue

                await self._handle_error_response(response)

            except _RetryRequest:
                continue

    @staticmethod
    @typing.final
    def _stringify_http_message(headers: data_binding.Headers, body: typing.Any) -> str:
        string = "\n".join(
            f"    {name}: {value}" if name != _AUTHORIZATION_HEADER else f"    {name}: **REDACTED TOKEN**"
            for name, value in headers.items()
        )

        if body is not None:
            string += "\n\n    "
            string += body.decode("ascii") if isinstance(body, bytes) else str(body)

        return string

    @staticmethod
    @typing.final
    async def _handle_error_response(response: aiohttp.ClientResponse) -> typing.NoReturn:
        raise await net.generate_error_response(response)

    @typing.final
    async def _parse_ratelimits(
        self, compiled_route: routes.CompiledRoute, response: aiohttp.ClientResponse, live_attributes: _LiveAttributes
    ) -> None:
        # Handle rate limiting.
        resp_headers = response.headers
        limit = int(resp_headers.get(_X_RATELIMIT_LIMIT_HEADER, "1"))
        remaining = int(resp_headers.get(_X_RATELIMIT_REMAINING_HEADER, "1"))
        bucket = resp_headers.get(_X_RATELIMIT_BUCKET_HEADER)
        reset_after = float(resp_headers.get(_X_RATELIMIT_RESET_AFTER_HEADER, "0"))

        if bucket:
            live_attributes.still_alive().buckets.update_rate_limits(
                compiled_route=compiled_route,
                bucket_header=bucket,
                remaining_header=remaining,
                limit_header=limit,
                reset_after=reset_after,
            )

        if response.status != http.HTTPStatus.TOO_MANY_REQUESTS:
            return

        # Discord have started applying ratelimits to operations on some endpoints
        # based on specific fields used in the JSON body.
        # This does not get reflected in the headers. The first we know is when we
        # get a 429.
        # The issue is that we may get the same response if Discord dynamically
        # adjusts the bucket ratelimits.
        #
        # We have no mechanism for handing field-based ratelimits, so if we get
        # to here, but notice remaining is greater than zero, we should just error.
        #
        # Seems Discord may raise this on some other undocumented cases, which
        # is nice of them. Apparently some dude spamming slurs in the Python
        # guild via a leaked webhook URL made people's clients exhibit this
        # behaviour.
        #
        # If we get ratelimited when running more than one bot under the same token,
        # or if the ratelimiting logic goes wrong, we will get a 429 and expect the
        # "remaining" header to be zeroed, or even negative as I don't trust that there
        # isn't some weird edge case here somewhere in Discord's implementation.
        # We can safely retry if this happens as acquiring the bucket will handle
        # this.
        if remaining <= 0:
            _LOGGER.warning(
                "rate limited on bucket %s, maybe you are running more than one bot on this token? Retrying request...",
                bucket,
            )
            raise _RetryRequest

        if response.content_type != _APPLICATION_JSON:
            # We don't know exactly what this could imply. It is likely Cloudflare interfering
            # but I'd rather we just give up than do something resulting in multiple failed
            # requests repeatedly.
            raise errors.HTTPResponseError(
                str(response.real_url),
                http.HTTPStatus.TOO_MANY_REQUESTS,
                response.headers,
                await response.read(),
                f"received rate limited response with unexpected response type {response.content_type}",
            )

        body = await response.json()
        body_retry_after = float(body["retry_after"])

        if body.get("global", False) is True:
            _LOGGER.error(
                "rate limited on the global bucket. You should consider lowering the number of requests you make or "
                "contacting Discord to raise this limit. Backing off and retrying request..."
            )
            live_attributes.still_alive().global_rate_limit.throttle(body_retry_after)
            raise _RetryRequest

        # If the values are within 20% of each other by relativistic tolerance, it is probably
        # safe to retry the request, as they are likely the same value just with some
        # measuring difference. 20% was used as a rounded figure.
        if math.isclose(body_retry_after, reset_after, rel_tol=0.20):
            _LOGGER.error("rate limited on a sub bucket on bucket %s, but it is safe to retry", bucket)
            raise _RetryRequest

        raise errors.RateLimitedError(
            url=str(response.real_url),
            route=compiled_route,
            headers=response.headers,
            raw_body=body,
            retry_after=body_retry_after,
        )

    async def fetch_channel(
        self, channel: snowflakes.SnowflakeishOr[channels_.PartialChannel]
    ) -> channels_.PartialChannel:
        route = routes.GET_CHANNEL.compile(channel=channel)
        response = await self._request(route)
        assert isinstance(response, dict)
        result = self._entity_factory.deserialize_channel(response)

        if self._cache and isinstance(result, channels_.DMChannel):
            self._cache.set_dm_channel_id(result.recipient.id, result.id)

        return result

    async def edit_channel(
        self,
        channel: snowflakes.SnowflakeishOr[channels_.GuildChannel],
        /,
        *,
        name: undefined.UndefinedOr[str] = undefined.UNDEFINED,
        position: undefined.UndefinedOr[int] = undefined.UNDEFINED,
        topic: undefined.UndefinedOr[str] = undefined.UNDEFINED,
        nsfw: undefined.UndefinedOr[bool] = undefined.UNDEFINED,
        bitrate: undefined.UndefinedOr[int] = undefined.UNDEFINED,
        video_quality_mode: undefined.UndefinedOr[typing.Union[channels_.VideoQualityMode, int]] = undefined.UNDEFINED,
        user_limit: undefined.UndefinedOr[int] = undefined.UNDEFINED,
        rate_limit_per_user: undefined.UndefinedOr[time.Intervalish] = undefined.UNDEFINED,
        region: undefined.UndefinedNoneOr[typing.Union[voices.VoiceRegion, str]] = undefined.UNDEFINED,
        permission_overwrites: undefined.UndefinedOr[
            typing.Sequence[channels_.PermissionOverwrite]
        ] = undefined.UNDEFINED,
        parent_category: undefined.UndefinedOr[
            snowflakes.SnowflakeishOr[channels_.GuildCategory]
        ] = undefined.UNDEFINED,
        default_auto_archive_duration: undefined.UndefinedOr[time.Intervalish] = undefined.UNDEFINED,
        archived: undefined.UndefinedOr[bool] = undefined.UNDEFINED,
        locked: undefined.UndefinedOr[bool] = undefined.UNDEFINED,
        invitable: undefined.UndefinedOr[bool] = undefined.UNDEFINED,
        auto_archive_duration: undefined.UndefinedOr[time.Intervalish] = undefined.UNDEFINED,
        reason: undefined.UndefinedOr[str] = undefined.UNDEFINED,
    ) -> channels_.PartialChannel:
        route = routes.PATCH_CHANNEL.compile(channel=channel)
        body = data_binding.JSONObjectBuilder()
        body.put("name", name)
        body.put("position", position)
        body.put("topic", topic)
        body.put("nsfw", nsfw)
        body.put("bitrate", bitrate)
        body.put("video_quality_mode", video_quality_mode)
        body.put("user_limit", user_limit)
        body.put("rate_limit_per_user", rate_limit_per_user, conversion=time.timespan_to_int)
        body.put("rtc_region", region, conversion=str)
        body.put_snowflake("parent_id", parent_category)
        body.put_array(
            "permission_overwrites",
            permission_overwrites,
            conversion=self._entity_factory.serialize_permission_overwrite,
        )
        body.put("default_auto_archive_duration", default_auto_archive_duration, conversion=time.timespan_to_int)
        # thread-only fields
        body.put("archived", archived)
        body.put("auto_archive_duration", auto_archive_duration, conversion=time.timespan_to_int)
        body.put("locked", locked)
        body.put("invitable", invitable)

        response = await self._request(route, json=body, reason=reason)
        assert isinstance(response, dict)
        return self._entity_factory.deserialize_channel(response)

    async def follow_channel(
        self,
        news_channel: snowflakes.SnowflakeishOr[channels_.GuildNewsChannel],
        target_channel: snowflakes.SnowflakeishOr[channels_.GuildChannel],
        *,
        reason: undefined.UndefinedOr[str] = undefined.UNDEFINED,
    ) -> channels_.ChannelFollow:
        route = routes.POST_CHANNEL_FOLLOWERS.compile(channel=news_channel)
        body = data_binding.JSONObjectBuilder()
        body.put_snowflake("webhook_channel_id", target_channel)

        response = await self._request(route, json=body, reason=reason)

        assert isinstance(response, dict)
        return self._entity_factory.deserialize_channel_follow(response)

    async def delete_channel(
        self, channel: snowflakes.SnowflakeishOr[channels_.PartialChannel]
    ) -> channels_.PartialChannel:
        route = routes.DELETE_CHANNEL.compile(channel=channel)
        response = await self._request(route)
        assert isinstance(response, dict)
        return self._entity_factory.deserialize_channel(response)

    async def edit_my_voice_state(
        self,
        guild: snowflakes.SnowflakeishOr[guilds.PartialGuild],
        channel: snowflakes.SnowflakeishOr[channels_.GuildStageChannel],
        *,
        suppress: undefined.UndefinedOr[bool] = undefined.UNDEFINED,
        request_to_speak: typing.Union[undefined.UndefinedType, bool, datetime.datetime] = undefined.UNDEFINED,
    ) -> None:
        route = routes.PATCH_MY_GUILD_VOICE_STATE.compile(guild=guild)
        body = data_binding.JSONObjectBuilder()
        body.put_snowflake("channel_id", channel)
        body.put("suppress", suppress)

        if isinstance(request_to_speak, datetime.datetime):
            body.put("request_to_speak_timestamp", request_to_speak.isoformat())

        elif request_to_speak is True:
            body.put("request_to_speak_timestamp", time.utc_datetime().isoformat())

        elif request_to_speak is False:
            body.put("request_to_speak_timestamp", None)

        await self._request(route, json=body)

    async def edit_voice_state(
        self,
        guild: snowflakes.SnowflakeishOr[guilds.PartialGuild],
        channel: snowflakes.SnowflakeishOr[channels_.GuildStageChannel],
        user: snowflakes.SnowflakeishOr[users.PartialUser],
        *,
        suppress: undefined.UndefinedOr[bool] = undefined.UNDEFINED,
    ) -> None:
        route = routes.PATCH_GUILD_VOICE_STATE.compile(guild=guild, user=user)
        body = data_binding.JSONObjectBuilder()
        body.put_snowflake("channel_id", channel)
        body.put("suppress", suppress)
        await self._request(route, json=body)

    async def edit_permission_overwrite(
        self,
        channel: snowflakes.SnowflakeishOr[channels_.GuildChannel],
        target: typing.Union[
            snowflakes.Snowflakeish, users.PartialUser, guilds.PartialRole, channels_.PermissionOverwrite
        ],
        *,
        target_type: undefined.UndefinedOr[typing.Union[channels_.PermissionOverwriteType, int]] = undefined.UNDEFINED,
        allow: undefined.UndefinedOr[permissions_.Permissions] = undefined.UNDEFINED,
        deny: undefined.UndefinedOr[permissions_.Permissions] = undefined.UNDEFINED,
        reason: undefined.UndefinedOr[str] = undefined.UNDEFINED,
    ) -> None:
        if target_type is undefined.UNDEFINED:
            if isinstance(target, users.PartialUser):
                target_type = channels_.PermissionOverwriteType.MEMBER
            elif isinstance(target, guilds.Role):
                target_type = channels_.PermissionOverwriteType.ROLE
            elif isinstance(target, channels_.PermissionOverwrite):
                target_type = target.type
            else:
                raise TypeError(
                    "Cannot determine the type of the target to update. Try specifying 'target_type' manually."
                )

        target = target.id if isinstance(target, channels_.PermissionOverwrite) else target
        route = routes.PUT_CHANNEL_PERMISSIONS.compile(channel=channel, overwrite=target)
        body = data_binding.JSONObjectBuilder()
        body.put("type", target_type)
        body.put("allow", allow)
        body.put("deny", deny)
        await self._request(route, json=body, reason=reason)

    async def edit_permission_overwrites(
        self,
        channel: snowflakes.SnowflakeishOr[channels_.GuildChannel],
        target: typing.Union[
            snowflakes.Snowflakeish, users.PartialUser, guilds.PartialRole, channels_.PermissionOverwrite
        ],
        *,
        target_type: undefined.UndefinedOr[typing.Union[channels_.PermissionOverwriteType, int]] = undefined.UNDEFINED,
        allow: undefined.UndefinedOr[permissions_.Permissions] = undefined.UNDEFINED,
        deny: undefined.UndefinedOr[permissions_.Permissions] = undefined.UNDEFINED,
        reason: undefined.UndefinedOr[str] = undefined.UNDEFINED,
    ) -> None:
        """Edit permissions for a specific entity in the given guild channel.

        .. deprecated:: 2.0.0.dev110
            Use `RESTClient.edit_permission_overwrite` instead.

        Parameters
        ----------
        channel : hikari.snowflakes.SnowflakeishOr[hikari.channels.GuildChannel]
            The channel to edit a permission overwrite in. This may be the
            object, or the ID of an existing channel.
        target : typing.Union[hikari.users.PartialUser, hikari.guilds.PartialRole, hikari.channels.PermissionOverwrite, hikari.snowflakes.Snowflakeish]
            The channel overwrite to edit. This may be the object or the ID of an
            existing overwrite.

        Other Parameters
        ----------------
        target_type : hikari.undefined.UndefinedOr[typing.Union[hikari.channels.PermissionOverwriteType, int]]
            If provided, the type of the target to update. If unset, will attempt to get
            the type from `target`.
        allow : hikari.undefined.UndefinedOr[hikari.permissions.Permissions]
            If provided, the new value of all allowed permissions.
        deny : hikari.undefined.UndefinedOr[hikari.permissions.Permissions]
            If provided, the new value of all disallowed permissions.
        reason : hikari.undefined.UndefinedOr[builtins.str]
            If provided, the reason that will be recorded in the audit logs.
            Maximum of 512 characters.

        Raises
        ------
        builtins.TypeError
            If `target_type` is unset and we were unable to determine the type
            from `target`.
        hikari.errors.BadRequestError
            If any of the fields that are passed have an invalid value.
        hikari.errors.UnauthorizedError
            If you are unauthorized to make the request (invalid/missing token).
        hikari.errors.ForbiddenError
            If you are missing the `MANAGE_PERMISSIONS` permission in the channel.
        hikari.errors.NotFoundError
            If the channel is not found or the target is not found if it is
            a role.
        hikari.errors.RateLimitTooLongError
            Raised in the event that a rate limit occurs that is
            longer than `max_rate_limit` when making a request.
        hikari.errors.RateLimitedError
            Usually, Hikari will handle and retry on hitting
            rate-limits automatically. This includes most bucket-specific
            rate-limits and global rate-limits. In some rare edge cases,
            however, Discord implements other undocumented rules for
            rate-limiting, such as limits per attribute. These cannot be
            detected or handled normally by Hikari due to their undocumented
            nature, and will trigger this exception if they occur.
        hikari.errors.InternalServerError
            If an internal error occurs on Discord while handling the request.
        """  # noqa: E501 - Line too long
        deprecation.warn_deprecated(
            "edit_permission_overwrites",
            removal_version="2.0.0.dev113",
            additional_info="Use 'edit_permission_overwrite' instead",
        )
        await self.edit_permission_overwrite(
            channel, target, target_type=target_type, allow=allow, deny=deny, reason=reason
        )

    async def delete_permission_overwrite(
        self,
        channel: snowflakes.SnowflakeishOr[channels_.GuildChannel],
        target: typing.Union[
            channels_.PermissionOverwrite, guilds.PartialRole, users.PartialUser, snowflakes.Snowflakeish
        ],
    ) -> None:
        route = routes.DELETE_CHANNEL_PERMISSIONS.compile(channel=channel, overwrite=target)
        await self._request(route)

    async def fetch_channel_invites(
        self, channel: snowflakes.SnowflakeishOr[channels_.GuildChannel]
    ) -> typing.Sequence[invites.InviteWithMetadata]:
        route = routes.GET_CHANNEL_INVITES.compile(channel=channel)
        response = await self._request(route)
        assert isinstance(response, list)
        return [self._entity_factory.deserialize_invite_with_metadata(invite_payload) for invite_payload in response]

    async def create_invite(
        self,
        channel: snowflakes.SnowflakeishOr[channels_.GuildChannel],
        *,
        max_age: undefined.UndefinedOr[time.Intervalish] = undefined.UNDEFINED,
        max_uses: undefined.UndefinedOr[int] = undefined.UNDEFINED,
        temporary: undefined.UndefinedOr[bool] = undefined.UNDEFINED,
        unique: undefined.UndefinedOr[bool] = undefined.UNDEFINED,
        target_type: undefined.UndefinedOr[invites.TargetType] = undefined.UNDEFINED,
        target_user: undefined.UndefinedOr[snowflakes.SnowflakeishOr[users.PartialUser]] = undefined.UNDEFINED,
        target_application: undefined.UndefinedOr[
            snowflakes.SnowflakeishOr[guilds.PartialApplication]
        ] = undefined.UNDEFINED,
        reason: undefined.UndefinedOr[str] = undefined.UNDEFINED,
    ) -> invites.InviteWithMetadata:
        route = routes.POST_CHANNEL_INVITES.compile(channel=channel)
        body = data_binding.JSONObjectBuilder()
        body.put("max_age", max_age, conversion=time.timespan_to_int)
        body.put("max_uses", max_uses)
        body.put("temporary", temporary)
        body.put("unique", unique)
        body.put("target_type", target_type)
        body.put_snowflake("target_user_id", target_user)
        body.put_snowflake("target_application_id", target_application)
        response = await self._request(route, json=body, reason=reason)
        assert isinstance(response, dict)
        return self._entity_factory.deserialize_invite_with_metadata(response)

    def trigger_typing(
        self, channel: snowflakes.SnowflakeishOr[channels_.TextableChannel]
    ) -> special_endpoints.TypingIndicator:
        return special_endpoints_impl.TypingIndicator(
            request_call=self._request, channel=channel, rest_closed_event=self._get_live_attributes().closed_event
        )

    async def fetch_pins(
        self, channel: snowflakes.SnowflakeishOr[channels_.TextableChannel]
    ) -> typing.Sequence[messages_.Message]:
        route = routes.GET_CHANNEL_PINS.compile(channel=channel)
        response = await self._request(route)
        assert isinstance(response, list)
        return [self._entity_factory.deserialize_message(message_pl) for message_pl in response]

    async def pin_message(
        self,
        channel: snowflakes.SnowflakeishOr[channels_.TextableChannel],
        message: snowflakes.SnowflakeishOr[messages_.PartialMessage],
    ) -> None:
        route = routes.PUT_CHANNEL_PINS.compile(channel=channel, message=message)
        await self._request(route)

    async def unpin_message(
        self,
        channel: snowflakes.SnowflakeishOr[channels_.TextableChannel],
        message: snowflakes.SnowflakeishOr[messages_.PartialMessage],
    ) -> None:
        route = routes.DELETE_CHANNEL_PIN.compile(channel=channel, message=message)
        await self._request(route)

    def fetch_messages(
        self,
        channel: snowflakes.SnowflakeishOr[channels_.TextableChannel],
        *,
        before: undefined.UndefinedOr[snowflakes.SearchableSnowflakeishOr[snowflakes.Unique]] = undefined.UNDEFINED,
        after: undefined.UndefinedOr[snowflakes.SearchableSnowflakeishOr[snowflakes.Unique]] = undefined.UNDEFINED,
        around: undefined.UndefinedOr[snowflakes.SearchableSnowflakeishOr[snowflakes.Unique]] = undefined.UNDEFINED,
    ) -> iterators.LazyIterator[messages_.Message]:
        if undefined.count(before, after, around) < 2:
            raise TypeError("Expected no kwargs, or a maximum of one of 'before', 'after', 'around'")

        timestamp: undefined.UndefinedOr[str]

        if before is not undefined.UNDEFINED:
            direction = "before"
            if isinstance(before, datetime.datetime):
                timestamp = str(snowflakes.Snowflake.from_datetime(before))
            else:
                timestamp = str(int(before))
        elif after is not undefined.UNDEFINED:
            direction = "after"
            if isinstance(after, datetime.datetime):
                timestamp = str(snowflakes.Snowflake.from_datetime(after))
            else:
                timestamp = str(int(after))
        elif around is not undefined.UNDEFINED:
            direction = "around"
            if isinstance(around, datetime.datetime):
                timestamp = str(snowflakes.Snowflake.from_datetime(around))
            else:
                timestamp = str(int(around))
        else:
            direction = "before"
            timestamp = undefined.UNDEFINED

        return special_endpoints_impl.MessageIterator(
            entity_factory=self._entity_factory,
            request_call=self._request,
            channel=channel,
            direction=direction,
            first_id=timestamp,
        )

    async def fetch_message(
        self,
        channel: snowflakes.SnowflakeishOr[channels_.TextableChannel],
        message: snowflakes.SnowflakeishOr[messages_.PartialMessage],
    ) -> messages_.Message:
        route = routes.GET_CHANNEL_MESSAGE.compile(channel=channel, message=message)
        response = await self._request(route)
        assert isinstance(response, dict)
        return self._entity_factory.deserialize_message(response)

    def _build_message_payload(  # noqa: C901- Function too complex
        self,
        /,
        *,
        content: undefined.UndefinedOr[typing.Any] = undefined.UNDEFINED,
        attachment: undefined.UndefinedNoneOr[
            typing.Union[files.Resourceish, messages_.Attachment]
        ] = undefined.UNDEFINED,
        attachments: undefined.UndefinedNoneOr[
            typing.Sequence[typing.Union[files.Resourceish, messages_.Attachment]]
        ] = undefined.UNDEFINED,
        component: undefined.UndefinedNoneOr[special_endpoints.ComponentBuilder] = undefined.UNDEFINED,
        components: undefined.UndefinedNoneOr[
            typing.Sequence[special_endpoints.ComponentBuilder]
        ] = undefined.UNDEFINED,
        embed: undefined.UndefinedNoneOr[embeds_.Embed] = undefined.UNDEFINED,
        embeds: undefined.UndefinedNoneOr[typing.Sequence[embeds_.Embed]] = undefined.UNDEFINED,
        flags: typing.Union[undefined.UndefinedType, int, messages_.MessageFlag] = undefined.UNDEFINED,
        tts: undefined.UndefinedOr[bool] = undefined.UNDEFINED,
        mentions_everyone: undefined.UndefinedOr[bool] = undefined.UNDEFINED,
        mentions_reply: undefined.UndefinedOr[bool] = undefined.UNDEFINED,
        user_mentions: undefined.UndefinedOr[
            typing.Union[snowflakes.SnowflakeishSequence[users.PartialUser], bool]
        ] = undefined.UNDEFINED,
        role_mentions: undefined.UndefinedOr[
            typing.Union[snowflakes.SnowflakeishSequence[guilds.PartialRole], bool]
        ] = undefined.UNDEFINED,
        edit: bool = False,
    ) -> typing.Tuple[data_binding.JSONObjectBuilder, typing.Optional[data_binding.URLEncodedFormBuilder]]:
        if not undefined.any_undefined(attachment, attachments):
            raise ValueError("You may only specify one of 'attachment' or 'attachments', not both")

        if not undefined.any_undefined(component, components):
            raise ValueError("You may only specify one of 'component' or 'components', not both")

        if not undefined.any_undefined(embed, embeds):
            raise ValueError("You may only specify one of 'embed' or 'embeds', not both")

        if undefined.all_undefined(embed, embeds) and isinstance(content, embeds_.Embed):
            # Syntactic sugar, common mistake to accidentally send an embed
            # as the content, so let's detect this and fix it for the user.
            embed = content
            content = undefined.UNDEFINED

        elif undefined.all_undefined(attachment, attachments) and isinstance(
            content, (files.Resource, files.RAWISH_TYPES, os.PathLike)
        ):
            # Syntactic sugar, common mistake to accidentally send an attachment
            # as the content, so let's detect this and fix it for the user. This
            # will still then work with normal implicit embed attachments as
            # we work this out later.
            attachment = content
            content = undefined.UNDEFINED

        final_attachments: typing.List[typing.Union[files.Resourceish, messages_.Attachment]] = []
        if attachment:
            final_attachments.append(attachment)
        elif attachments:
            final_attachments.extend(attachments)

        serialized_components: undefined.UndefinedOr[typing.List[data_binding.JSONObject]] = undefined.UNDEFINED
        if component is not undefined.UNDEFINED:
            if component is not None:
                serialized_components = [component.build()]
            else:
                serialized_components = []

        elif components is not undefined.UNDEFINED:
            if components is not None:
                serialized_components = [component.build() for component in components]
            else:
                serialized_components = []

        serialized_embeds: undefined.UndefinedOr[data_binding.JSONArray] = undefined.UNDEFINED
        if embed is not undefined.UNDEFINED:
            if embed is not None:
                embed_payload, embed_attachments = self._entity_factory.serialize_embed(embed)
                final_attachments.extend(embed_attachments)
                serialized_embeds = [embed_payload]

            else:
                serialized_embeds = []

        elif embeds is not undefined.UNDEFINED:
            serialized_embeds = []
            if embeds is not None:
                for e in embeds:
                    embed_payload, embed_attachments = self._entity_factory.serialize_embed(e)
                    final_attachments.extend(embed_attachments)
                    serialized_embeds.append(embed_payload)

        body = data_binding.JSONObjectBuilder()
        body.put("content", content, conversion=lambda v: v if v is None else str(v))
        body.put("tts", tts)
        body.put("flags", flags)
        body.put("embeds", serialized_embeds)
        body.put("components", serialized_components)

        if not edit or not undefined.all_undefined(mentions_everyone, mentions_reply, user_mentions, role_mentions):
            body.put(
                "allowed_mentions",
                mentions.generate_allowed_mentions(mentions_everyone, mentions_reply, user_mentions, role_mentions),
            )

        form_builder: typing.Optional[data_binding.URLEncodedFormBuilder] = None
        if final_attachments:
            attachments_payload = []
            attachment_id = 0

            for f in final_attachments:
                if isinstance(f, messages_.Attachment):
                    attachments_payload.append({"id": f.id, "filename": f.filename})
                    continue

                if not form_builder:
                    form_builder = data_binding.URLEncodedFormBuilder(executor=self._executor)

                resource = files.ensure_resource(f)
                attachments_payload.append({"id": attachment_id, "filename": resource.filename})
                form_builder.add_resource(f"files[{attachment_id}]", resource)
                attachment_id += 1

            body.put("attachments", attachments_payload)

        elif attachment is None or attachments is None:
            body.put("attachments", None)

        return body, form_builder

    async def create_message(
        self,
        channel: snowflakes.SnowflakeishOr[channels_.TextableChannel],
        content: undefined.UndefinedOr[typing.Any] = undefined.UNDEFINED,
        *,
        attachment: undefined.UndefinedOr[files.Resourceish] = undefined.UNDEFINED,
        attachments: undefined.UndefinedOr[typing.Sequence[files.Resourceish]] = undefined.UNDEFINED,
        component: undefined.UndefinedOr[special_endpoints.ComponentBuilder] = undefined.UNDEFINED,
        components: undefined.UndefinedOr[typing.Sequence[special_endpoints.ComponentBuilder]] = undefined.UNDEFINED,
        embed: undefined.UndefinedOr[embeds_.Embed] = undefined.UNDEFINED,
        embeds: undefined.UndefinedOr[typing.Sequence[embeds_.Embed]] = undefined.UNDEFINED,
        tts: undefined.UndefinedOr[bool] = undefined.UNDEFINED,
        reply: undefined.UndefinedOr[snowflakes.SnowflakeishOr[messages_.PartialMessage]] = undefined.UNDEFINED,
        mentions_everyone: undefined.UndefinedOr[bool] = undefined.UNDEFINED,
        mentions_reply: undefined.UndefinedOr[bool] = undefined.UNDEFINED,
        user_mentions: undefined.UndefinedOr[
            typing.Union[snowflakes.SnowflakeishSequence[users.PartialUser], bool]
        ] = undefined.UNDEFINED,
        role_mentions: undefined.UndefinedOr[
            typing.Union[snowflakes.SnowflakeishSequence[guilds.PartialRole], bool]
        ] = undefined.UNDEFINED,
    ) -> messages_.Message:
        route = routes.POST_CHANNEL_MESSAGES.compile(channel=channel)
        body, form_builder = self._build_message_payload(
            content=content,
            attachment=attachment,
            attachments=attachments,
            component=component,
            components=components,
            embed=embed,
            embeds=embeds,
            tts=tts,
            mentions_everyone=mentions_everyone,
            mentions_reply=mentions_reply,
            user_mentions=user_mentions,
            role_mentions=role_mentions,
        )
        body.put("message_reference", reply, conversion=lambda m: {"message_id": str(int(m))})

        if form_builder is not None:
            form_builder.add_field("payload_json", data_binding.dump_json(body), content_type=_APPLICATION_JSON)
            response = await self._request(route, form_builder=form_builder)
        else:
            response = await self._request(route, json=body)

        assert isinstance(response, dict)
        return self._entity_factory.deserialize_message(response)

    async def crosspost_message(
        self,
        channel: snowflakes.SnowflakeishOr[channels_.GuildNewsChannel],
        message: snowflakes.SnowflakeishOr[messages_.PartialMessage],
    ) -> messages_.Message:
        route = routes.POST_CHANNEL_CROSSPOST.compile(channel=channel, message=message)

        response = await self._request(route)

        assert isinstance(response, dict)
        return self._entity_factory.deserialize_message(response)

    async def edit_message(
        self,
        channel: snowflakes.SnowflakeishOr[channels_.TextableChannel],
        message: snowflakes.SnowflakeishOr[messages_.PartialMessage],
        content: undefined.UndefinedOr[typing.Any] = undefined.UNDEFINED,
        *,
        attachment: undefined.UndefinedNoneOr[
            typing.Union[files.Resourceish, messages_.Attachment]
        ] = undefined.UNDEFINED,
        attachments: undefined.UndefinedNoneOr[
            typing.Sequence[typing.Union[files.Resourceish, messages_.Attachment]]
        ] = undefined.UNDEFINED,
        component: undefined.UndefinedNoneOr[special_endpoints.ComponentBuilder] = undefined.UNDEFINED,
        components: undefined.UndefinedNoneOr[
            typing.Sequence[special_endpoints.ComponentBuilder]
        ] = undefined.UNDEFINED,
        embed: undefined.UndefinedNoneOr[embeds_.Embed] = undefined.UNDEFINED,
        embeds: undefined.UndefinedNoneOr[typing.Sequence[embeds_.Embed]] = undefined.UNDEFINED,
        mentions_everyone: undefined.UndefinedOr[bool] = undefined.UNDEFINED,
        mentions_reply: undefined.UndefinedOr[bool] = undefined.UNDEFINED,
        user_mentions: undefined.UndefinedOr[
            typing.Union[snowflakes.SnowflakeishSequence[users.PartialUser], bool]
        ] = undefined.UNDEFINED,
        role_mentions: undefined.UndefinedOr[
            typing.Union[snowflakes.SnowflakeishSequence[guilds.PartialRole], bool]
        ] = undefined.UNDEFINED,
        flags: typing.Union[undefined.UndefinedType, int, messages_.MessageFlag] = undefined.UNDEFINED,
    ) -> messages_.Message:
        route = routes.PATCH_CHANNEL_MESSAGE.compile(channel=channel, message=message)
        body, form_builder = self._build_message_payload(
            content=content,
            attachment=attachment,
            attachments=attachments,
            component=component,
            components=components,
            embed=embed,
            embeds=embeds,
            flags=flags,
            mentions_everyone=mentions_everyone,
            mentions_reply=mentions_reply,
            user_mentions=user_mentions,
            role_mentions=role_mentions,
            edit=True,
        )

        if form_builder is not None:
            form_builder.add_field("payload_json", data_binding.dump_json(body), content_type=_APPLICATION_JSON)
            response = await self._request(route, form_builder=form_builder)
        else:
            response = await self._request(route, json=body)

        assert isinstance(response, dict)
        return self._entity_factory.deserialize_message(response)

    async def delete_message(
        self,
        channel: snowflakes.SnowflakeishOr[channels_.TextableChannel],
        message: snowflakes.SnowflakeishOr[messages_.PartialMessage],
    ) -> None:
        route = routes.DELETE_CHANNEL_MESSAGE.compile(channel=channel, message=message)
        await self._request(route)

    async def delete_messages(
        self,
        channel: snowflakes.SnowflakeishOr[channels_.TextableChannel],
        messages: typing.Union[
            snowflakes.SnowflakeishOr[messages_.PartialMessage],
            snowflakes.SnowflakeishIterable[messages_.PartialMessage],
        ],
        /,
        *other_messages: snowflakes.SnowflakeishOr[messages_.PartialMessage],
    ) -> None:
        route = routes.POST_DELETE_CHANNEL_MESSAGES_BULK.compile(channel=channel)

        pending: typing.List[snowflakes.SnowflakeishOr[messages_.PartialMessage]] = []
        deleted: typing.List[snowflakes.SnowflakeishOr[messages_.PartialMessage]] = []

        if isinstance(messages, typing.Iterable):  # Syntactic sugar. Allows to use iterables
            pending.extend(messages)

        else:
            pending.append(messages)

        # This maintains the order in-order to keep a predictable deletion order.
        pending.extend(other_messages)

        while pending:
            # Discord only allows 2-100 messages in the BULK_DELETE endpoint. Because of that,
            # if the user wants 101 messages deleted, we will post 100 messages in bulk delete
            # and then the last message in a normal delete.
            # Along with this, the bucket size for v6 and v7 seems to be a bit restrictive. As of
            # 30th July 2020, this endpoint returned the following headers when being ratelimited:
            #       x-ratelimit-bucket         b05c0d8c2ab83895085006a8eae073a3
            #       x-ratelimit-limit          1
            #       x-ratelimit-remaining      0
            #       x-ratelimit-reset          1596033974.096
            #       x-ratelimit-reset-after    3.000
            # This kind of defeats the point of asynchronously gathering any of these
            # in the first place really. To save clogging up the event loop
            # (albeit at a cost of maybe a couple-dozen milliseconds per call),
            # I am just gonna invoke these sequentially instead.
            try:
                if len(pending) == 1:
                    message = pending[0]
                    try:
                        await self.delete_message(channel, message)
                    except errors.NotFoundError as exc:
                        # If the message is not found then this error should be suppressed
                        # to keep consistency with how the bulk delete endpoint functions.
                        if exc.code != 10008:  # Unknown Message
                            raise

                    deleted.append(message)

                else:
                    body = data_binding.JSONObjectBuilder()
                    chunk = pending[:100]
                    body.put_snowflake_array("messages", chunk)
                    await self._request(route, json=body)
                    deleted += chunk

                pending = pending[100:]
            except Exception as ex:
                raise errors.BulkDeleteError(deleted, pending) from ex

    @staticmethod
    def _transform_emoji_to_url_format(
        emoji: typing.Union[str, emojis.Emoji],
        emoji_id: undefined.UndefinedOr[snowflakes.SnowflakeishOr[emojis.CustomEmoji]],
        /,
    ) -> str:
        if isinstance(emoji, emojis.Emoji):
            if emoji_id is not undefined.UNDEFINED:
                raise ValueError("emoji_id shouldn't be passed when an Emoji object is passed for emoji")

            return emoji.url_name

        if emoji_id is not undefined.UNDEFINED:
            return f"{emoji}:{snowflakes.Snowflake(emoji_id)}"

        return emoji

    async def add_reaction(
        self,
        channel: snowflakes.SnowflakeishOr[channels_.TextableChannel],
        message: snowflakes.SnowflakeishOr[messages_.PartialMessage],
        emoji: typing.Union[str, emojis.Emoji],
        emoji_id: undefined.UndefinedOr[snowflakes.SnowflakeishOr[emojis.CustomEmoji]] = undefined.UNDEFINED,
    ) -> None:
        route = routes.PUT_MY_REACTION.compile(
            emoji=self._transform_emoji_to_url_format(emoji, emoji_id),
            channel=channel,
            message=message,
        )
        await self._request(route)

    async def delete_my_reaction(
        self,
        channel: snowflakes.SnowflakeishOr[channels_.TextableChannel],
        message: snowflakes.SnowflakeishOr[messages_.PartialMessage],
        emoji: typing.Union[str, emojis.Emoji],
        emoji_id: undefined.UndefinedOr[snowflakes.SnowflakeishOr[emojis.CustomEmoji]] = undefined.UNDEFINED,
    ) -> None:
        route = routes.DELETE_MY_REACTION.compile(
            emoji=self._transform_emoji_to_url_format(emoji, emoji_id),
            channel=channel,
            message=message,
        )
        await self._request(route)

    async def delete_all_reactions_for_emoji(
        self,
        channel: snowflakes.SnowflakeishOr[channels_.TextableChannel],
        message: snowflakes.SnowflakeishOr[messages_.PartialMessage],
        emoji: typing.Union[str, emojis.Emoji],
        emoji_id: undefined.UndefinedOr[snowflakes.SnowflakeishOr[emojis.CustomEmoji]] = undefined.UNDEFINED,
    ) -> None:
        route = routes.DELETE_REACTION_EMOJI.compile(
            emoji=self._transform_emoji_to_url_format(emoji, emoji_id),
            channel=channel,
            message=message,
        )
        await self._request(route)

    async def delete_reaction(
        self,
        channel: snowflakes.SnowflakeishOr[channels_.TextableChannel],
        message: snowflakes.SnowflakeishOr[messages_.PartialMessage],
        user: snowflakes.SnowflakeishOr[users.PartialUser],
        emoji: typing.Union[str, emojis.Emoji],
        emoji_id: undefined.UndefinedOr[snowflakes.SnowflakeishOr[emojis.CustomEmoji]] = undefined.UNDEFINED,
    ) -> None:
        route = routes.DELETE_REACTION_USER.compile(
            emoji=self._transform_emoji_to_url_format(emoji, emoji_id),
            channel=channel,
            message=message,
            user=user,
        )
        await self._request(route)

    async def delete_all_reactions(
        self,
        channel: snowflakes.SnowflakeishOr[channels_.TextableChannel],
        message: snowflakes.SnowflakeishOr[messages_.PartialMessage],
    ) -> None:
        route = routes.DELETE_ALL_REACTIONS.compile(channel=channel, message=message)
        await self._request(route)

    def fetch_reactions_for_emoji(
        self,
        channel: snowflakes.SnowflakeishOr[channels_.TextableChannel],
        message: snowflakes.SnowflakeishOr[messages_.PartialMessage],
        emoji: typing.Union[str, emojis.Emoji],
        emoji_id: undefined.UndefinedOr[snowflakes.SnowflakeishOr[emojis.CustomEmoji]] = undefined.UNDEFINED,
    ) -> iterators.LazyIterator[users.User]:
        return special_endpoints_impl.ReactorIterator(
            entity_factory=self._entity_factory,
            request_call=self._request,
            channel=channel,
            message=message,
            emoji=self._transform_emoji_to_url_format(emoji, emoji_id),
        )

    async def create_webhook(
        self,
        channel: snowflakes.SnowflakeishOr[channels_.WebhookChannelT],
        name: str,
        *,
        avatar: undefined.UndefinedOr[files.Resourceish] = undefined.UNDEFINED,
        reason: undefined.UndefinedOr[str] = undefined.UNDEFINED,
    ) -> webhooks.IncomingWebhook:
        route = routes.POST_CHANNEL_WEBHOOKS.compile(channel=channel)
        body = data_binding.JSONObjectBuilder()
        body.put("name", name)

        if avatar is not undefined.UNDEFINED:
            avatar_resource = files.ensure_resource(avatar)
            async with avatar_resource.stream(executor=self._executor) as stream:
                body.put("avatar", await stream.data_uri())

        response = await self._request(route, json=body, reason=reason)
        assert isinstance(response, dict)
        return self._entity_factory.deserialize_incoming_webhook(response)

    async def fetch_webhook(
        self,
        webhook: snowflakes.SnowflakeishOr[webhooks.PartialWebhook],
        *,
        token: undefined.UndefinedOr[str] = undefined.UNDEFINED,
    ) -> webhooks.PartialWebhook:
        if token is undefined.UNDEFINED:
            route = routes.GET_WEBHOOK.compile(webhook=webhook)
            no_auth = False
        else:
            route = routes.GET_WEBHOOK_WITH_TOKEN.compile(webhook=webhook, token=token)
            no_auth = True

        response = await self._request(route, no_auth=no_auth)
        assert isinstance(response, dict)
        return self._entity_factory.deserialize_webhook(response)

    async def fetch_channel_webhooks(
        self,
        channel: snowflakes.SnowflakeishOr[channels_.WebhookChannelT],
    ) -> typing.Sequence[webhooks.PartialWebhook]:
        route = routes.GET_CHANNEL_WEBHOOKS.compile(channel=channel)
        response = await self._request(route)
        assert isinstance(response, list)
        return [self._entity_factory.deserialize_webhook(webhook_pl) for webhook_pl in response]

    async def fetch_guild_webhooks(
        self,
        guild: snowflakes.SnowflakeishOr[guilds.PartialGuild],
    ) -> typing.Sequence[webhooks.PartialWebhook]:
        route = routes.GET_GUILD_WEBHOOKS.compile(guild=guild)
        response = await self._request(route)
        assert isinstance(response, list)
        return [self._entity_factory.deserialize_webhook(webhook_payload) for webhook_payload in response]

    async def edit_webhook(
        self,
        webhook: snowflakes.SnowflakeishOr[webhooks.PartialWebhook],
        *,
        token: undefined.UndefinedOr[str] = undefined.UNDEFINED,
        name: undefined.UndefinedOr[str] = undefined.UNDEFINED,
        avatar: undefined.UndefinedNoneOr[files.Resourceish] = undefined.UNDEFINED,
        channel: undefined.UndefinedOr[snowflakes.SnowflakeishOr[channels_.WebhookChannelT]] = undefined.UNDEFINED,
        reason: undefined.UndefinedOr[str] = undefined.UNDEFINED,
    ) -> webhooks.PartialWebhook:
        if token is undefined.UNDEFINED:
            route = routes.PATCH_WEBHOOK.compile(webhook=webhook)
            no_auth = False
        else:
            route = routes.PATCH_WEBHOOK_WITH_TOKEN.compile(webhook=webhook, token=token)
            no_auth = True

        body = data_binding.JSONObjectBuilder()
        body.put("name", name)
        body.put_snowflake("channel", channel)

        if avatar is None:
            body.put("avatar", None)
        elif avatar is not undefined.UNDEFINED:
            avatar_resource = files.ensure_resource(avatar)
            async with avatar_resource.stream(executor=self._executor) as stream:
                body.put("avatar", await stream.data_uri())

        response = await self._request(route, json=body, reason=reason, no_auth=no_auth)
        assert isinstance(response, dict)
        return self._entity_factory.deserialize_webhook(response)

    async def delete_webhook(
        self,
        webhook: snowflakes.SnowflakeishOr[webhooks.PartialWebhook],
        *,
        token: undefined.UndefinedOr[str] = undefined.UNDEFINED,
    ) -> None:
        if token is undefined.UNDEFINED:
            route = routes.DELETE_WEBHOOK.compile(webhook=webhook)
            no_auth = False
        else:
            route = routes.DELETE_WEBHOOK_WITH_TOKEN.compile(webhook=webhook, token=token)
            no_auth = True

        await self._request(route, no_auth=no_auth)

    async def execute_webhook(
        self,
        webhook: typing.Union[webhooks.ExecutableWebhook, snowflakes.Snowflakeish],
        token: str,
        content: undefined.UndefinedOr[typing.Any] = undefined.UNDEFINED,
        *,
        thread: typing.Union[
            undefined.UndefinedType, snowflakes.SnowflakeishOr[channels_.GuildThreadChannel]
        ] = undefined.UNDEFINED,
        username: undefined.UndefinedOr[str] = undefined.UNDEFINED,
        avatar_url: typing.Union[undefined.UndefinedType, str, files.URL] = undefined.UNDEFINED,
        attachment: undefined.UndefinedOr[files.Resourceish] = undefined.UNDEFINED,
        attachments: undefined.UndefinedOr[typing.Sequence[files.Resourceish]] = undefined.UNDEFINED,
        component: undefined.UndefinedOr[special_endpoints.ComponentBuilder] = undefined.UNDEFINED,
        components: undefined.UndefinedOr[typing.Sequence[special_endpoints.ComponentBuilder]] = undefined.UNDEFINED,
        embed: undefined.UndefinedOr[embeds_.Embed] = undefined.UNDEFINED,
        embeds: undefined.UndefinedOr[typing.Sequence[embeds_.Embed]] = undefined.UNDEFINED,
        tts: undefined.UndefinedOr[bool] = undefined.UNDEFINED,
        mentions_everyone: undefined.UndefinedOr[bool] = undefined.UNDEFINED,
        user_mentions: undefined.UndefinedOr[
            typing.Union[snowflakes.SnowflakeishSequence[users.PartialUser], bool]
        ] = undefined.UNDEFINED,
        role_mentions: undefined.UndefinedOr[
            typing.Union[snowflakes.SnowflakeishSequence[guilds.PartialRole], bool]
        ] = undefined.UNDEFINED,
        flags: typing.Union[undefined.UndefinedType, int, messages_.MessageFlag] = undefined.UNDEFINED,
    ) -> messages_.Message:
        # int(ExecutableWebhook) isn't guaranteed to be valid nor the ID used to execute this entity as a webhook.
        webhook_id = webhook if isinstance(webhook, int) else webhook.webhook_id
        route = routes.POST_WEBHOOK_WITH_TOKEN.compile(webhook=webhook_id, token=token)

        query = data_binding.StringMapBuilder()
        query.put("wait", True)
        query.put("thread_id", thread)

        body, form_builder = self._build_message_payload(
            content=content,
            attachment=attachment,
            attachments=attachments,
            component=component,
            components=components,
            embed=embed,
            embeds=embeds,
            tts=tts,
            flags=flags,
            mentions_everyone=mentions_everyone,
            user_mentions=user_mentions,
            role_mentions=role_mentions,
        )
        body.put("username", username)
        body.put("avatar_url", avatar_url, conversion=str)

        if form_builder is not None:
            form_builder.add_field("payload_json", data_binding.dump_json(body), content_type=_APPLICATION_JSON)
            response = await self._request(route, form_builder=form_builder, query=query, no_auth=True)
        else:
            response = await self._request(route, json=body, query=query, no_auth=True)

        assert isinstance(response, dict)
        return self._entity_factory.deserialize_message(response)

    async def fetch_webhook_message(
        self,
        webhook: typing.Union[webhooks.ExecutableWebhook, snowflakes.Snowflakeish],
        token: str,
        message: snowflakes.SnowflakeishOr[messages_.PartialMessage],
        *,
        thread: typing.Union[
            undefined.UndefinedType, snowflakes.SnowflakeishOr[channels_.GuildThreadChannel]
        ] = undefined.UNDEFINED,
    ) -> messages_.Message:
        # int(ExecutableWebhook) isn't guaranteed to be valid nor the ID used to execute this entity as a webhook.
        webhook_id = webhook if isinstance(webhook, int) else webhook.webhook_id
        route = routes.GET_WEBHOOK_MESSAGE.compile(webhook=webhook_id, token=token, message=message)
        query = data_binding.StringMapBuilder()
        query.put("thread_id", thread)
        response = await self._request(route, no_auth=True, query=query)
        assert isinstance(response, dict)
        return self._entity_factory.deserialize_message(response)

    async def edit_webhook_message(
        self,
        webhook: typing.Union[webhooks.ExecutableWebhook, snowflakes.Snowflakeish],
        token: str,
        message: snowflakes.SnowflakeishOr[messages_.Message],
        content: undefined.UndefinedNoneOr[typing.Any] = undefined.UNDEFINED,
        *,
<<<<<<< HEAD
        attachment: undefined.UndefinedNoneOr[
            typing.Union[files.Resourceish, messages_.Attachment]
        ] = undefined.UNDEFINED,
        attachments: undefined.UndefinedNoneOr[
            typing.Sequence[typing.Union[files.Resourceish, messages_.Attachment]]
        ] = undefined.UNDEFINED,
=======
        thread: typing.Union[
            undefined.UndefinedType, snowflakes.SnowflakeishOr[channels_.GuildThreadChannel]
        ] = undefined.UNDEFINED,
        attachment: undefined.UndefinedOr[files.Resourceish] = undefined.UNDEFINED,
        attachments: undefined.UndefinedOr[typing.Sequence[files.Resourceish]] = undefined.UNDEFINED,
>>>>>>> c9aee91c
        component: undefined.UndefinedNoneOr[special_endpoints.ComponentBuilder] = undefined.UNDEFINED,
        components: undefined.UndefinedNoneOr[
            typing.Sequence[special_endpoints.ComponentBuilder]
        ] = undefined.UNDEFINED,
        embed: undefined.UndefinedNoneOr[embeds_.Embed] = undefined.UNDEFINED,
        embeds: undefined.UndefinedNoneOr[typing.Sequence[embeds_.Embed]] = undefined.UNDEFINED,
        mentions_everyone: undefined.UndefinedOr[bool] = undefined.UNDEFINED,
        user_mentions: undefined.UndefinedOr[
            typing.Union[snowflakes.SnowflakeishSequence[users.PartialUser], bool]
        ] = undefined.UNDEFINED,
        role_mentions: undefined.UndefinedOr[
            typing.Union[snowflakes.SnowflakeishSequence[guilds.PartialRole], bool]
        ] = undefined.UNDEFINED,
    ) -> messages_.Message:
        # int(ExecutableWebhook) isn't guaranteed to be valid nor the ID used to execute this entity as a webhook.
        webhook_id = webhook if isinstance(webhook, int) else webhook.webhook_id
        route = routes.PATCH_WEBHOOK_MESSAGE.compile(webhook=webhook_id, token=token, message=message)
        query = data_binding.StringMapBuilder()
        query.put("thread_id", thread)

        body, form_builder = self._build_message_payload(
            content=content,
            attachment=attachment,
            attachments=attachments,
            component=component,
            components=components,
            embed=embed,
            embeds=embeds,
            mentions_everyone=mentions_everyone,
            user_mentions=user_mentions,
            role_mentions=role_mentions,
            edit=True,
        )

        if form_builder is not None:
            form_builder.add_field("payload_json", data_binding.dump_json(body), content_type=_APPLICATION_JSON)
            response = await self._request(route, form_builder=form_builder, query=query, no_auth=True)
        else:
            response = await self._request(route, json=body, query=query, no_auth=True)

        assert isinstance(response, dict)
        return self._entity_factory.deserialize_message(response)

    async def delete_webhook_message(
        self,
        webhook: typing.Union[webhooks.ExecutableWebhook, snowflakes.Snowflakeish],
        token: str,
        message: snowflakes.SnowflakeishOr[messages_.Message],
        *,
        thread: typing.Union[
            undefined.UndefinedType, snowflakes.SnowflakeishOr[channels_.GuildThreadChannel]
        ] = undefined.UNDEFINED,
    ) -> None:
        # int(ExecutableWebhook) isn't guaranteed to be valid nor the ID used to execute this entity as a webhook.
        webhook_id = webhook if isinstance(webhook, int) else webhook.webhook_id
        query = data_binding.StringMapBuilder()
        query.put("thread_id", thread)
        route = routes.DELETE_WEBHOOK_MESSAGE.compile(webhook=webhook_id, token=token, message=message)
        await self._request(route, no_auth=True, query=query)

    async def fetch_gateway_url(self) -> str:
        route = routes.GET_GATEWAY.compile()
        # This doesn't need authorization.
        response = await self._request(route, no_auth=True)
        assert isinstance(response, dict)
        url = response["url"]
        assert isinstance(url, str)
        return url

    async def fetch_gateway_bot_info(self) -> sessions.GatewayBotInfo:
        route = routes.GET_GATEWAY_BOT.compile()
        response = await self._request(route)
        assert isinstance(response, dict)
        return self._entity_factory.deserialize_gateway_bot_info(response)

    async def fetch_invite(self, invite: typing.Union[invites.InviteCode, str]) -> invites.Invite:
        route = routes.GET_INVITE.compile(invite_code=invite if isinstance(invite, str) else invite.code)
        query = data_binding.StringMapBuilder()
        query.put("with_counts", True)
        query.put("with_expiration", True)
        response = await self._request(route, query=query)
        assert isinstance(response, dict)
        return self._entity_factory.deserialize_invite(response)

    async def delete_invite(self, invite: typing.Union[invites.InviteCode, str]) -> invites.Invite:
        route = routes.DELETE_INVITE.compile(invite_code=invite if isinstance(invite, str) else invite.code)
        response = await self._request(route)
        assert isinstance(response, dict)
        return self._entity_factory.deserialize_invite(response)

    async def fetch_my_user(self) -> users.OwnUser:
        route = routes.GET_MY_USER.compile()
        response = await self._request(route)
        assert isinstance(response, dict)
        return self._entity_factory.deserialize_my_user(response)

    async def edit_my_user(
        self,
        *,
        username: undefined.UndefinedOr[str] = undefined.UNDEFINED,
        avatar: undefined.UndefinedNoneOr[files.Resourceish] = undefined.UNDEFINED,
    ) -> users.OwnUser:
        route = routes.PATCH_MY_USER.compile()
        body = data_binding.JSONObjectBuilder()
        body.put("username", username)

        if avatar is None:
            body.put("avatar", None)
        elif avatar is not undefined.UNDEFINED:
            avatar_resource = files.ensure_resource(avatar)
            async with avatar_resource.stream(executor=self._executor) as stream:
                body.put("avatar", await stream.data_uri())

        response = await self._request(route, json=body)
        assert isinstance(response, dict)
        return self._entity_factory.deserialize_my_user(response)

    async def fetch_my_connections(self) -> typing.Sequence[applications.OwnConnection]:
        route = routes.GET_MY_CONNECTIONS.compile()
        response = await self._request(route)
        assert isinstance(response, list)
        return [self._entity_factory.deserialize_own_connection(connection_payload) for connection_payload in response]

    def fetch_my_guilds(
        self,
        *,
        newest_first: bool = False,
        start_at: undefined.UndefinedOr[snowflakes.SearchableSnowflakeishOr[guilds.PartialGuild]] = undefined.UNDEFINED,
    ) -> iterators.LazyIterator[applications.OwnGuild]:
        if start_at is undefined.UNDEFINED:
            start_at = snowflakes.Snowflake.max() if newest_first else snowflakes.Snowflake.min()
        elif isinstance(start_at, datetime.datetime):
            start_at = snowflakes.Snowflake.from_datetime(start_at)
        else:
            start_at = int(start_at)

        return special_endpoints_impl.OwnGuildIterator(
            entity_factory=self._entity_factory,
            request_call=self._request,
            newest_first=newest_first,
            first_id=str(start_at),
        )

    async def leave_guild(self, guild: snowflakes.SnowflakeishOr[guilds.PartialGuild], /) -> None:
        route = routes.DELETE_MY_GUILD.compile(guild=guild)
        await self._request(route)

    async def create_dm_channel(self, user: snowflakes.SnowflakeishOr[users.PartialUser], /) -> channels_.DMChannel:
        route = routes.POST_MY_CHANNELS.compile()
        body = data_binding.JSONObjectBuilder()
        body.put_snowflake("recipient_id", user)
        response = await self._request(route, json=body)
        assert isinstance(response, dict)
        channel = self._entity_factory.deserialize_dm(response)

        if self._cache:
            self._cache.set_dm_channel_id(user, channel.id)

        return channel

    async def fetch_application(self) -> applications.Application:
        route = routes.GET_MY_APPLICATION.compile()
        response = await self._request(route)
        assert isinstance(response, dict)
        return self._entity_factory.deserialize_application(response)

    async def fetch_authorization(self) -> applications.AuthorizationInformation:
        route = routes.GET_MY_AUTHORIZATION.compile()
        response = await self._request(route)
        assert isinstance(response, dict)
        return self._entity_factory.deserialize_authorization_information(response)

    @staticmethod
    def _gen_oauth2_token(client: snowflakes.SnowflakeishOr[guilds.PartialApplication], client_secret: str) -> str:
        token = base64.b64encode(f"{int(client)}:{client_secret}".encode()).decode("utf-8")
        return f"{applications.TokenType.BASIC} {token}"

    async def authorize_client_credentials_token(
        self,
        client: snowflakes.SnowflakeishOr[guilds.PartialApplication],
        client_secret: str,
        scopes: typing.Sequence[typing.Union[applications.OAuth2Scope, str]],
    ) -> applications.PartialOAuth2Token:
        route = routes.POST_TOKEN.compile()
        form_builder = data_binding.URLEncodedFormBuilder()
        form_builder.add_field("grant_type", "client_credentials")
        form_builder.add_field("scope", " ".join(scopes))

        response = await self._request(
            route, form_builder=form_builder, auth=self._gen_oauth2_token(client, client_secret)
        )
        assert isinstance(response, dict)
        return self._entity_factory.deserialize_partial_token(response)

    async def authorize_access_token(
        self,
        client: snowflakes.SnowflakeishOr[guilds.PartialApplication],
        client_secret: str,
        code: str,
        redirect_uri: str,
    ) -> applications.OAuth2AuthorizationToken:
        route = routes.POST_TOKEN.compile()
        form_builder = data_binding.URLEncodedFormBuilder()
        form_builder.add_field("grant_type", "authorization_code")
        form_builder.add_field("code", code)
        form_builder.add_field("redirect_uri", redirect_uri)

        response = await self._request(
            route, form_builder=form_builder, auth=self._gen_oauth2_token(client, client_secret)
        )
        assert isinstance(response, dict)
        return self._entity_factory.deserialize_authorization_token(response)

    async def refresh_access_token(
        self,
        client: snowflakes.SnowflakeishOr[guilds.PartialApplication],
        client_secret: str,
        refresh_token: str,
        *,
        scopes: undefined.UndefinedOr[
            typing.Sequence[typing.Union[applications.OAuth2Scope, str]]
        ] = undefined.UNDEFINED,
    ) -> applications.OAuth2AuthorizationToken:
        route = routes.POST_TOKEN.compile()
        form_builder = data_binding.URLEncodedFormBuilder()
        form_builder.add_field("grant_type", "refresh_token")
        form_builder.add_field("refresh_token", refresh_token)

        if scopes is not undefined.UNDEFINED:
            form_builder.add_field("scope", " ".join(scopes))

        response = await self._request(
            route, form_builder=form_builder, auth=self._gen_oauth2_token(client, client_secret)
        )
        assert isinstance(response, dict)
        return self._entity_factory.deserialize_authorization_token(response)

    async def revoke_access_token(
        self,
        client: snowflakes.SnowflakeishOr[guilds.PartialApplication],
        client_secret: str,
        token: typing.Union[str, applications.PartialOAuth2Token],
    ) -> None:
        route = routes.POST_TOKEN_REVOKE.compile()
        form_builder = data_binding.URLEncodedFormBuilder()
        form_builder.add_field("token", str(token))
        await self._request(route, form_builder=form_builder, auth=self._gen_oauth2_token(client, client_secret))

    async def add_user_to_guild(
        self,
        access_token: typing.Union[str, applications.PartialOAuth2Token],
        guild: snowflakes.SnowflakeishOr[guilds.PartialGuild],
        user: snowflakes.SnowflakeishOr[users.PartialUser],
        *,
        nickname: undefined.UndefinedOr[str] = undefined.UNDEFINED,
        nick: undefined.UndefinedOr[str] = undefined.UNDEFINED,
        roles: undefined.UndefinedOr[snowflakes.SnowflakeishSequence[guilds.PartialRole]] = undefined.UNDEFINED,
        mute: undefined.UndefinedOr[bool] = undefined.UNDEFINED,
        deaf: undefined.UndefinedOr[bool] = undefined.UNDEFINED,
    ) -> typing.Optional[guilds.Member]:
        """Add a user to a guild.

        !!! note
            This requires the `access_token` to have the
            `hikari.applications.OAuth2Scope.GUILDS_JOIN` scope enabled along
            with the authorization of a Bot which has `MANAGE_INVITES`
            permission within the target guild.

        Parameters
        ----------
        access_token : typing.Union[builtins.str, hikari.applications.PartialOAuth2Token]
            Object or string of the access token to use for this request.
        guild : hikari.snowflakes.SnowflakeishOr[hikari.guilds.PartialGuild]
            The guild to add the user to. This may be the object
            or the ID of an existing guild.
        user : hikari.snowflakes.SnowflakeishOr[hikari.users.PartialUser]
            The user to add to the guild. This may be the object
            or the ID of an existing user.

        Other Parameters
        ----------------
        nickname : hikari.undefined.UndefinedOr[builtins.str]
            If provided, the nick to add to the user when he joins the guild.

            Requires the `MANAGE_NICKNAMES` permission on the guild.
        nick : hikari.undefined.UndefinedNoneOr[builtins.str]
            Deprecated alias for `nickname`.

            .. deprecated:: 2.0.0.dev106
                Use `nickname` instead.
        roles : hikari.undefined.UndefinedOr[hikari.snowflakes.SnowflakeishSequence[hikari.guilds.PartialRole]]
            If provided, the roles to add to the user when he joins the guild.
            This may be a collection objects or IDs of existing roles.

            Requires the `MANAGE_ROLES` permission on the guild.
        mute : hikari.undefined.UndefinedOr[builtins.bool]
            If provided, the mute state to add the user when he joins the guild.

            Requires the `MUTE_MEMBERS` permission on the guild.
        deaf : hikari.undefined.UndefinedOr[builtins.bool]
            If provided, the deaf state to add the user when he joins the guild.

            Requires the `DEAFEN_MEMBERS` permission on the guild.

        Returns
        -------
        typing.Optional[hikari.guilds.Member]
            `builtins.None` if the user was already part of the guild, else
            `hikari.guilds.Member`.

        Raises
        ------
        hikari.errors.BadRequestError
            If any of the fields that are passed have an invalid value.
        hikari.errors.ForbiddenError
            If you are not part of the guild you want to add the user to,
            if you are missing permissions to do one of the things you specified,
            if you are using an access token for another user, if the token is
            bound to another bot or if the access token doesn't have the
            `hikari.applications.OAuth2Scope.GUILDS_JOIN` scope enabled.
        hikari.errors.UnauthorizedError
            If you are unauthorized to make the request (invalid/missing token).
        hikari.errors.NotFoundError
            If you own the guild or the user is not found.
        hikari.errors.RateLimitTooLongError
            Raised in the event that a rate limit occurs that is
            longer than `max_rate_limit` when making a request.
        hikari.errors.RateLimitedError
            Usually, Hikari will handle and retry on hitting
            rate-limits automatically. This includes most bucket-specific
            rate-limits and global rate-limits. In some rare edge cases,
            however, Discord implements other undocumented rules for
            rate-limiting, such as limits per attribute. These cannot be
            detected or handled normally by Hikari due to their undocumented
            nature, and will trigger this exception if they occur.
        hikari.errors.InternalServerError
            If an internal error occurs on Discord while handling the request.
        """
        if nick is not undefined.UNDEFINED:
            deprecation.warn_deprecated(
                "nick",
                removal_version="2.0.0.dev113",
                additional_info="Use 'nickname' parameter instead",
            )
            nickname = nick

        route = routes.PUT_GUILD_MEMBER.compile(guild=guild, user=user)
        body = data_binding.JSONObjectBuilder()
        body.put("access_token", str(access_token))
        body.put("nick", nickname)
        body.put("mute", mute)
        body.put("deaf", deaf)
        body.put_snowflake_array("roles", roles)

        if (response := await self._request(route, json=body)) is not None:
            assert isinstance(response, dict)
            return self._entity_factory.deserialize_member(response, guild_id=snowflakes.Snowflake(guild))
        else:
            # User already is in the guild.
            return None

    async def fetch_voice_regions(self) -> typing.Sequence[voices.VoiceRegion]:
        route = routes.GET_VOICE_REGIONS.compile()
        response = await self._request(route)
        assert isinstance(response, list)
        return [
            self._entity_factory.deserialize_voice_region(voice_region_payload) for voice_region_payload in response
        ]

    async def fetch_user(self, user: snowflakes.SnowflakeishOr[users.PartialUser]) -> users.User:
        route = routes.GET_USER.compile(user=user)
        response = await self._request(route)
        assert isinstance(response, dict)
        return self._entity_factory.deserialize_user(response)

    def fetch_audit_log(
        self,
        guild: snowflakes.SnowflakeishOr[guilds.PartialGuild],
        *,
        before: undefined.UndefinedOr[snowflakes.SearchableSnowflakeishOr[snowflakes.Unique]] = undefined.UNDEFINED,
        user: undefined.UndefinedOr[snowflakes.SnowflakeishOr[users.PartialUser]] = undefined.UNDEFINED,
        event_type: undefined.UndefinedOr[typing.Union[audit_logs.AuditLogEventType, int]] = undefined.UNDEFINED,
    ) -> iterators.LazyIterator[audit_logs.AuditLog]:

        timestamp: undefined.UndefinedOr[str]
        if before is undefined.UNDEFINED:
            timestamp = undefined.UNDEFINED
        elif isinstance(before, datetime.datetime):
            timestamp = str(snowflakes.Snowflake.from_datetime(before))
        else:
            timestamp = str(int(before))

        return special_endpoints_impl.AuditLogIterator(
            entity_factory=self._entity_factory,
            request_call=self._request,
            guild=guild,
            before=timestamp,
            user=user,
            action_type=event_type,
        )

    async def fetch_emoji(
        self,
        guild: snowflakes.SnowflakeishOr[guilds.PartialGuild],
        emoji: snowflakes.SnowflakeishOr[emojis.CustomEmoji],
    ) -> emojis.KnownCustomEmoji:
        route = routes.GET_GUILD_EMOJI.compile(guild=guild, emoji=emoji)
        response = await self._request(route)
        assert isinstance(response, dict)
        return self._entity_factory.deserialize_known_custom_emoji(response, guild_id=snowflakes.Snowflake(guild))

    async def fetch_guild_emojis(
        self, guild: snowflakes.SnowflakeishOr[guilds.PartialGuild]
    ) -> typing.Sequence[emojis.KnownCustomEmoji]:
        route = routes.GET_GUILD_EMOJIS.compile(guild=guild)
        response = await self._request(route)
        assert isinstance(response, list)
        guild_id = snowflakes.Snowflake(guild)
        return [
            self._entity_factory.deserialize_known_custom_emoji(emoji_payload, guild_id=guild_id)
            for emoji_payload in response
        ]

    async def create_emoji(
        self,
        guild: snowflakes.SnowflakeishOr[guilds.PartialGuild],
        name: str,
        image: files.Resourceish,
        *,
        roles: undefined.UndefinedOr[snowflakes.SnowflakeishSequence[guilds.PartialRole]] = undefined.UNDEFINED,
        reason: undefined.UndefinedOr[str] = undefined.UNDEFINED,
    ) -> emojis.KnownCustomEmoji:
        route = routes.POST_GUILD_EMOJIS.compile(guild=guild)
        body = data_binding.JSONObjectBuilder()
        body.put("name", name)
        image_resource = files.ensure_resource(image)
        async with image_resource.stream(executor=self._executor) as stream:
            body.put("image", await stream.data_uri())

        body.put_snowflake_array("roles", roles)

        response = await self._request(route, json=body, reason=reason)
        assert isinstance(response, dict)
        return self._entity_factory.deserialize_known_custom_emoji(response, guild_id=snowflakes.Snowflake(guild))

    async def edit_emoji(
        self,
        guild: snowflakes.SnowflakeishOr[guilds.PartialGuild],
        emoji: snowflakes.SnowflakeishOr[emojis.CustomEmoji],
        *,
        name: undefined.UndefinedOr[str] = undefined.UNDEFINED,
        roles: undefined.UndefinedOr[snowflakes.SnowflakeishSequence[guilds.PartialRole]] = undefined.UNDEFINED,
        reason: undefined.UndefinedOr[str] = undefined.UNDEFINED,
    ) -> emojis.KnownCustomEmoji:
        route = routes.PATCH_GUILD_EMOJI.compile(guild=guild, emoji=emoji)
        body = data_binding.JSONObjectBuilder()
        body.put("name", name)
        body.put_snowflake_array("roles", roles)

        response = await self._request(route, json=body, reason=reason)
        assert isinstance(response, dict)
        return self._entity_factory.deserialize_known_custom_emoji(response, guild_id=snowflakes.Snowflake(guild))

    async def delete_emoji(
        self,
        guild: snowflakes.SnowflakeishOr[guilds.PartialGuild],
        emoji: snowflakes.SnowflakeishOr[emojis.CustomEmoji],
        *,
        reason: undefined.UndefinedOr[str] = undefined.UNDEFINED,
    ) -> None:
        route = routes.DELETE_GUILD_EMOJI.compile(guild=guild, emoji=emoji)
        await self._request(route, reason=reason)

    async def fetch_available_sticker_packs(self) -> typing.Sequence[stickers.StickerPack]:
        route = routes.GET_STICKER_PACKS.compile()
        response = await self._request(route, no_auth=True)
        assert isinstance(response, dict)
        return [
            self._entity_factory.deserialize_sticker_pack(sticker_pack_payload)
            for sticker_pack_payload in response["sticker_packs"]
        ]

    async def fetch_sticker(
        self,
        sticker: snowflakes.SnowflakeishOr[stickers.PartialSticker],
    ) -> typing.Union[stickers.StandardSticker, stickers.GuildSticker]:
        route = routes.GET_STICKER.compile(sticker=sticker)
        response = await self._request(route)
        assert isinstance(response, dict)
        return (
            self._entity_factory.deserialize_guild_sticker(response)
            if "guild_id" in response
            else self._entity_factory.deserialize_standard_sticker(response)
        )

    async def fetch_guild_stickers(
        self, guild: snowflakes.SnowflakeishOr[guilds.PartialGuild]
    ) -> typing.Sequence[stickers.GuildSticker]:
        route = routes.GET_GUILD_STICKERS.compile(guild=guild)
        response = await self._request(route)
        assert isinstance(response, list)
        return [
            self._entity_factory.deserialize_guild_sticker(guild_sticker_payload) for guild_sticker_payload in response
        ]

    async def fetch_guild_sticker(
        self,
        guild: snowflakes.SnowflakeishOr[guilds.PartialGuild],
        sticker: snowflakes.SnowflakeishOr[stickers.PartialSticker],
    ) -> stickers.GuildSticker:
        route = routes.GET_GUILD_STICKER.compile(guild=guild, sticker=sticker)
        response = await self._request(route)
        assert isinstance(response, dict)
        return self._entity_factory.deserialize_guild_sticker(response)

    async def create_sticker(
        self,
        guild: snowflakes.SnowflakeishOr[guilds.PartialGuild],
        name: str,
        tag: str,
        image: files.Resourceish,
        *,
        description: undefined.UndefinedOr[str] = undefined.UNDEFINED,
        reason: undefined.UndefinedOr[str] = undefined.UNDEFINED,
    ) -> stickers.GuildSticker:
        route = routes.POST_GUILD_STICKERS.compile(guild=guild)
        form = data_binding.URLEncodedFormBuilder(executor=self._executor)
        form.add_field("name", name)
        form.add_field("tags", tag)
        form.add_field("description", description or "")
        form.add_resource("file", files.ensure_resource(image))

        response = await self._request(route, form_builder=form, reason=reason)
        assert isinstance(response, dict)
        return self._entity_factory.deserialize_guild_sticker(response)

    async def edit_sticker(
        self,
        guild: snowflakes.SnowflakeishOr[guilds.PartialGuild],
        sticker: snowflakes.SnowflakeishOr[stickers.PartialSticker],
        *,
        name: undefined.UndefinedOr[str] = undefined.UNDEFINED,
        description: undefined.UndefinedOr[str] = undefined.UNDEFINED,
        tag: undefined.UndefinedOr[str] = undefined.UNDEFINED,
        reason: undefined.UndefinedOr[str] = undefined.UNDEFINED,
    ) -> stickers.GuildSticker:
        route = routes.PATCH_GUILD_STICKER.compile(guild=guild, sticker=sticker)
        body = data_binding.JSONObjectBuilder()
        body.put("name", name)
        body.put("tags", tag)
        body.put("description", description)

        response = await self._request(route, json=body, reason=reason)
        assert isinstance(response, dict)
        return self._entity_factory.deserialize_guild_sticker(response)

    async def delete_sticker(
        self,
        guild: snowflakes.SnowflakeishOr[guilds.PartialGuild],
        sticker: snowflakes.SnowflakeishOr[stickers.PartialSticker],
        *,
        reason: undefined.UndefinedOr[str] = undefined.UNDEFINED,
    ) -> None:
        route = routes.DELETE_GUILD_STICKER.compile(guild=guild, sticker=sticker)
        await self._request(route, reason=reason)

    def guild_builder(self, name: str, /) -> special_endpoints.GuildBuilder:
        return special_endpoints_impl.GuildBuilder(
            entity_factory=self._entity_factory, executor=self._executor, request_call=self._request, name=name
        )

    async def fetch_guild(self, guild: snowflakes.SnowflakeishOr[guilds.PartialGuild]) -> guilds.RESTGuild:
        route = routes.GET_GUILD.compile(guild=guild)
        query = data_binding.StringMapBuilder()
        query.put("with_counts", True)
        response = await self._request(route, query=query)
        assert isinstance(response, dict)
        return self._entity_factory.deserialize_rest_guild(response)

    async def fetch_guild_preview(self, guild: snowflakes.SnowflakeishOr[guilds.PartialGuild]) -> guilds.GuildPreview:
        route = routes.GET_GUILD_PREVIEW.compile(guild=guild)
        response = await self._request(route)
        assert isinstance(response, dict)
        return self._entity_factory.deserialize_guild_preview(response)

    async def edit_guild(
        self,
        guild: snowflakes.SnowflakeishOr[guilds.PartialGuild],
        *,
        name: undefined.UndefinedOr[str] = undefined.UNDEFINED,
        verification_level: undefined.UndefinedOr[guilds.GuildVerificationLevel] = undefined.UNDEFINED,
        default_message_notifications: undefined.UndefinedOr[
            guilds.GuildMessageNotificationsLevel
        ] = undefined.UNDEFINED,
        explicit_content_filter_level: undefined.UndefinedOr[
            guilds.GuildExplicitContentFilterLevel
        ] = undefined.UNDEFINED,
        afk_channel: undefined.UndefinedOr[
            snowflakes.SnowflakeishOr[channels_.GuildVoiceChannel]
        ] = undefined.UNDEFINED,
        afk_timeout: undefined.UndefinedOr[time.Intervalish] = undefined.UNDEFINED,
        icon: undefined.UndefinedNoneOr[files.Resourceish] = undefined.UNDEFINED,
        owner: undefined.UndefinedOr[snowflakes.SnowflakeishOr[users.PartialUser]] = undefined.UNDEFINED,
        splash: undefined.UndefinedNoneOr[files.Resourceish] = undefined.UNDEFINED,
        banner: undefined.UndefinedNoneOr[files.Resourceish] = undefined.UNDEFINED,
        system_channel: undefined.UndefinedNoneOr[
            snowflakes.SnowflakeishOr[channels_.GuildTextChannel]
        ] = undefined.UNDEFINED,
        rules_channel: undefined.UndefinedNoneOr[
            snowflakes.SnowflakeishOr[channels_.GuildTextChannel]
        ] = undefined.UNDEFINED,
        public_updates_channel: undefined.UndefinedNoneOr[
            snowflakes.SnowflakeishOr[channels_.GuildTextChannel]
        ] = undefined.UNDEFINED,
        preferred_locale: undefined.UndefinedOr[typing.Union[str, locales.Locale]] = undefined.UNDEFINED,
        reason: undefined.UndefinedOr[str] = undefined.UNDEFINED,
    ) -> guilds.RESTGuild:
        route = routes.PATCH_GUILD.compile(guild=guild)
        body = data_binding.JSONObjectBuilder()
        body.put("name", name)
        body.put("verification_level", verification_level)
        body.put("default_message_notifications", default_message_notifications)
        body.put("explicit_content_filter", explicit_content_filter_level)
        body.put("afk_timeout", afk_timeout, conversion=time.timespan_to_int)
        body.put("preferred_locale", preferred_locale, conversion=str)
        body.put_snowflake("afk_channel_id", afk_channel)
        body.put_snowflake("owner_id", owner)
        body.put_snowflake("system_channel_id", system_channel)
        body.put_snowflake("rules_channel_id", rules_channel)
        body.put_snowflake("public_updates_channel_id", public_updates_channel)

        tasks: typing.List[asyncio.Task[str]] = []

        if icon is None:
            body.put("icon", None)
        elif icon is not undefined.UNDEFINED:
            icon_resource = files.ensure_resource(icon)
            async with icon_resource.stream(executor=self._executor) as stream:
                task = asyncio.create_task(stream.data_uri())
                task.add_done_callback(lambda future: body.put("icon", future.result()))
                tasks.append(task)

        if splash is None:
            body.put("splash", None)
        elif splash is not undefined.UNDEFINED:
            splash_resource = files.ensure_resource(splash)
            async with splash_resource.stream(executor=self._executor) as stream:
                task = asyncio.create_task(stream.data_uri())
                task.add_done_callback(lambda future: body.put("splash", future.result()))
                tasks.append(task)

        if banner is None:
            body.put("banner", None)
        elif banner is not undefined.UNDEFINED:
            banner_resource = files.ensure_resource(banner)
            async with banner_resource.stream(executor=self._executor) as stream:
                task = asyncio.create_task(stream.data_uri())
                task.add_done_callback(lambda future: body.put("banner", future.result()))
                tasks.append(task)

        await asyncio.gather(*tasks)

        response = await self._request(route, json=body, reason=reason)
        assert isinstance(response, dict)
        return self._entity_factory.deserialize_rest_guild(response)

    async def delete_guild(self, guild: snowflakes.SnowflakeishOr[guilds.PartialGuild]) -> None:
        route = routes.DELETE_GUILD.compile(guild=guild)
        await self._request(route)

    async def fetch_guild_channels(
        self, guild: snowflakes.SnowflakeishOr[guilds.PartialGuild]
    ) -> typing.Sequence[channels_.GuildChannel]:
        route = routes.GET_GUILD_CHANNELS.compile(guild=guild)
        response = await self._request(route)
        assert isinstance(response, list)
        channel_sequence = [self._entity_factory.deserialize_channel(channel_payload) for channel_payload in response]
        # Will always be guild channels unless Discord messes up severely on something!
        return typing.cast("typing.Sequence[channels_.GuildChannel]", channel_sequence)

    async def create_guild_text_channel(
        self,
        guild: snowflakes.SnowflakeishOr[guilds.PartialGuild],
        name: str,
        *,
        position: undefined.UndefinedOr[int] = undefined.UNDEFINED,
        topic: undefined.UndefinedOr[str] = undefined.UNDEFINED,
        nsfw: undefined.UndefinedOr[bool] = undefined.UNDEFINED,
        rate_limit_per_user: undefined.UndefinedOr[time.Intervalish] = undefined.UNDEFINED,
        permission_overwrites: undefined.UndefinedOr[
            typing.Sequence[channels_.PermissionOverwrite]
        ] = undefined.UNDEFINED,
        category: undefined.UndefinedOr[snowflakes.SnowflakeishOr[channels_.GuildCategory]] = undefined.UNDEFINED,
        default_auto_archive_duration: undefined.UndefinedOr[time.Intervalish] = undefined.UNDEFINED,
        reason: undefined.UndefinedOr[str] = undefined.UNDEFINED,
    ) -> channels_.GuildTextChannel:
        response = await self._create_guild_channel(
            guild,
            name,
            channels_.ChannelType.GUILD_TEXT,
            position=position,
            topic=topic,
            nsfw=nsfw,
            rate_limit_per_user=rate_limit_per_user,
            permission_overwrites=permission_overwrites,
            category=category,
            default_auto_archive_duration=default_auto_archive_duration,
            reason=reason,
        )
        return self._entity_factory.deserialize_guild_text_channel(response)

    async def create_guild_news_channel(
        self,
        guild: snowflakes.SnowflakeishOr[guilds.PartialGuild],
        name: str,
        *,
        position: undefined.UndefinedOr[int] = undefined.UNDEFINED,
        topic: undefined.UndefinedOr[str] = undefined.UNDEFINED,
        nsfw: undefined.UndefinedOr[bool] = undefined.UNDEFINED,
        rate_limit_per_user: undefined.UndefinedOr[time.Intervalish] = undefined.UNDEFINED,
        permission_overwrites: undefined.UndefinedOr[
            typing.Sequence[channels_.PermissionOverwrite]
        ] = undefined.UNDEFINED,
        category: undefined.UndefinedOr[snowflakes.SnowflakeishOr[channels_.GuildCategory]] = undefined.UNDEFINED,
        default_auto_archive_duration: undefined.UndefinedOr[time.Intervalish] = undefined.UNDEFINED,
        reason: undefined.UndefinedOr[str] = undefined.UNDEFINED,
    ) -> channels_.GuildNewsChannel:
        response = await self._create_guild_channel(
            guild,
            name,
            channels_.ChannelType.GUILD_NEWS,
            position=position,
            topic=topic,
            nsfw=nsfw,
            rate_limit_per_user=rate_limit_per_user,
            permission_overwrites=permission_overwrites,
            category=category,
            default_auto_archive_duration=default_auto_archive_duration,
            reason=reason,
        )
        return self._entity_factory.deserialize_guild_news_channel(response)

    async def create_guild_voice_channel(
        self,
        guild: snowflakes.SnowflakeishOr[guilds.PartialGuild],
        name: str,
        *,
        position: undefined.UndefinedOr[int] = undefined.UNDEFINED,
        user_limit: undefined.UndefinedOr[int] = undefined.UNDEFINED,
        bitrate: undefined.UndefinedOr[int] = undefined.UNDEFINED,
        video_quality_mode: undefined.UndefinedOr[typing.Union[channels_.VideoQualityMode, int]] = undefined.UNDEFINED,
        permission_overwrites: undefined.UndefinedOr[
            typing.Sequence[channels_.PermissionOverwrite]
        ] = undefined.UNDEFINED,
        region: undefined.UndefinedOr[typing.Union[voices.VoiceRegion, str]] = undefined.UNDEFINED,
        category: undefined.UndefinedOr[snowflakes.SnowflakeishOr[channels_.GuildCategory]] = undefined.UNDEFINED,
        reason: undefined.UndefinedOr[str] = undefined.UNDEFINED,
    ) -> channels_.GuildVoiceChannel:
        response = await self._create_guild_channel(
            guild,
            name,
            channels_.ChannelType.GUILD_VOICE,
            position=position,
            user_limit=user_limit,
            bitrate=bitrate,
            video_quality_mode=video_quality_mode,
            permission_overwrites=permission_overwrites,
            region=region,
            category=category,
            reason=reason,
        )
        return self._entity_factory.deserialize_guild_voice_channel(response)

    async def create_guild_stage_channel(
        self,
        guild: snowflakes.SnowflakeishOr[guilds.PartialGuild],
        name: str,
        *,
        position: undefined.UndefinedOr[int] = undefined.UNDEFINED,
        user_limit: undefined.UndefinedOr[int] = undefined.UNDEFINED,
        bitrate: undefined.UndefinedOr[int] = undefined.UNDEFINED,
        permission_overwrites: undefined.UndefinedOr[
            typing.Sequence[channels_.PermissionOverwrite]
        ] = undefined.UNDEFINED,
        region: undefined.UndefinedOr[typing.Union[voices.VoiceRegion, str]] = undefined.UNDEFINED,
        category: undefined.UndefinedOr[snowflakes.SnowflakeishOr[channels_.GuildCategory]] = undefined.UNDEFINED,
        reason: undefined.UndefinedOr[str] = undefined.UNDEFINED,
    ) -> channels_.GuildStageChannel:
        response = await self._create_guild_channel(
            guild,
            name,
            channels_.ChannelType.GUILD_STAGE,
            position=position,
            user_limit=user_limit,
            bitrate=bitrate,
            permission_overwrites=permission_overwrites,
            region=region,
            category=category,
            reason=reason,
        )
        return self._entity_factory.deserialize_guild_stage_channel(response)

    async def create_guild_category(
        self,
        guild: snowflakes.SnowflakeishOr[guilds.PartialGuild],
        name: str,
        *,
        position: undefined.UndefinedOr[int] = undefined.UNDEFINED,
        permission_overwrites: undefined.UndefinedOr[
            typing.Sequence[channels_.PermissionOverwrite]
        ] = undefined.UNDEFINED,
        reason: undefined.UndefinedOr[str] = undefined.UNDEFINED,
    ) -> channels_.GuildCategory:
        response = await self._create_guild_channel(
            guild,
            name,
            channels_.ChannelType.GUILD_CATEGORY,
            position=position,
            permission_overwrites=permission_overwrites,
            reason=reason,
        )
        return self._entity_factory.deserialize_guild_category(response)

    async def _create_guild_channel(
        self,
        guild: snowflakes.SnowflakeishOr[guilds.PartialGuild],
        name: str,
        type_: channels_.ChannelType,
        *,
        position: undefined.UndefinedOr[int] = undefined.UNDEFINED,
        topic: undefined.UndefinedOr[str] = undefined.UNDEFINED,
        nsfw: undefined.UndefinedOr[bool] = undefined.UNDEFINED,
        bitrate: undefined.UndefinedOr[int] = undefined.UNDEFINED,
        video_quality_mode: undefined.UndefinedOr[typing.Union[channels_.VideoQualityMode, int]] = undefined.UNDEFINED,
        user_limit: undefined.UndefinedOr[int] = undefined.UNDEFINED,
        rate_limit_per_user: undefined.UndefinedOr[time.Intervalish] = undefined.UNDEFINED,
        permission_overwrites: undefined.UndefinedOr[
            typing.Sequence[channels_.PermissionOverwrite]
        ] = undefined.UNDEFINED,
        region: undefined.UndefinedOr[typing.Union[voices.VoiceRegion, str]] = undefined.UNDEFINED,
        category: undefined.UndefinedOr[snowflakes.SnowflakeishOr[channels_.GuildCategory]] = undefined.UNDEFINED,
        default_auto_archive_duration: undefined.UndefinedOr[time.Intervalish] = undefined.UNDEFINED,
        reason: undefined.UndefinedOr[str] = undefined.UNDEFINED,
    ) -> data_binding.JSONObject:
        route = routes.POST_GUILD_CHANNELS.compile(guild=guild)
        body = data_binding.JSONObjectBuilder()
        body.put("type", type_)
        body.put("name", name)
        body.put("position", position)
        body.put("topic", topic)
        body.put("nsfw", nsfw)
        body.put("bitrate", bitrate)
        body.put("video_quality_mode", video_quality_mode)
        body.put("user_limit", user_limit)
        body.put("rate_limit_per_user", rate_limit_per_user, conversion=time.timespan_to_int)
        body.put("rtc_region", region, conversion=str)
        body.put_snowflake("parent_id", category)
        body.put_array(
            "permission_overwrites",
            permission_overwrites,
            conversion=self._entity_factory.serialize_permission_overwrite,
        )
        body.put("default_auto_archive_duration", default_auto_archive_duration, conversion=time.timespan_to_int)

        response = await self._request(route, json=body, reason=reason)
        assert isinstance(response, dict)
        return response

    async def create_message_thread(
        self,
        channel: snowflakes.SnowflakeishOr[channels_.PermissibleGuildChannel],
        message: snowflakes.SnowflakeishOr[messages_.PartialMessage],
        name: str,
        /,
        *,
        auto_archive_duration: undefined.UndefinedOr[time.Intervalish] = datetime.timedelta(days=1),
        rate_limit_per_user: undefined.UndefinedOr[time.Intervalish] = undefined.UNDEFINED,
        reason: undefined.UndefinedOr[str] = undefined.UNDEFINED,
    ) -> typing.Union[channels_.GuildPublicThread, channels_.GuildNewsThread]:
        if auto_archive_duration is not undefined.UNDEFINED and isinstance(auto_archive_duration, datetime.timedelta):
            auto_archive_duration = round(auto_archive_duration.total_seconds() / 60)

        route = routes.POST_MESSAGE_THREADS.compile(channel=channel, message=message)
        body = data_binding.JSONObjectBuilder()
        body.put("name", name)
        body.put("auto_archive_duration", auto_archive_duration)
        body.put("rate_limit_per_user", rate_limit_per_user, conversion=time.timespan_to_int)

        response = await self._request(route, json=body, reason=reason)

        assert isinstance(response, dict)
        channel = self._entity_factory.deserialize_guild_thread(response)
        assert isinstance(channel, (channels_.GuildPublicThread, channels_.GuildNewsThread))
        return channel

    async def create_thread(
        self,
        channel: snowflakes.SnowflakeishOr[channels_.PermissibleGuildChannel],
        type: typing.Union[channels_.ChannelType, int],
        name: str,
        /,
        *,
        auto_archive_duration: undefined.UndefinedOr[time.Intervalish] = datetime.timedelta(days=1),
        invitable: undefined.UndefinedOr[bool] = undefined.UNDEFINED,
        rate_limit_per_user: undefined.UndefinedOr[time.Intervalish] = undefined.UNDEFINED,
        reason: undefined.UndefinedOr[str] = undefined.UNDEFINED,
    ) -> channels_.GuildThreadChannel:
        if auto_archive_duration is not undefined.UNDEFINED and isinstance(auto_archive_duration, datetime.timedelta):
            auto_archive_duration = round(auto_archive_duration.total_seconds() / 60)

        route = routes.POST_CHANNEL_THREADS.compile(channel=channel)
        body = data_binding.JSONObjectBuilder()
        body.put("name", name)
        body.put("auto_archive_duration", auto_archive_duration)
        body.put("type", type)
        body.put("invitable", invitable)
        body.put("rate_limit_per_user", rate_limit_per_user, conversion=time.timespan_to_int)

        response = await self._request(route, json=body, reason=reason)

        assert isinstance(response, dict)
        return self._entity_factory.deserialize_guild_thread(response)

    async def join_thread(self, channel: snowflakes.SnowflakeishOr[channels_.GuildTextChannel], /) -> None:
        route = routes.PUT_MY_THREAD_MEMBER.compile(channel=channel)
        await self._request(route)

    async def add_thread_member(
        self,
        channel: snowflakes.SnowflakeishOr[channels_.GuildThreadChannel],
        user: snowflakes.SnowflakeishOr[users.PartialUser],
        /,
    ) -> None:
        route = routes.PUT_THREAD_MEMBER.compile(channel=channel, user=user)
        await self._request(route)

    async def leave_thread(self, channel: snowflakes.SnowflakeishOr[channels_.GuildThreadChannel]) -> None:
        route = routes.DELETE_MY_THREAD_MEMBER.compile(channel=channel)
        await self._request(route)

    async def remove_thread_member(
        self,
        channel: snowflakes.SnowflakeishOr[channels_.GuildThreadChannel],
        user: snowflakes.SnowflakeishOr[users.PartialUser],
        /,
    ) -> None:
        route = routes.DELETE_THREAD_MEMBER.compile(channel=channel, user=user)
        await self._request(route)

    async def fetch_thread_member(
        self,
        channel: snowflakes.SnowflakeishOr[channels_.GuildThreadChannel],
        user: snowflakes.SnowflakeishOr[users.PartialUser],
        /,
    ) -> channels_.ThreadMember:
        route = routes.GET_THREAD_MEMBER.compile(channel=channel, user=user)
        response = await self._request(route)
        assert isinstance(response, dict)
        return self._entity_factory.deserialize_thread_member(response)

    async def fetch_thread_members(
        self, channel: snowflakes.SnowflakeishOr[channels_.GuildThreadChannel], /
    ) -> typing.Sequence[channels_.ThreadMember]:
        route = routes.GET_THREAD_MEMBERS.compile(channel=channel)
        response = await self._request(route)
        assert isinstance(response, list)
        return [self._entity_factory.deserialize_thread_member(member) for member in response]

    async def fetch_active_threads(
        self, guild: snowflakes.SnowflakeishOr[guilds.Guild], /
    ) -> typing.Sequence[channels_.GuildThreadChannel]:
        route = routes.GET_ACTIVE_THREADS.compile(guild=guild)
        response = await self._request(route)
        assert isinstance(response, dict)
        members = {
            member.thread_id: member
            for member in map(self._entity_factory.deserialize_thread_member, response["members"])
        }
        return [
            self._entity_factory.deserialize_guild_thread(
                thread, member=members.get(snowflakes.Snowflake(thread["id"]))
            )
            for thread in response["threads"]
        ]

    def _deserialize_public_thread(
        self,
        payload: data_binding.JSONObject,
        *,
        guild_id: undefined.UndefinedOr[snowflakes.Snowflake] = undefined.UNDEFINED,
        member: undefined.UndefinedNoneOr[channels_.ThreadMember] = undefined.UNDEFINED,
    ) -> typing.Union[channels_.GuildNewsThread, channels_.GuildPublicThread]:
        channel = self._entity_factory.deserialize_guild_thread(payload, guild_id=guild_id, member=member)
        assert isinstance(channel, (channels_.GuildNewsThread, channels_.GuildPublicThread))
        return channel

    def fetch_public_archived_threads(
        self,
        channel: snowflakes.SnowflakeishOr[channels_.PermissibleGuildChannel],
        /,
        *,
        before: undefined.UndefinedOr[datetime.datetime] = undefined.UNDEFINED,
    ) -> iterators.LazyIterator[typing.Union[channels_.GuildNewsThread, channels_.GuildPublicThread]]:
        return special_endpoints_impl.GuildThreadIterator(
            deserialize=self._deserialize_public_thread,
            entity_factory=self._entity_factory,
            request_call=self._request,
            route=routes.GET_PUBLIC_ARCHIVED_THREADS.compile(channel=channel),
            before=before.isoformat() if before is not undefined.UNDEFINED else undefined.UNDEFINED,
            before_is_timestamp=True,
        )

    def fetch_private_archived_threads(
        self,
        channel: snowflakes.SnowflakeishOr[channels_.PermissibleGuildChannel],
        /,
        *,
        before: undefined.UndefinedOr[datetime.datetime] = undefined.UNDEFINED,
    ) -> iterators.LazyIterator[channels_.GuildPrivateThread]:
        return special_endpoints_impl.GuildThreadIterator(
            deserialize=self._entity_factory.deserialize_guild_private_thread,
            entity_factory=self._entity_factory,
            request_call=self._request,
            route=routes.GET_PRIVATE_ARCHIVED_THREADS.compile(channel=channel),
            before=before.isoformat() if before is not undefined.UNDEFINED else undefined.UNDEFINED,
            before_is_timestamp=True,
        )

    def fetch_joined_private_archived_threads(
        self,
        channel: snowflakes.SnowflakeishOr[channels_.PermissibleGuildChannel],
        /,
        *,
        before: undefined.UndefinedOr[
            snowflakes.SearchableSnowflakeishOr[channels_.GuildThreadChannel]
        ] = undefined.UNDEFINED,
    ) -> iterators.LazyIterator[channels_.GuildPrivateThread]:
        if before is undefined.UNDEFINED:
            start: undefined.UndefinedOr[str] = undefined.UNDEFINED

        elif isinstance(before, datetime.datetime):
            start = str(snowflakes.Snowflake.from_datetime(before))

        else:
            start = str(snowflakes.Snowflake(before))

        return special_endpoints_impl.GuildThreadIterator(
            deserialize=self._entity_factory.deserialize_guild_private_thread,
            entity_factory=self._entity_factory,
            request_call=self._request,
            route=routes.GET_JOINED_PRIVATE_ARCHIVED_THREADS.compile(channel=channel),
            before=start,
            before_is_timestamp=False,
        )

    async def reposition_channels(
        self,
        guild: snowflakes.SnowflakeishOr[guilds.PartialGuild],
        positions: typing.Mapping[int, snowflakes.SnowflakeishOr[channels_.GuildChannel]],
    ) -> None:
        route = routes.PATCH_GUILD_CHANNELS.compile(guild=guild)
        body = [{"id": str(int(channel)), "position": pos} for pos, channel in positions.items()]
        await self._request(route, json=body)

    async def fetch_member(
        self,
        guild: snowflakes.SnowflakeishOr[guilds.PartialGuild],
        user: snowflakes.SnowflakeishOr[users.PartialUser],
    ) -> guilds.Member:
        route = routes.GET_GUILD_MEMBER.compile(guild=guild, user=user)
        response = await self._request(route)
        assert isinstance(response, dict)
        return self._entity_factory.deserialize_member(response, guild_id=snowflakes.Snowflake(guild))

    def fetch_members(
        self, guild: snowflakes.SnowflakeishOr[guilds.PartialGuild]
    ) -> iterators.LazyIterator[guilds.Member]:
        return special_endpoints_impl.MemberIterator(
            entity_factory=self._entity_factory, request_call=self._request, guild=guild
        )

    async def fetch_my_member(self, guild: snowflakes.SnowflakeishOr[guilds.PartialGuild]) -> guilds.Member:
        route = routes.GET_MY_GUILD_MEMBER.compile(guild=guild)
        response = await self._request(route)
        assert isinstance(response, dict)
        return self._entity_factory.deserialize_member(response, guild_id=snowflakes.Snowflake(guild))

    async def search_members(
        self,
        guild: snowflakes.SnowflakeishOr[guilds.PartialGuild],
        name: str,
    ) -> typing.Sequence[guilds.Member]:
        route = routes.GET_GUILD_MEMBERS_SEARCH.compile(guild=guild)
        query = data_binding.StringMapBuilder()
        query.put("query", name)
        query.put("limit", 1000)
        response = await self._request(route, query=query)
        assert isinstance(response, list)
        guild_id = snowflakes.Snowflake(guild)
        return [
            self._entity_factory.deserialize_member(member_payload, guild_id=guild_id) for member_payload in response
        ]

    async def edit_member(
        self,
        guild: snowflakes.SnowflakeishOr[guilds.PartialGuild],
        user: snowflakes.SnowflakeishOr[users.PartialUser],
        *,
        nickname: undefined.UndefinedNoneOr[str] = undefined.UNDEFINED,
        nick: undefined.UndefinedNoneOr[str] = undefined.UNDEFINED,
        roles: undefined.UndefinedOr[snowflakes.SnowflakeishSequence[guilds.PartialRole]] = undefined.UNDEFINED,
        mute: undefined.UndefinedOr[bool] = undefined.UNDEFINED,
        deaf: undefined.UndefinedOr[bool] = undefined.UNDEFINED,
        voice_channel: undefined.UndefinedNoneOr[
            snowflakes.SnowflakeishOr[channels_.GuildVoiceChannel]
        ] = undefined.UNDEFINED,
        communication_disabled_until: undefined.UndefinedNoneOr[datetime.datetime] = undefined.UNDEFINED,
        reason: undefined.UndefinedOr[str] = undefined.UNDEFINED,
    ) -> guilds.Member:
        """Edit a guild member.

        Parameters
        ----------
        guild : hikari.snowflakes.SnowflakeishOr[hikari.guilds.PartialGuild]
            The guild to edit. This may be the object
            or the ID of an existing guild.
        user : hikari.snowflakes.SnowflakeishOr[hikari.guilds.PartialGuild]
            The guild to edit. This may be the object
            or the ID of an existing guild.

        Other Parameters
        ----------------
        nickname : hikari.undefined.UndefinedNoneOr[builtins.str]
            If provided, the new nick for the member. If `builtins.None`,
            will remove the members nick.

            Requires the `MANAGE_NICKNAMES` permission.
        nick : hikari.undefined.UndefinedNoneOr[builtins.str]
            Deprecated alias for `nickname`.

            .. deprecated:: 2.0.0.dev104
                Use `nickname` instead.
        roles : hikari.undefined.UndefinedOr[hikari.snowflakes.SnowflakeishSequence[hikari.guilds.PartialRole]]
            If provided, the new roles for the member.

            Requires the `MANAGE_ROLES` permission.
        mute : hikari.undefined.UndefinedOr[builtins.bool]
            If provided, the new server mute state for the member.

            Requires the `MUTE_MEMBERS` permission.
        deaf : hikari.undefined.UndefinedOr[builtins.bool]
            If provided, the new server deaf state for the member.

            Requires the `DEAFEN_MEMBERS` permission.
        voice_channel : hikari.undefined.UndefinedOr[hikari.snowflakes.SnowflakeishOr[hikari.channels.GuildVoiceChannel]]]
            If provided, `builtins.None` or the object or the ID of
            an existing voice channel to move the member to.
            If `builtins.None`, will disconnect the member from voice.

            Requires the `MOVE_MEMBERS` permission and the `CONNECT`
            permission in the original voice channel and the target
            voice channel.

            !!! note
                If the member is not in a voice channel, this will
                take no effect.
        communication_disabled_until : hikari.undefined.UndefinedNoneOr[datetime.datetime]
            If provided, the datetime when the timeout (disable communication)
            of the member expires, up to 28 days in the future, or `builtins.None`
            to remove the timeout from the member.

            Requires the `MODERATE_MEMBERS` permission.
        reason : hikari.undefined.UndefinedOr[builtins.str]
            If provided, the reason that will be recorded in the audit logs.
            Maximum of 512 characters.

        Returns
        -------
        hikari.guilds.Member
            Object of the member that was updated.

        Raises
        ------
        hikari.errors.BadRequestError
            If any of the fields that are passed have an invalid value.
        hikari.errors.ForbiddenError
            If you are missing a permission to do an action.
        hikari.errors.UnauthorizedError
            If you are unauthorized to make the request (invalid/missing token).
        hikari.errors.NotFoundError
            If the guild or the user are not found.
        hikari.errors.RateLimitTooLongError
            Raised in the event that a rate limit occurs that is
            longer than `max_rate_limit` when making a request.
        hikari.errors.RateLimitedError
            Usually, Hikari will handle and retry on hitting
            rate-limits automatically. This includes most bucket-specific
            rate-limits and global rate-limits. In some rare edge cases,
            however, Discord implements other undocumented rules for
            rate-limiting, such as limits per attribute. These cannot be
            detected or handled normally by Hikari due to their undocumented
            nature, and will trigger this exception if they occur.
        hikari.errors.InternalServerError
            If an internal error occurs on Discord while handling the request.
        """
        if nick is not undefined.UNDEFINED:
            deprecation.warn_deprecated(
                "nick",
                removal_version="2.0.0.dev113",
                additional_info="Use 'nickname' parameter instead",
            )
            nickname = nick

        route = routes.PATCH_GUILD_MEMBER.compile(guild=guild, user=user)
        body = data_binding.JSONObjectBuilder()
        body.put("nick", nickname)
        body.put("mute", mute)
        body.put("deaf", deaf)
        body.put_snowflake_array("roles", roles)

        if voice_channel is None:
            body.put("channel_id", None)
        else:
            body.put_snowflake("channel_id", voice_channel)

        if isinstance(communication_disabled_until, datetime.datetime):
            body.put("communication_disabled_until", communication_disabled_until.isoformat())
        else:
            body.put("communication_disabled_until", communication_disabled_until)

        response = await self._request(route, json=body, reason=reason)
        assert isinstance(response, dict)
        return self._entity_factory.deserialize_member(response, guild_id=snowflakes.Snowflake(guild))

    async def edit_my_member(
        self,
        guild: snowflakes.SnowflakeishOr[guilds.PartialGuild],
        *,
        nickname: undefined.UndefinedNoneOr[str] = undefined.UNDEFINED,
        reason: undefined.UndefinedOr[str] = undefined.UNDEFINED,
    ) -> guilds.Member:
        route = routes.PATCH_MY_GUILD_MEMBER.compile(guild=guild)
        body = data_binding.JSONObjectBuilder()
        body.put("nick", nickname)

        response = await self._request(route, json=body, reason=reason)
        assert isinstance(response, dict)
        return self._entity_factory.deserialize_member(response, guild_id=snowflakes.Snowflake(guild))

    async def edit_my_nick(
        self,
        guild: snowflakes.SnowflakeishOr[guilds.Guild],
        nick: typing.Optional[str],
        *,
        reason: undefined.UndefinedOr[str] = undefined.UNDEFINED,
    ) -> None:
        """Edit the associated token's member nick.

        .. deprecated:: 2.0.0.dev104
            Use `RESTClient.edit_my_member`'s `nick` argument instead.

        Parameters
        ----------
        guild : hikari.snowflakes.SnowflakeishOr[hikari.guilds.PartialGuild]
            The guild to edit. This may be the object
            or the ID of an existing guild.
        nick : typing.Optional[builtins.str]
            The new nick. If `builtins.None`,
            will remove the nick.

        Other Parameters
        ----------------
        reason : hikari.undefined.UndefinedOr[builtins.str]
            If provided, the reason that will be recorded in the audit logs.
            Maximum of 512 characters.

        Raises
        ------
        hikari.errors.ForbiddenError
            If you are missing the `CHANGE_NICKNAME` permission.
        hikari.errors.UnauthorizedError
            If you are unauthorized to make the request (invalid/missing token).
        hikari.errors.NotFoundError
            If the guild is not found.
        hikari.errors.RateLimitTooLongError
            Raised in the event that a rate limit occurs that is
            longer than `max_rate_limit` when making a request.
        hikari.errors.RateLimitedError
            Usually, Hikari will handle and retry on hitting
            rate-limits automatically. This includes most bucket-specific
            rate-limits and global rate-limits. In some rare edge cases,
            however, Discord implements other undocumented rules for
            rate-limiting, such as limits per attribute. These cannot be
            detected or handled normally by Hikari due to their undocumented
            nature, and will trigger this exception if they occur.
        hikari.errors.InternalServerError
            If an internal error occurs on Discord while handling the request.
        """
        deprecation.warn_deprecated(
            "edit_permission_overwrites",
            removal_version="2.0.0.dev113",
            additional_info="Use 'edit_my_member' with the nickname parameter instead.",
        )
        await self.edit_my_member(guild, nickname=nick, reason=reason)

    async def add_role_to_member(
        self,
        guild: snowflakes.SnowflakeishOr[guilds.PartialGuild],
        user: snowflakes.SnowflakeishOr[users.PartialUser],
        role: snowflakes.SnowflakeishOr[guilds.PartialRole],
        *,
        reason: undefined.UndefinedOr[str] = undefined.UNDEFINED,
    ) -> None:
        route = routes.PUT_GUILD_MEMBER_ROLE.compile(guild=guild, user=user, role=role)
        await self._request(route, reason=reason)

    async def remove_role_from_member(
        self,
        guild: snowflakes.SnowflakeishOr[guilds.PartialGuild],
        user: snowflakes.SnowflakeishOr[users.PartialUser],
        role: snowflakes.SnowflakeishOr[guilds.PartialRole],
        *,
        reason: undefined.UndefinedOr[str] = undefined.UNDEFINED,
    ) -> None:
        route = routes.DELETE_GUILD_MEMBER_ROLE.compile(guild=guild, user=user, role=role)
        await self._request(route, reason=reason)

    async def kick_user(
        self,
        guild: snowflakes.SnowflakeishOr[guilds.PartialGuild],
        user: snowflakes.SnowflakeishOr[users.PartialUser],
        *,
        reason: undefined.UndefinedOr[str] = undefined.UNDEFINED,
    ) -> None:
        route = routes.DELETE_GUILD_MEMBER.compile(guild=guild, user=user)
        await self._request(route, reason=reason)

    def kick_member(
        self,
        guild: snowflakes.SnowflakeishOr[guilds.PartialGuild],
        user: snowflakes.SnowflakeishOr[users.PartialUser],
        *,
        reason: undefined.UndefinedOr[str] = undefined.UNDEFINED,
    ) -> typing.Coroutine[typing.Any, typing.Any, None]:
        return self.kick_user(guild, user, reason=reason)

    async def ban_user(
        self,
        guild: snowflakes.SnowflakeishOr[guilds.PartialGuild],
        user: snowflakes.SnowflakeishOr[users.PartialUser],
        *,
        delete_message_days: undefined.UndefinedOr[int] = undefined.UNDEFINED,
        reason: undefined.UndefinedOr[str] = undefined.UNDEFINED,
    ) -> None:
        body = data_binding.JSONObjectBuilder()
        body.put("delete_message_days", delete_message_days)
        route = routes.PUT_GUILD_BAN.compile(guild=guild, user=user)
        await self._request(route, json=body, reason=reason)

    def ban_member(
        self,
        guild: snowflakes.SnowflakeishOr[guilds.PartialGuild],
        user: snowflakes.SnowflakeishOr[users.PartialUser],
        *,
        delete_message_days: undefined.UndefinedOr[int] = undefined.UNDEFINED,
        reason: undefined.UndefinedOr[str] = undefined.UNDEFINED,
    ) -> typing.Coroutine[typing.Any, typing.Any, None]:
        return self.ban_user(guild, user, delete_message_days=delete_message_days, reason=reason)

    async def unban_user(
        self,
        guild: snowflakes.SnowflakeishOr[guilds.PartialGuild],
        user: snowflakes.SnowflakeishOr[users.PartialUser],
        *,
        reason: undefined.UndefinedOr[str] = undefined.UNDEFINED,
    ) -> None:
        route = routes.DELETE_GUILD_BAN.compile(guild=guild, user=user)
        await self._request(route, reason=reason)

    def unban_member(
        self,
        guild: snowflakes.SnowflakeishOr[guilds.PartialGuild],
        user: snowflakes.SnowflakeishOr[users.PartialUser],
        *,
        reason: undefined.UndefinedOr[str] = undefined.UNDEFINED,
    ) -> typing.Coroutine[typing.Any, typing.Any, None]:
        return self.unban_user(guild, user, reason=reason)

    async def fetch_ban(
        self,
        guild: snowflakes.SnowflakeishOr[guilds.PartialGuild],
        user: snowflakes.SnowflakeishOr[users.PartialUser],
    ) -> guilds.GuildBan:
        route = routes.GET_GUILD_BAN.compile(guild=guild, user=user)
        response = await self._request(route)
        assert isinstance(response, dict)
        return self._entity_factory.deserialize_guild_member_ban(response)

    def fetch_bans(
        self,
        guild: snowflakes.SnowflakeishOr[guilds.PartialGuild],
        /,
        *,
        newest_first: bool = False,
        start_at: undefined.UndefinedOr[snowflakes.SearchableSnowflakeishOr[users.PartialUser]] = undefined.UNDEFINED,
    ) -> iterators.LazyIterator[guilds.GuildBan]:
        if start_at is undefined.UNDEFINED:
            start_at = snowflakes.Snowflake.max() if newest_first else snowflakes.Snowflake.min()
        elif isinstance(start_at, datetime.datetime):
            start_at = snowflakes.Snowflake.from_datetime(start_at)
        else:
            start_at = int(start_at)

        return special_endpoints_impl.GuildBanIterator(
            self._entity_factory, self._request, guild, newest_first, str(start_at)
        )

    async def fetch_roles(
        self,
        guild: snowflakes.SnowflakeishOr[guilds.PartialGuild],
    ) -> typing.Sequence[guilds.Role]:
        route = routes.GET_GUILD_ROLES.compile(guild=guild)
        response = await self._request(route)
        assert isinstance(response, list)
        guild_id = snowflakes.Snowflake(guild)
        return [self._entity_factory.deserialize_role(role_payload, guild_id=guild_id) for role_payload in response]

    async def create_role(
        self,
        guild: snowflakes.SnowflakeishOr[guilds.PartialGuild],
        *,
        name: undefined.UndefinedOr[str] = undefined.UNDEFINED,
        permissions: undefined.UndefinedOr[permissions_.Permissions] = permissions_.Permissions.NONE,
        color: undefined.UndefinedOr[colors.Colorish] = undefined.UNDEFINED,
        colour: undefined.UndefinedOr[colors.Colorish] = undefined.UNDEFINED,
        hoist: undefined.UndefinedOr[bool] = undefined.UNDEFINED,
        icon: undefined.UndefinedOr[files.Resourceish] = undefined.UNDEFINED,
        unicode_emoji: undefined.UndefinedOr[str] = undefined.UNDEFINED,
        mentionable: undefined.UndefinedOr[bool] = undefined.UNDEFINED,
        reason: undefined.UndefinedOr[str] = undefined.UNDEFINED,
    ) -> guilds.Role:
        if not undefined.any_undefined(color, colour):
            raise TypeError("Can not specify 'color' and 'colour' together.")

        if not undefined.any_undefined(icon, unicode_emoji):
            raise TypeError("Can not specify 'icon' and 'unicode_emoji' together.")

        route = routes.POST_GUILD_ROLES.compile(guild=guild)
        body = data_binding.JSONObjectBuilder()
        body.put("name", name)
        body.put("permissions", permissions)
        body.put("color", color, conversion=colors.Color.of)
        body.put("color", colour, conversion=colors.Color.of)
        body.put("hoist", hoist)
        body.put("unicode_emoji", unicode_emoji)
        body.put("mentionable", mentionable)

        if icon is not undefined.UNDEFINED:
            icon_resource = files.ensure_resource(icon)
            async with icon_resource.stream(executor=self._executor) as stream:
                body.put("icon", await stream.data_uri())

        response = await self._request(route, json=body, reason=reason)
        assert isinstance(response, dict)
        return self._entity_factory.deserialize_role(response, guild_id=snowflakes.Snowflake(guild))

    async def reposition_roles(
        self,
        guild: snowflakes.SnowflakeishOr[guilds.PartialGuild],
        positions: typing.Mapping[int, snowflakes.SnowflakeishOr[guilds.PartialRole]],
    ) -> None:
        route = routes.PATCH_GUILD_ROLES.compile(guild=guild)
        body = [{"id": str(int(role)), "position": pos} for pos, role in positions.items()]
        await self._request(route, json=body)

    async def edit_role(
        self,
        guild: snowflakes.SnowflakeishOr[guilds.PartialGuild],
        role: snowflakes.SnowflakeishOr[guilds.PartialRole],
        *,
        name: undefined.UndefinedOr[str] = undefined.UNDEFINED,
        permissions: undefined.UndefinedOr[permissions_.Permissions] = undefined.UNDEFINED,
        color: undefined.UndefinedOr[colors.Colorish] = undefined.UNDEFINED,
        colour: undefined.UndefinedOr[colors.Colorish] = undefined.UNDEFINED,
        hoist: undefined.UndefinedOr[bool] = undefined.UNDEFINED,
        icon: undefined.UndefinedNoneOr[files.Resourceish] = undefined.UNDEFINED,
        unicode_emoji: undefined.UndefinedNoneOr[str] = undefined.UNDEFINED,
        mentionable: undefined.UndefinedOr[bool] = undefined.UNDEFINED,
        reason: undefined.UndefinedOr[str] = undefined.UNDEFINED,
    ) -> guilds.Role:
        if not undefined.any_undefined(color, colour):
            raise TypeError("Can not specify 'color' and 'colour' together.")

        if not undefined.any_undefined(icon, unicode_emoji):
            raise TypeError("Can not specify 'icon' and 'unicode_emoji' together.")

        route = routes.PATCH_GUILD_ROLE.compile(guild=guild, role=role)

        body = data_binding.JSONObjectBuilder()
        body.put("name", name)
        body.put("permissions", permissions)
        body.put("color", color, conversion=colors.Color.of)
        body.put("color", colour, conversion=colors.Color.of)
        body.put("hoist", hoist)
        body.put("unicode_emoji", unicode_emoji)
        body.put("mentionable", mentionable)

        if icon is None:
            body.put("icon", None)
        elif icon is not undefined.UNDEFINED:
            icon_resource = files.ensure_resource(icon)
            async with icon_resource.stream(executor=self._executor) as stream:
                body.put("icon", await stream.data_uri())

        response = await self._request(route, json=body, reason=reason)
        assert isinstance(response, dict)
        return self._entity_factory.deserialize_role(response, guild_id=snowflakes.Snowflake(guild))

    async def delete_role(
        self,
        guild: snowflakes.SnowflakeishOr[guilds.PartialGuild],
        role: snowflakes.SnowflakeishOr[guilds.PartialRole],
    ) -> None:
        route = routes.DELETE_GUILD_ROLE.compile(guild=guild, role=role)
        await self._request(route)

    async def estimate_guild_prune_count(
        self,
        guild: snowflakes.SnowflakeishOr[guilds.PartialGuild],
        *,
        days: undefined.UndefinedOr[int] = undefined.UNDEFINED,
        include_roles: undefined.UndefinedOr[snowflakes.SnowflakeishSequence[guilds.PartialRole]] = undefined.UNDEFINED,
    ) -> int:
        route = routes.GET_GUILD_PRUNE.compile(guild=guild)
        query = data_binding.StringMapBuilder()
        query.put("days", days)
        if include_roles is not undefined.UNDEFINED:
            roles = ",".join(str(int(role)) for role in include_roles)
            query.put("include_roles", roles)
        response = await self._request(route, query=query)
        assert isinstance(response, dict)
        return int(response["pruned"])

    async def begin_guild_prune(
        self,
        guild: snowflakes.SnowflakeishOr[guilds.PartialGuild],
        *,
        days: undefined.UndefinedOr[int] = undefined.UNDEFINED,
        compute_prune_count: undefined.UndefinedOr[bool] = undefined.UNDEFINED,
        include_roles: undefined.UndefinedOr[snowflakes.SnowflakeishSequence[guilds.PartialRole]] = undefined.UNDEFINED,
        reason: undefined.UndefinedOr[str] = undefined.UNDEFINED,
    ) -> typing.Optional[int]:
        route = routes.POST_GUILD_PRUNE.compile(guild=guild)
        body = data_binding.JSONObjectBuilder()
        body.put("days", days)
        body.put("compute_prune_count", compute_prune_count)
        body.put_snowflake_array("include_roles", include_roles)
        response = await self._request(route, json=body, reason=reason)
        assert isinstance(response, dict)
        pruned = response.get("pruned")
        return int(pruned) if pruned is not None else None

    async def fetch_guild_voice_regions(
        self,
        guild: snowflakes.SnowflakeishOr[guilds.PartialGuild],
    ) -> typing.Sequence[voices.VoiceRegion]:
        route = routes.GET_GUILD_VOICE_REGIONS.compile(guild=guild)
        response = await self._request(route)
        assert isinstance(response, list)
        return [
            self._entity_factory.deserialize_voice_region(voice_region_payload) for voice_region_payload in response
        ]

    async def fetch_guild_invites(
        self,
        guild: snowflakes.SnowflakeishOr[guilds.PartialGuild],
    ) -> typing.Sequence[invites.InviteWithMetadata]:
        route = routes.GET_GUILD_INVITES.compile(guild=guild)
        response = await self._request(route)
        assert isinstance(response, list)
        return [self._entity_factory.deserialize_invite_with_metadata(invite_payload) for invite_payload in response]

    async def fetch_integrations(
        self,
        guild: snowflakes.SnowflakeishOr[guilds.PartialGuild],
    ) -> typing.Sequence[guilds.Integration]:
        route = routes.GET_GUILD_INTEGRATIONS.compile(guild=guild)
        response = await self._request(route)
        assert isinstance(response, list)
        guild_id = snowflakes.Snowflake(guild)
        return [
            self._entity_factory.deserialize_integration(integration_payload, guild_id=guild_id)
            for integration_payload in response
        ]

    async def fetch_widget(self, guild: snowflakes.SnowflakeishOr[guilds.PartialGuild]) -> guilds.GuildWidget:
        route = routes.GET_GUILD_WIDGET.compile(guild=guild)
        response = await self._request(route)
        assert isinstance(response, dict)
        return self._entity_factory.deserialize_guild_widget(response)

    async def edit_widget(
        self,
        guild: snowflakes.SnowflakeishOr[guilds.PartialGuild],
        *,
        channel: undefined.UndefinedNoneOr[snowflakes.SnowflakeishOr[channels_.GuildChannel]] = undefined.UNDEFINED,
        enabled: undefined.UndefinedOr[bool] = undefined.UNDEFINED,
        reason: undefined.UndefinedOr[str] = undefined.UNDEFINED,
    ) -> guilds.GuildWidget:
        route = routes.PATCH_GUILD_WIDGET.compile(guild=guild)

        body = data_binding.JSONObjectBuilder()
        body.put("enabled", enabled)
        if channel is None:
            body.put("channel", None)
        elif channel is not undefined.UNDEFINED:
            body.put_snowflake("channel", channel)

        response = await self._request(route, json=body, reason=reason)
        assert isinstance(response, dict)
        return self._entity_factory.deserialize_guild_widget(response)

    async def fetch_welcome_screen(self, guild: snowflakes.SnowflakeishOr[guilds.PartialGuild]) -> guilds.WelcomeScreen:
        route = routes.GET_GUILD_WELCOME_SCREEN.compile(guild=guild)
        response = await self._request(route)
        assert isinstance(response, dict)
        return self._entity_factory.deserialize_welcome_screen(response)

    async def edit_welcome_screen(
        self,
        guild: snowflakes.SnowflakeishOr[guilds.PartialGuild],
        *,
        description: undefined.UndefinedNoneOr[str] = undefined.UNDEFINED,
        enabled: undefined.UndefinedOr[bool] = undefined.UNDEFINED,
        channels: undefined.UndefinedNoneOr[typing.Sequence[guilds.WelcomeChannel]] = undefined.UNDEFINED,
    ) -> guilds.WelcomeScreen:
        route = routes.PATCH_GUILD_WELCOME_SCREEN.compile(guild=guild)

        body = data_binding.JSONObjectBuilder()

        body.put("description", description)
        body.put("enabled", enabled)

        if channels is not None:
            body.put_array("welcome_channels", channels, conversion=self._entity_factory.serialize_welcome_channel)

        else:
            body.put("welcome_channels", None)

        response = await self._request(route, json=body)
        assert isinstance(response, dict)
        return self._entity_factory.deserialize_welcome_screen(response)

    async def fetch_vanity_url(self, guild: snowflakes.SnowflakeishOr[guilds.PartialGuild]) -> invites.VanityURL:
        route = routes.GET_GUILD_VANITY_URL.compile(guild=guild)
        response = await self._request(route)
        assert isinstance(response, dict)
        return self._entity_factory.deserialize_vanity_url(response)

    async def fetch_template(self, template: typing.Union[templates.Template, str]) -> templates.Template:
        template = template if isinstance(template, str) else template.code
        route = routes.GET_TEMPLATE.compile(template=template)
        response = await self._request(route)
        assert isinstance(response, dict)
        return self._entity_factory.deserialize_template(response)

    async def fetch_guild_templates(
        self, guild: snowflakes.SnowflakeishOr[guilds.PartialGuild]
    ) -> typing.Sequence[templates.Template]:
        route = routes.GET_GUILD_TEMPLATES.compile(guild=guild)
        response = await self._request(route)
        assert isinstance(response, list)
        return [self._entity_factory.deserialize_template(template_payload) for template_payload in response]

    async def sync_guild_template(
        self,
        guild: snowflakes.SnowflakeishOr[guilds.PartialGuild],
        template: typing.Union[templates.Template, str],
    ) -> templates.Template:
        template = template if isinstance(template, str) else template.code
        route = routes.PUT_GUILD_TEMPLATE.compile(guild=guild, template=template)
        response = await self._request(route)
        assert isinstance(response, dict)
        return self._entity_factory.deserialize_template(response)

    async def create_guild_from_template(
        self,
        template: typing.Union[str, templates.Template],
        name: str,
        *,
        icon: undefined.UndefinedOr[files.Resourceish] = undefined.UNDEFINED,
    ) -> guilds.RESTGuild:
        template = template if isinstance(template, str) else template.code
        route = routes.POST_TEMPLATE.compile(template=template)
        body = data_binding.JSONObjectBuilder()
        body.put("name", name)

        if icon is not undefined.UNDEFINED:
            icon_resource = files.ensure_resource(icon)
            async with icon_resource.stream(executor=self._executor) as stream:
                body.put("icon", await stream.data_uri())

        response = await self._request(route, json=body)
        assert isinstance(response, dict)
        return self._entity_factory.deserialize_rest_guild(response)

    async def create_template(
        self,
        guild: snowflakes.SnowflakeishOr[guilds.PartialGuild],
        name: str,
        *,
        description: undefined.UndefinedNoneOr[str] = undefined.UNDEFINED,
    ) -> templates.Template:
        route = routes.POST_GUILD_TEMPLATES.compile(guild=guild)
        body = data_binding.JSONObjectBuilder()
        body.put("name", name)
        body.put("description", description)
        response = await self._request(route, json=body)
        assert isinstance(response, dict)
        return self._entity_factory.deserialize_template(response)

    async def edit_template(
        self,
        guild: snowflakes.SnowflakeishOr[guilds.PartialGuild],
        template: typing.Union[str, templates.Template],
        *,
        name: undefined.UndefinedOr[str] = undefined.UNDEFINED,
        description: undefined.UndefinedNoneOr[str] = undefined.UNDEFINED,
    ) -> templates.Template:
        template = template if isinstance(template, str) else template.code
        route = routes.PATCH_GUILD_TEMPLATE.compile(guild=guild, template=template)
        body = data_binding.JSONObjectBuilder()
        body.put("name", name)
        body.put("description", description)

        response = await self._request(route, json=body)
        assert isinstance(response, dict)
        return self._entity_factory.deserialize_template(response)

    async def delete_template(
        self,
        guild: snowflakes.SnowflakeishOr[guilds.PartialGuild],
        template: typing.Union[str, templates.Template],
    ) -> templates.Template:
        template = template if isinstance(template, str) else template.code
        route = routes.DELETE_GUILD_TEMPLATE.compile(guild=guild, template=template)
        response = await self._request(route)
        assert isinstance(response, dict)
        return self._entity_factory.deserialize_template(response)

    def command_builder(self, name: str, description: str) -> special_endpoints.SlashCommandBuilder:
        r"""Create a slash command builder to use in `RESTClient.set_application_commands`.

        .. deprecated:: 2.0.0.dev106
            Use `RESTClient.slash_command_builder` instead.

        Parameters
        ----------
        name : builtins.str
            The command's name. This should match the regex `^[-_\p{L}\p{N}\p{sc=Deva}\p{sc=Thai}]{1,32}$` in
            Unicode mode and be lowercase.
        description : builtins.str
            The description to set for the command.
            This should be inclusively between 1-100 characters in length.

        Returns
        -------
        hikari.api.special_endpoints.SlashCommandBuilder
            The created command builder object.
        """
        deprecation.warn_deprecated(
            "command_builder",
            removal_version="2.0.0.dev113",
            additional_info="Use 'slash_command_builder' instead.",
        )
        return self.slash_command_builder(name, description)

    def slash_command_builder(self, name: str, description: str) -> special_endpoints.SlashCommandBuilder:
        return special_endpoints_impl.SlashCommandBuilder(name, description)

    def context_menu_command_builder(
        self,
        type: typing.Union[commands.CommandType, int],
        name: str,
    ) -> special_endpoints.ContextMenuCommandBuilder:
        return special_endpoints_impl.ContextMenuCommandBuilder(commands.CommandType(type), name)

    async def fetch_application_command(
        self,
        application: snowflakes.SnowflakeishOr[guilds.PartialApplication],
        command: snowflakes.SnowflakeishOr[commands.PartialCommand],
        guild: undefined.UndefinedOr[snowflakes.SnowflakeishOr[guilds.PartialGuild]] = undefined.UNDEFINED,
    ) -> commands.PartialCommand:
        if guild is undefined.UNDEFINED:
            route = routes.GET_APPLICATION_COMMAND.compile(application=application, command=command)

        else:
            route = routes.GET_APPLICATION_GUILD_COMMAND.compile(application=application, guild=guild, command=command)

        response = await self._request(route)
        assert isinstance(response, dict)
        return self._entity_factory.deserialize_command(
            response, guild_id=snowflakes.Snowflake(guild) if guild is not undefined.UNDEFINED else None
        )

    async def fetch_application_commands(
        self,
        application: snowflakes.SnowflakeishOr[guilds.PartialApplication],
        guild: undefined.UndefinedOr[snowflakes.SnowflakeishOr[guilds.PartialGuild]] = undefined.UNDEFINED,
    ) -> typing.Sequence[commands.PartialCommand]:
        if guild is undefined.UNDEFINED:
            route = routes.GET_APPLICATION_COMMANDS.compile(application=application)

        else:
            route = routes.GET_APPLICATION_GUILD_COMMANDS.compile(application=application, guild=guild)

        query = data_binding.StringMapBuilder()
        query.put("with_localizations", True)

        response = await self._request(route, query=query)
        assert isinstance(response, list)
        guild_id = snowflakes.Snowflake(guild) if guild is not undefined.UNDEFINED else None
        return [self._entity_factory.deserialize_command(command, guild_id=guild_id) for command in response]

    async def _create_application_command(
        self,
        application: snowflakes.SnowflakeishOr[guilds.PartialApplication],
        type: typing.Union[commands.CommandType, int],
        name: str,
        description: undefined.UndefinedOr[str] = undefined.UNDEFINED,
        *,
        guild: undefined.UndefinedOr[snowflakes.SnowflakeishOr[guilds.PartialGuild]] = undefined.UNDEFINED,
        options: undefined.UndefinedOr[typing.Sequence[commands.CommandOption]] = undefined.UNDEFINED,
        name_localizations: undefined.UndefinedOr[
            typing.Mapping[typing.Union[locales.Locale, str], str]
        ] = undefined.UNDEFINED,
        description_localizations: undefined.UndefinedOr[
            typing.Mapping[typing.Union[locales.Locale, str], str]
        ] = undefined.UNDEFINED,
        default_member_permissions: typing.Union[
            undefined.UndefinedType, int, permissions_.Permissions
        ] = undefined.UNDEFINED,
        dm_enabled: undefined.UndefinedOr[bool] = undefined.UNDEFINED,
    ) -> data_binding.JSONObject:
        if guild is undefined.UNDEFINED:
            route = routes.POST_APPLICATION_COMMAND.compile(application=application)

        else:
            route = routes.POST_APPLICATION_GUILD_COMMAND.compile(application=application, guild=guild)

        body = data_binding.JSONObjectBuilder()
        body.put("name", name)
        body.put("description", description)
        body.put("type", type)
        body.put_array("options", options, conversion=self._entity_factory.serialize_command_option)
        body.put("name_localizations", name_localizations)
        body.put("description_localizations", description_localizations)

        # Discord has some funky behaviour around what 0 means. They consider it to be the same as ADMINISTRATOR,
        # but we consider it to be the same as None for developer sanity reasons
        body.put("default_member_permissions", None if default_member_permissions == 0 else default_member_permissions)
        body.put("dm_permission", dm_enabled)

        response = await self._request(route, json=body)
        assert isinstance(response, dict)
        return response

    async def create_slash_command(
        self,
        application: snowflakes.SnowflakeishOr[guilds.PartialApplication],
        name: str,
        description: str,
        *,
        guild: undefined.UndefinedOr[snowflakes.SnowflakeishOr[guilds.PartialGuild]] = undefined.UNDEFINED,
        options: undefined.UndefinedOr[typing.Sequence[commands.CommandOption]] = undefined.UNDEFINED,
        name_localizations: undefined.UndefinedOr[
            typing.Mapping[typing.Union[locales.Locale, str], str]
        ] = undefined.UNDEFINED,
        description_localizations: undefined.UndefinedOr[
            typing.Mapping[typing.Union[locales.Locale, str], str]
        ] = undefined.UNDEFINED,
        default_member_permissions: typing.Union[
            undefined.UndefinedType, int, permissions_.Permissions
        ] = undefined.UNDEFINED,
        dm_enabled: undefined.UndefinedOr[bool] = undefined.UNDEFINED,
    ) -> commands.SlashCommand:
        response = await self._create_application_command(
            application=application,
            type=commands.CommandType.SLASH,
            name=name,
            description=description,
            guild=guild,
            options=options,
            name_localizations=name_localizations,
            description_localizations=description_localizations,
            default_member_permissions=default_member_permissions,
            dm_enabled=dm_enabled,
        )
        return self._entity_factory.deserialize_slash_command(
            response, guild_id=snowflakes.Snowflake(guild) if guild is not undefined.UNDEFINED else None
        )

    async def create_context_menu_command(
        self,
        application: snowflakes.SnowflakeishOr[guilds.PartialApplication],
        type: typing.Union[commands.CommandType, int],
        name: str,
        *,
        guild: undefined.UndefinedOr[snowflakes.SnowflakeishOr[guilds.PartialGuild]] = undefined.UNDEFINED,
        name_localizations: undefined.UndefinedOr[
            typing.Mapping[typing.Union[locales.Locale, str], str]
        ] = undefined.UNDEFINED,
        default_member_permissions: typing.Union[
            undefined.UndefinedType, int, permissions_.Permissions
        ] = undefined.UNDEFINED,
        dm_enabled: undefined.UndefinedOr[bool] = undefined.UNDEFINED,
    ) -> commands.ContextMenuCommand:
        response = await self._create_application_command(
            application=application,
            type=type,
            name=name,
            guild=guild,
            name_localizations=name_localizations,
            default_member_permissions=default_member_permissions,
            dm_enabled=dm_enabled,
        )
        return self._entity_factory.deserialize_context_menu_command(
            response, guild_id=snowflakes.Snowflake(guild) if guild is not undefined.UNDEFINED else None
        )

    async def set_application_commands(
        self,
        application: snowflakes.SnowflakeishOr[guilds.PartialApplication],
        commands: typing.Sequence[special_endpoints.CommandBuilder],
        guild: undefined.UndefinedOr[snowflakes.SnowflakeishOr[guilds.PartialGuild]] = undefined.UNDEFINED,
    ) -> typing.Sequence[commands.PartialCommand]:
        if guild is undefined.UNDEFINED:
            route = routes.PUT_APPLICATION_COMMANDS.compile(application=application)

        else:
            route = routes.PUT_APPLICATION_GUILD_COMMANDS.compile(application=application, guild=guild)

        response = await self._request(route, json=[command.build(self._entity_factory) for command in commands])
        assert isinstance(response, list)
        guild_id = snowflakes.Snowflake(guild) if guild is not undefined.UNDEFINED else None
        return [self._entity_factory.deserialize_command(payload, guild_id=guild_id) for payload in response]

    async def edit_application_command(
        self,
        application: snowflakes.SnowflakeishOr[guilds.PartialApplication],
        command: snowflakes.SnowflakeishOr[commands.PartialCommand],
        guild: undefined.UndefinedOr[snowflakes.SnowflakeishOr[guilds.PartialGuild]] = undefined.UNDEFINED,
        *,
        name: undefined.UndefinedOr[str] = undefined.UNDEFINED,
        description: undefined.UndefinedOr[str] = undefined.UNDEFINED,
        options: undefined.UndefinedOr[typing.Sequence[commands.CommandOption]] = undefined.UNDEFINED,
        default_member_permissions: typing.Union[
            undefined.UndefinedType, int, permissions_.Permissions
        ] = undefined.UNDEFINED,
        dm_enabled: undefined.UndefinedOr[bool] = undefined.UNDEFINED,
    ) -> commands.PartialCommand:
        if guild is undefined.UNDEFINED:
            route = routes.PATCH_APPLICATION_COMMAND.compile(application=application, command=command)

        else:
            route = routes.PATCH_APPLICATION_GUILD_COMMAND.compile(
                application=application, command=command, guild=guild
            )

        body = data_binding.JSONObjectBuilder()
        body.put("name", name)
        body.put("description", description)
        body.put_array("options", options, conversion=self._entity_factory.serialize_command_option)
        # Discord has some funky behaviour around what 0 means. They consider it to be the same as ADMINISTRATOR,
        # but we consider it to be the same as None for developer sanity reasons
        body.put("default_member_permissions", None if default_member_permissions == 0 else default_member_permissions)
        body.put("dm_permission", dm_enabled)

        response = await self._request(route, json=body)
        assert isinstance(response, dict)
        return self._entity_factory.deserialize_command(
            response, guild_id=snowflakes.Snowflake(guild) if guild is not undefined.UNDEFINED else None
        )

    async def delete_application_command(
        self,
        application: snowflakes.SnowflakeishOr[guilds.PartialApplication],
        command: snowflakes.SnowflakeishOr[commands.PartialCommand],
        guild: undefined.UndefinedOr[snowflakes.SnowflakeishOr[guilds.PartialGuild]] = undefined.UNDEFINED,
    ) -> None:
        if guild is undefined.UNDEFINED:
            route = routes.DELETE_APPLICATION_COMMAND.compile(application=application, command=command)

        else:
            route = routes.DELETE_APPLICATION_GUILD_COMMAND.compile(
                application=application, command=command, guild=guild
            )

        await self._request(route)

    async def fetch_application_guild_commands_permissions(
        self,
        application: snowflakes.SnowflakeishOr[guilds.PartialApplication],
        guild: snowflakes.SnowflakeishOr[guilds.PartialGuild],
    ) -> typing.Sequence[commands.GuildCommandPermissions]:
        route = routes.GET_APPLICATION_GUILD_COMMANDS_PERMISSIONS.compile(application=application, guild=guild)
        response = await self._request(route)
        assert isinstance(response, list)
        return [self._entity_factory.deserialize_guild_command_permissions(payload) for payload in response]

    async def fetch_application_command_permissions(
        self,
        application: snowflakes.SnowflakeishOr[guilds.PartialApplication],
        guild: snowflakes.SnowflakeishOr[guilds.PartialGuild],
        command: snowflakes.SnowflakeishOr[commands.PartialCommand],
    ) -> commands.GuildCommandPermissions:
        route = routes.GET_APPLICATION_COMMAND_PERMISSIONS.compile(
            application=application, guild=guild, command=command
        )
        response = await self._request(route)
        assert isinstance(response, dict)
        return self._entity_factory.deserialize_guild_command_permissions(response)

    async def set_application_command_permissions(
        self,
        application: snowflakes.SnowflakeishOr[guilds.PartialApplication],
        guild: snowflakes.SnowflakeishOr[guilds.PartialGuild],
        command: snowflakes.SnowflakeishOr[commands.PartialCommand],
        permissions: typing.Sequence[commands.CommandPermission],
    ) -> commands.GuildCommandPermissions:
        route = routes.PUT_APPLICATION_COMMAND_PERMISSIONS.compile(
            application=application, guild=guild, command=command
        )
        body = data_binding.JSONObjectBuilder()
        body.put_array("permissions", permissions, conversion=self._entity_factory.serialize_command_permission)
        response = await self._request(route, json=body)

        assert isinstance(response, dict)
        return self._entity_factory.deserialize_guild_command_permissions(response)

    def interaction_deferred_builder(
        self, type_: typing.Union[base_interactions.ResponseType, int], /
    ) -> special_endpoints.InteractionDeferredBuilder:
        return special_endpoints_impl.InteractionDeferredBuilder(type=type_)

    def interaction_autocomplete_builder(
        self, choices: typing.Sequence[commands.CommandChoice]
    ) -> special_endpoints.InteractionAutocompleteBuilder:
        return special_endpoints_impl.InteractionAutocompleteBuilder(choices)

    def interaction_message_builder(
        self, type_: typing.Union[base_interactions.ResponseType, int], /
    ) -> special_endpoints.InteractionMessageBuilder:
        return special_endpoints_impl.InteractionMessageBuilder(type=type_)

    async def fetch_interaction_response(
        self, application: snowflakes.SnowflakeishOr[guilds.PartialApplication], token: str
    ) -> messages_.Message:
        route = routes.GET_INTERACTION_RESPONSE.compile(webhook=application, token=token)
        response = await self._request(route, no_auth=True)
        assert isinstance(response, dict)
        return self._entity_factory.deserialize_message(response)

    async def create_interaction_response(
        self,
        interaction: snowflakes.SnowflakeishOr[base_interactions.PartialInteraction],
        token: str,
        response_type: typing.Union[int, base_interactions.ResponseType],
        content: undefined.UndefinedNoneOr[typing.Any] = undefined.UNDEFINED,
        *,
        flags: typing.Union[int, messages_.MessageFlag, undefined.UndefinedType] = undefined.UNDEFINED,
        tts: undefined.UndefinedOr[bool] = undefined.UNDEFINED,
        attachment: undefined.UndefinedNoneOr[files.Resourceish] = undefined.UNDEFINED,
        attachments: undefined.UndefinedNoneOr[typing.Sequence[files.Resourceish]] = undefined.UNDEFINED,
        component: undefined.UndefinedNoneOr[special_endpoints.ComponentBuilder] = undefined.UNDEFINED,
        components: undefined.UndefinedNoneOr[
            typing.Sequence[special_endpoints.ComponentBuilder]
        ] = undefined.UNDEFINED,
        embed: undefined.UndefinedNoneOr[embeds_.Embed] = undefined.UNDEFINED,
        embeds: undefined.UndefinedNoneOr[typing.Sequence[embeds_.Embed]] = undefined.UNDEFINED,
        mentions_everyone: undefined.UndefinedOr[bool] = undefined.UNDEFINED,
        user_mentions: undefined.UndefinedOr[
            typing.Union[snowflakes.SnowflakeishSequence[users.PartialUser], bool]
        ] = undefined.UNDEFINED,
        role_mentions: undefined.UndefinedOr[
            typing.Union[snowflakes.SnowflakeishSequence[guilds.PartialRole], bool]
        ] = undefined.UNDEFINED,
    ) -> None:
        route = routes.POST_INTERACTION_RESPONSE.compile(interaction=interaction, token=token)

        data, form = self._build_message_payload(
            content=content,
            attachment=attachment,
            attachments=attachments,
            component=component,
            components=components,
            embed=embed,
            embeds=embeds,
            tts=tts,
            flags=flags,
            mentions_everyone=mentions_everyone,
            user_mentions=user_mentions,
            role_mentions=role_mentions,
        )
        body = data_binding.JSONObjectBuilder()
        body.put("type", response_type)
        body.put("data", data)

        if form is not None:
            form.add_field("payload_json", data_binding.dump_json(body), content_type=_APPLICATION_JSON)
            await self._request(route, form_builder=form, no_auth=True)
        else:
            await self._request(route, json=body, no_auth=True)

    async def edit_interaction_response(
        self,
        application: snowflakes.SnowflakeishOr[guilds.PartialApplication],
        token: str,
        content: undefined.UndefinedNoneOr[typing.Any] = undefined.UNDEFINED,
        *,
        attachment: undefined.UndefinedNoneOr[
            typing.Union[files.Resourceish, messages_.Attachment]
        ] = undefined.UNDEFINED,
        attachments: undefined.UndefinedNoneOr[
            typing.Sequence[typing.Union[files.Resourceish, messages_.Attachment]]
        ] = undefined.UNDEFINED,
        component: undefined.UndefinedNoneOr[special_endpoints.ComponentBuilder] = undefined.UNDEFINED,
        components: undefined.UndefinedNoneOr[
            typing.Sequence[special_endpoints.ComponentBuilder]
        ] = undefined.UNDEFINED,
        embed: undefined.UndefinedNoneOr[embeds_.Embed] = undefined.UNDEFINED,
        embeds: undefined.UndefinedNoneOr[typing.Sequence[embeds_.Embed]] = undefined.UNDEFINED,
        mentions_everyone: undefined.UndefinedOr[bool] = undefined.UNDEFINED,
        user_mentions: undefined.UndefinedOr[
            typing.Union[snowflakes.SnowflakeishSequence[users.PartialUser], bool]
        ] = undefined.UNDEFINED,
        role_mentions: undefined.UndefinedOr[
            typing.Union[snowflakes.SnowflakeishSequence[guilds.PartialRole], bool]
        ] = undefined.UNDEFINED,
    ) -> messages_.Message:
        route = routes.PATCH_INTERACTION_RESPONSE.compile(webhook=application, token=token)

        body, form_builder = self._build_message_payload(
            content=content,
            attachment=attachment,
            attachments=attachments,
            component=component,
            components=components,
            embed=embed,
            embeds=embeds,
            mentions_everyone=mentions_everyone,
            user_mentions=user_mentions,
            role_mentions=role_mentions,
            edit=True,
        )

        if form_builder is not None:
            form_builder.add_field("payload_json", data_binding.dump_json(body), content_type=_APPLICATION_JSON)
            response = await self._request(route, form_builder=form_builder, no_auth=True)
        else:
            response = await self._request(route, json=body, no_auth=True)

        assert isinstance(response, dict)
        return self._entity_factory.deserialize_message(response)

    async def delete_interaction_response(
        self, application: snowflakes.SnowflakeishOr[guilds.PartialApplication], token: str
    ) -> None:
        route = routes.DELETE_INTERACTION_RESPONSE.compile(webhook=application, token=token)
        await self._request(route, no_auth=True)

    async def create_autocomplete_response(
        self,
        interaction: snowflakes.SnowflakeishOr[base_interactions.PartialInteraction],
        token: str,
        choices: typing.Sequence[commands.CommandChoice],
    ) -> None:
        route = routes.POST_INTERACTION_RESPONSE.compile(interaction=interaction, token=token)

        body = data_binding.JSONObjectBuilder()
        body.put("type", base_interactions.ResponseType.AUTOCOMPLETE)

        data = data_binding.JSONObjectBuilder()
        data.put("choices", [{"name": choice.name, "value": choice.value} for choice in choices])

        body.put("data", data)
        await self._request(route, json=body, no_auth=True)

    def build_action_row(self) -> special_endpoints.ActionRowBuilder:
        return special_endpoints_impl.ActionRowBuilder()

    async def fetch_scheduled_event(
        self,
        guild: snowflakes.SnowflakeishOr[guilds.PartialGuild],
        event: snowflakes.SnowflakeishOr[scheduled_events.ScheduledEvent],
        /,
    ) -> scheduled_events.ScheduledEvent:
        route = routes.GET_GUILD_SCHEDULED_EVENT.compile(guild=guild, scheduled_event=event)
        query = data_binding.StringMapBuilder()
        query.put("with_user_count", True)

        response = await self._request(route, query=query)

        assert isinstance(response, dict)
        return self._entity_factory.deserialize_scheduled_event(response)

    async def fetch_scheduled_events(
        self, guild: snowflakes.SnowflakeishOr[guilds.PartialGuild], /
    ) -> typing.Sequence[scheduled_events.ScheduledEvent]:
        route = routes.GET_GUILD_SCHEDULED_EVENTS.compile(guild=guild)
        query = data_binding.StringMapBuilder()
        query.put("with_user_count", True)

        response = await self._request(route, query=query)

        assert isinstance(response, list)
        return [self._entity_factory.deserialize_scheduled_event(event) for event in response]

    async def _create_or_edit_scheduled_stage(
        self,
        route: routes.CompiledRoute,
        entity_type: undefined.UndefinedNoneOr[typing.Union[int, scheduled_events.ScheduledEventType]],
        name: undefined.UndefinedOr[str],
        *,
        channel: undefined.UndefinedNoneOr[snowflakes.SnowflakeishOr[channels_.PartialChannel]] = undefined.UNDEFINED,
        location: undefined.UndefinedOr[str] = undefined.UNDEFINED,
        start_time: undefined.UndefinedOr[datetime.datetime] = undefined.UNDEFINED,
        description: undefined.UndefinedNoneOr[str] = undefined.UNDEFINED,
        end_time: undefined.UndefinedNoneOr[datetime.datetime] = undefined.UNDEFINED,
        image: undefined.UndefinedOr[files.Resourceish] = undefined.UNDEFINED,
        privacy_level: undefined.UndefinedOr[
            typing.Union[int, scheduled_events.EventPrivacyLevel]
        ] = undefined.UNDEFINED,
        status: undefined.UndefinedOr[typing.Union[int, scheduled_events.ScheduledEventStatus]] = undefined.UNDEFINED,
        reason: undefined.UndefinedOr[str] = undefined.UNDEFINED,
    ) -> data_binding.JSONObject:
        body = data_binding.JSONObjectBuilder()
        body.put_snowflake("channel_id", channel)
        body.put("name", name)
        body.put("privacy_level", privacy_level)
        body.put("scheduled_start_time", start_time, conversion=datetime.datetime.isoformat)
        body.put("scheduled_end_time", end_time, conversion=datetime.datetime.isoformat)
        body.put("description", description)
        body.put("entity_type", entity_type)
        body.put("status", status)

        if image is not undefined.UNDEFINED:
            image_resource = files.ensure_resource(image)
            async with image_resource.stream(executor=self._executor) as stream:
                body.put("image", await stream.data_uri())

        if location is not undefined.UNDEFINED:
            body["entity_metadata"] = {"location": location}

        response = await self._request(route, json=body, reason=reason)
        assert isinstance(response, dict)
        return response

    async def create_external_event(
        self,
        guild: snowflakes.SnowflakeishOr[guilds.PartialGuild],
        name: str,
        /,
        location: str,
        start_time: datetime.datetime,
        end_time: datetime.datetime,
        *,
        description: undefined.UndefinedOr[str] = undefined.UNDEFINED,
        image: undefined.UndefinedOr[files.Resourceish] = undefined.UNDEFINED,
        privacy_level: typing.Union[
            int, scheduled_events.EventPrivacyLevel
        ] = scheduled_events.EventPrivacyLevel.GUILD_ONLY,
        reason: undefined.UndefinedOr[str] = undefined.UNDEFINED,
    ) -> scheduled_events.ScheduledExternalEvent:
        route = routes.POST_GUILD_SCHEDULED_EVENT.compile(guild=guild)
        response = await self._create_or_edit_scheduled_stage(
            route,
            scheduled_events.ScheduledEventType.EXTERNAL,
            name,
            location=location,
            start_time=start_time,
            description=description,
            end_time=end_time,
            image=image,
            privacy_level=privacy_level,
            reason=reason,
        )
        return self._entity_factory.deserialize_scheduled_external_event(response)

    async def create_stage_event(
        self,
        guild: snowflakes.SnowflakeishOr[guilds.PartialGuild],
        channel: snowflakes.SnowflakeishOr[channels_.PartialChannel],
        name: str,
        /,
        start_time: datetime.datetime,
        *,
        description: undefined.UndefinedOr[str] = undefined.UNDEFINED,
        end_time: undefined.UndefinedOr[datetime.datetime] = undefined.UNDEFINED,
        image: undefined.UndefinedOr[files.Resourceish] = undefined.UNDEFINED,
        privacy_level: typing.Union[
            int, scheduled_events.EventPrivacyLevel
        ] = scheduled_events.EventPrivacyLevel.GUILD_ONLY,
        reason: undefined.UndefinedOr[str] = undefined.UNDEFINED,
    ) -> scheduled_events.ScheduledStageEvent:
        route = routes.POST_GUILD_SCHEDULED_EVENT.compile(guild=guild)
        response = await self._create_or_edit_scheduled_stage(
            route,
            scheduled_events.ScheduledEventType.STAGE_INSTANCE,
            name,
            channel=channel,
            start_time=start_time,
            description=description,
            end_time=end_time,
            image=image,
            privacy_level=privacy_level,
            reason=reason,
        )
        return self._entity_factory.deserialize_scheduled_stage_event(response)

    async def create_voice_event(
        self,
        guild: snowflakes.SnowflakeishOr[guilds.PartialGuild],
        channel: snowflakes.SnowflakeishOr[channels_.PartialChannel],
        name: str,
        /,
        start_time: datetime.datetime,
        *,
        description: undefined.UndefinedOr[str] = undefined.UNDEFINED,
        end_time: undefined.UndefinedOr[datetime.datetime] = undefined.UNDEFINED,
        image: undefined.UndefinedOr[files.Resourceish] = undefined.UNDEFINED,
        privacy_level: typing.Union[
            int, scheduled_events.EventPrivacyLevel
        ] = scheduled_events.EventPrivacyLevel.GUILD_ONLY,
        reason: undefined.UndefinedOr[str] = undefined.UNDEFINED,
    ) -> scheduled_events.ScheduledVoiceEvent:
        route = routes.POST_GUILD_SCHEDULED_EVENT.compile(guild=guild)
        response = await self._create_or_edit_scheduled_stage(
            route,
            scheduled_events.ScheduledEventType.VOICE,
            name,
            channel=channel,
            start_time=start_time,
            description=description,
            end_time=end_time,
            image=image,
            privacy_level=privacy_level,
            reason=reason,
        )
        return self._entity_factory.deserialize_scheduled_voice_event(response)

    async def edit_scheduled_event(
        self,
        guild: snowflakes.SnowflakeishOr[guilds.PartialGuild],
        event: snowflakes.SnowflakeishOr[scheduled_events.ScheduledEvent],
        /,
        *,
        channel: undefined.UndefinedNoneOr[snowflakes.SnowflakeishOr[channels_.PartialChannel]] = undefined.UNDEFINED,
        description: undefined.UndefinedNoneOr[str] = undefined.UNDEFINED,
        entity_type: undefined.UndefinedOr[
            typing.Union[int, scheduled_events.ScheduledEventType]
        ] = undefined.UNDEFINED,
        image: undefined.UndefinedOr[files.Resourceish] = undefined.UNDEFINED,
        location: undefined.UndefinedOr[str] = undefined.UNDEFINED,
        name: undefined.UndefinedOr[str] = undefined.UNDEFINED,
        privacy_level: undefined.UndefinedOr[
            typing.Union[int, scheduled_events.EventPrivacyLevel]
        ] = undefined.UNDEFINED,
        start_time: undefined.UndefinedOr[datetime.datetime] = undefined.UNDEFINED,
        end_time: undefined.UndefinedNoneOr[datetime.datetime] = undefined.UNDEFINED,
        status: undefined.UndefinedOr[typing.Union[int, scheduled_events.ScheduledEventStatus]] = undefined.UNDEFINED,
        reason: undefined.UndefinedOr[str] = undefined.UNDEFINED,
    ) -> scheduled_events.ScheduledEvent:
        route = routes.PATCH_GUILD_SCHEDULED_EVENT.compile(guild=guild, scheduled_event=event)

        if entity_type is not undefined.UNDEFINED:
            entity_type = scheduled_events.ScheduledEventType(entity_type)

            # Yes this does have to be explicitly set to None when changing to EXTERNAL
            if entity_type is scheduled_events.ScheduledEventType.EXTERNAL and channel is undefined.UNDEFINED:
                channel = None

        response = await self._create_or_edit_scheduled_stage(
            route,
            entity_type,
            name,
            channel=channel,
            start_time=start_time,
            description=description,
            end_time=end_time,
            image=image,
            location=location,
            privacy_level=privacy_level,
            status=status,
            reason=reason,
        )
        return self._entity_factory.deserialize_scheduled_event(response)

    async def delete_scheduled_event(
        self,
        guild: snowflakes.SnowflakeishOr[guilds.PartialGuild],
        event: snowflakes.SnowflakeishOr[scheduled_events.ScheduledEvent],
        /,
    ) -> None:
        route = routes.DELETE_GUILD_SCHEDULED_EVENT.compile(guild=guild, scheduled_event=event)

        await self._request(route)

    def fetch_scheduled_event_users(
        self,
        guild: snowflakes.SnowflakeishOr[guilds.PartialGuild],
        event: snowflakes.SnowflakeishOr[scheduled_events.ScheduledEvent],
        /,
        *,
        newest_first: bool = False,
        start_at: undefined.UndefinedOr[snowflakes.SearchableSnowflakeishOr[users.PartialUser]] = undefined.UNDEFINED,
    ) -> iterators.LazyIterator[scheduled_events.ScheduledEventUser]:
        if start_at is undefined.UNDEFINED:
            start_at = snowflakes.Snowflake.max() if newest_first else snowflakes.Snowflake.min()
        elif isinstance(start_at, datetime.datetime):
            start_at = snowflakes.Snowflake.from_datetime(start_at)
        else:
            start_at = int(start_at)

        return special_endpoints_impl.ScheduledEventUserIterator(
            self._entity_factory, self._request, newest_first, str(start_at), guild, event
        )<|MERGE_RESOLUTION|>--- conflicted
+++ resolved
@@ -1896,20 +1896,15 @@
         message: snowflakes.SnowflakeishOr[messages_.Message],
         content: undefined.UndefinedNoneOr[typing.Any] = undefined.UNDEFINED,
         *,
-<<<<<<< HEAD
+        thread: typing.Union[
+            undefined.UndefinedType, snowflakes.SnowflakeishOr[channels_.GuildThreadChannel]
+        ] = undefined.UNDEFINED,
         attachment: undefined.UndefinedNoneOr[
             typing.Union[files.Resourceish, messages_.Attachment]
         ] = undefined.UNDEFINED,
         attachments: undefined.UndefinedNoneOr[
             typing.Sequence[typing.Union[files.Resourceish, messages_.Attachment]]
         ] = undefined.UNDEFINED,
-=======
-        thread: typing.Union[
-            undefined.UndefinedType, snowflakes.SnowflakeishOr[channels_.GuildThreadChannel]
-        ] = undefined.UNDEFINED,
-        attachment: undefined.UndefinedOr[files.Resourceish] = undefined.UNDEFINED,
-        attachments: undefined.UndefinedOr[typing.Sequence[files.Resourceish]] = undefined.UNDEFINED,
->>>>>>> c9aee91c
         component: undefined.UndefinedNoneOr[special_endpoints.ComponentBuilder] = undefined.UNDEFINED,
         components: undefined.UndefinedNoneOr[
             typing.Sequence[special_endpoints.ComponentBuilder]
