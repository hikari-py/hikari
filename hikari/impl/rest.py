--- conflicted
+++ resolved
@@ -4404,58 +4404,6 @@
             self._entity_factory, self._request, newest_first, str(start_at), guild, event
         )
 
-<<<<<<< HEAD
-    async def fetch_stage_instance(
-        self, channel: snowflakes.SnowflakeishOr[channels_.GuildStageChannel]
-    ) -> stage_instances.StageInstance:
-        route = routes.GET_STAGE_INSTANCE.compile(channel=channel)
-        response = await self._request(route)
-        assert isinstance(response, dict)
-        return self._entity_factory.deserialize_stage_instance(response)
-
-    async def create_stage_instance(
-        self,
-        channel: snowflakes.SnowflakeishOr[channels_.GuildStageChannel],
-        *,
-        topic: str,
-        send_start_notification: undefined.UndefinedOr[bool] = undefined.UNDEFINED,
-        guild_scheduled_event_id: undefined.UndefinedOr[
-            snowflakes.SnowflakeishOr[scheduled_events.ScheduledEvent]
-        ] = undefined.UNDEFINED,
-    ) -> stage_instances.StageInstance:
-        route = routes.POST_STAGE_INSTANCE.compile()
-        body = data_binding.JSONObjectBuilder()
-        body.put_snowflake("channel_id", channel)
-        body.put("topic", topic)
-        body.put("send_start_notification", send_start_notification)
-        body.put_snowflake("guild_scheduled_event_id", guild_scheduled_event_id)
-
-        response = await self._request(route, json=body)
-        assert isinstance(response, dict)
-        return self._entity_factory.deserialize_stage_instance(response)
-
-    async def edit_stage_instance(
-        self,
-        channel: snowflakes.SnowflakeishOr[channels_.GuildStageChannel],
-        *,
-        topic: undefined.UndefinedOr[str] = undefined.UNDEFINED,
-    ) -> stage_instances.StageInstance:
-        route = routes.PATCH_STAGE_INSTANCE.compile(channel=channel)
-        body = data_binding.JSONObjectBuilder()
-        body.put("topic", topic)
-
-        response = await self._request(route, json=body)
-        assert isinstance(response, dict)
-        return self._entity_factory.deserialize_stage_instance(response)
-
-    async def delete_stage_instance(
-        self, channel: snowflakes.SnowflakeishOr[channels_.GuildStageChannel]
-    ) -> stage_instances.StageInstance:
-        route = routes.DELETE_STAGE_INSTANCE.compile(channel=channel)
-        response = await self._request(route)
-        assert isinstance(response, dict)
-        return self._entity_factory.deserialize_stage_instance(response)
-=======
     async def fetch_skus(
         self, application: snowflakes.SnowflakeishOr[guilds.PartialApplication]
     ) -> typing.Sequence[monetization.SKU]:
@@ -4520,4 +4468,54 @@
     ) -> None:
         route = routes.DELETE_APPLICATION_TEST_ENTITLEMENT.compile(application=application, entitlement=entitlement)
         await self._request(route)
->>>>>>> 9d323752
+
+    async def fetch_stage_instance(
+        self, channel: snowflakes.SnowflakeishOr[channels_.GuildStageChannel]
+    ) -> stage_instances.StageInstance:
+        route = routes.GET_STAGE_INSTANCE.compile(channel=channel)
+        response = await self._request(route)
+        assert isinstance(response, dict)
+        return self._entity_factory.deserialize_stage_instance(response)
+
+    async def create_stage_instance(
+        self,
+        channel: snowflakes.SnowflakeishOr[channels_.GuildStageChannel],
+        *,
+        topic: str,
+        send_start_notification: undefined.UndefinedOr[bool] = undefined.UNDEFINED,
+        guild_scheduled_event_id: undefined.UndefinedOr[
+            snowflakes.SnowflakeishOr[scheduled_events.ScheduledEvent]
+        ] = undefined.UNDEFINED,
+    ) -> stage_instances.StageInstance:
+        route = routes.POST_STAGE_INSTANCE.compile()
+        body = data_binding.JSONObjectBuilder()
+        body.put_snowflake("channel_id", channel)
+        body.put("topic", topic)
+        body.put("send_start_notification", send_start_notification)
+        body.put_snowflake("guild_scheduled_event_id", guild_scheduled_event_id)
+
+        response = await self._request(route, json=body)
+        assert isinstance(response, dict)
+        return self._entity_factory.deserialize_stage_instance(response)
+
+    async def edit_stage_instance(
+        self,
+        channel: snowflakes.SnowflakeishOr[channels_.GuildStageChannel],
+        *,
+        topic: undefined.UndefinedOr[str] = undefined.UNDEFINED,
+    ) -> stage_instances.StageInstance:
+        route = routes.PATCH_STAGE_INSTANCE.compile(channel=channel)
+        body = data_binding.JSONObjectBuilder()
+        body.put("topic", topic)
+
+        response = await self._request(route, json=body)
+        assert isinstance(response, dict)
+        return self._entity_factory.deserialize_stage_instance(response)
+
+    async def delete_stage_instance(
+        self, channel: snowflakes.SnowflakeishOr[channels_.GuildStageChannel]
+    ) -> stage_instances.StageInstance:
+        route = routes.DELETE_STAGE_INSTANCE.compile(channel=channel)
+        response = await self._request(route)
+        assert isinstance(response, dict)
+        return self._entity_factory.deserialize_stage_instance(response)