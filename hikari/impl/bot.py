# -*- coding: utf-8 -*-
# cython: language_level=3
# Copyright (c) 2020 Nekokatt
# Copyright (c) 2021-present davfsa
#
# Permission is hereby granted, free of charge, to any person obtaining a copy
# of this software and associated documentation files (the "Software"), to deal
# in the Software without restriction, including without limitation the rights
# to use, copy, modify, merge, publish, distribute, sublicense, and/or sell
# copies of the Software, and to permit persons to whom the Software is
# furnished to do so, subject to the following conditions:
#
# The above copyright notice and this permission notice shall be included in all
# copies or substantial portions of the Software.
#
# THE SOFTWARE IS PROVIDED "AS IS", WITHOUT WARRANTY OF ANY KIND, EXPRESS OR
# IMPLIED, INCLUDING BUT NOT LIMITED TO THE WARRANTIES OF MERCHANTABILITY,
# FITNESS FOR A PARTICULAR PURPOSE AND NONINFRINGEMENT. IN NO EVENT SHALL THE
# AUTHORS OR COPYRIGHT HOLDERS BE LIABLE FOR ANY CLAIM, DAMAGES OR OTHER
# LIABILITY, WHETHER IN AN ACTION OF CONTRACT, TORT OR OTHERWISE, ARISING FROM,
# OUT OF OR IN CONNECTION WITH THE SOFTWARE OR THE USE OR OTHER DEALINGS IN THE
# SOFTWARE.
"""Basic implementation the components for a single-process bot."""

from __future__ import annotations

__all__: typing.Sequence[str] = ("GatewayBot",)

import asyncio
import datetime
import logging
import math
import signal
import sys
import threading
import traceback
import types
import typing
import warnings

from hikari import applications
from hikari import errors
from hikari import intents as intents_
from hikari import presences
from hikari import snowflakes
from hikari import traits
from hikari import undefined
from hikari.impl import cache as cache_impl
from hikari.impl import config as config_impl
from hikari.impl import entity_factory as entity_factory_impl
from hikari.impl import event_factory as event_factory_impl
from hikari.impl import event_manager as event_manager_impl
from hikari.impl import rest as rest_impl
from hikari.impl import shard as shard_impl
from hikari.impl import voice as voice_impl
from hikari.internal import aio
from hikari.internal import time
from hikari.internal import ux

if typing.TYPE_CHECKING:
    import concurrent.futures

    from hikari import channels
    from hikari import guilds
    from hikari import users as users_
    from hikari.api import cache as cache_
    from hikari.api import entity_factory as entity_factory_
    from hikari.api import event_factory as event_factory_
    from hikari.api import event_manager as event_manager_
    from hikari.api import rest as rest_
    from hikari.api import shard as gateway_shard
    from hikari.api import voice as voice_
    from hikari.events import base_events

_LOGGER: typing.Final[logging.Logger] = logging.getLogger("hikari.bot")


async def _gather(coros: typing.Iterator[typing.Awaitable[typing.Any]]) -> None:
    # Calling asyncio.gather outside of a running event loop isn't safe and
    # will lead to RuntimeErrors in later versions of python, so this call is
    # kept within a coroutine function.
    await asyncio.gather(*coros)


def _destroy_loop(loop: asyncio.AbstractEventLoop) -> None:
    async def murder(future: asyncio.Future[typing.Any]) -> None:
        # These include _GatheringFuture which must be awaited if the children
        # throw an asyncio.CancelledError, otherwise it will spam logs with warnings
        # about exceptions not being retrieved before GC.
        try:
            _LOGGER.log(ux.TRACE, "killing %s", future)
            future.cancel()
            await future
        except asyncio.CancelledError:
            pass
        except Exception as ex:
            loop.call_exception_handler(
                {
                    "message": "Future raised unexpected exception after requesting cancellation",
                    "exception": ex,
                    "future": future,
                }
            )

    remaining_tasks = [t for t in asyncio.all_tasks(loop) if not t.done()]

    if remaining_tasks:
        _LOGGER.debug("terminating %s remaining tasks forcefully", len(remaining_tasks))
        loop.run_until_complete(_gather((murder(task) for task in remaining_tasks)))
    else:
        _LOGGER.debug("No remaining tasks exist, good job!")

    if sys.version_info >= (3, 9):
        _LOGGER.debug("shutting down default executor")
        try:
            # This seems to raise a NotImplementedError when running with uvloop.
            loop.run_until_complete(loop.shutdown_default_executor())
        except NotImplementedError:
            pass

    _LOGGER.debug("shutting down asyncgens")
    loop.run_until_complete(loop.shutdown_asyncgens())

    _LOGGER.debug("closing event loop")
    loop.close()
    # Closed loops cannot be re-used so it should also be un-set.
    asyncio.set_event_loop(None)


def _validate_activity(activity: undefined.UndefinedNoneOr[presences.Activity]) -> None:
    # This seems to cause confusion for a lot of people, so lets add some warnings into the mix.

    if activity is undefined.UNDEFINED or activity is None:
        return

    # If you ever change where this is called from, make sure to check the stacklevels are correct
    # or the code preview in the warning will be wrong...
    if activity.type is presences.ActivityType.CUSTOM:
        warnings.warn(
            "The CUSTOM activity type is not supported by bots at the time of writing, and may therefore not have "
            "any effect if used.",
            category=errors.HikariWarning,
            stacklevel=3,
        )
    elif activity.type is presences.ActivityType.STREAMING and activity.url is None:
        warnings.warn(
            "The STREAMING activity type requires a 'url' parameter pointing to a valid Twitch or YouTube video "
            "URL to be specified on the activity for the presence update to have any effect.",
            category=errors.HikariWarning,
            stacklevel=3,
        )


class GatewayBot(traits.GatewayBotAware):
    """Basic auto-sharding bot implementation.

    This is the class you will want to use to start, control, and build a bot
    with.

    Parameters
    ----------
    token : builtins.str
        The bot token to sign in with.

    Other Parameters
    ----------------
    allow_color : builtins.bool
        Defaulting to `builtins.True`, this will enable coloured console logs
        on any platform that is a TTY.
        Setting a `"CLICOLOR"` environment variable to any **non `0`** value
        will override this setting.

        Users should consider this an advice to the application on whether it is
        safe to show colours if possible or not. Since some terminals can be
        awkward or not support features in a standard way, the option to
        explicitly disable this is provided. See `force_color` for an
        alternative.
    banner : typing.Optional[builtins.str]
        The package to search for a `banner.txt` in. Defaults to `"hikari"` for
        the `"hikari/banner.txt"` banner.
        Setting this to `builtins.None` will disable the banner being shown.
    executor : typing.Optional[concurrent.futures.Executor]
        Defaults to `builtins.None`. If non-`builtins.None`, then this executor
        is used instead of the `concurrent.futures.ThreadPoolExecutor` attached
        to the `asyncio.AbstractEventLoop` that the bot will run on. This
        executor is used primarily for file-IO.

        While mainly supporting the `concurrent.futures.ThreadPoolExecutor`
        implementation in the standard lib, Hikari's file handling systems
        should also work with `concurrent.futures.ProcessPoolExecutor`, which
        relies on all objects used in IPC to be `pickle`able. Many third-party
        libraries will not support this fully though, so your mileage may vary
        on using ProcessPoolExecutor implementations with this parameter.
    force_color : builtins.bool
        Defaults to `builtins.False`. If `builtins.True`, then this application
        will __force__ colour to be used in console-based output. Specifying a
        `"CLICOLOR_FORCE"` environment variable with a non-`"0"` value will
        override this setting.
    cache_settings : typing.Optional[hikari.impl.config.CacheSettings]
        Optional cache settings. If unspecified, will use the defaults.
    http_settings : typing.Optional[hikari.impl.config.HTTPSettings]
        Optional custom HTTP configuration settings to use. Allows you to
        customise functionality such as whether SSL-verification is enabled,
        what timeouts `aiohttp` should expect to use for requests, and behavior
        regarding HTTP-redirects.
    intents : hikari.intents.Intents
        Defaults to `hikari.intents.Intents.ALL_UNPRIVILEGED`. This allows you
        to change which intents your application will use on the gateway. This
        can be used to control and change the types of events you will receive.
    chunk_members: builtins.bool
        Defaults to `builtins.True`. If `builtins.False`, then no member chunks
        will be requested automatically, even if the members intent is enabled.
    logs : typing.Union[builtins.None, LoggerLevel, typing.Dict[str, typing.Any]]
        Defaults to `"INFO"`.

        If `builtins.None`, then the Python logging system is left uninitialized
        on startup, and you will need to configure it manually to view most
        logs that are output by components of this library.

        If one of the valid values in a `LoggerLevel`, then this will match a
        call to `colorlog.basicConfig` (a facade for `logging.basicConfig` with
        additional conduit for enabling coloured logging levels) with the
        `level` kwarg matching this value.

        If a `typing.Dict[str, typing.Any]` equivalent, then this value is
        passed to `logging.config.dictConfig` to allow the user to provide a
        specialized logging configuration of their choice. If any handlers are
        defined in the dict, default handlers will not be setup.

        As a side note, you can always opt to leave this on the default value
        and then use an incremental `logging.config.dictConfig` that applies
        any additional changes on top of the base configuration, if you prefer.
        An example of can be found in the `Example` section.

        Note that `"TRACE_HIKARI"` is a library-specific logging level
        which is expected to be more verbose than `"DEBUG"`.
    max_rate_limit : builtins.float
        The max number of seconds to backoff for when rate limited. Anything
        greater than this will instead raise an error.

        This defaults to five minutes if left to the default value. This is to
        stop potentially indefinitely waiting on an endpoint, which is almost
        never what you want to do if giving a response to a user.

        You can set this to `float("inf")` to disable this check entirely.

        Note that this only applies to the REST API component that communicates
        with Discord, and will not affect sharding or third party HTTP endpoints
        that may be in use.
    max_retries : typing.Optional[builtins.int]
        Maximum number of times a request will be retried if
        it fails with a `5xx` status. Defaults to 3 if set to `builtins.None`.
    proxy_settings : typing.Optional[hikari.impl.config.ProxySettings]
        Custom proxy settings to use with network-layer logic
        in your application to get through an HTTP-proxy.
    rest_url : typing.Optional[builtins.str]
        Defaults to the Discord REST API URL if `builtins.None`. Can be
        overridden if you are attempting to point to an unofficial endpoint, or
        if you are attempting to mock/stub the Discord API for any reason.
        Generally you do not want to change this.

    !!! note
        `force_color` will always take precedence over `allow_color`.

    !!! note
        Settings that control the gateway session are provided to the
        `GatewayBot.run` and `GatewayBot.start` functions in this class. This is done
        to allow you to contextually customise details such as sharding
        configuration without having to re-initialize the entire application
        each time.

    Example
    -------
    Setting up logging using a dictionary configuration:

    ```py
    import os

    import hikari

    # We want to make gateway logs output as DEBUG, and TRACE for all ratelimit content.
    bot = hikari.GatewayBot(
        token=os.environ["BOT_TOKEN"],
        logs={
            "version": 1,
            "incremental": True,
            "loggers": {
                "hikari.gateway": {"level": "DEBUG"},
                "hikari.ratelimits": {"level": "TRACE_HIKARI"},
            },
        },
    )
    ```
    """

    __slots__: typing.Sequence[str] = (
        "_cache",
        "_closing_event",
        "_closed_event",
        "_entity_factory",
        "_event_manager",
        "_event_factory",
        "_executor",
        "_http_settings",
        "_intents",
        "_is_alive",
        "_proxy_settings",
        "_rest",
        "_shards",
        "_token",
        "_voice",
        "shards",
    )

    def __init__(
        self,
        token: str,
        *,
        allow_color: bool = True,
        banner: typing.Optional[str] = "hikari",
        executor: typing.Optional[concurrent.futures.Executor] = None,
        force_color: bool = False,
        cache_settings: typing.Optional[config_impl.CacheSettings] = None,
        http_settings: typing.Optional[config_impl.HTTPSettings] = None,
        intents: intents_.Intents = intents_.Intents.ALL_UNPRIVILEGED,
        chunk_members: bool = True,
        logs: typing.Union[None, int, str, typing.Dict[str, typing.Any]] = "INFO",
        max_rate_limit: float = 300,
        max_retries: int = 3,
        proxy_settings: typing.Optional[config_impl.ProxySettings] = None,
        rest_url: typing.Optional[str] = None,
    ) -> None:
        # Beautification and logging
        ux.init_logging(logs, allow_color, force_color)
        self.print_banner(banner, allow_color, force_color)

        # Settings and state
        self._closing_event: typing.Optional[asyncio.Event] = None
        self._closed_event: typing.Optional[asyncio.Event] = None
        self._is_alive = False
        self._executor = executor
        self._http_settings = http_settings if http_settings is not None else config_impl.HTTPSettings()
        self._intents = intents
        self._proxy_settings = proxy_settings if proxy_settings is not None else config_impl.ProxySettings()
        self._token = token.strip()

        # Caching
        cache_settings = cache_settings if cache_settings is not None else config_impl.CacheSettings()
        self._cache = cache_impl.CacheImpl(self, cache_settings)

        # Entity creation
        self._entity_factory = entity_factory_impl.EntityFactoryImpl(self)

        # Event creation
        self._event_factory = event_factory_impl.EventFactoryImpl(self)

        # Event handling
        self._event_manager = event_manager_impl.EventManagerImpl(
<<<<<<< HEAD
            self._event_factory, self._intents, chunk_members=chunk_members, cache=self._cache
=======
            self._entity_factory, self._event_factory, self._intents, cache=self._cache
>>>>>>> 6bb63612
        )

        # Voice subsystem
        self._voice = voice_impl.VoiceComponentImpl(self)

        # RESTful API.
        self._rest = rest_impl.RESTClientImpl(
            cache=self._cache,
            entity_factory=self._entity_factory,
            executor=self._executor,
            http_settings=self._http_settings,
            max_rate_limit=max_rate_limit,
            proxy_settings=self._proxy_settings,
            rest_url=rest_url,
            max_retries=max_retries,
            token=token,
            token_type=applications.TokenType.BOT,
        )

        # We populate these on startup instead, as we need to possibly make some
        # HTTP requests to determine what to put in this mapping.
        self._shards: typing.Dict[int, gateway_shard.GatewayShard] = {}
        self.shards: typing.Mapping[int, gateway_shard.GatewayShard] = types.MappingProxyType(self._shards)

    @property
    def cache(self) -> cache_.Cache:
        return self._cache

    @property
    def event_manager(self) -> event_manager_.EventManager:
        return self._event_manager

    @property
    def entity_factory(self) -> entity_factory_.EntityFactory:
        return self._entity_factory

    @property
    def event_factory(self) -> event_factory_.EventFactory:
        return self._event_factory

    @property
    def executor(self) -> typing.Optional[concurrent.futures.Executor]:
        return self._executor

    @property
    def heartbeat_latencies(self) -> typing.Mapping[int, float]:
        return {s.id: s.heartbeat_latency for s in self._shards.values()}

    @property
    def heartbeat_latency(self) -> float:
        latencies = [s.heartbeat_latency for s in self._shards.values() if not math.isnan(s.heartbeat_latency)]
        return sum(latencies) / len(latencies) if latencies else float("nan")

    @property
    def http_settings(self) -> config_impl.HTTPSettings:
        return self._http_settings

    @property
    def intents(self) -> intents_.Intents:
        return self._intents

    @property
    def proxy_settings(self) -> config_impl.ProxySettings:
        return self._proxy_settings

    @property
    def shard_count(self) -> int:
        return next(iter(self._shards.values())).shard_count if self._shards else 0

    @property
    def voice(self) -> voice_.VoiceComponent:
        return self._voice

    @property
    def rest(self) -> rest_.RESTClient:
        return self._rest

    @property
    def is_alive(self) -> bool:
        return self._is_alive

    def _check_if_alive(self) -> None:
        if not self._is_alive:
            raise errors.ComponentStateConflictError("bot is not running so it cannot be interacted with")

    def get_me(self) -> typing.Optional[users_.OwnUser]:
        return self._cache.get_me()

    async def close(self) -> None:
        self._check_if_alive()
        await self._close()

    async def _close(self) -> None:
        if self._closed_event:  # Closing is in progress from another call, wait for that to complete.
            await self._closed_event.wait()
            return

        if self._closing_event is None:  # If closing event is None then this is already closed.
            return

        _LOGGER.debug("bot requested to shutdown")
        self._closed_event = asyncio.Event()
        self._closing_event.set()
        self._closing_event = None
        dispatch_events = self._is_alive

        loop = asyncio.get_running_loop()

        async def handle(name: str, awaitable: typing.Awaitable[typing.Any]) -> None:
            future = asyncio.ensure_future(awaitable)

            try:
                await future
            except Exception as ex:
                loop.call_exception_handler(
                    {
                        "message": f"{name} raised an exception during shutdown",
                        "future": future,
                        "exception": ex,
                    }
                )

        if dispatch_events:
            await self._event_manager.dispatch(self._event_factory.deserialize_stopping_event())

        _LOGGER.log(ux.TRACE, "StoppingEvent dispatch completed, now beginning termination")

        calls = [
            ("rest", self._rest.close()),
            ("voice handler", self._voice.close()),
            *((f"shard {s.id}", s.close()) for s in self._shards.values()),
        ]

        for coro in asyncio.as_completed([handle(*pair) for pair in calls]):
            await coro

        # Clear out cache and shard map
        self._cache.clear()
        self._shards.clear()
        self._is_alive = False

        if dispatch_events:
            await self._event_manager.dispatch(self._event_factory.deserialize_stopped_event())

        self._closed_event.set()
        self._closed_event = None

    def dispatch(self, event: base_events.Event) -> asyncio.Future[typing.Any]:
        """Dispatch an event.

        Parameters
        ----------
        event : hikari.events.base_events.Event
            The event to dispatch.

        Example
        -------
        We can dispatch custom events by first defining a class that
        derives from `hikari.events.base_events.Event`.

        ```py
        import attr

        from hikari.traits import RESTAware
        from hikari.events.base_events import Event
        from hikari.users import User
        from hikari.snowflakes import Snowflake

        @attr.define()
        class EveryoneMentionedEvent(Event):
            app: RESTAware = attr.field()

            author: User = attr.field()
            '''The user who mentioned everyone.'''

            content: str = attr.field()
            '''The message that was sent.'''

            message_id: Snowflake = attr.field()
            '''The message ID.'''

            channel_id: Snowflake = attr.field()
            '''The channel ID.'''
        ```

        We can then dispatch our event as we see fit.

        ```py
        from hikari.events.messages import MessageCreateEvent

        @bot.listen(MessageCreateEvent)
        async def on_message(event):
            if "@everyone" in event.content or "@here" in event.content:
                event = EveryoneMentionedEvent(
                    author=event.author,
                    content=event.content,
                    message_id=event.id,
                    channel_id=event.channel_id,
                )

                bot.dispatch(event)
        ```

        This event can be listened to elsewhere by subscribing to it with
        `EventManager.subscribe`.

        ```py
        @bot.listen(EveryoneMentionedEvent)
        async def on_everyone_mentioned(event):
            print(event.user, "just pinged everyone in", event.channel_id)
        ```

        Returns
        -------
        asyncio.Future[typing.Any]
            A future that can be optionally awaited. If awaited, the future
            will complete once all corresponding event listeners have been
            invoked. If not awaited, this will schedule the dispatch of the
            events in the background for later.

        See Also
        --------
        Listen: `hikari.impl.bot.GatewayBot.listen`
        Stream: `hikari.impl.bot.GatewayBot.stream`
        Subscribe: `hikari.impl.bot.GatewayBot.subscribe`
        Unsubscribe: `hikari.impl.bot.GatewayBot.unsubscribe`
        Wait_for: `hikari.impl.bot.GatewayBot.wait_for`
        """
        return self._event_manager.dispatch(event)

    def get_listeners(
        self, event_type: typing.Type[base_events.EventT], /, *, polymorphic: bool = True
    ) -> typing.Collection[event_manager_.CallbackT[base_events.EventT]]:
        """Get the listeners for a given event type, if there are any.

        Parameters
        ----------
        event_type : typing.Type[EventT]
            The event type to look for.
            `EventT` must be a subclass of `hikari.events.base_events.Event`.
        polymorphic : builtins.bool
            If `builtins.True`, this will also return the listeners of the
            subclasses of the given event type. If `builtins.False`, then
            only listeners for this class specifically are returned. The
            default is `builtins.True`.

        Returns
        -------
        typing.Collection[typing.Callable[[EventT], typing.Coroutine[typing.Any, typing.Any, builtins.None]]
            A copy of the collection of listeners for the event. Will return
            an empty collection if nothing is registered.

            `EventT` must be a subclass of `hikari.events.base_events.Event`.
        """
        return self._event_manager.get_listeners(event_type, polymorphic=polymorphic)

    async def join(self, until_close: bool = True) -> None:
        self._check_if_alive()

        awaitables: typing.List[typing.Awaitable[typing.Any]] = [s.join() for s in self._shards.values()]
        if until_close and self._closing_event:  # If closing event is None then this is already closing.
            awaitables.append(self._closing_event.wait())

        await aio.first_completed(*awaitables)

    def listen(
        self,
        *event_types: typing.Type[base_events.EventT],
    ) -> typing.Callable[[event_manager_.CallbackT[base_events.EventT]], event_manager_.CallbackT[base_events.EventT]]:
        """Generate a decorator to subscribe a callback to an event type.

        This is a second-order decorator.

        Parameters
        ----------
        *event_types : typing.Optional[typing.Type[EventT]]
            The event types to subscribe to. The implementation may allow this
            to be undefined. If this is the case, the event type will be inferred
            instead from the type hints on the function signature.

            `EventT` must be a subclass of `hikari.events.base_events.Event`.

        Returns
        -------
        typing.Callable[[EventT], EventT]
            A decorator for a coroutine function that passes it to
            `EventManager.subscribe` before returning the function
            reference.

        See Also
        --------
        Dispatch: `hikari.impl.bot.GatewayBot.dispatch`
        Stream: `hikari.impl.bot.GatewayBot.stream`
        Subscribe: `hikari.impl.bot.GatewayBot.subscribe`
        Unsubscribe: `hikari.impl.bot.GatewayBot.unsubscribe`
        Wait_for: `hikari.impl.bot.GatewayBot.wait_for`
        """
        return self._event_manager.listen(*event_types)

    @staticmethod
    def print_banner(
        banner: typing.Optional[str],
        allow_color: bool,
        force_color: bool,
        extra_args: typing.Optional[typing.Dict[str, str]] = None,
    ) -> None:
        """Print the banner.

        This allows library vendors to override this behaviour, or choose to
        inject their own "branding" on top of what hikari provides by default.

        Normal users should not need to invoke this function, and can simply
        change the `banner` argument passed to the constructor to manipulate
        what is displayed.

        Parameters
        ----------
        banner : typing.Optional[builtins.str]
            The package to find a `banner.txt` in.
        allow_color : builtins.bool
            A flag that allows advising whether to allow color if supported or
            not. Can be overridden by setting a `"CLICOLOR"` environment
            variable to a non-`"0"` string.
        force_color : builtins.bool
            A flag that allows forcing color to always be output, even if the
            terminal device may not support it. Setting the `"CLICOLOR_FORCE"`
            environment variable to a non-`"0"` string will override this.

        !!! note
            `force_color` will always take precedence over `allow_color`.
        extra_args : typing.Optional[typing.Dict[builtins.str, builtins.str]]
            If provided, extra $-substitutions to use when printing the banner.
            Default substitutions can not be overwritten.

        Raises
        ------
        builtins.ValueError
            If `extra_args` contains a default $-substitution.
        """
        ux.print_banner(banner, allow_color, force_color, extra_args=extra_args)

    def run(
        self,
        *,
        activity: typing.Optional[presences.Activity] = None,
        afk: bool = False,
        asyncio_debug: typing.Optional[bool] = None,
        check_for_updates: bool = True,
        close_passed_executor: bool = False,
        close_loop: bool = True,
        coroutine_tracking_depth: typing.Optional[int] = None,
        enable_signal_handlers: typing.Optional[bool] = None,
        idle_since: typing.Optional[datetime.datetime] = None,
        ignore_session_start_limit: bool = False,
        large_threshold: int = 250,
        propagate_interrupts: bool = False,
        status: presences.Status = presences.Status.ONLINE,
        shard_ids: typing.Optional[typing.AbstractSet[int]] = None,
        shard_count: typing.Optional[int] = None,
    ) -> None:
        """Start the bot, wait for all shards to become ready, and then return.

        Other Parameters
        ----------------
        activity : typing.Optional[hikari.presences.Activity]
            The initial activity to display in the bot user presence, or
            `builtins.None` (default) to not show any.
        afk : builtins.bool
            The initial AFK state to display in the bot user presence, or
            `builtins.False` (default) to not show any.
        asyncio_debug : builtins.bool
            Defaults to `builtins.False`. If `builtins.True`, then debugging is
            enabled for the asyncio event loop in use.
        check_for_updates : builtins.bool
            Defaults to `builtins.True`. If `builtins.True`, will check for
            newer versions of `hikari` on PyPI and notify if available.
        close_passed_executor : builtins.bool
            Defaults to `builtins.False`. If `builtins.True`, any custom
            `concurrent.futures.Executor` passed to the constructor will be
            shut down when the application terminates. This does not affect the
            default executor associated with the event loop, and will not
            do anything if you do not provide a custom executor to the
            constructor.
        close_loop : builtins.bool
            Defaults to `builtins.True`. If `builtins.True`, then once the bot
            enters a state where all components have shut down permanently
            during application shutdown, then all asyncgens and background tasks
            will be destroyed, and the event loop will be shut down.

            This will wait until all `hikari`-owned `aiohttp` connectors have
            had time to attempt to shut down correctly (around 250ms), and on
            Python 3.9 and newer, will also shut down the default event loop
            executor too.
        coroutine_tracking_depth : typing.Optional[builtins.int]
            Defaults to `builtins.None`. If an integer value and supported by
            the interpreter, then this many nested coroutine calls will be
            tracked with their call origin state. This allows you to determine
            where non-awaited coroutines may originate from, but generally you
            do not want to leave this enabled for performance reasons.
        enable_signal_handlers : typing.Optional[builtins.bool]
            Defaults to `builtins.True` if this is started in the main thread.

            If on a __non-Windows__ OS with builtin support for kernel-level
            POSIX signals, then setting this to `builtins.True` will allow
            treating keyboard interrupts and other OS signals to safely shut
            down the application as calls to shut down the application properly
            rather than just killing the process in a dirty state immediately.
            You should leave this enabled unless you plan to implement your own
            signal handling yourself.
        idle_since : typing.Optional[datetime.datetime]
            The `datetime.datetime` the user should be marked as being idle
            since, or `builtins.None` (default) to not show this.
        ignore_session_start_limit : builtins.bool
            Defaults to `builtins.False`. If `builtins.False`, then attempting
            to start more sessions than you are allowed in a 24 hour window
            will throw a `hikari.errors.GatewayError` rather than going ahead
            and hitting the IDENTIFY limit, which may result in your token
            being reset. Setting to `builtins.True` disables this behavior.
        large_threshold : builtins.int
            Threshold for members in a guild before it is treated as being
            "large" and no longer sending member details in the `GUILD CREATE`
            event. Defaults to `250`.
        propagate_interrupts : builtins.bool
            Defaults to `builtins.False`. If set to `builtins.True`, then any
            internal `hikari.errors.HikariInterrupt` that is raises as a
            result of catching an OS level signal will result in the
            exception being rethrown once the application has closed. This can
            allow you to use hikari signal handlers and still be able to
            determine what kind of interrupt the application received after
            it closes. When `builtins.False`, nothing is raised and the call
            will terminate cleanly and silently where possible instead.
        shard_ids : typing.Optional[typing.AbstractSet[builtins.int]]
            The shard IDs to create shards for. If not `builtins.None`, then
            a non-`None` `shard_count` must ALSO be provided. Defaults to
            `builtins.None`, which means the Discord-recommended count is used
            for your application instead.
        shard_count : typing.Optional[builtins.int]
            The number of shards to use in the entire distributed application.
            Defaults to `builtins.None` which results in the count being
            determined dynamically on startup.
        status : hikari.presences.Status
            The initial status to show for the user presence on startup.
            Defaults to `hikari.presences.Status.ONLINE`.

        Raises
        ------
        hikari.errors.ComponentStateConflictError
            If bot is already running.
        builtins.TypeError
            If `shard_ids` is passed without `shard_count`.
        """
        if self._is_alive:
            raise errors.ComponentStateConflictError("bot is already running")

        if shard_ids is not None and shard_count is None:
            raise TypeError("'shard_ids' must be passed with 'shard_count'")

        loop = aio.get_or_make_loop()
        signals = ("SIGINT", "SIGTERM")

        if asyncio_debug:
            loop.set_debug(True)

        if coroutine_tracking_depth is not None:
            try:
                # Provisionally defined in CPython, may be removed without notice.
                sys.set_coroutine_origin_tracking_depth(coroutine_tracking_depth)
            except AttributeError:
                _LOGGER.log(ux.TRACE, "cannot set coroutine tracking depth for sys, no functionality exists for this")

        # Throwing this in the handler will lead to lots of fun OS specific shenanigans. So, lets just
        # cache it for later, I guess.
        interrupt: typing.Optional[errors.HikariInterrupt] = None
        loop_thread_id = threading.get_native_id()

        def handle_os_interrupt(signum: int, frame: typing.Optional[types.FrameType]) -> None:
            # If we use a POSIX system, then raising an exception in here works perfectly and shuts the loop down
            # with an exception, which is good.
            # Windows, however, is special on this front. On Windows, the exception is caught by whatever was
            # currently running on the event loop at the time, which is annoying for us, as this could be fired into
            # the task for an event dispatch, for example, which is a guarded call that is never waited for by design.

            # We can't always safely intercept this either, as Windows does not allow us to use asyncio loop
            # signal listeners (since Windows doesn't have kernel-level signals, only emulated system calls
            # for a remote few standard C signal types). Thus, the best solution here is to set the close bit
            # instead, which will let the bot start to clean itself up as if the user closed it manually via a call
            # to `bot.close()`.
            nonlocal interrupt
            signame = signal.strsignal(signum)
            assert signame is not None  # Will always be True

            interrupt = errors.HikariInterrupt(signum, signame)
            # The loop may or may not be running, depending on the state of the application when this occurs.
            # Signals on POSIX only occur on the main thread usually, too, so we need to ensure this is
            # threadsafe if we want the user's application to still shut down if on a separate thread.
            # We log native thread IDs purely for debugging purposes.
            if _LOGGER.isEnabledFor(ux.TRACE):
                _LOGGER.log(
                    ux.TRACE,
                    "interrupt %s occurred on thread %s, bot on thread %s will be notified to shut down shortly\n"
                    "Stacktrace for developer sanity:\n%s",
                    signum,
                    threading.get_native_id(),
                    loop_thread_id,
                    "".join(traceback.format_stack(frame)),
                )

            asyncio.run_coroutine_threadsafe(self._set_close_flag(signame, signum), loop)

        if enable_signal_handlers is None:
            # Signal handlers can only be registered on the main thread so we
            # only default to True if this is the case.
            enable_signal_handlers = threading.current_thread() is threading.main_thread()

        if enable_signal_handlers:
            for sig in signals:
                try:
                    signum = getattr(signal, sig)
                    signal.signal(signum, handle_os_interrupt)
                except AttributeError:
                    _LOGGER.log(ux.TRACE, "signal %s is not implemented on your platform", sig)

        try:
            loop.run_until_complete(
                self.start(
                    activity=activity,
                    afk=afk,
                    check_for_updates=check_for_updates,
                    idle_since=idle_since,
                    ignore_session_start_limit=ignore_session_start_limit,
                    large_threshold=large_threshold,
                    shard_ids=shard_ids,
                    shard_count=shard_count,
                    status=status,
                )
            )

            loop.run_until_complete(self.join())

        finally:
            try:
                loop.run_until_complete(self._close())

                if close_passed_executor and self._executor is not None:
                    _LOGGER.debug("shutting down executor %s", self._executor)
                    self._executor.shutdown(wait=True)
                    self._executor = None
            finally:
                if enable_signal_handlers:
                    for sig in signals:
                        try:
                            signum = getattr(signal, sig)
                            signal.signal(signum, signal.SIG_DFL)
                        except AttributeError:
                            # Signal not implemented probably. We should have logged this earlier.
                            pass

                if close_loop:
                    _destroy_loop(loop)

                _LOGGER.info("successfully terminated")

                if propagate_interrupts and interrupt is not None:
                    raise interrupt

    async def start(
        self,
        *,
        activity: typing.Optional[presences.Activity] = None,
        afk: bool = False,
        check_for_updates: bool = True,
        idle_since: typing.Optional[datetime.datetime] = None,
        ignore_session_start_limit: bool = False,
        large_threshold: int = 250,
        shard_ids: typing.Optional[typing.AbstractSet[int]] = None,
        shard_count: typing.Optional[int] = None,
        status: presences.Status = presences.Status.ONLINE,
    ) -> None:
        """Start the bot, wait for all shards to become ready, and then return.

        Other Parameters
        ----------------
        activity : typing.Optional[hikari.presences.Activity]
            The initial activity to display in the bot user presence, or
            `builtins.None` (default) to not show any.
        afk : builtins.bool
            The initial AFK state to display in the bot user presence, or
            `builtins.False` (default) to not show any.
        check_for_updates : builtins.bool
            Defaults to `builtins.True`. If `builtins.True`, will check for
            newer versions of `hikari` on PyPI and notify if available.
        idle_since : typing.Optional[datetime.datetime]
            The `datetime.datetime` the user should be marked as being idle
            since, or `builtins.None` (default) to not show this.
        ignore_session_start_limit : builtins.bool
            Defaults to `builtins.False`. If `builtins.False`, then attempting
            to start more sessions than you are allowed in a 24 hour window
            will throw a `hikari.errors.GatewayError` rather than going ahead
            and hitting the IDENTIFY limit, which may result in your token
            being reset. Setting to `builtins.True` disables this behavior.
        large_threshold : builtins.int
            Threshold for members in a guild before it is treated as being
            "large" and no longer sending member details in the `GUILD CREATE`
            event. Defaults to `250`.
        shard_ids : typing.Optional[typing.AbstractSet[builtins.int]]
            The shard IDs to create shards for. If not `builtins.None`, then
            a non-`None` `shard_count` must ALSO be provided. Defaults to
            `builtins.None`, which means the Discord-recommended count is used
            for your application instead.
        shard_count : typing.Optional[builtins.int]
            The number of shards to use in the entire distributed application.
            Defaults to `builtins.None` which results in the count being
            determined dynamically on startup.
        status : hikari.presences.Status
            The initial status to show for the user presence on startup.
            Defaults to `hikari.presences.Status.ONLINE`.

        Raises
        ------
        hikari.errors.ComponentStateConflictError
            If bot is already running.
        builtins.TypeError
            If `shard_ids` is passed without `shard_count`.
        """
        if self._is_alive:
            raise errors.ComponentStateConflictError("bot is already running")

        if shard_ids is not None and shard_count is None:
            raise TypeError("'shard_ids' must be passed with 'shard_count'")

        _validate_activity(activity)

        start_time = time.monotonic()
        self._rest.start()
        self._voice.start()
        self._closing_event = asyncio.Event()
        self._is_alive = True

        if check_for_updates:
            asyncio.create_task(
                ux.check_for_updates(self._http_settings, self._proxy_settings),
                name="check for package updates",
            )

        requirements = await self._rest.fetch_gateway_bot_info()
        await self._event_manager.dispatch(self._event_factory.deserialize_starting_event())

        if shard_count is None:
            shard_count = requirements.shard_count
        if shard_ids is None:
            shard_ids = set(range(shard_count))

        if requirements.session_start_limit.remaining < len(shard_ids) and not ignore_session_start_limit:
            _LOGGER.critical(
                "would have started %s session%s, but you only have %s session%s remaining until %s. Starting more "
                "sessions than you are allowed to start may result in your token being reset. To skip this message, "
                "use bot.run(..., ignore_session_start_limit=True) or bot.start(..., ignore_session_start_limit=True)",
                len(shard_ids),
                "s" if len(shard_ids) != 1 else "",
                requirements.session_start_limit.remaining,
                "s" if requirements.session_start_limit.remaining != 1 else "",
                requirements.session_start_limit.reset_at,
            )
            raise errors.GatewayError("Attempted to start more sessions than were allowed in the given time-window")

        _LOGGER.info(
            "you can start %s session%s before the next window which starts at %s; planning to start %s session%s... ",
            requirements.session_start_limit.remaining,
            "s" if requirements.session_start_limit.remaining != 1 else "",
            requirements.session_start_limit.reset_at,
            len(shard_ids),
            "s" if len(shard_ids) != 1 else "",
        )

        for window_start in range(0, shard_count, requirements.session_start_limit.max_concurrency):
            window = [
                candidate_shard_id
                for candidate_shard_id in range(
                    window_start, window_start + requirements.session_start_limit.max_concurrency
                )
                if candidate_shard_id in shard_ids
            ]

            if not window:
                continue
            if self._shards:
                close_waiter = asyncio.create_task(self._closing_event.wait())
                shard_joiners = [s.join() for s in self._shards.values()]

                try:
                    # Attempt to wait for all started shards, for 5 seconds, along with the close
                    # waiter.
                    # If the close flag is set (i.e. user invoked bot.close), or one or more shards
                    # die in this time, we shut down immediately.
                    # If we time out, the joining tasks get discarded and we spin up the next
                    # block of shards, if applicable.
                    _LOGGER.info("the next startup window is in 5 seconds, please wait...")
                    await aio.first_completed(aio.all_of(*shard_joiners, timeout=5), close_waiter)

                    if not close_waiter.cancelled():
                        _LOGGER.info("requested to shut down during startup of shards")
                    else:
                        _LOGGER.critical("one or more shards shut down unexpectedly during bot startup")
                    return

                except asyncio.TimeoutError:
                    # If any shards stopped silently, we should close.
                    if any(not s.is_alive for s in self._shards.values()):
                        _LOGGER.warning("one of the shards has been manually shut down (no error), will now shut down")
                        await self._close()
                        return
                    # new window starts.

                except Exception as ex:
                    _LOGGER.critical("an exception occurred in one of the started shards during bot startup: %r", ex)
                    raise

            await aio.all_of(
                *(
                    self._start_one_shard(
                        activity=activity,
                        afk=afk,
                        idle_since=idle_since,
                        status=status,
                        large_threshold=large_threshold,
                        shard_id=candidate_shard_id,
                        shard_count=shard_count,
                        url=requirements.url,
                        closing_event=self._closing_event,
                    )
                    for candidate_shard_id in window
                    if candidate_shard_id in shard_ids
                )
            )

        await self._event_manager.dispatch(self._event_factory.deserialize_started_event())

        _LOGGER.info("started successfully in approx %.2f seconds", time.monotonic() - start_time)

    def stream(
        self,
        event_type: typing.Type[base_events.EventT],
        /,
        timeout: typing.Union[float, int, None],
        limit: typing.Optional[int] = None,
    ) -> event_manager_.EventStream[base_events.EventT]:
        """Return a stream iterator for the given event and sub-events.

        Parameters
        ----------
        event_type : typing.Type[hikari.events.base_events.Event]
            The event type to listen for. This will listen for subclasses of
            this type additionally.
        timeout : typing.Optional[builtins.int, builtins.float]
            How long this streamer should wait for the next event before
            ending the iteration. If `builtins.None` then this will continue
            until explicitly broken from.
        limit : typing.Optional[builtins.int]
            The limit for how many events this should queue at one time before
            dropping extra incoming events, leave this as `builtins.None` for
            the cache size to be unlimited.

        Returns
        -------
        EventStream[hikari.events.base_events.Event]
            The async iterator to handle streamed events. This must be started
            with `with stream:` or `stream.open()` before
            asynchronously iterating over it.

        !!! warning
            If you use `stream.open()` to start the stream then you must
            also close it with `stream.close()` otherwise it may queue
            events in memory indefinitely.

        Examples
        --------

        ```py
        with bot.stream(events.ReactionAddEvent, timeout=30).filter(("message_id", message.id)) as stream:
            async for user_id in stream.map("user_id").limit(50):
                ...
        ```

        or using `open()` and `close()`

        ```py
        stream = bot.stream(events.ReactionAddEvent, timeout=30).filter(("message_id", message.id))
        stream.open()

        async for user_id in stream.map("user_id").limit(50)
            ...

        stream.close()
        ```

        See Also
        --------
        Dispatch: `hikari.impl.bot.GatewayBot.dispatch`
        Listen: `hikari.impl.bot.GatewayBot.listen`
        Subscribe: `hikari.impl.bot.GatewayBot.subscribe`
        Unsubscribe: `hikari.impl.bot.GatewayBot.unsubscribe`
        Wait_for: `hikari.impl.bot.GatewayBot.wait_for`
        """
        self._check_if_alive()
        return self._event_manager.stream(event_type, timeout=timeout, limit=limit)

    # Yes, this is not generic. The reason for this is MyPy complains about
    # using ABCs that are not concrete in generic types passed to functions.
    # For the sake of UX, I will check this at runtime instead and let the
    # user use a static type checker.
    def subscribe(self, event_type: typing.Type[typing.Any], callback: event_manager_.CallbackT[typing.Any]) -> None:
        """Subscribe a given callback to a given event type.

        Parameters
        ----------
        event_type : typing.Type[T]
            The event type to listen for. This will also listen for any
            subclasses of the given type.
            `T` must be a subclass of `hikari.events.base_events.Event`.
        callback
            Must be a coroutine function to invoke. This should
            consume an instance of the given event, or an instance of a valid
            subclass if one exists. Any result is discarded.

        Example
        -------
        The following demonstrates subscribing a callback to message creation
        events.

        ```py
        from hikari.events.messages import MessageCreateEvent

        async def on_message(event):
            ...

        bot.subscribe(MessageCreateEvent, on_message)
        ```

        See Also
        --------
        Dispatch: `hikari.impl.bot.GatewayBot.dispatch`
        Listen: `hikari.impl.bot.GatewayBot.listen`
        Stream: `hikari.impl.bot.GatewayBot.stream`
        Unsubscribe: `hikari.impl.bot.GatewayBot.unsubscribe`
        Wait_for: `hikari.impl.bot.GatewayBot.wait_for`
        """
        self._event_manager.subscribe(event_type, callback)

    # Yes, this is not generic. The reason for this is MyPy complains about
    # using ABCs that are not concrete in generic types passed to functions.
    # For the sake of UX, I will check this at runtime instead and let the
    # user use a static type checker.
    def unsubscribe(self, event_type: typing.Type[typing.Any], callback: event_manager_.CallbackT[typing.Any]) -> None:
        """Unsubscribe a given callback from a given event type, if present.

        Parameters
        ----------
        event_type : typing.Type[T]
            The event type to unsubscribe from. This must be the same exact
            type as was originally subscribed with to be removed correctly.
            `T` must derive from `hikari.events.base_events.Event`.
        callback
            The callback to unsubscribe.

        Example
        -------
        The following demonstrates unsubscribing a callback from a message
        creation event.

        ```py
        from hikari.events.messages import MessageCreateEvent

        async def on_message(event):
            ...

        bot.unsubscribe(MessageCreateEvent, on_message)
        ```

        See Also
        --------
        Dispatch: `hikari.impl.bot.GatewayBot.dispatch`
        Listen: `hikari.impl.bot.GatewayBot.listen`
        Stream: `hikari.impl.bot.GatewayBot.stream`
        Subscribe: `hikari.impl.bot.GatewayBot.subscribe`
        Wait_for: `hikari.impl.bot.GatewayBot.wait_for`
        """
        self._event_manager.unsubscribe(event_type, callback)

    async def wait_for(
        self,
        event_type: typing.Type[base_events.EventT],
        /,
        timeout: typing.Union[float, int, None],
        predicate: typing.Optional[event_manager_.PredicateT[base_events.EventT]] = None,
    ) -> base_events.EventT:
        """Wait for a given event to occur once, then return the event.

        Parameters
        ----------
        event_type : typing.Type[hikari.events.base_events.Event]
            The event type to listen for. This will listen for subclasses of
            this type additionally.
        predicate
            A function taking the event as the single parameter.
            This should return `builtins.True` if the event is one you want to
            return, or `builtins.False` if the event should not be returned.
            If left as `None` (the default), then the first matching event type
            that the bot receives (or any subtype) will be the one returned.

            !!! warning
                Async predicates are not supported.
        timeout : typing.Union[builtins.float, builtins.int, builtins.None]
            The amount of time to wait before raising an `asyncio.TimeoutError`
            and giving up instead. This is measured in seconds. If
            `builtins.None`, then no timeout will be waited for (no timeout can
            result in "leaking" of coroutines that never complete if called in
            an uncontrolled way, so is not recommended).

        Returns
        -------
        hikari.events.base_events.Event
            The event that was provided.

        Raises
        ------
        asyncio.TimeoutError
            If the timeout is not `builtins.None` and is reached before an
            event is received that the predicate returns `builtins.True` for.

        See Also
        --------
        Dispatch: `hikari.impl.bot.GatewayBot.dispatch`
        Listen: `hikari.impl.bot.GatewayBot.listen`
        Stream: `hikari.impl.bot.GatewayBot.stream`
        Subscribe: `hikari.impl.bot.GatewayBot.subscribe`
        Unsubscribe: `hikari.impl.bot.GatewayBot.unsubscribe`
        """
        self._check_if_alive()
        return await self._event_manager.wait_for(event_type, timeout=timeout, predicate=predicate)

    def _get_shard(self, guild: snowflakes.SnowflakeishOr[guilds.PartialGuild]) -> gateway_shard.GatewayShard:
        guild = snowflakes.Snowflake(guild)
        if shard := self._shards.get(snowflakes.calculate_shard_id(self.shard_count, guild)):
            return shard

        raise RuntimeError(f"Guild {guild} isn't covered by any of the shards in this client")

    async def update_presence(
        self,
        *,
        status: undefined.UndefinedOr[presences.Status] = undefined.UNDEFINED,
        idle_since: undefined.UndefinedNoneOr[datetime.datetime] = undefined.UNDEFINED,
        activity: undefined.UndefinedNoneOr[presences.Activity] = undefined.UNDEFINED,
        afk: undefined.UndefinedOr[bool] = undefined.UNDEFINED,
    ) -> None:
        self._check_if_alive()
        _validate_activity(activity)

        coros = [
            s.update_presence(status=status, activity=activity, idle_since=idle_since, afk=afk)
            for s in self._shards.values()
        ]

        await aio.all_of(*coros)

    async def update_voice_state(
        self,
        guild: snowflakes.SnowflakeishOr[guilds.PartialGuild],
        channel: typing.Optional[snowflakes.SnowflakeishOr[channels.GuildVoiceChannel]],
        *,
        self_mute: undefined.UndefinedOr[bool] = undefined.UNDEFINED,
        self_deaf: undefined.UndefinedOr[bool] = undefined.UNDEFINED,
    ) -> None:
        self._check_if_alive()
        shard = self._get_shard(guild)
        await shard.update_voice_state(guild=guild, channel=channel, self_mute=self_mute, self_deaf=self_deaf)

    async def request_guild_members(
        self,
        guild: snowflakes.SnowflakeishOr[guilds.PartialGuild],
        *,
        include_presences: undefined.UndefinedOr[bool] = undefined.UNDEFINED,
        query: str = "",
        limit: int = 0,
        users: undefined.UndefinedOr[snowflakes.SnowflakeishSequence[users_.User]] = undefined.UNDEFINED,
        nonce: undefined.UndefinedOr[str] = undefined.UNDEFINED,
    ) -> None:
        self._check_if_alive()
        shard = self._get_shard(guild)
        await shard.request_guild_members(
            guild=guild, include_presences=include_presences, query=query, limit=limit, users=users, nonce=nonce
        )

    async def _set_close_flag(self, signame: str, signum: int) -> None:
        # This needs to be a coroutine, as the closing event is not threadsafe, so we have no way to set this
        # from a Unix system call handler if we are running on a thread that isn't the main application thread
        # without getting undefined behaviour. We do however have `asyncio.run_coroutine_threadsafe` which can
        # run a coroutine function on the event loop from a completely different thread, so this is the safest
        # solution.
        _LOGGER.debug("received interrupt %s (%s), will start shutting down shortly", signame, signum)

        await self._close()

    async def _start_one_shard(
        self,
        activity: typing.Optional[presences.Activity],
        afk: bool,
        idle_since: typing.Optional[datetime.datetime],
        status: presences.Status,
        large_threshold: int,
        shard_id: int,
        shard_count: int,
        url: str,
        closing_event: asyncio.Event,
    ) -> shard_impl.GatewayShardImpl:
        new_shard = shard_impl.GatewayShardImpl(
            http_settings=self._http_settings,
            proxy_settings=self._proxy_settings,
            event_manager=self._event_manager,
            event_factory=self._event_factory,
            intents=self._intents,
            initial_activity=activity,
            initial_is_afk=afk,
            initial_idle_since=idle_since,
            initial_status=status,
            large_threshold=large_threshold,
            shard_id=shard_id,
            shard_count=shard_count,
            token=self._token,
            url=url,
        )
        self._shards[shard_id] = new_shard

        start = time.monotonic()
        await aio.first_completed(new_shard.start(), closing_event.wait())
        end = time.monotonic()

        if new_shard.is_alive:
            _LOGGER.debug("shard %s started successfully in %.1fms", shard_id, (end - start) * 1_000)
            return new_shard

        raise errors.GatewayError(f"shard {shard_id} shut down immediately when starting")<|MERGE_RESOLUTION|>--- conflicted
+++ resolved
@@ -356,11 +356,7 @@
 
         # Event handling
         self._event_manager = event_manager_impl.EventManagerImpl(
-<<<<<<< HEAD
-            self._event_factory, self._intents, chunk_members=chunk_members, cache=self._cache
-=======
-            self._entity_factory, self._event_factory, self._intents, cache=self._cache
->>>>>>> 6bb63612
+            self._entity_factory, self._event_factory, self._intents, chunk_members=chunk_members, cache=self._cache
         )
 
         # Voice subsystem
