# -*- coding: utf-8 -*-
# cython: language_level=3
# Copyright (c) 2020 Nekokatt
# Copyright (c) 2021-present davfsa
#
# Permission is hereby granted, free of charge, to any person obtaining a copy
# of this software and associated documentation files (the "Software"), to deal
# in the Software without restriction, including without limitation the rights
# to use, copy, modify, merge, publish, distribute, sublicense, and/or sell
# copies of the Software, and to permit persons to whom the Software is
# furnished to do so, subject to the following conditions:
#
# The above copyright notice and this permission notice shall be included in all
# copies or substantial portions of the Software.
#
# THE SOFTWARE IS PROVIDED "AS IS", WITHOUT WARRANTY OF ANY KIND, EXPRESS OR
# IMPLIED, INCLUDING BUT NOT LIMITED TO THE WARRANTIES OF MERCHANTABILITY,
# FITNESS FOR A PARTICULAR PURPOSE AND NONINFRINGEMENT. IN NO EVENT SHALL THE
# AUTHORS OR COPYRIGHT HOLDERS BE LIABLE FOR ANY CLAIM, DAMAGES OR OTHER
# LIABILITY, WHETHER IN AN ACTION OF CONTRACT, TORT OR OTHERWISE, ARISING FROM,
# OUT OF OR IN CONNECTION WITH THE SOFTWARE OR THE USE OR OTHER DEALINGS IN THE
# SOFTWARE.
"""Basic implementation the components for a single-process bot."""

from __future__ import annotations

__all__: typing.Sequence[str] = ("GatewayBot",)

import asyncio
import datetime
import logging
import math
import signal
import sys
import threading
import traceback
import types
import typing
import warnings

from hikari import applications
from hikari import errors
from hikari import intents as intents_
from hikari import presences
from hikari import snowflakes
from hikari import traits
from hikari import undefined
from hikari.impl import cache as cache_impl
from hikari.impl import config as config_impl
from hikari.impl import entity_factory as entity_factory_impl
from hikari.impl import event_factory as event_factory_impl
from hikari.impl import event_manager as event_manager_impl
from hikari.impl import rest as rest_impl
from hikari.impl import shard as shard_impl
from hikari.impl import voice as voice_impl
from hikari.internal import aio
from hikari.internal import time
from hikari.internal import ux

if typing.TYPE_CHECKING:
    import concurrent.futures

    from hikari import channels
    from hikari import guilds
    from hikari import users as users_
    from hikari.api import cache as cache_
    from hikari.api import entity_factory as entity_factory_
    from hikari.api import event_factory as event_factory_
    from hikari.api import event_manager as event_manager_
    from hikari.api import rest as rest_
    from hikari.api import shard as gateway_shard
    from hikari.api import voice as voice_
    from hikari.events import base_events

_LOGGER: typing.Final[logging.Logger] = logging.getLogger("hikari.bot")


async def _gather(coros: typing.Iterator[typing.Awaitable[typing.Any]]) -> None:
    # Calling asyncio.gather outside of a running event loop isn't safe and
    # will lead to RuntimeErrors in later versions of python, so this call is
    # kept within a coroutine function.
    await asyncio.gather(*coros)


def _destroy_loop(loop: asyncio.AbstractEventLoop) -> None:
    async def murder(future: asyncio.Future[typing.Any]) -> None:
        # These include _GatheringFuture which must be awaited if the children
        # throw an asyncio.CancelledError, otherwise it will spam logs with warnings
        # about exceptions not being retrieved before GC.
        try:
            _LOGGER.log(ux.TRACE, "killing %s", future)
            future.cancel()
            await future
        except asyncio.CancelledError:
            pass
        except Exception as ex:
            loop.call_exception_handler(
                {
                    "message": "Future raised unexpected exception after requesting cancellation",
                    "exception": ex,
                    "future": future,
                }
            )

    remaining_tasks = [t for t in asyncio.all_tasks(loop) if not t.done()]

    if remaining_tasks:
        _LOGGER.debug("terminating %s remaining tasks forcefully", len(remaining_tasks))
        loop.run_until_complete(_gather((murder(task) for task in remaining_tasks)))
    else:
        _LOGGER.debug("No remaining tasks exist, good job!")

    if sys.version_info >= (3, 9):
        _LOGGER.debug("shutting down default executor")
        try:
            # This seems to raise a NotImplementedError when running with uvloop.
            loop.run_until_complete(loop.shutdown_default_executor())
        except NotImplementedError:
            pass

    _LOGGER.debug("shutting down asyncgens")
    loop.run_until_complete(loop.shutdown_asyncgens())

    _LOGGER.debug("closing event loop")
    loop.close()
    # Closed loops cannot be re-used so it should also be un-set.
    asyncio.set_event_loop(None)


def _validate_activity(activity: undefined.UndefinedNoneOr[presences.Activity]) -> None:
    # This seems to cause confusion for a lot of people, so lets add some warnings into the mix.

    if activity is undefined.UNDEFINED or activity is None:
        return

    # If you ever change where this is called from, make sure to check the stacklevels are correct
    # or the code preview in the warning will be wrong...
    if activity.type is presences.ActivityType.CUSTOM:
        warnings.warn(
            "The CUSTOM activity type is not supported by bots at the time of writing, and may therefore not have "
            "any effect if used.",
            category=errors.HikariWarning,
            stacklevel=3,
        )
    elif activity.type is presences.ActivityType.STREAMING and activity.url is None:
        warnings.warn(
            "The STREAMING activity type requires a 'url' parameter pointing to a valid Twitch or YouTube video "
            "URL to be specified on the activity for the presence update to have any effect.",
            category=errors.HikariWarning,
            stacklevel=3,
        )


class GatewayBot(traits.GatewayBotAware):
    """Basic auto-sharding bot implementation.

    This is the class you will want to use to start, control, and build a bot
    with.

    .. note::
        Settings that control the gateway session are provided to the
        `GatewayBot.run` and `GatewayBot.start` functions in this class. This is done
        to allow you to contextually customise details such as sharding
        configuration without having to re-initialize the entire application
        each time.

    Parameters
    ----------
    token : str
        The bot token to sign in with.

    Other Parameters
    ----------------
    allow_color : bool
        Defaulting to `True`, this will enable coloured console logs
        on any platform that is a TTY.
        Setting a `"CLICOLOR"` environment variable to any **non `0`** value
        will override this setting.

        Users should consider this an advice to the application on whether it is
        safe to show colours if possible or not. Since some terminals can be
        awkward or not support features in a standard way, the option to
        explicitly disable this is provided. See `force_color` for an
        alternative.
    banner : typing.Optional[str]
        The package to search for a `banner.txt` in. Defaults to `"hikari"` for
        the `"hikari/banner.txt"` banner.
        Setting this to `None` will disable the banner being shown.
    executor : typing.Optional[concurrent.futures.Executor]
        Defaults to `None`. If non-`None`, then this executor
        is used instead of the `concurrent.futures.ThreadPoolExecutor` attached
        to the `asyncio.AbstractEventLoop` that the bot will run on. This
        executor is used primarily for file-IO.

        While mainly supporting the `concurrent.futures.ThreadPoolExecutor`
        implementation in the standard lib, Hikari's file handling systems
        should also work with `concurrent.futures.ProcessPoolExecutor`, which
        relies on all objects used in IPC to be `pickle`able. Many third-party
        libraries will not support this fully though, so your mileage may vary
        on using ProcessPoolExecutor implementations with this parameter.
    force_color : bool
        Defaults to `False`. If `True`, then this application
        will __force__ colour to be used in console-based output. Specifying a
        `"CLICOLOR_FORCE"` environment variable with a non-`"0"` value will
        override this setting.

        This will take precedence over `allow_color` if both are specified.
    cache_settings : typing.Optional[hikari.impl.config.CacheSettings]
        Optional cache settings. If unspecified, will use the defaults.
    http_settings : typing.Optional[hikari.impl.config.HTTPSettings]
        Optional custom HTTP configuration settings to use. Allows you to
        customise functionality such as whether SSL-verification is enabled,
        what timeouts `aiohttp` should expect to use for requests, and behavior
        regarding HTTP-redirects.
    intents : hikari.intents.Intents
        Defaults to `hikari.intents.Intents.ALL_UNPRIVILEGED`. This allows you
        to change which intents your application will use on the gateway. This
        can be used to control and change the types of events you will receive.
<<<<<<< HEAD
    logs : typing.Union[None, LoggerLevel, typing.Dict[str, typing.Any]]
=======
    auto_chunk_members : builtins.bool
        Defaults to `builtins.True`. If `builtins.False`, then no member chunks
        will be requested automatically, even if there are reasons to do so.

        All following statements must be true to automatically request chunks:

        1. `auto_chunk_members` is `builtins.True`.
        2. The members intent is enabled.
        3. The server is marked as "large" or the presences intent is not enabled
            (since Discord only sends other members when presences are declared,
            we should also chunk small guilds if the presences are not declared).
        4. The members cache is enabled or there are listeners for the
        `MemberChunkEvent`.
    logs : typing.Union[builtins.None, LoggerLevel, typing.Dict[str, typing.Any]]
>>>>>>> 798a36de
        Defaults to `"INFO"`.

        If `None`, then the Python logging system is left uninitialized
        on startup, and you will need to configure it manually to view most
        logs that are output by components of this library.

        If one of the valid values in a `LoggerLevel`, then this will match a
        call to `colorlog.basicConfig` (a facade for `logging.basicConfig` with
        additional conduit for enabling coloured logging levels) with the
        `level` kwarg matching this value.

        If a `typing.Dict[str, typing.Any]` equivalent, then this value is
        passed to `logging.config.dictConfig` to allow the user to provide a
        specialized logging configuration of their choice. If any handlers are
        defined in the dict, default handlers will not be setup.

        As a side note, you can always opt to leave this on the default value
        and then use an incremental `logging.config.dictConfig` that applies
        any additional changes on top of the base configuration, if you prefer.
        An example of can be found in the `Example` section.

        Note that `"TRACE_HIKARI"` is a library-specific logging level
        which is expected to be more verbose than `"DEBUG"`.
    max_rate_limit : float
        The max number of seconds to backoff for when rate limited. Anything
        greater than this will instead raise an error.

        This defaults to five minutes if left to the default value. This is to
        stop potentially indefinitely waiting on an endpoint, which is almost
        never what you want to do if giving a response to a user.

        You can set this to `float("inf")` to disable this check entirely.

        Note that this only applies to the REST API component that communicates
        with Discord, and will not affect sharding or third party HTTP endpoints
        that may be in use.
    max_retries : typing.Optional[int]
        Maximum number of times a request will be retried if
        it fails with a `5xx` status. Defaults to 3 if set to `None`.
    proxy_settings : typing.Optional[hikari.impl.config.ProxySettings]
        Custom proxy settings to use with network-layer logic
        in your application to get through an HTTP-proxy.
    rest_url : typing.Optional[str]
        Defaults to the Discord REST API URL if `None`. Can be
        overridden if you are attempting to point to an unofficial endpoint, or
        if you are attempting to mock/stub the Discord API for any reason.
        Generally you do not want to change this.

    Example
    -------
    Setting up logging using a dictionary configuration:

    ```py
    import os

    import hikari

    # We want to make gateway logs output as DEBUG, and TRACE for all ratelimit content.
    bot = hikari.GatewayBot(
        token=os.environ["BOT_TOKEN"],
        logs={
            "version": 1,
            "incremental": True,
            "loggers": {
                "hikari.gateway": {"level": "DEBUG"},
                "hikari.ratelimits": {"level": "TRACE_HIKARI"},
            },
        },
    )
    ```
    """

    shards: typing.Mapping[int, gateway_shard.GatewayShard]
    """Mapping of shards in this application instance.

    Each shard ID is mapped to the corresponding shard instance.

    If the application has not started, it is acceptable to assume the
    result of this call will be an empty mapping.
    """  # noqa: D401 - Imperative mood

    __slots__: typing.Sequence[str] = (
        "_cache",
        "_closing_event",
        "_closed_event",
        "_entity_factory",
        "_event_manager",
        "_event_factory",
        "_executor",
        "_http_settings",
        "_intents",
        "_is_alive",
        "_proxy_settings",
        "_rest",
        "_shards",
        "_token",
        "_voice",
        "shards",
    )

    def __init__(
        self,
        token: str,
        *,
        allow_color: bool = True,
        banner: typing.Optional[str] = "hikari",
        executor: typing.Optional[concurrent.futures.Executor] = None,
        force_color: bool = False,
        cache_settings: typing.Optional[config_impl.CacheSettings] = None,
        http_settings: typing.Optional[config_impl.HTTPSettings] = None,
        intents: intents_.Intents = intents_.Intents.ALL_UNPRIVILEGED,
        auto_chunk_members: bool = True,
        logs: typing.Union[None, int, str, typing.Dict[str, typing.Any]] = "INFO",
        max_rate_limit: float = 300,
        max_retries: int = 3,
        proxy_settings: typing.Optional[config_impl.ProxySettings] = None,
        rest_url: typing.Optional[str] = None,
    ) -> None:
        # Beautification and logging
        ux.init_logging(logs, allow_color, force_color)
        self.print_banner(banner, allow_color, force_color)

        # Settings and state
        self._closing_event: typing.Optional[asyncio.Event] = None
        self._closed_event: typing.Optional[asyncio.Event] = None
        self._is_alive = False
        self._executor = executor
        self._http_settings = http_settings if http_settings is not None else config_impl.HTTPSettings()
        self._intents = intents
        self._proxy_settings = proxy_settings if proxy_settings is not None else config_impl.ProxySettings()
        self._token = token.strip()

        # Caching
        cache_settings = cache_settings if cache_settings is not None else config_impl.CacheSettings()
        self._cache = cache_impl.CacheImpl(self, cache_settings)

        # Entity creation
        self._entity_factory = entity_factory_impl.EntityFactoryImpl(self)

        # Event creation
        self._event_factory = event_factory_impl.EventFactoryImpl(self)

        # Event handling
        self._event_manager = event_manager_impl.EventManagerImpl(
            self._entity_factory,
            self._event_factory,
            self._intents,
            auto_chunk_members=auto_chunk_members,
            cache=self._cache,
        )

        # Voice subsystem
        self._voice = voice_impl.VoiceComponentImpl(self)

        # RESTful API.
        self._rest = rest_impl.RESTClientImpl(
            cache=self._cache,
            entity_factory=self._entity_factory,
            executor=self._executor,
            http_settings=self._http_settings,
            max_rate_limit=max_rate_limit,
            proxy_settings=self._proxy_settings,
            rest_url=rest_url,
            max_retries=max_retries,
            token=token,
            token_type=applications.TokenType.BOT,
        )

        # We populate these on startup instead, as we need to possibly make some
        # HTTP requests to determine what to put in this mapping.
        self._shards: typing.Dict[int, gateway_shard.GatewayShard] = {}
        self.shards = types.MappingProxyType(self._shards)

    @property
    def cache(self) -> cache_.Cache:
        return self._cache

    @property
    def event_manager(self) -> event_manager_.EventManager:
        return self._event_manager

    @property
    def entity_factory(self) -> entity_factory_.EntityFactory:
        return self._entity_factory

    @property
    def event_factory(self) -> event_factory_.EventFactory:
        return self._event_factory

    @property
    def executor(self) -> typing.Optional[concurrent.futures.Executor]:
        return self._executor

    @property
    def heartbeat_latencies(self) -> typing.Mapping[int, float]:
        return {s.id: s.heartbeat_latency for s in self._shards.values()}

    @property
    def heartbeat_latency(self) -> float:
        latencies = [s.heartbeat_latency for s in self._shards.values() if not math.isnan(s.heartbeat_latency)]
        return sum(latencies) / len(latencies) if latencies else float("nan")

    @property
    def http_settings(self) -> config_impl.HTTPSettings:
        return self._http_settings

    @property
    def intents(self) -> intents_.Intents:
        return self._intents

    @property
    def proxy_settings(self) -> config_impl.ProxySettings:
        return self._proxy_settings

    @property
    def shard_count(self) -> int:
        return next(iter(self._shards.values())).shard_count if self._shards else 0

    @property
    def voice(self) -> voice_.VoiceComponent:
        return self._voice

    @property
    def rest(self) -> rest_.RESTClient:
        return self._rest

    @property
    def is_alive(self) -> bool:
        return self._is_alive

    def _check_if_alive(self) -> None:
        if not self._is_alive:
            raise errors.ComponentStateConflictError("bot is not running so it cannot be interacted with")

    def get_me(self) -> typing.Optional[users_.OwnUser]:
        return self._cache.get_me()

    async def close(self) -> None:
        self._check_if_alive()
        await self._close()

    async def _close(self) -> None:
        if self._closed_event:  # Closing is in progress from another call, wait for that to complete.
            await self._closed_event.wait()
            return

        if self._closing_event is None:  # If closing event is None then this is already closed.
            return

        _LOGGER.debug("bot requested to shutdown")
        self._closed_event = asyncio.Event()
        self._closing_event.set()
        self._closing_event = None
        dispatch_events = self._is_alive

        loop = asyncio.get_running_loop()

        async def handle(name: str, awaitable: typing.Awaitable[typing.Any]) -> None:
            future = asyncio.ensure_future(awaitable)

            try:
                await future
            except Exception as ex:
                loop.call_exception_handler(
                    {
                        "message": f"{name} raised an exception during shutdown",
                        "future": future,
                        "exception": ex,
                    }
                )

        if dispatch_events:
            await self._event_manager.dispatch(self._event_factory.deserialize_stopping_event())

        _LOGGER.log(ux.TRACE, "StoppingEvent dispatch completed, now beginning termination")

        calls = [
            ("rest", self._rest.close()),
            ("voice handler", self._voice.close()),
            *((f"shard {s.id}", s.close()) for s in self._shards.values()),
        ]

        for coro in asyncio.as_completed([handle(*pair) for pair in calls]):
            await coro

        # Clear out cache and shard map
        self._cache.clear()
        self._shards.clear()
        self._is_alive = False

        if dispatch_events:
            await self._event_manager.dispatch(self._event_factory.deserialize_stopped_event())

        self._closed_event.set()
        self._closed_event = None

    def dispatch(self, event: base_events.Event) -> asyncio.Future[typing.Any]:
        """Dispatch an event.

        Parameters
        ----------
        event : hikari.events.base_events.Event
            The event to dispatch.

        Example
        -------
        We can dispatch custom events by first defining a class that
        derives from `hikari.events.base_events.Event`.

        ```py
        import attr

        from hikari.traits import RESTAware
        from hikari.events.base_events import Event
        from hikari.users import User
        from hikari.snowflakes import Snowflake

        @attr.define()
        class EveryoneMentionedEvent(Event):
            app: RESTAware = attr.field()

            author: User = attr.field()
            '''The user who mentioned everyone.'''

            content: str = attr.field()
            '''The message that was sent.'''

            message_id: Snowflake = attr.field()
            '''The message ID.'''

            channel_id: Snowflake = attr.field()
            '''The channel ID.'''
        ```

        We can then dispatch our event as we see fit.

        ```py
        from hikari.events.messages import MessageCreateEvent

        @bot.listen(MessageCreateEvent)
        async def on_message(event):
            if "@everyone" in event.content or "@here" in event.content:
                event = EveryoneMentionedEvent(
                    author=event.author,
                    content=event.content,
                    message_id=event.id,
                    channel_id=event.channel_id,
                )

                bot.dispatch(event)
        ```

        This event can be listened to elsewhere by subscribing to it with
        `EventManager.subscribe`.

        ```py
        @bot.listen(EveryoneMentionedEvent)
        async def on_everyone_mentioned(event):
            print(event.user, "just pinged everyone in", event.channel_id)
        ```

        Returns
        -------
        asyncio.Future[typing.Any]
            A future that can be optionally awaited. If awaited, the future
            will complete once all corresponding event listeners have been
            invoked. If not awaited, this will schedule the dispatch of the
            events in the background for later.

        See Also
        --------
        `hikari.impl.bot.GatewayBot.listen`
        `hikari.impl.bot.GatewayBot.stream`
        `hikari.impl.bot.GatewayBot.subscribe`
        `hikari.impl.bot.GatewayBot.unsubscribe`
        `hikari.impl.bot.GatewayBot.wait_for`
        """
        return self._event_manager.dispatch(event)

    def get_listeners(
        self, event_type: typing.Type[base_events.EventT], /, *, polymorphic: bool = True
    ) -> typing.Collection[event_manager_.CallbackT[base_events.EventT]]:
        """Get the listeners for a given event type, if there are any.

        Parameters
        ----------
        event_type : typing.Type[EventT]
            The event type to look for.
            `EventT` must be a subclass of `hikari.events.base_events.Event`.
        polymorphic : bool
            If `True`, this will also return the listeners of the
            subclasses of the given event type. If `False`, then
            only listeners for this class specifically are returned. The
            default is `True`.

        Returns
        -------
        typing.Collection[typing.Callable[[EventT], typing.Coroutine[typing.Any, typing.Any, None]]
            A copy of the collection of listeners for the event. Will return
            an empty collection if nothing is registered.
        """
        return self._event_manager.get_listeners(event_type, polymorphic=polymorphic)

    async def join(self, until_close: bool = True) -> None:
        self._check_if_alive()

        awaitables: typing.List[typing.Awaitable[typing.Any]] = [s.join() for s in self._shards.values()]
        if until_close and self._closing_event:  # If closing event is None then this is already closing.
            awaitables.append(self._closing_event.wait())

        await aio.first_completed(*awaitables)

    def listen(
        self,
        *event_types: typing.Type[base_events.EventT],
    ) -> typing.Callable[[event_manager_.CallbackT[base_events.EventT]], event_manager_.CallbackT[base_events.EventT]]:
        """Generate a decorator to subscribe a callback to an event type.

        This is a second-order decorator.

        Parameters
        ----------
        *event_types : typing.Optional[typing.Type[EventT]]
            The event types to subscribe to. The implementation may allow this
            to be undefined. If this is the case, the event type will be inferred
            instead from the type hints on the function signature.

            `EventT` must be a subclass of `hikari.events.base_events.Event`.

        Returns
        -------
        typing.Callable[[EventT], EventT]
            A decorator for a coroutine function that passes it to
            `EventManager.subscribe` before returning the function
            reference.

        See Also
        --------
        `hikari.impl.bot.GatewayBot.dispatch`
        `hikari.impl.bot.GatewayBot.stream`
        `hikari.impl.bot.GatewayBot.subscribe`
        `hikari.impl.bot.GatewayBot.unsubscribe`
        `hikari.impl.bot.GatewayBot.wait_for`
        """
        return self._event_manager.listen(*event_types)

    @staticmethod
    def print_banner(
        banner: typing.Optional[str],
        allow_color: bool,
        force_color: bool,
        extra_args: typing.Optional[typing.Dict[str, str]] = None,
    ) -> None:
        """Print the banner.

        This allows library vendors to override this behaviour, or choose to
        inject their own "branding" on top of what hikari provides by default.

        Normal users should not need to invoke this function, and can simply
        change the `banner` argument passed to the constructor to manipulate
        what is displayed.

        Parameters
        ----------
        banner : typing.Optional[str]
            The package to find a `banner.txt` in.
        allow_color : bool
            A flag that allows advising whether to allow color if supported or
            not. Can be overridden by setting a `"CLICOLOR"` environment
            variable to a non-`"0"` string.
        force_color : bool
            A flag that allows forcing color to always be output, even if the
            terminal device may not support it. Setting the `"CLICOLOR_FORCE"`
            environment variable to a non-`"0"` string will override this.

            This will take precedence over `allow_color` if both are specified.
        extra_args : typing.Optional[typing.Dict[str, str]]
            If provided, extra $-substitutions to use when printing the banner.
            Default substitutions can not be overwritten.

        Raises
        ------
        ValueError
            If `extra_args` contains a default $-substitution.
        """
        ux.print_banner(banner, allow_color, force_color, extra_args=extra_args)

    def run(
        self,
        *,
        activity: typing.Optional[presences.Activity] = None,
        afk: bool = False,
        asyncio_debug: typing.Optional[bool] = None,
        check_for_updates: bool = True,
        close_passed_executor: bool = False,
        close_loop: bool = True,
        coroutine_tracking_depth: typing.Optional[int] = None,
        enable_signal_handlers: typing.Optional[bool] = None,
        idle_since: typing.Optional[datetime.datetime] = None,
        ignore_session_start_limit: bool = False,
        large_threshold: int = 250,
        propagate_interrupts: bool = False,
        status: presences.Status = presences.Status.ONLINE,
        shard_ids: typing.Optional[typing.AbstractSet[int]] = None,
        shard_count: typing.Optional[int] = None,
    ) -> None:
        """Start the bot, wait for all shards to become ready, and then return.

        Other Parameters
        ----------------
        activity : typing.Optional[hikari.presences.Activity]
            The initial activity to display in the bot user presence, or
            `None` (default) to not show any.
        afk : bool
            The initial AFK state to display in the bot user presence, or
            `False` (default) to not show any.
        asyncio_debug : bool
            Defaults to `False`. If `True`, then debugging is
            enabled for the asyncio event loop in use.
        check_for_updates : bool
            Defaults to `True`. If `True`, will check for
            newer versions of `hikari` on PyPI and notify if available.
        close_passed_executor : bool
            Defaults to `False`. If `True`, any custom
            `concurrent.futures.Executor` passed to the constructor will be
            shut down when the application terminates. This does not affect the
            default executor associated with the event loop, and will not
            do anything if you do not provide a custom executor to the
            constructor.
        close_loop : bool
            Defaults to `True`. If `True`, then once the bot
            enters a state where all components have shut down permanently
            during application shutdown, then all asyncgens and background tasks
            will be destroyed, and the event loop will be shut down.

            This will wait until all `hikari`-owned `aiohttp` connectors have
            had time to attempt to shut down correctly (around 250ms), and on
            Python 3.9 and newer, will also shut down the default event loop
            executor too.
        coroutine_tracking_depth : typing.Optional[int]
            Defaults to `None`. If an integer value and supported by
            the interpreter, then this many nested coroutine calls will be
            tracked with their call origin state. This allows you to determine
            where non-awaited coroutines may originate from, but generally you
            do not want to leave this enabled for performance reasons.
        enable_signal_handlers : typing.Optional[bool]
            Defaults to `True` if this is started in the main thread.

            If on a __non-Windows__ OS with builtin support for kernel-level
            POSIX signals, then setting this to `True` will allow
            treating keyboard interrupts and other OS signals to safely shut
            down the application as calls to shut down the application properly
            rather than just killing the process in a dirty state immediately.
            You should leave this enabled unless you plan to implement your own
            signal handling yourself.
        idle_since : typing.Optional[datetime.datetime]
            The `datetime.datetime` the user should be marked as being idle
            since, or `None` (default) to not show this.
        ignore_session_start_limit : bool
            Defaults to `False`. If `False`, then attempting
            to start more sessions than you are allowed in a 24 hour window
            will throw a `hikari.errors.GatewayError` rather than going ahead
            and hitting the IDENTIFY limit, which may result in your token
            being reset. Setting to `True` disables this behavior.
        large_threshold : int
            Threshold for members in a guild before it is treated as being
            "large" and no longer sending member details in the `GUILD CREATE`
            event. Defaults to `250`.
        propagate_interrupts : bool
            Defaults to `False`. If set to `True`, then any
            internal `hikari.errors.HikariInterrupt` that is raises as a
            result of catching an OS level signal will result in the
            exception being rethrown once the application has closed. This can
            allow you to use hikari signal handlers and still be able to
            determine what kind of interrupt the application received after
            it closes. When `False`, nothing is raised and the call
            will terminate cleanly and silently where possible instead.
        shard_ids : typing.Optional[typing.AbstractSet[int]]
            The shard IDs to create shards for. If not `None`, then
            a non-`None` `shard_count` must ALSO be provided. Defaults to
            `None`, which means the Discord-recommended count is used
            for your application instead.
        shard_count : typing.Optional[int]
            The number of shards to use in the entire distributed application.
            Defaults to `None` which results in the count being
            determined dynamically on startup.
        status : hikari.presences.Status
            The initial status to show for the user presence on startup.
            Defaults to `hikari.presences.Status.ONLINE`.

        Raises
        ------
        hikari.errors.ComponentStateConflictError
            If bot is already running.
        TypeError
            If `shard_ids` is passed without `shard_count`.
        """
        if self._is_alive:
            raise errors.ComponentStateConflictError("bot is already running")

        if shard_ids is not None and shard_count is None:
            raise TypeError("'shard_ids' must be passed with 'shard_count'")

        loop = aio.get_or_make_loop()
        signals = ("SIGINT", "SIGTERM")

        if asyncio_debug:
            loop.set_debug(True)

        if coroutine_tracking_depth is not None:
            try:
                # Provisionally defined in CPython, may be removed without notice.
                sys.set_coroutine_origin_tracking_depth(coroutine_tracking_depth)
            except AttributeError:
                _LOGGER.log(ux.TRACE, "cannot set coroutine tracking depth for sys, no functionality exists for this")

        # Throwing this in the handler will lead to lots of fun OS specific shenanigans. So, lets just
        # cache it for later, I guess.
        interrupt: typing.Optional[errors.HikariInterrupt] = None
        loop_thread_id = threading.get_native_id()

        def handle_os_interrupt(signum: int, frame: typing.Optional[types.FrameType]) -> None:
            # If we use a POSIX system, then raising an exception in here works perfectly and shuts the loop down
            # with an exception, which is good.
            # Windows, however, is special on this front. On Windows, the exception is caught by whatever was
            # currently running on the event loop at the time, which is annoying for us, as this could be fired into
            # the task for an event dispatch, for example, which is a guarded call that is never waited for by design.

            # We can't always safely intercept this either, as Windows does not allow us to use asyncio loop
            # signal listeners (since Windows doesn't have kernel-level signals, only emulated system calls
            # for a remote few standard C signal types). Thus, the best solution here is to set the close bit
            # instead, which will let the bot start to clean itself up as if the user closed it manually via a call
            # to `bot.close()`.
            nonlocal interrupt
            signame = signal.strsignal(signum)
            assert signame is not None  # Will always be True

            interrupt = errors.HikariInterrupt(signum, signame)
            # The loop may or may not be running, depending on the state of the application when this occurs.
            # Signals on POSIX only occur on the main thread usually, too, so we need to ensure this is
            # threadsafe if we want the user's application to still shut down if on a separate thread.
            # We log native thread IDs purely for debugging purposes.
            if _LOGGER.isEnabledFor(ux.TRACE):
                _LOGGER.log(
                    ux.TRACE,
                    "interrupt %s occurred on thread %s, bot on thread %s will be notified to shut down shortly\n"
                    "Stacktrace for developer sanity:\n%s",
                    signum,
                    threading.get_native_id(),
                    loop_thread_id,
                    "".join(traceback.format_stack(frame)),
                )

            asyncio.run_coroutine_threadsafe(self._set_close_flag(signame, signum), loop)

        if enable_signal_handlers is None:
            # Signal handlers can only be registered on the main thread so we
            # only default to True if this is the case.
            enable_signal_handlers = threading.current_thread() is threading.main_thread()

        if enable_signal_handlers:
            for sig in signals:
                try:
                    signum = getattr(signal, sig)
                    signal.signal(signum, handle_os_interrupt)
                except AttributeError:
                    _LOGGER.log(ux.TRACE, "signal %s is not implemented on your platform", sig)

        try:
            loop.run_until_complete(
                self.start(
                    activity=activity,
                    afk=afk,
                    check_for_updates=check_for_updates,
                    idle_since=idle_since,
                    ignore_session_start_limit=ignore_session_start_limit,
                    large_threshold=large_threshold,
                    shard_ids=shard_ids,
                    shard_count=shard_count,
                    status=status,
                )
            )

            loop.run_until_complete(self.join())

        finally:
            try:
                loop.run_until_complete(self._close())

                if close_passed_executor and self._executor is not None:
                    _LOGGER.debug("shutting down executor %s", self._executor)
                    self._executor.shutdown(wait=True)
                    self._executor = None
            finally:
                if enable_signal_handlers:
                    for sig in signals:
                        try:
                            signum = getattr(signal, sig)
                            signal.signal(signum, signal.SIG_DFL)
                        except AttributeError:
                            # Signal not implemented probably. We should have logged this earlier.
                            pass

                if close_loop:
                    _destroy_loop(loop)

                _LOGGER.info("successfully terminated")

                if propagate_interrupts and interrupt is not None:
                    raise interrupt

    async def start(
        self,
        *,
        activity: typing.Optional[presences.Activity] = None,
        afk: bool = False,
        check_for_updates: bool = True,
        idle_since: typing.Optional[datetime.datetime] = None,
        ignore_session_start_limit: bool = False,
        large_threshold: int = 250,
        shard_ids: typing.Optional[typing.AbstractSet[int]] = None,
        shard_count: typing.Optional[int] = None,
        status: presences.Status = presences.Status.ONLINE,
    ) -> None:
        """Start the bot, wait for all shards to become ready, and then return.

        Other Parameters
        ----------------
        activity : typing.Optional[hikari.presences.Activity]
            The initial activity to display in the bot user presence, or
            `None` (default) to not show any.
        afk : bool
            The initial AFK state to display in the bot user presence, or
            `False` (default) to not show any.
        check_for_updates : bool
            Defaults to `True`. If `True`, will check for
            newer versions of `hikari` on PyPI and notify if available.
        idle_since : typing.Optional[datetime.datetime]
            The `datetime.datetime` the user should be marked as being idle
            since, or `None` (default) to not show this.
        ignore_session_start_limit : bool
            Defaults to `False`. If `False`, then attempting
            to start more sessions than you are allowed in a 24 hour window
            will throw a `hikari.errors.GatewayError` rather than going ahead
            and hitting the IDENTIFY limit, which may result in your token
            being reset. Setting to `True` disables this behavior.
        large_threshold : int
            Threshold for members in a guild before it is treated as being
            "large" and no longer sending member details in the `GUILD CREATE`
            event. Defaults to `250`.
        shard_ids : typing.Optional[typing.AbstractSet[int]]
            The shard IDs to create shards for. If not `None`, then
            a non-`None` `shard_count` must ALSO be provided. Defaults to
            `None`, which means the Discord-recommended count is used
            for your application instead.
        shard_count : typing.Optional[int]
            The number of shards to use in the entire distributed application.
            Defaults to `None` which results in the count being
            determined dynamically on startup.
        status : hikari.presences.Status
            The initial status to show for the user presence on startup.
            Defaults to `hikari.presences.Status.ONLINE`.

        Raises
        ------
        TypeError
            If `shard_ids` is passed without `shard_count`.
        hikari.errors.ComponentStateConflictError
            If bot is already running.
        """
        if self._is_alive:
            raise errors.ComponentStateConflictError("bot is already running")

        if shard_ids is not None and shard_count is None:
            raise TypeError("'shard_ids' must be passed with 'shard_count'")

        _validate_activity(activity)

        start_time = time.monotonic()
        self._rest.start()
        self._voice.start()
        self._closing_event = asyncio.Event()
        self._is_alive = True

        if check_for_updates:
            asyncio.create_task(
                ux.check_for_updates(self._http_settings, self._proxy_settings),
                name="check for package updates",
            )

        requirements = await self._rest.fetch_gateway_bot_info()
        await self._event_manager.dispatch(self._event_factory.deserialize_starting_event())

        if shard_count is None:
            shard_count = requirements.shard_count
        if shard_ids is None:
            shard_ids = set(range(shard_count))

        if requirements.session_start_limit.remaining < len(shard_ids) and not ignore_session_start_limit:
            _LOGGER.critical(
                "would have started %s session%s, but you only have %s session%s remaining until %s. Starting more "
                "sessions than you are allowed to start may result in your token being reset. To skip this message, "
                "use bot.run(..., ignore_session_start_limit=True) or bot.start(..., ignore_session_start_limit=True)",
                len(shard_ids),
                "s" if len(shard_ids) != 1 else "",
                requirements.session_start_limit.remaining,
                "s" if requirements.session_start_limit.remaining != 1 else "",
                requirements.session_start_limit.reset_at,
            )
            raise errors.GatewayError("Attempted to start more sessions than were allowed in the given time-window")

        _LOGGER.info(
            "you can start %s session%s before the next window which starts at %s; planning to start %s session%s... ",
            requirements.session_start_limit.remaining,
            "s" if requirements.session_start_limit.remaining != 1 else "",
            requirements.session_start_limit.reset_at,
            len(shard_ids),
            "s" if len(shard_ids) != 1 else "",
        )

        for window_start in range(0, shard_count, requirements.session_start_limit.max_concurrency):
            window = [
                candidate_shard_id
                for candidate_shard_id in range(
                    window_start, window_start + requirements.session_start_limit.max_concurrency
                )
                if candidate_shard_id in shard_ids
            ]

            if not window:
                continue
            if self._shards:
                close_waiter = asyncio.create_task(self._closing_event.wait())
                shard_joiners = [s.join() for s in self._shards.values()]

                try:
                    # Attempt to wait for all started shards, for 5 seconds, along with the close
                    # waiter.
                    # If the close flag is set (i.e. user invoked bot.close), or one or more shards
                    # die in this time, we shut down immediately.
                    # If we time out, the joining tasks get discarded and we spin up the next
                    # block of shards, if applicable.
                    _LOGGER.info("the next startup window is in 5 seconds, please wait...")
                    await aio.first_completed(aio.all_of(*shard_joiners, timeout=5), close_waiter)

                    if not close_waiter.cancelled():
                        _LOGGER.info("requested to shut down during startup of shards")
                    else:
                        _LOGGER.critical("one or more shards shut down unexpectedly during bot startup")
                    return

                except asyncio.TimeoutError:
                    # If any shards stopped silently, we should close.
                    if any(not s.is_alive for s in self._shards.values()):
                        _LOGGER.warning("one of the shards has been manually shut down (no error), will now shut down")
                        await self._close()
                        return
                    # new window starts.

                except Exception as ex:
                    _LOGGER.critical("an exception occurred in one of the started shards during bot startup: %r", ex)
                    raise

            await aio.all_of(
                *(
                    self._start_one_shard(
                        activity=activity,
                        afk=afk,
                        idle_since=idle_since,
                        status=status,
                        large_threshold=large_threshold,
                        shard_id=candidate_shard_id,
                        shard_count=shard_count,
                        url=requirements.url,
                        closing_event=self._closing_event,
                    )
                    for candidate_shard_id in window
                    if candidate_shard_id in shard_ids
                )
            )

        await self._event_manager.dispatch(self._event_factory.deserialize_started_event())

        _LOGGER.info("started successfully in approx %.2f seconds", time.monotonic() - start_time)

    def stream(
        self,
        event_type: typing.Type[base_events.EventT],
        /,
        timeout: typing.Union[float, int, None],
        limit: typing.Optional[int] = None,
    ) -> event_manager_.EventStream[base_events.EventT]:
        """Return a stream iterator for the given event and sub-events.

        .. warning::
            If you use `stream.open()` to start the stream then you must
            also close it with `stream.close()` otherwise it may queue
            events in memory indefinitely.

        Parameters
        ----------
        event_type : typing.Type[hikari.events.base_events.Event]
            The event type to listen for. This will listen for subclasses of
            this type additionally.
        timeout : typing.Optional[int, float]
            How long this streamer should wait for the next event before
            ending the iteration. If `None` then this will continue
            until explicitly broken from.
        limit : typing.Optional[int]
            The limit for how many events this should queue at one time before
            dropping extra incoming events, leave this as `None` for
            the cache size to be unlimited.

        Returns
        -------
        EventStream[hikari.events.base_events.Event]
            The async iterator to handle streamed events. This must be started
            with `with stream:` or `stream.open()` before
            asynchronously iterating over it.

        Examples
        --------
        ```py
        with bot.stream(events.ReactionAddEvent, timeout=30).filter(("message_id", message.id)) as stream:
            async for user_id in stream.map("user_id").limit(50):
                ...
        ```

        or using `open()` and `close()`

        ```py
        stream = bot.stream(events.ReactionAddEvent, timeout=30).filter(("message_id", message.id))
        stream.open()

        async for user_id in stream.map("user_id").limit(50)
            ...

        stream.close()
        ```

        See Also
        --------
        `hikari.impl.bot.GatewayBot.dispatch`
        `hikari.impl.bot.GatewayBot.listen`
        `hikari.impl.bot.GatewayBot.subscribe`
        `hikari.impl.bot.GatewayBot.unsubscribe`
        `hikari.impl.bot.GatewayBot.wait_for`
        """
        self._check_if_alive()
        return self._event_manager.stream(event_type, timeout=timeout, limit=limit)

    # Yes, this is not generic. The reason for this is MyPy complains about
    # using ABCs that are not concrete in generic types passed to functions.
    # For the sake of UX, I will check this at runtime instead and let the
    # user use a static type checker.
    def subscribe(self, event_type: typing.Type[typing.Any], callback: event_manager_.CallbackT[typing.Any]) -> None:
        """Subscribe a given callback to a given event type.

        Parameters
        ----------
        event_type : typing.Type[T]
            The event type to listen for. This will also listen for any
            subclasses of the given type.
            `T` must be a subclass of `hikari.events.base_events.Event`.
        callback
            Must be a coroutine function to invoke. This should
            consume an instance of the given event, or an instance of a valid
            subclass if one exists. Any result is discarded.

        Example
        -------
        The following demonstrates subscribing a callback to message creation
        events.

        ```py
        from hikari.events.messages import MessageCreateEvent

        async def on_message(event):
            ...

        bot.subscribe(MessageCreateEvent, on_message)
        ```

        See Also
        --------
        `hikari.impl.bot.GatewayBot.dispatch`
        `hikari.impl.bot.GatewayBot.listen`
        `hikari.impl.bot.GatewayBot.stream`
        `hikari.impl.bot.GatewayBot.unsubscribe`
        `hikari.impl.bot.GatewayBot.wait_for`
        """
        self._event_manager.subscribe(event_type, callback)

    # Yes, this is not generic. The reason for this is MyPy complains about
    # using ABCs that are not concrete in generic types passed to functions.
    # For the sake of UX, I will check this at runtime instead and let the
    # user use a static type checker.
    def unsubscribe(self, event_type: typing.Type[typing.Any], callback: event_manager_.CallbackT[typing.Any]) -> None:
        """Unsubscribe a given callback from a given event type, if present.

        Parameters
        ----------
        event_type : typing.Type[T]
            The event type to unsubscribe from. This must be the same exact
            type as was originally subscribed with to be removed correctly.
            `T` must derive from `hikari.events.base_events.Event`.
        callback
            The callback to unsubscribe.

        Example
        -------
        The following demonstrates unsubscribing a callback from a message
        creation event.

        ```py
        from hikari.events.messages import MessageCreateEvent

        async def on_message(event):
            ...

        bot.unsubscribe(MessageCreateEvent, on_message)
        ```

        See Also
        --------
        `hikari.impl.bot.GatewayBot.dispatch`
        `hikari.impl.bot.GatewayBot.listen`
        `hikari.impl.bot.GatewayBot.stream`
        `hikari.impl.bot.GatewayBot.subscribe`
        `hikari.impl.bot.GatewayBot.wait_for`
        """
        self._event_manager.unsubscribe(event_type, callback)

    async def wait_for(
        self,
        event_type: typing.Type[base_events.EventT],
        /,
        timeout: typing.Union[float, int, None],
        predicate: typing.Optional[event_manager_.PredicateT[base_events.EventT]] = None,
    ) -> base_events.EventT:
        """Wait for a given event to occur once, then return the event.

        .. warning::
            Async predicates are not supported.

        Parameters
        ----------
        event_type : typing.Type[hikari.events.base_events.Event]
            The event type to listen for. This will listen for subclasses of
            this type additionally.
        predicate
            A function taking the event as the single parameter.
            This should return `True` if the event is one you want to
            return, or `False` if the event should not be returned.
            If left as `None` (the default), then the first matching event type
            that the bot receives (or any subtype) will be the one returned.
        timeout : typing.Union[float, int, None]
            The amount of time to wait before raising an `asyncio.TimeoutError`
            and giving up instead. This is measured in seconds. If
            `None`, then no timeout will be waited for (no timeout can
            result in "leaking" of coroutines that never complete if called in
            an uncontrolled way, so is not recommended).

        Returns
        -------
        hikari.events.base_events.Event
            The event that was provided.

        Raises
        ------
        asyncio.TimeoutError
            If the timeout is not `None` and is reached before an
            event is received that the predicate returns `True` for.

        See Also
        --------
        `hikari.impl.bot.GatewayBot.dispatch`
        `hikari.impl.bot.GatewayBot.listen`
        `hikari.impl.bot.GatewayBot.stream`
        `hikari.impl.bot.GatewayBot.subscribe`
        `hikari.impl.bot.GatewayBot.unsubscribe`
        """
        self._check_if_alive()
        return await self._event_manager.wait_for(event_type, timeout=timeout, predicate=predicate)

    def _get_shard(self, guild: snowflakes.SnowflakeishOr[guilds.PartialGuild]) -> gateway_shard.GatewayShard:
        guild = snowflakes.Snowflake(guild)
        if shard := self._shards.get(snowflakes.calculate_shard_id(self.shard_count, guild)):
            return shard

        raise RuntimeError(f"Guild {guild} isn't covered by any of the shards in this client")

    async def update_presence(
        self,
        *,
        status: undefined.UndefinedOr[presences.Status] = undefined.UNDEFINED,
        idle_since: undefined.UndefinedNoneOr[datetime.datetime] = undefined.UNDEFINED,
        activity: undefined.UndefinedNoneOr[presences.Activity] = undefined.UNDEFINED,
        afk: undefined.UndefinedOr[bool] = undefined.UNDEFINED,
    ) -> None:
        self._check_if_alive()
        _validate_activity(activity)

        coros = [
            s.update_presence(status=status, activity=activity, idle_since=idle_since, afk=afk)
            for s in self._shards.values()
        ]

        await aio.all_of(*coros)

    async def update_voice_state(
        self,
        guild: snowflakes.SnowflakeishOr[guilds.PartialGuild],
        channel: typing.Optional[snowflakes.SnowflakeishOr[channels.GuildVoiceChannel]],
        *,
        self_mute: undefined.UndefinedOr[bool] = undefined.UNDEFINED,
        self_deaf: undefined.UndefinedOr[bool] = undefined.UNDEFINED,
    ) -> None:
        self._check_if_alive()
        shard = self._get_shard(guild)
        await shard.update_voice_state(guild=guild, channel=channel, self_mute=self_mute, self_deaf=self_deaf)

    async def request_guild_members(
        self,
        guild: snowflakes.SnowflakeishOr[guilds.PartialGuild],
        *,
        include_presences: undefined.UndefinedOr[bool] = undefined.UNDEFINED,
        query: str = "",
        limit: int = 0,
        users: undefined.UndefinedOr[snowflakes.SnowflakeishSequence[users_.User]] = undefined.UNDEFINED,
        nonce: undefined.UndefinedOr[str] = undefined.UNDEFINED,
    ) -> None:
        self._check_if_alive()
        shard = self._get_shard(guild)
        await shard.request_guild_members(
            guild=guild, include_presences=include_presences, query=query, limit=limit, users=users, nonce=nonce
        )

    async def _set_close_flag(self, signame: str, signum: int) -> None:
        # This needs to be a coroutine, as the closing event is not threadsafe, so we have no way to set this
        # from a Unix system call handler if we are running on a thread that isn't the main application thread
        # without getting undefined behaviour. We do however have `asyncio.run_coroutine_threadsafe` which can
        # run a coroutine function on the event loop from a completely different thread, so this is the safest
        # solution.
        _LOGGER.debug("received interrupt %s (%s), will start shutting down shortly", signame, signum)

        await self._close()

    async def _start_one_shard(
        self,
        activity: typing.Optional[presences.Activity],
        afk: bool,
        idle_since: typing.Optional[datetime.datetime],
        status: presences.Status,
        large_threshold: int,
        shard_id: int,
        shard_count: int,
        url: str,
        closing_event: asyncio.Event,
    ) -> shard_impl.GatewayShardImpl:
        new_shard = shard_impl.GatewayShardImpl(
            http_settings=self._http_settings,
            proxy_settings=self._proxy_settings,
            event_manager=self._event_manager,
            event_factory=self._event_factory,
            intents=self._intents,
            initial_activity=activity,
            initial_is_afk=afk,
            initial_idle_since=idle_since,
            initial_status=status,
            large_threshold=large_threshold,
            shard_id=shard_id,
            shard_count=shard_count,
            token=self._token,
            url=url,
        )
        self._shards[shard_id] = new_shard

        start = time.monotonic()
        await aio.first_completed(new_shard.start(), closing_event.wait())
        end = time.monotonic()

        if new_shard.is_alive:
            _LOGGER.debug("shard %s started successfully in %.1fms", shard_id, (end - start) * 1_000)
            return new_shard

        raise errors.GatewayError(f"shard {shard_id} shut down immediately when starting")<|MERGE_RESOLUTION|>--- conflicted
+++ resolved
@@ -216,24 +216,20 @@
         Defaults to `hikari.intents.Intents.ALL_UNPRIVILEGED`. This allows you
         to change which intents your application will use on the gateway. This
         can be used to control and change the types of events you will receive.
-<<<<<<< HEAD
-    logs : typing.Union[None, LoggerLevel, typing.Dict[str, typing.Any]]
-=======
-    auto_chunk_members : builtins.bool
-        Defaults to `builtins.True`. If `builtins.False`, then no member chunks
+    auto_chunk_members : bool
+        Defaults to `True`. If `False`, then no member chunks
         will be requested automatically, even if there are reasons to do so.
 
         All following statements must be true to automatically request chunks:
 
-        1. `auto_chunk_members` is `builtins.True`.
+        1. `auto_chunk_members` is `True`.
         2. The members intent is enabled.
         3. The server is marked as "large" or the presences intent is not enabled
-            (since Discord only sends other members when presences are declared,
-            we should also chunk small guilds if the presences are not declared).
+          (since Discord only sends other members when presences are declared,
+          we should also chunk small guilds if the presences are not declared).
         4. The members cache is enabled or there are listeners for the
-        `MemberChunkEvent`.
-    logs : typing.Union[builtins.None, LoggerLevel, typing.Dict[str, typing.Any]]
->>>>>>> 798a36de
+          `MemberChunkEvent`.
+    logs : typing.Union[None, LoggerLevel, typing.Dict[str, typing.Any]]
         Defaults to `"INFO"`.
 
         If `None`, then the Python logging system is left uninitialized
