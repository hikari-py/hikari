--- conflicted
+++ resolved
@@ -562,11 +562,7 @@
 
         Returns
         -------
-<<<<<<< HEAD
-        typing.Collection[typing.Callable[[EventT], typing.Coroutine[typing.Any, typing.Any, None]]
-=======
-        typing.Collection[typing.Callable[[EventT], typing.Coroutine[typing.Any, typing.Any, builtins.None]]]
->>>>>>> d87f16af
+        typing.Collection[typing.Callable[[EventT], typing.Coroutine[typing.Any, typing.Any, None]]]
             A copy of the collection of listeners for the event. Will return
             an empty collection if nothing is registered.
         """
@@ -743,23 +739,14 @@
             determine what kind of interrupt the application received after
             it closes. When `False`, nothing is raised and the call
             will terminate cleanly and silently where possible instead.
-<<<<<<< HEAD
-        shard_ids : typing.Optional[typing.AbstractSet[int]]
+        shard_ids : typing.Optional[typing.Sequence[int]]
             The shard IDs to create shards for. If not `None`, then
-=======
-        shard_ids : typing.Optional[typing.Sequence[builtins.int]]
-            The shard IDs to create shards for. If not `builtins.None`, then
->>>>>>> d87f16af
             a non-`None` `shard_count` must ALSO be provided. Defaults to
             `None`, which means the Discord-recommended count is used
             for your application instead.
-<<<<<<< HEAD
+
+            Note that the sequence will be de-duplicated.
         shard_count : typing.Optional[int]
-=======
-
-            Note that the sequence will be de-duplicated.
-        shard_count : typing.Optional[builtins.int]
->>>>>>> d87f16af
             The number of shards to use in the entire distributed application.
             Defaults to `None` which results in the count being
             determined dynamically on startup.
@@ -870,23 +857,14 @@
             Threshold for members in a guild before it is treated as being
             "large" and no longer sending member details in the `GUILD CREATE`
             event. Defaults to `250`.
-<<<<<<< HEAD
-        shard_ids : typing.Optional[typing.AbstractSet[int]]
+        shard_ids : typing.Optional[typing.Sequence[int]]
             The shard IDs to create shards for. If not `None`, then
-=======
-        shard_ids : typing.Optional[typing.Sequence[builtins.int]]
-            The shard IDs to create shards for. If not `builtins.None`, then
->>>>>>> d87f16af
             a non-`None` `shard_count` must ALSO be provided. Defaults to
             `None`, which means the Discord-recommended count is used
             for your application instead.
-<<<<<<< HEAD
+
+            Note that the sequence will be de-duplicated.
         shard_count : typing.Optional[int]
-=======
-
-            Note that the sequence will be de-duplicated.
-        shard_count : typing.Optional[builtins.int]
->>>>>>> d87f16af
             The number of shards to use in the entire distributed application.
             Defaults to `None` which results in the count being
             determined dynamically on startup.
