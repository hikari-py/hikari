# -*- coding: utf-8 -*-
# cython: language_level=3
# Copyright (c) 2020 Nekokatt
# Copyright (c) 2021 davfsa
#
# Permission is hereby granted, free of charge, to any person obtaining a copy
# of this software and associated documentation files (the "Software"), to deal
# in the Software without restriction, including without limitation the rights
# to use, copy, modify, merge, publish, distribute, sublicense, and/or sell
# copies of the Software, and to permit persons to whom the Software is
# furnished to do so, subject to the following conditions:
#
# The above copyright notice and this permission notice shall be included in all
# copies or substantial portions of the Software.
#
# THE SOFTWARE IS PROVIDED "AS IS", WITHOUT WARRANTY OF ANY KIND, EXPRESS OR
# IMPLIED, INCLUDING BUT NOT LIMITED TO THE WARRANTIES OF MERCHANTABILITY,
# FITNESS FOR A PARTICULAR PURPOSE AND NONINFRINGEMENT. IN NO EVENT SHALL THE
# AUTHORS OR COPYRIGHT HOLDERS BE LIABLE FOR ANY CLAIM, DAMAGES OR OTHER
# LIABILITY, WHETHER IN AN ACTION OF CONTRACT, TORT OR OTHERWISE, ARISING FROM,
# OUT OF OR IN CONNECTION WITH THE SOFTWARE OR THE USE OR OTHER DEALINGS IN THE
# SOFTWARE.
"""Basic implementation the components for a single-process bot."""

from __future__ import annotations

__all__: typing.List[str] = ["BotApp", "GatewayBot"]

import asyncio
import datetime
import logging
import math
import signal
import sys
import threading
import traceback
import types
import typing
import warnings

from hikari import applications
from hikari import config
from hikari import errors
from hikari import intents as intents_
from hikari import presences
from hikari import snowflakes
from hikari import traits
from hikari import undefined
from hikari.impl import cache as cache_impl
from hikari.impl import entity_factory as entity_factory_impl
from hikari.impl import event_factory as event_factory_impl
from hikari.impl import event_manager as event_manager_impl
from hikari.impl import rest as rest_impl
from hikari.impl import shard as shard_impl
from hikari.impl import voice as voice_impl
from hikari.internal import aio
from hikari.internal import deprecation
from hikari.internal import time
from hikari.internal import ux

if typing.TYPE_CHECKING:
    import concurrent.futures

    from hikari import channels
    from hikari import guilds
    from hikari import users as users_
    from hikari.api import cache as cache_
    from hikari.api import entity_factory as entity_factory_
    from hikari.api import event_factory as event_factory_
    from hikari.api import event_manager as event_manager_
    from hikari.api import rest as rest_
    from hikari.api import shard as gateway_shard
    from hikari.api import voice as voice_

_LOGGER: typing.Final[logging.Logger] = logging.getLogger("hikari.bot")


class GatewayBot(traits.GatewayBotAware):
    """Basic auto-sharding bot implementation.

    This is the class you will want to use to start, control, and build a bot
    with.

    Parameters
    ----------
    token : builtins.str
        The bot token to sign in with.

    Other Parameters
    ----------------
    allow_color : builtins.bool
        Defaulting to `builtins.True`, this will enable coloured console logs
        on any platform that is a TTY.
        Setting a `"CLICOLOR"` environment variable to any **non `0`** value
        will override this setting.

        Users should consider this an advice to the application on whether it is
        safe to show colours if possible or not. Since some terminals can be
        awkward or not support features in a standard way, the option to
        explicitly disable this is provided. See `force_color` for an
        alternative.
    banner : typing.Optional[builtins.str]
        The package to search for a `banner.txt` in. Defaults to `"hikari"` for
        the `"hikari/banner.txt"` banner.
        Setting this to `builtins.None` will disable the banner being shown.
    executor : typing.Optional[concurrent.futures.Executor]
        Defaults to `builtins.None`. If non-`builtins.None`, then this executor
        is used instead of the `concurrent.futures.ThreadPoolExecutor` attached
        to the `asyncio.AbstractEventLoop` that the bot will run on. This
        executor is used primarily for file-IO.

        While mainly supporting the `concurrent.futures.ThreadPoolExecutor`
        implementation in the standard lib, Hikari's file handling systems
        should also work with `concurrent.futures.ProcessPoolExecutor`, which
        relies on all objects used in IPC to be `pickle`able. Many third-party
        libraries will not support this fully though, so your mileage may vary
        on using ProcessPoolExecutor implementations with this parameter.
    force_color : builtins.bool
        Defaults to `builtins.False`. If `builtins.True`, then this application
        will __force__ colour to be used in console-based output. Specifying a
        `"CLICOLOR_FORCE"` environment variable with a non-`"0"` value will
        override this setting.
    cache_settings : typing.Optional[hikari.config.CacheSettings]
        Optional cache settings. If unspecified, will use the defaults.
    http_settings : typing.Optional[hikari.config.HTTPSettings]
        Optional custom HTTP configuration settings to use. Allows you to
        customise functionality such as whether SSL-verification is enabled,
        what timeouts `aiohttp` should expect to use for requests, and behavior
        regarding HTTP-redirects.
    intents : hikari.intents.Intents
        Defaults to `hikari.intents.Intents.ALL_UNPRIVILEGED`. This allows you
        to change which intents your application will use on the gateway. This
        can be used to control and change the types of events you will receive.
    logs : typing.Union[builtins.None, LoggerLevel, typing.Dict[str, typing.Any]]
        Defaults to `"INFO"`.

        If `builtins.None`, then the Python logging system is left uninitialized
        on startup, and you will need to configure it manually to view most
        logs that are output by components of this library.

        If one of the valid values in a `LoggerLevel`, then this will match a
        call to `colorlog.basicConfig` (a facade for `logging.basicConfig` with
        additional conduit for enabling coloured logging levels) with the
        `level` kwarg matching this value.

        If a `typing.Dict[str, typing.Any]` equivalent, then this value is
        passed to `logging.config.dictConfig` to allow the user to provide a
        specialized logging configuration of their choice.

        As a side note, you can always opt to leave this on the default value
        and then use an incremental `logging.config.dictConfig` that applies
        any additional changes on top of the base configuration, if you prefer.
        An example of can be found in the `Example` section.

        Note that `"TRACE_HIKARI"` is a library-specific logging level
        which is expected to be more verbose than `"DEBUG"`.
    max_rate_limit : builtins.float
        The max number of seconds to backoff for when rate limited. Anything
        greater than this will instead raise an error.

        This defaults to five minutes if left to the default value. This is to
        stop potentially indefinitely waiting on an endpoint, which is almost
        never what you want to do if giving a response to a user.

        You can set this to `float("inf")` to disable this check entirely.

        Note that this only applies to the REST API component that communicates
        with Discord, and will not affect sharding or third party HTTP endpoints
        that may be in use.
    proxy_settings : typing.Optional[config.ProxySettings]
        Custom proxy settings to use with network-layer logic
        in your application to get through an HTTP-proxy.
    rest_url : typing.Optional[builtins.str]
        Defaults to the Discord REST API URL if `builtins.None`. Can be
        overridden if you are attempting to point to an unofficial endpoint, or
        if you are attempting to mock/stub the Discord API for any reason.
        Generally you do not want to change this.

    !!! note
        `force_color` will always take precedence over `allow_color`.

    !!! note
        Settings that control the gateway session are provided to the
        `GatewayBot.run` and `GatewayBot.start` functions in this class. This is done
        to allow you to contextually customise details such as sharding
        configuration without having to re-initialize the entire application
        each time.

    Example
    -------
    Setting up logging using a dictionary configuration:

    ```py
    import os

    import hikari

    # We want to make gateway logs output as DEBUG, and TRACE for all ratelimit content.
    bot = hikari.GatewayBot(
        token=os.environ["BOT_TOKEN"],
        logs={
            "version": 1,
            "incremental": True,
            "loggers": {
                "hikari.gateway": {"level": "DEBUG"},
                "hikari.ratelimits": {"level": "TRACE_HIKARI"},
            },
        },
    )
    ```
    """

    __slots__: typing.Sequence[str] = (
        "_cache",
        "_closing_event",
        "_closed_event",
        "_entity_factory",
        "_event_manager",
        "_event_factory",
        "_executor",
        "_http_settings",
        "_intents",
        "_is_alive",
        "_proxy_settings",
        "_rest",
        "_shards",
        "_token",
        "_voice",
        "shards",
    )

    def __init__(
        self,
        token: str,
        *,
        allow_color: bool = True,
        banner: typing.Optional[str] = "hikari",
        executor: typing.Optional[concurrent.futures.Executor] = None,
        force_color: bool = False,
        cache_settings: typing.Optional[config.CacheSettings] = None,
        http_settings: typing.Optional[config.HTTPSettings] = None,
        intents: intents_.Intents = intents_.Intents.ALL_UNPRIVILEGED,
        logs: typing.Union[None, int, str, typing.Dict[str, typing.Any]] = "INFO",
        max_rate_limit: float = 300,
        proxy_settings: typing.Optional[config.ProxySettings] = None,
        rest_url: typing.Optional[str] = None,
    ) -> None:
        # Beautification and logging
        ux.init_logging(logs, allow_color, force_color)
        self.print_banner(banner, allow_color, force_color)

        # Settings and state
        self._closing_event: typing.Optional[asyncio.Event] = None
        self._closed_event: typing.Optional[asyncio.Event] = None
        self._is_alive = False
        self._executor = executor
        self._http_settings = http_settings if http_settings is not None else config.HTTPSettings()
        self._intents = intents
        self._proxy_settings = proxy_settings if proxy_settings is not None else config.ProxySettings()
        self._token = token

        # Caching
        cache_settings = cache_settings if cache_settings is not None else config.CacheSettings()
        self._cache = cache_impl.CacheImpl(self, cache_settings)

        # Entity creation
        self._entity_factory = entity_factory_impl.EntityFactoryImpl(self)

        # Event creation
        self._event_factory = event_factory_impl.EventFactoryImpl(self)

        # Event handling
        self._event_manager = event_manager_impl.EventManagerImpl(self._event_factory, self._intents, cache=self._cache)

        # Voice subsystem
        self._voice = voice_impl.VoiceComponentImpl(self)

        # RESTful API.
        self._rest = rest_impl.RESTClientImpl(
            cache=self._cache,
            entity_factory=self._entity_factory,
            executor=self._executor,
            http_settings=self._http_settings,
            max_rate_limit=max_rate_limit,
            proxy_settings=self._proxy_settings,
            rest_url=rest_url,
            token=token,
            token_type=applications.TokenType.BOT,
        )

        # We populate these on startup instead, as we need to possibly make some
        # HTTP requests to determine what to put in this mapping.
        self._shards: typing.Dict[int, gateway_shard.GatewayShard] = {}
        self.shards: typing.Mapping[int, gateway_shard.GatewayShard] = types.MappingProxyType(self._shards)

    @property
    def cache(self) -> cache_.Cache:
        return self._cache

    @property
    def event_manager(self) -> event_manager_.EventManager:
        return self._event_manager

    @property
    def entity_factory(self) -> entity_factory_.EntityFactory:
        return self._entity_factory

    @property
    def event_factory(self) -> event_factory_.EventFactory:
        return self._event_factory

    @property
    def executor(self) -> typing.Optional[concurrent.futures.Executor]:
        return self._executor

    @property
    def heartbeat_latencies(self) -> typing.Mapping[int, float]:
        return {s.id: s.heartbeat_latency for s in self._shards.values()}

    @property
    def heartbeat_latency(self) -> float:
        latencies = [s.heartbeat_latency for s in self._shards.values() if not math.isnan(s.heartbeat_latency)]
        return sum(latencies) / len(latencies) if latencies else float("nan")

    @property
    def http_settings(self) -> config.HTTPSettings:
        return self._http_settings

    @property
    def intents(self) -> intents_.Intents:
        return self._intents

    @property
    def me(self) -> typing.Optional[users_.OwnUser]:
        return self._cache.get_me()

    @property
    def proxy_settings(self) -> config.ProxySettings:
        return self._proxy_settings

    @property
    def shard_count(self) -> int:
        return next(iter(self._shards.values())).shard_count if self._shards else 0

    @property
    def voice(self) -> voice_.VoiceComponent:
        return self._voice

    @property
    def rest(self) -> rest_.RESTClient:
        return self._rest

    @property
    def is_alive(self) -> bool:
        return self._is_alive

    def _check_if_alive(self) -> None:
        if not self._is_alive:
            raise errors.ComponentStateConflictError("bot is not running so it cannot be interacted with")

    async def close(self) -> None:
        """Kill the application by shutting all components down."""
        self._check_if_alive()

        if self._closed_event:  # Closing is in progress from another call, wait for that to complete.
            await self._closed_event.wait()
            return

        if self._closing_event is None:  # If closing event is None then this is already closed.
            return

        _LOGGER.debug("bot requested to shutdown")
        self._closed_event = asyncio.Event()
        self._closing_event.set()
        self._closing_event = None

        loop = asyncio.get_running_loop()

        async def handle(name: str, awaitable: typing.Awaitable[typing.Any]) -> None:
            future = asyncio.ensure_future(awaitable)

            try:
                await future
            except Exception as ex:
                loop.call_exception_handler(
                    {
                        "message": f"{name} raised an exception during shutdown",
                        "future": future,
                        "exception": ex,
                    }
                )

        await self._event_manager.dispatch(self._event_factory.deserialize_stopping_event())

        _LOGGER.log(ux.TRACE, "StoppingEvent dispatch completed, now beginning termination")

        calls = [
            ("rest", self._rest.close()),
            ("voice handler", self._voice.close()),
            *((f"shard {s.id}", s.close()) for s in self._shards.values()),
        ]

        for coro in asyncio.as_completed([handle(*pair) for pair in calls]):
            await coro

        # Clear out cache and shard map
        self._cache.clear()
        self._shards.clear()
        self._is_alive = False

        await self._event_manager.dispatch(self._event_factory.deserialize_stopped_event())
        self._closed_event.set()
        self._closed_event = None

    def dispatch(self, event: event_manager_.EventT_inv) -> asyncio.Future[typing.Any]:
        return self._event_manager.dispatch(event)

    def get_listeners(
        self, event_type: typing.Type[event_manager_.EventT_co], /, *, polymorphic: bool = True
    ) -> typing.Collection[event_manager_.CallbackT[event_manager_.EventT_co]]:
        return self._event_manager.get_listeners(event_type, polymorphic=polymorphic)

    async def join(self, until_close: bool = True) -> None:
        self._check_if_alive()

        awaitables: typing.List[typing.Awaitable[typing.Any]] = [s.join() for s in self._shards.values()]
        if until_close and self._closing_event:  # If closing event is None then this is already closing.
            awaitables.append(self._closing_event.wait())

        await aio.first_completed(*awaitables)

    def listen(
        self, event_type: typing.Optional[typing.Type[event_manager_.EventT_co]] = None
    ) -> typing.Callable[
        [event_manager_.CallbackT[event_manager_.EventT_co]],
        event_manager_.CallbackT[event_manager_.EventT_co],
    ]:
        return self._event_manager.listen(event_type)

    @staticmethod
    def print_banner(banner: typing.Optional[str], allow_color: bool, force_color: bool) -> None:
        """Print the banner.

        This allows library vendors to override this behaviour, or choose to
        inject their own "branding" on top of what hikari provides by default.

        Normal users should not need to invoke this function, and can simply
        change the `banner` argument passed to the constructor to manipulate
        what is displayed.

        Parameters
        ----------
        banner : typing.Optional[builtins.str]
            The package to find a `banner.txt` in.
        allow_color : builtins.bool
            A flag that allows advising whether to allow color if supported or
            not. Can be overridden by setting a `"CLICOLOR"` environment
            variable to a non-`"0"` string.
        force_color : builtins.bool
            A flag that allows forcing color to always be output, even if the
            terminal device may not support it. Setting the `"CLICOLOR_FORCE"`
            environment variable to a non-`"0"` string will override this.

        !!! note
            `force_color` will always take precedence over `allow_color`.
        """
        ux.print_banner(banner, allow_color, force_color)

    def run(
        self,
        *,
        activity: typing.Optional[presences.Activity] = None,
        afk: bool = False,
        asyncio_debug: typing.Optional[bool] = None,
        check_for_updates: bool = True,
        close_passed_executor: bool = False,
        close_loop: bool = True,
        coroutine_tracking_depth: typing.Optional[int] = None,
        enable_signal_handlers: bool = True,
        idle_since: typing.Optional[datetime.datetime] = None,
        ignore_session_start_limit: bool = False,
        large_threshold: int = 250,
        propagate_interrupts: bool = False,
        status: presences.Status = presences.Status.ONLINE,
        shard_ids: typing.Optional[typing.AbstractSet[int]] = None,
        shard_count: typing.Optional[int] = None,
    ) -> None:
        """Start the bot, wait for all shards to become ready, and then return.

        Other Parameters
        ----------------
        activity : typing.Optional[hikari.presences.Activity]
            The initial activity to display in the bot user presence, or
            `builtins.None` (default) to not show any.
        afk : builtins.bool
            The initial AFK state to display in the bot user presence, or
            `builtins.False` (default) to not show any.
        asyncio_debug : builtins.bool
            Defaults to `builtins.False`. If `builtins.True`, then debugging is
            enabled for the asyncio event loop in use.
        check_for_updates : builtins.bool
            Defaults to `builtins.True`. If `builtins.True`, will check for
            newer versions of `hikari` on PyPI and notify if available.
        close_passed_executor : builtins.bool
            Defaults to `builtins.False`. If `builtins.True`, any custom
            `concurrent.futures.Executor` passed to the constructor will be
            shut down when the application terminates. This does not affect the
            default executor associated with the event loop, and will not
            do anything if you do not provide a custom executor to the
            constructor.
        close_loop : builtins.bool
            Defaults to `builtins.True`. If `builtins.True`, then once the bot
            enters a state where all components have shut down permanently
            during application shutdown, then all asyngens and background tasks
            will be destroyed, and the event loop will be shut down.

            This will wait until all `hikari`-owned `aiohttp` connectors have
            had time to attempt to shut down correctly (around 250ms), and on
            Python 3.9 and newer, will also shut down the default event loop
            executor too.
        coroutine_tracking_depth : typing.Optional[builtins.int]
            Defaults to `builtins.None`. If an integer value and supported by
            the interpreter, then this many nested coroutine calls will be
            tracked with their call origin state. This allows you to determine
            where non-awaited coroutines may originate from, but generally you
            do not want to leave this enabled for performance reasons.
        enable_signal_handlers : builtins.bool
            Defaults to `builtins.True`. If on a __non-Windows__ OS with builtin
            support for kernel-level POSIX signals, then setting this to
            `builtins.True` will allow treating keyboard interrupts and other
            OS signals to safely shut down the application as calls to
            shut down the application properly rather than just killing the
            process in a dirty state immediately. You should leave this disabled
            unless you plan to implement your own signal handling yourself.
        idle_since : typing.Optional[datetime.datetime]
            The `datetime.datetime` the user should be marked as being idle
            since, or `builtins.None` (default) to not show this.
        ignore_session_start_limit : builtins.bool
            Defaults to `builtins.False`. If `builtins.False`, then attempting
            to start more sessions than you are allowed in a 24 hour window
            will throw a `hikari.errors.GatewayError` rather than going ahead
            and hitting the IDENTIFY limit, which may result in your token
            being reset. Setting to `builtins.True` disables this behavior.
        large_threshold : builtins.int
            Threshold for members in a guild before it is treated as being
            "large" and no longer sending member details in the `GUILD CREATE`
            event. Defaults to `250`.
        propagate_interrupts : builtins.bool
            Defaults to `builtins.False`. If set to `builtins.True`, then any
            internal `hikari.errors.HikariInterrupt` that is raises as a
            result of catching an OS level signal will result in the
            exception being rethrown once the application has closed. This can
            allow you to use hikari signal handlers and still be able to
            determine what kind of interrupt the application received after
            it closes. When `builtins.False`, nothing is raised and the call
            will terminate cleanly and silently where possible instead.
        shard_ids : typing.Optional[typing.AbstractSet[builtins.int]]
            The shard IDs to create shards for. If not `builtins.None`, then
            a non-`None` `shard_count` must ALSO be provided. Defaults to
            `builtins.None`, which means the Discord-recommended count is used
            for your application instead.
        shard_count : typing.Optional[builtins.int]
            The number of shards to use in the entire distributed application.
            Defaults to `builtins.None` which results in the count being
            determined dynamically on startup.
        status : hikari.presences.Status
            The initial status to show for the user presence on startup.
            Defaults to `hikari.presences.Status.ONLINE`.

        Raises
        ------
        hikari.errors.ComponentStateConflictError
            If bot is already running.
        builtins.TypeError
            If `shard_ids` is passed without `shard_count`.
        """
        if self._is_alive:
            raise errors.ComponentStateConflictError("bot is already running")

        if shard_ids is not None and shard_count is None:
            raise TypeError("'shard_ids' must be passed with 'shard_count'")

        loop = aio.get_or_make_loop()
        signals = ("SIGINT", "SIGTERM")

        if asyncio_debug:
            loop.set_debug(True)

        if coroutine_tracking_depth is not None:
            try:
                # Provisionally defined in CPython, may be removed without notice.
                sys.set_coroutine_origin_tracking_depth(coroutine_tracking_depth)  # type: ignore[attr-defined]
            except AttributeError:
                _LOGGER.log(ux.TRACE, "cannot set coroutine tracking depth for sys, no functionality exists for this")

        # Throwing this in the handler will lead to lots of fun OS specific shenanigans. So, lets just
        # cache it for later, I guess.
        interrupt: typing.Optional[errors.HikariInterrupt] = None
        loop_thread_id = threading.get_native_id()

        def handle_os_interrupt(signum: int, frame: types.FrameType) -> None:
            # If we use a POSIX system, then raising an exception in here works perfectly and shuts the loop down
            # with an exception, which is good.
            # Windows, however, is special on this front. On Windows, the exception is caught by whatever was
            # currently running on the event loop at the time, which is annoying for us, as this could be fired into
            # the task for an event dispatch, for example, which is a guarded call that is never waited for by design.

            # We can't always safely intercept this either, as Windows does not allow us to use asyncio loop
            # signal listeners (since Windows doesn't have kernel-level signals, only emulated system calls
            # for a remote few standard C signal types). Thus, the best solution here is to set the close bit
            # instead, which will let the bot start to clean itself up as if the user closed it manually via a call
            # to `bot.close()`.
            nonlocal interrupt
            signame = signal.strsignal(signum)
            assert signame is not None  # Will always be True

            interrupt = errors.HikariInterrupt(signum, signame)
            # The loop may or may not be running, depending on the state of the application when this occurs.
            # Signals on POSIX only occur on the main thread usually, too, so we need to ensure this is
            # threadsafe if we want the user's application to still shut down if on a separate thread.
            # We log native thread IDs purely for debugging purposes.
            if _LOGGER.isEnabledFor(ux.TRACE):
                _LOGGER.log(
                    ux.TRACE,
                    "interrupt %s occurred on thread %s, bot on thread %s will be notified to shut down shortly\n"
                    "Stacktrace for developer sanity:\n%s",
                    signum,
                    threading.get_native_id(),
                    loop_thread_id,
                    "".join(traceback.format_stack(frame)),
                )

            asyncio.run_coroutine_threadsafe(self._set_close_flag(signame, signum), loop)

        if enable_signal_handlers:
            for sig in signals:
                try:
                    signum = getattr(signal, sig)
                    signal.signal(signum, handle_os_interrupt)
                except AttributeError:
                    _LOGGER.log(ux.TRACE, "signal %s is not implemented on your platform", sig)

        try:
            loop.run_until_complete(
                self.start(
                    activity=activity,
                    afk=afk,
                    check_for_updates=check_for_updates,
                    idle_since=idle_since,
                    ignore_session_start_limit=ignore_session_start_limit,
                    large_threshold=large_threshold,
                    shard_ids=shard_ids,
                    shard_count=shard_count,
                    status=status,
                )
            )

            loop.run_until_complete(self.join())

        finally:
            try:
                loop.run_until_complete(self.close())

                if close_passed_executor and self._executor is not None:
                    _LOGGER.debug("shutting down executor %s", self._executor)
                    self._executor.shutdown(wait=True)
                    self._executor = None
            finally:
                if enable_signal_handlers:
                    for sig in signals:
                        try:
                            signum = getattr(signal, sig)
                            signal.signal(signum, signal.SIG_DFL)
                        except AttributeError:
                            # Signal not implemented probably. We should have logged this earlier.
                            pass

                if close_loop:
                    self._destroy_loop(loop)

                _LOGGER.info("successfully terminated")

                if propagate_interrupts and interrupt is not None:
                    raise interrupt

    async def start(
        self,
        *,
        activity: typing.Optional[presences.Activity] = None,
        afk: bool = False,
        check_for_updates: bool = True,
        idle_since: typing.Optional[datetime.datetime] = None,
        ignore_session_start_limit: bool = False,
        large_threshold: int = 250,
        shard_ids: typing.Optional[typing.AbstractSet[int]] = None,
        shard_count: typing.Optional[int] = None,
        status: presences.Status = presences.Status.ONLINE,
    ) -> None:
        """Start the bot, wait for all shards to become ready, and then return.

        Other Parameters
        ----------------
        activity : typing.Optional[hikari.presences.Activity]
            The initial activity to display in the bot user presence, or
            `builtins.None` (default) to not show any.
        afk : builtins.bool
            The initial AFK state to display in the bot user presence, or
            `builtins.False` (default) to not show any.
        check_for_updates : builtins.bool
            Defaults to `builtins.True`. If `builtins.True`, will check for
            newer versions of `hikari` on PyPI and notify if available.
        idle_since : typing.Optional[datetime.datetime]
            The `datetime.datetime` the user should be marked as being idle
            since, or `builtins.None` (default) to not show this.
        ignore_session_start_limit : builtins.bool
            Defaults to `builtins.False`. If `builtins.False`, then attempting
            to start more sessions than you are allowed in a 24 hour window
            will throw a `hikari.errors.GatewayError` rather than going ahead
            and hitting the IDENTIFY limit, which may result in your token
            being reset. Setting to `builtins.True` disables this behavior.
        large_threshold : builtins.int
            Threshold for members in a guild before it is treated as being
            "large" and no longer sending member details in the `GUILD CREATE`
            event. Defaults to `250`.
        shard_ids : typing.Optional[typing.AbstractSet[builtins.int]]
            The shard IDs to create shards for. If not `builtins.None`, then
            a non-`None` `shard_count` must ALSO be provided. Defaults to
            `builtins.None`, which means the Discord-recommended count is used
            for your application instead.
        shard_count : typing.Optional[builtins.int]
            The number of shards to use in the entire distributed application.
            Defaults to `builtins.None` which results in the count being
            determined dynamically on startup.
        status : hikari.presences.Status
            The initial status to show for the user presence on startup.
            Defaults to `hikari.presences.Status.ONLINE`.

        Raises
        ------
        hikari.errors.ComponentStateConflictError
            If bot is already running.
        builtins.TypeError
            If `shard_ids` is passed without `shard_count`.
        """
        if self._is_alive:
            raise errors.ComponentStateConflictError("bot is already running")

        if shard_ids is not None and shard_count is None:
            raise TypeError("'shard_ids' must be passed with 'shard_count'")

        self._validate_activity(activity)

        # Dispatch the update checker, the sharding requirements checker, and dispatch
        # the starting event together to save a little time on startup.
        start_time = time.monotonic()

        if check_for_updates:
            asyncio.create_task(
                ux.check_for_updates(self._http_settings, self._proxy_settings),
                name="check for package updates",
            )

<<<<<<< HEAD
=======
        self._rest.start()
        requirements_task = asyncio.create_task(
            self._rest.fetch_gateway_bot_info(), name="fetch gateway sharding settings"
        )
>>>>>>> 62e0a669
        await self._event_manager.dispatch(self._event_factory.deserialize_starting_event())
        requirements = await self._rest.fetch_gateway_bot_info()

        if shard_count is None:
            shard_count = requirements.shard_count
        if shard_ids is None:
            shard_ids = set(range(shard_count))

        if requirements.session_start_limit.remaining < len(shard_ids) and not ignore_session_start_limit:
            _LOGGER.critical(
                "would have started %s session%s, but you only have %s session%s remaining until %s. Starting more "
                "sessions than you are allowed to start may result in your token being reset. To skip this message, "
                "use bot.run(..., ignore_session_start_limit=True) or bot.start(..., ignore_session_start_limit=True)",
                len(shard_ids),
                "s" if len(shard_ids) != 1 else "",
                requirements.session_start_limit.remaining,
                "s" if requirements.session_start_limit.remaining != 1 else "",
                requirements.session_start_limit.reset_at,
            )
            raise errors.GatewayError("Attempted to start more sessions than were allowed in the given time-window")

        self._is_alive = True
        # This needs to be started before shards.
        self._voice.start()
        self._closing_event = asyncio.Event()
        _LOGGER.info(
            "you can start %s session%s before the next window which starts at %s; planning to start %s session%s... ",
            requirements.session_start_limit.remaining,
            "s" if requirements.session_start_limit.remaining != 1 else "",
            requirements.session_start_limit.reset_at,
            len(shard_ids),
            "s" if len(shard_ids) != 1 else "",
        )

        for window_start in range(0, shard_count, requirements.session_start_limit.max_concurrency):
            window = [
                candidate_shard_id
                for candidate_shard_id in range(
                    window_start, window_start + requirements.session_start_limit.max_concurrency
                )
                if candidate_shard_id in shard_ids
            ]

            if not window:
                continue
            if self._shards:
                close_waiter = asyncio.create_task(self._closing_event.wait())
                shard_joiners = [s.join() for s in self._shards.values()]

                try:
                    # Attempt to wait for all started shards, for 5 seconds, along with the close
                    # waiter.
                    # If the close flag is set (i.e. user invoked bot.close), or one or more shards
                    # die in this time, we shut down immediately.
                    # If we time out, the joining tasks get discarded and we spin up the next
                    # block of shards, if applicable.
                    _LOGGER.info("the next startup window is in 5 seconds, please wait...")
                    await aio.first_completed(aio.all_of(*shard_joiners, timeout=5), close_waiter)

                    if not close_waiter.cancelled():
                        _LOGGER.info("requested to shut down during startup of shards")
                    else:
                        _LOGGER.critical("one or more shards shut down unexpectedly during bot startup")
                    return

                except asyncio.TimeoutError:
                    # If any shards stopped silently, we should close.
                    if any(not s.is_alive for s in self._shards.values()):
                        _LOGGER.warning("one of the shards has been manually shut down (no error), will now shut down")
                        await self.close()
                        return
                    # new window starts.

                except Exception as ex:
                    _LOGGER.critical("an exception occurred in one of the started shards during bot startup: %r", ex)
                    raise

            await aio.all_of(
                *(
                    self._start_one_shard(
                        activity=activity,
                        afk=afk,
                        idle_since=idle_since,
                        status=status,
                        large_threshold=large_threshold,
                        shard_id=candidate_shard_id,
                        shard_count=shard_count,
                        url=requirements.url,
                        closing_event=self._closing_event,
                    )
                    for candidate_shard_id in window
                    if candidate_shard_id in shard_ids
                )
            )

        await self._event_manager.dispatch(self._event_factory.deserialize_started_event())

        _LOGGER.info("started successfully in approx %.2f seconds", time.monotonic() - start_time)

    def stream(
        self,
        event_type: typing.Type[event_manager_.EventT_co],
        /,
        timeout: typing.Union[float, int, None],
        limit: typing.Optional[int] = None,
    ) -> event_manager_.EventStream[event_manager_.EventT_co]:
        self._check_if_alive()
        return self._event_manager.stream(event_type, timeout=timeout, limit=limit)

    def subscribe(self, event_type: typing.Type[typing.Any], callback: event_manager_.CallbackT[typing.Any]) -> None:
        self._event_manager.subscribe(event_type, callback)

    def unsubscribe(self, event_type: typing.Type[typing.Any], callback: event_manager_.CallbackT[typing.Any]) -> None:
        self._event_manager.unsubscribe(event_type, callback)

    async def wait_for(
        self,
        event_type: typing.Type[event_manager_.EventT_co],
        /,
        timeout: typing.Union[float, int, None],
        predicate: typing.Optional[event_manager_.PredicateT[event_manager_.EventT_co]] = None,
    ) -> event_manager_.EventT_co:
        self._check_if_alive()
        return await self._event_manager.wait_for(event_type, timeout=timeout, predicate=predicate)

    def _get_shard(self, guild: snowflakes.SnowflakeishOr[guilds.PartialGuild]) -> gateway_shard.GatewayShard:
        guild = snowflakes.Snowflake(guild)
        if shard := self._shards.get(snowflakes.calculate_shard_id(self.shard_count, guild)):
            return shard

        raise RuntimeError(f"Guild {guild} isn't covered by any of the shards in this client")

    async def update_presence(
        self,
        *,
        status: undefined.UndefinedOr[presences.Status] = undefined.UNDEFINED,
        idle_since: undefined.UndefinedNoneOr[datetime.datetime] = undefined.UNDEFINED,
        activity: undefined.UndefinedNoneOr[presences.Activity] = undefined.UNDEFINED,
        afk: undefined.UndefinedOr[bool] = undefined.UNDEFINED,
    ) -> None:
        self._check_if_alive()
        self._validate_activity(activity)

        coros = [
            s.update_presence(status=status, activity=activity, idle_since=idle_since, afk=afk)
            for s in self._shards.values()
        ]

        await aio.all_of(*coros)

    async def update_voice_state(
        self,
        guild: snowflakes.SnowflakeishOr[guilds.PartialGuild],
        channel: typing.Optional[snowflakes.SnowflakeishOr[channels.GuildVoiceChannel]],
        *,
        self_mute: undefined.UndefinedOr[bool] = undefined.UNDEFINED,
        self_deaf: undefined.UndefinedOr[bool] = undefined.UNDEFINED,
    ) -> None:
        self._check_if_alive()
        shard = self._get_shard(guild)
        await shard.update_voice_state(guild=guild, channel=channel, self_mute=self_mute, self_deaf=self_deaf)

    async def request_guild_members(
        self,
        guild: snowflakes.SnowflakeishOr[guilds.PartialGuild],
        *,
        include_presences: undefined.UndefinedOr[bool] = undefined.UNDEFINED,
        query: str = "",
        limit: int = 0,
        users: undefined.UndefinedOr[snowflakes.SnowflakeishSequence[users_.User]] = undefined.UNDEFINED,
        nonce: undefined.UndefinedOr[str] = undefined.UNDEFINED,
    ) -> None:
        self._check_if_alive()
        shard = self._get_shard(guild)
        await shard.request_guild_members(
            guild=guild, include_presences=include_presences, query=query, limit=limit, users=users, nonce=nonce
        )

    async def _set_close_flag(self, signame: str, signum: int) -> None:
        # This needs to be a coroutine, as the closing event is not threadsafe, so we have no way to set this
        # from a Unix system call handler if we are running on a thread that isn't the main application thread
        # without getting undefined behaviour. We do however have `asyncio.run_coroutine_threadsafe` which can
        # run a coroutine function on the event loop from a completely different thread, so this is the safest
        # solution.
        _LOGGER.debug("received interrupt %s (%s), will start shutting down shortly", signame, signum)

        await self.close()

    async def _start_one_shard(
        self,
        activity: typing.Optional[presences.Activity],
        afk: bool,
        idle_since: typing.Optional[datetime.datetime],
        status: presences.Status,
        large_threshold: int,
        shard_id: int,
        shard_count: int,
        url: str,
        closing_event: asyncio.Event,
    ) -> shard_impl.GatewayShardImpl:
        new_shard = shard_impl.GatewayShardImpl(
            http_settings=self._http_settings,
            proxy_settings=self._proxy_settings,
            event_manager=self._event_manager,
            event_factory=self._event_factory,
            intents=self._intents,
            initial_activity=activity,
            initial_is_afk=afk,
            initial_idle_since=idle_since,
            initial_status=status,
            large_threshold=large_threshold,
            shard_id=shard_id,
            shard_count=shard_count,
            token=self._token,
            url=url,
        )
        self._shards[shard_id] = new_shard

        start = time.monotonic()
        await aio.first_completed(new_shard.start(), closing_event.wait())
        end = time.monotonic()

        if new_shard.is_alive:
            _LOGGER.debug("shard %s started successfully in %.1fms", shard_id, (end - start) * 1_000)
            return new_shard

        raise errors.GatewayError(f"shard {shard_id} shut down immediately when starting")

    @staticmethod
    def _destroy_loop(loop: asyncio.AbstractEventLoop) -> None:
        async def murder(future: asyncio.Future[typing.Any]) -> None:
            # These include _GatheringFuture which must be awaited if the children
            # throw an asyncio.CancelledError, otherwise it will spam logs with warnings
            # about exceptions not being retrieved before GC.
            try:
                _LOGGER.log(ux.TRACE, "killing %s", future)
                future.cancel()
                await future
            except asyncio.CancelledError:
                pass
            except Exception as ex:
                loop.call_exception_handler(
                    {
                        "message": "Future raised unexpected exception after requesting cancellation",
                        "exception": ex,
                        "future": future,
                    }
                )

        remaining_tasks = [t for t in asyncio.all_tasks(loop) if not t.done()]

        if remaining_tasks:
            _LOGGER.debug("terminating %s remaining tasks forcefully", len(remaining_tasks))
            loop.run_until_complete(asyncio.gather(*(murder(task) for task in remaining_tasks)))
        else:
            _LOGGER.debug("No remaining tasks exist, good job!")

        if sys.version_info >= (3, 9):
            _LOGGER.debug("shutting down default executor")
            try:
                # This seems to raise a NotImplementedError when running with uvloop.
                loop.run_until_complete(loop.shutdown_default_executor())
            except NotImplementedError:
                pass

        _LOGGER.debug("shutting down asyncgens")
        loop.run_until_complete(loop.shutdown_asyncgens())

        _LOGGER.debug("closing event loop")
        loop.close()
        # Closed loops cannot be re-used so it should also be un-set.
        asyncio.set_event_loop(None)

    @staticmethod
    def _validate_activity(activity: undefined.UndefinedNoneOr[presences.Activity]) -> None:
        # This seems to cause confusion for a lot of people, so lets add some warnings into the mix.

        if activity is undefined.UNDEFINED or activity is None:
            return

        # If you ever change where this is called from, make sure to check the stacklevels are correct
        # or the code preview in the warning will be wrong...
        if activity.type is presences.ActivityType.CUSTOM:
            warnings.warn(
                "The CUSTOM activity type is not supported by bots at the time of writing, and may therefore not have "
                "any effect if used.",
                category=errors.HikariWarning,
                stacklevel=3,
            )
        elif activity.type is presences.ActivityType.STREAMING and activity.url is None:
            warnings.warn(
                "The STREAMING activity type requires a 'url' parameter pointing to a valid Twitch or YouTube video "
                "URL to be specified on the activity for the presence update to have any effect.",
                category=errors.HikariWarning,
                stacklevel=3,
            )


class BotApp(GatewayBot):
    """Deprecated alias for `GatewayBot`.

    .. deprecated:: 2.0.0.dev101
        Use `GatewayBot` instead.
    """

    # This is only overridden at runtime in-order to preserve this class'
    # inherited init pattern from `GatewayBot` without repeating it
    if not typing.TYPE_CHECKING:

        def __init__(self, *args: typing.Any, **kwargs: typing.Any) -> None:
            super().__init__(*args, **kwargs)
            # This is called after the super call as __init__ may alter the warnings config
            deprecation.warn_deprecated(BotApp, stack_level=3)<|MERGE_RESOLUTION|>--- conflicted
+++ resolved
@@ -760,13 +760,7 @@
                 name="check for package updates",
             )
 
-<<<<<<< HEAD
-=======
         self._rest.start()
-        requirements_task = asyncio.create_task(
-            self._rest.fetch_gateway_bot_info(), name="fetch gateway sharding settings"
-        )
->>>>>>> 62e0a669
         await self._event_manager.dispatch(self._event_factory.deserialize_starting_event())
         requirements = await self._rest.fetch_gateway_bot_info()
 
