--- conflicted
+++ resolved
@@ -97,18 +97,10 @@
 _RESUME_CLOSE_CODE: typing.Final[int] = 3_000
 # Per-shard sending rate-limit
 _TOTAL_RATELIMIT: typing.Final[typing.Tuple[float, int]] = (60.0, 120)
-<<<<<<< HEAD
-# Rate-limit for chunking requests (used to prevent saturating the entire
-# ratelimit window).
-_CHUNKING_RATELIMIT: typing.Final[typing.Tuple[float, int]] = (60.0, 60)
-=======
 # Rate-limit for non-priority packages.
 # This is done to always allow for HEARTBEAT packages
 # to get around (leaving 3 slots for it).
 _NON_PRIORITY_RATELIMIT: typing.Final[typing.Tuple[float, int]] = (60.0, 117)
-# Supported gateway version
-_VERSION: typing.Final[int] = 9
->>>>>>> c9aee91c
 # Used to identify the end of a ZLIB payload
 _ZLIB_SUFFIX: typing.Final[bytes] = b"\x00\x00\xff\xff"
 # Close codes which don't invalidate the current session.
@@ -470,21 +462,8 @@
         if data_format != shard.GatewayDataFormat.JSON:
             raise NotImplementedError(f"Unsupported gateway data format: {data_format}")
 
-<<<<<<< HEAD
-        query = {"v": urls.VERSION, "encoding": str(data_format)}
-
-        if compression is not None:
-            if compression == shard.GatewayCompression.TRANSPORT_ZLIB_STREAM:
-                query["compress"] = "zlib-stream"
-            else:
-                raise NotImplementedError(f"Unsupported compression format {compression}")
-
-        scheme, netloc, path, params, _, _ = urllib.parse.urlparse(url, allow_fragments=True)
-        new_query = urllib.parse.urlencode(query)
-=======
         if compression and compression != shard.GatewayCompression.TRANSPORT_ZLIB_STREAM:
             raise NotImplementedError(f"Unsupported compression format {compression}")
->>>>>>> c9aee91c
 
         self._activity = initial_activity
         self._event_manager = event_manager
@@ -794,7 +773,7 @@
         )
 
         query = dict(urllib.parse.parse_qsl(url_parts.query))
-        query["v"] = str(_VERSION)
+        query["v"] = str(urls.VERSION)
         query["encoding"] = "json"
 
         if self._transport_compression:
