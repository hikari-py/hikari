--- conflicted
+++ resolved
@@ -123,10 +123,6 @@
     return filterer
 
 
-<<<<<<< HEAD
-# aiohttp.ClientWebSocketResponse isn't slotted
-=======
->>>>>>> d87f16af
 @typing.final
 class _GatewayTransport:
     """Internal component to handle lower-level communication logic.
@@ -138,26 +134,6 @@
     Payload logging is also performed here.
     """
 
-<<<<<<< HEAD
-    def __init__(self, *args: typing.Any, **kwargs: typing.Any) -> None:
-        super().__init__(*args, **kwargs)
-        self.zlib = zlib.decompressobj()
-        self.sent_close = False
-
-        # Initialized from `connect`
-        # These are type-hinted here instead of above to prevent MyPy from misinterpreting typing.Callable as a method
-        self.logger: logging.Logger
-        self.log_filterer: typing.Callable[[str], str]
-
-    async def send_close(self, *, code: int = 1000, message: bytes = b"") -> None:
-        # aiohttp may close the socket by invoking close() internally. By giving
-        # a different name, we can ensure aiohttp won't invoke this method.
-        # We can then guarantee any call to this method was made by us, as
-        # opposed to, for example, Windows injecting a spurious EOF when
-        # something disconnects, which makes aiohttp just shut down as if we
-        # did it.
-        if self.sent_close:
-=======
     __slots__ = (
         "_zlib",
         "_sent_close",
@@ -192,7 +168,6 @@
 
     async def send_close(self, *, code: int, message: bytes) -> None:
         if self._sent_close:
->>>>>>> d87f16af
             return
 
         self._sent_close = True
