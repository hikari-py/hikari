# Copyright (c) 2020 Nekokatt
# Copyright (c) 2021-present davfsa
#
# Permission is hereby granted, free of charge, to any person obtaining a copy
# of this software and associated documentation files (the "Software"), to deal
# in the Software without restriction, including without limitation the rights
# to use, copy, modify, merge, publish, distribute, sublicense, and/or sell
# copies of the Software, and to permit persons to whom the Software is
# furnished to do so, subject to the following conditions:
#
# The above copyright notice and this permission notice shall be included in all
# copies or substantial portions of the Software.
#
# THE SOFTWARE IS PROVIDED "AS IS", WITHOUT WARRANTY OF ANY KIND, EXPRESS OR
# IMPLIED, INCLUDING BUT NOT LIMITED TO THE WARRANTIES OF MERCHANTABILITY,
# FITNESS FOR A PARTICULAR PURPOSE AND NONINFRINGEMENT. IN NO EVENT SHALL THE
# AUTHORS OR COPYRIGHT HOLDERS BE LIABLE FOR ANY CLAIM, DAMAGES OR OTHER
# LIABILITY, WHETHER IN AN ACTION OF CONTRACT, TORT OR OTHERWISE, ARISING FROM,
# OUT OF OR IN CONNECTION WITH THE SOFTWARE OR THE USE OR OTHER DEALINGS IN THE
# SOFTWARE.
"""Basic implementation of an entity factory for general bots and HTTP apps."""

from __future__ import annotations

__all__: typing.Sequence[str] = ("EntityFactoryImpl",)

import datetime
import logging
import typing

import attrs

from hikari import applications as application_models
from hikari import audit_logs as audit_log_models
from hikari import auto_mod as auto_mod_models
from hikari import channels as channel_models
from hikari import colors as color_models
from hikari import commands
from hikari import components as component_models
from hikari import embeds as embed_models
from hikari import emojis as emoji_models
from hikari import errors
from hikari import files
from hikari import guilds as guild_models
from hikari import invites as invite_models
from hikari import locales
from hikari import messages as message_models
from hikari import monetization as monetization_models
from hikari import permissions as permission_models
from hikari import polls as poll_models
from hikari import presences as presence_models
from hikari import scheduled_events as scheduled_events_models
from hikari import sessions as gateway_models
from hikari import snowflakes
from hikari import stage_instances
from hikari import stickers as sticker_models
from hikari import templates as template_models
from hikari import traits
from hikari import undefined
from hikari import users as user_models
from hikari import voices as voice_models
from hikari import webhooks as webhook_models
from hikari.api import entity_factory
from hikari.interactions import base_interactions
from hikari.interactions import command_interactions
from hikari.interactions import component_interactions
from hikari.interactions import modal_interactions
from hikari.internal import attrs_extensions
from hikari.internal import data_binding
from hikari.internal import time
from hikari.internal import typing_extensions

if typing.TYPE_CHECKING:
    ValueT = typing.TypeVar("ValueT")
    EntityT = typing.TypeVar("EntityT")
    UndefinedSnowflakeMapping = undefined.UndefinedOr[typing.Mapping[snowflakes.Snowflake, EntityT]]


_LOGGER: typing.Final[logging.Logger] = logging.getLogger("hikari.entity_factory")

_interaction_option_type_mapping: dict[int, typing.Callable[[typing.Any], typing.Any]] = {
    commands.OptionType.USER: snowflakes.Snowflake,
    commands.OptionType.CHANNEL: snowflakes.Snowflake,
    commands.OptionType.ROLE: snowflakes.Snowflake,
    commands.OptionType.MENTIONABLE: snowflakes.Snowflake,
    commands.OptionType.ATTACHMENT: snowflakes.Snowflake,
}


def _with_int_cast(cast: typing.Callable[[int], ValueT]) -> typing.Callable[[typing.Any], ValueT]:
    """Wrap a cast to ensure the value passed to it will first be cast to int."""
    return lambda value: cast(int(value))


def _deserialize_seconds_timedelta(seconds: str | int) -> datetime.timedelta:
    return datetime.timedelta(seconds=int(seconds))


def _deserialize_day_timedelta(days: str | int) -> datetime.timedelta:
    return datetime.timedelta(days=int(days))


def _deserialize_max_uses(age: int) -> int | None:
    return age if age > 0 else None


def _deserialize_max_age(seconds: int) -> datetime.timedelta | None:
    return datetime.timedelta(seconds=seconds) if seconds > 0 else None


@attrs_extensions.with_copy
@attrs.define(kw_only=True, repr=False, weakref_slot=False)
class _GuildChannelFields:
    id: snowflakes.Snowflake = attrs.field()
    name: str | None = attrs.field()
    type: channel_models.ChannelType | int = attrs.field()
    guild_id: snowflakes.Snowflake = attrs.field()
    parent_id: snowflakes.Snowflake | None = attrs.field()


@attrs_extensions.with_copy
@attrs.define(kw_only=True, repr=False, weakref_slot=False)
class _IntegrationFields:
    id: snowflakes.Snowflake = attrs.field()
    name: str = attrs.field()
    type: guild_models.IntegrationType | str = attrs.field()
    account: guild_models.IntegrationAccount = attrs.field()


@attrs_extensions.with_copy
@attrs.define(kw_only=True, repr=False, weakref_slot=False)
class _GuildFields:
    id: snowflakes.Snowflake = attrs.field()
    name: str = attrs.field()
    icon_hash: str = attrs.field()
    features: list[guild_models.GuildFeature | str] = attrs.field()
    splash_hash: str | None = attrs.field()
    discovery_splash_hash: str | None = attrs.field()
    owner_id: snowflakes.Snowflake = attrs.field()
    afk_channel_id: snowflakes.Snowflake | None = attrs.field()
    afk_timeout: datetime.timedelta = attrs.field()
    verification_level: guild_models.GuildVerificationLevel | int = attrs.field()
    default_message_notifications: guild_models.GuildMessageNotificationsLevel | int = attrs.field()
    explicit_content_filter: guild_models.GuildVerificationLevel | int = attrs.field()
    mfa_level: guild_models.GuildMFALevel | int = attrs.field()
    application_id: snowflakes.Snowflake | None = attrs.field()
    widget_channel_id: snowflakes.Snowflake | None = attrs.field()
    system_channel_id: snowflakes.Snowflake | None = attrs.field()
    is_widget_enabled: bool | None = attrs.field()
    system_channel_flags: guild_models.GuildSystemChannelFlag = attrs.field()
    rules_channel_id: snowflakes.Snowflake | None = attrs.field()
    max_video_channel_users: int | None = attrs.field()
    vanity_url_code: str | None = attrs.field()
    description: str | None = attrs.field()
    banner_hash: str | None = attrs.field()
    premium_tier: guild_models.GuildPremiumTier | int = attrs.field()
    premium_subscription_count: int | None = attrs.field()
    preferred_locale: str | locales.Locale = attrs.field()
    public_updates_channel_id: snowflakes.Snowflake | None = attrs.field()
    nsfw_level: guild_models.GuildNSFWLevel = attrs.field()

    @classmethod
    def from_payload(cls, payload: data_binding.JSONObject) -> _GuildFields:
        afk_channel_id = payload["afk_channel_id"]
        default_message_notifications = guild_models.GuildMessageNotificationsLevel(
            payload["default_message_notifications"]
        )
        application_id = payload["application_id"]
        widget_channel_id = payload.get("widget_channel_id")
        system_channel_id = payload["system_channel_id"]
        rules_channel_id = payload["rules_channel_id"]
        max_video_channel_users = (
            int(payload["max_video_channel_users"]) if "max_video_channel_users" in payload else None
        )
        public_updates_channel_id = payload["public_updates_channel_id"]
        public_updates_channel_id = (
            snowflakes.Snowflake(public_updates_channel_id) if public_updates_channel_id is not None else None
        )
        return _GuildFields(
            id=snowflakes.Snowflake(payload["id"]),
            name=payload["name"],
            icon_hash=payload["icon"],
            features=[guild_models.GuildFeature(feature) for feature in payload["features"]],
            splash_hash=payload["splash"],
            # This is documented as always being present, but we have found old guilds where this is
            # not present. Quicker to just assume the documentation is wrong at this point than try
            # to contest whether this is right or not with Discord.
            discovery_splash_hash=payload.get("discovery_splash"),
            owner_id=snowflakes.Snowflake(payload["owner_id"]),
            afk_channel_id=snowflakes.Snowflake(afk_channel_id) if afk_channel_id is not None else None,
            afk_timeout=datetime.timedelta(seconds=payload["afk_timeout"]),
            verification_level=guild_models.GuildVerificationLevel(payload["verification_level"]),
            default_message_notifications=default_message_notifications,
            explicit_content_filter=guild_models.GuildExplicitContentFilterLevel(payload["explicit_content_filter"]),
            mfa_level=guild_models.GuildMFALevel(payload["mfa_level"]),
            application_id=snowflakes.Snowflake(application_id) if application_id is not None else None,
            widget_channel_id=snowflakes.Snowflake(widget_channel_id) if widget_channel_id is not None else None,
            system_channel_id=snowflakes.Snowflake(system_channel_id) if system_channel_id is not None else None,
            is_widget_enabled=payload.get("widget_enabled"),
            system_channel_flags=guild_models.GuildSystemChannelFlag(payload["system_channel_flags"]),
            rules_channel_id=snowflakes.Snowflake(rules_channel_id) if rules_channel_id is not None else None,
            max_video_channel_users=max_video_channel_users,
            vanity_url_code=payload["vanity_url_code"],
            description=payload["description"],
            banner_hash=payload["banner"],
            premium_tier=guild_models.GuildPremiumTier(payload["premium_tier"]),
            premium_subscription_count=payload.get("premium_subscription_count"),
            preferred_locale=locales.Locale(payload["preferred_locale"]),
            public_updates_channel_id=public_updates_channel_id,
            nsfw_level=guild_models.GuildNSFWLevel(payload["nsfw_level"]),
        )


@attrs_extensions.with_copy
@attrs.define(kw_only=True, repr=False, weakref_slot=False)
class _InviteFields:
    code: str = attrs.field()
    guild: invite_models.InviteGuild | None = attrs.field()
    guild_id: snowflakes.Snowflake | None = attrs.field()
    channel: channel_models.PartialChannel | None = attrs.field()
    channel_id: snowflakes.Snowflake = attrs.field()
    inviter: user_models.User | None = attrs.field()
    target_user: user_models.User | None = attrs.field()
    target_application: application_models.InviteApplication | None = attrs.field()
    target_type: invite_models.TargetType | int | None = attrs.field()
    approximate_active_member_count: int | None = attrs.field()
    approximate_member_count: int | None = attrs.field()


@attrs_extensions.with_copy
@attrs.define(kw_only=True, repr=False, weakref_slot=False)
class _UserFields:
    id: snowflakes.Snowflake = attrs.field()
    discriminator: str = attrs.field()
    username: str = attrs.field()
    global_name: str | None = attrs.field()
    avatar_decoration: user_models.AvatarDecoration | None = attrs.field()
    avatar_hash: str = attrs.field()
    banner_hash: str | None = attrs.field()
    accent_color: color_models.Color | None = attrs.field()
    is_bot: bool = attrs.field()
    is_system: bool = attrs.field()


@attrs_extensions.with_copy
@attrs.define(kw_only=True, weakref_slot=False)
class _GatewayGuildDefinition(entity_factory.GatewayGuildDefinition):
    id: snowflakes.Snowflake = attrs.field()
    _payload: data_binding.JSONObject = attrs.field(alias="payload")
    _entity_factory: EntityFactoryImpl = attrs.field(alias="entity_factory")
    _user_id: snowflakes.Snowflake = attrs.field(alias="user_id")
    # These will get deserialized as needed
    _channels: UndefinedSnowflakeMapping[channel_models.PermissibleGuildChannel] = attrs.field(
        init=False, default=undefined.UNDEFINED
    )
    _guild: undefined.UndefinedOr[guild_models.GatewayGuild] = attrs.field(init=False, default=undefined.UNDEFINED)
    _emojis: UndefinedSnowflakeMapping[emoji_models.KnownCustomEmoji] = attrs.field(
        init=False, default=undefined.UNDEFINED
    )
    _stickers: UndefinedSnowflakeMapping[sticker_models.GuildSticker] = attrs.field(
        init=False, default=undefined.UNDEFINED
    )
    _members: UndefinedSnowflakeMapping[guild_models.Member] = attrs.field(init=False, default=undefined.UNDEFINED)
    _presences: UndefinedSnowflakeMapping[presence_models.MemberPresence] = attrs.field(
        init=False, default=undefined.UNDEFINED
    )
    _roles: UndefinedSnowflakeMapping[guild_models.Role] = attrs.field(init=False, default=undefined.UNDEFINED)
    _threads: UndefinedSnowflakeMapping[channel_models.GuildThreadChannel] = attrs.field(
        init=False, default=undefined.UNDEFINED
    )
    _voice_states: UndefinedSnowflakeMapping[voice_models.VoiceState] = attrs.field(
        init=False, default=undefined.UNDEFINED
    )

    @typing_extensions.override
    def channels(self) -> typing.Mapping[snowflakes.Snowflake, channel_models.PermissibleGuildChannel]:
        if self._channels is undefined.UNDEFINED:
            if "channels" not in self._payload:
                msg = "'channels' not in payload"
                raise LookupError(msg)

            self._channels = {}

            for channel_payload in self._payload["channels"]:
                try:
                    channel = self._entity_factory.deserialize_channel(channel_payload, guild_id=self.id)
                except errors.UnrecognisedEntityError:
                    # Ignore the channel, this has already been logged
                    continue

                assert isinstance(channel, channel_models.PermissibleGuildChannel)
                self._channels[channel.id] = channel

        return self._channels

    @typing_extensions.override
    def emojis(self) -> typing.Mapping[snowflakes.Snowflake, emoji_models.KnownCustomEmoji]:
        if self._emojis is undefined.UNDEFINED:
            self._emojis = {
                snowflakes.Snowflake(e["id"]): self._entity_factory.deserialize_known_custom_emoji(e, guild_id=self.id)
                for e in self._payload["emojis"]
            }

        return self._emojis

    @typing_extensions.override
    def stickers(self) -> typing.Mapping[snowflakes.Snowflake, sticker_models.GuildSticker]:
        if self._stickers is undefined.UNDEFINED:
            self._stickers = {
                snowflakes.Snowflake(s["id"]): self._entity_factory.deserialize_guild_sticker(s)
                for s in self._payload["stickers"]
            }

        return self._stickers

    @typing_extensions.override
    def guild(self) -> guild_models.GatewayGuild:
        if self._guild is undefined.UNDEFINED:
            payload = self._payload
            guild_fields = _GuildFields.from_payload(payload)
            self._guild = guild_models.GatewayGuild(
                app=self._entity_factory.app,
                id=guild_fields.id,
                name=guild_fields.name,
                icon_hash=guild_fields.icon_hash,
                features=guild_fields.features,
                incidents=self._entity_factory.deserialize_guild_incidents(payload.get("incidents_data")),
                splash_hash=guild_fields.splash_hash,
                discovery_splash_hash=guild_fields.discovery_splash_hash,
                owner_id=guild_fields.owner_id,
                afk_channel_id=guild_fields.afk_channel_id,
                afk_timeout=guild_fields.afk_timeout,
                verification_level=guild_fields.verification_level,
                default_message_notifications=guild_fields.default_message_notifications,
                explicit_content_filter=guild_fields.explicit_content_filter,
                mfa_level=guild_fields.mfa_level,
                application_id=guild_fields.application_id,
                widget_channel_id=guild_fields.widget_channel_id,
                system_channel_id=guild_fields.system_channel_id,
                is_widget_enabled=guild_fields.is_widget_enabled,
                system_channel_flags=guild_fields.system_channel_flags,
                rules_channel_id=guild_fields.rules_channel_id,
                max_video_channel_users=guild_fields.max_video_channel_users,
                vanity_url_code=guild_fields.vanity_url_code,
                description=guild_fields.description,
                banner_hash=guild_fields.banner_hash,
                premium_tier=guild_fields.premium_tier,
                premium_subscription_count=guild_fields.premium_subscription_count,
                preferred_locale=guild_fields.preferred_locale,
                public_updates_channel_id=guild_fields.public_updates_channel_id,
                nsfw_level=guild_fields.nsfw_level,
                is_large=payload.get("large"),
                joined_at=(
                    time.iso8601_datetime_string_to_datetime(payload["joined_at"]) if "joined_at" in payload else None
                ),
                member_count=int(payload["member_count"]) if "member_count" in payload else None,
            )

        return self._guild

    @typing_extensions.override
    def members(self) -> typing.Mapping[snowflakes.Snowflake, guild_models.Member]:
        if self._members is undefined.UNDEFINED:
            if "members" not in self._payload:
                msg = "'members' not in payload"
                raise LookupError(msg)

            self._members = {
                snowflakes.Snowflake(m["user"]["id"]): self._entity_factory.deserialize_member(m, guild_id=self.id)
                for m in self._payload["members"]
            }

        return self._members

    @typing_extensions.override
    def presences(self) -> typing.Mapping[snowflakes.Snowflake, presence_models.MemberPresence]:
        if self._presences is undefined.UNDEFINED:
            if "presences" not in self._payload:
                msg = "'presences' not in payload"
                raise LookupError(msg)

            self._presences = {
                snowflakes.Snowflake(p["user"]["id"]): self._entity_factory.deserialize_member_presence(
                    p, guild_id=self.id
                )
                for p in self._payload["presences"]
            }

        return self._presences

    @typing_extensions.override
    def roles(self) -> typing.Mapping[snowflakes.Snowflake, guild_models.Role]:
        if self._roles is undefined.UNDEFINED:
            self._roles = {
                snowflakes.Snowflake(r["id"]): self._entity_factory.deserialize_role(r, guild_id=self.id)
                for r in self._payload["roles"]
            }

        return self._roles

    @typing_extensions.override
    def threads(self) -> typing.Mapping[snowflakes.Snowflake, channel_models.GuildThreadChannel]:
        if self._threads is undefined.UNDEFINED:
            if "threads" not in self._payload:
                msg = "'threads' not in payload"
                raise LookupError(msg)

            self._threads = {}

            for thread_payload in self._payload["threads"]:
                try:
                    thread = self._entity_factory.deserialize_guild_thread(
                        thread_payload, guild_id=self.id, user_id=self._user_id
                    )
                except errors.UnrecognisedEntityError:
                    # Ignore the channel, this has already been logged
                    continue

                self._threads[thread.id] = thread

        return self._threads

    @typing_extensions.override
    def voice_states(self) -> typing.Mapping[snowflakes.Snowflake, voice_models.VoiceState]:
        if self._voice_states is undefined.UNDEFINED:
            if "voice_states" not in self._payload:
                msg = "'voice_states' not in payload"
                raise LookupError(msg)

            members = self.members()
            self._voice_states = {}

            for voice_state_payload in self._payload["voice_states"]:
                member = members[snowflakes.Snowflake(voice_state_payload["user_id"])]
                voice_state = self._entity_factory.deserialize_voice_state(
                    voice_state_payload, guild_id=self.id, member=member
                )
                self._voice_states[voice_state.user_id] = voice_state

        return self._voice_states


class EntityFactoryImpl(entity_factory.EntityFactory):
    """Standard implementation for a serializer/deserializer.

    This will convert objects to/from JSON compatible representations.
    """

    __slots__: typing.Sequence[str] = (
        "_action_row_component_type_mapping",
        "_app",
        "_audit_log_entry_converters",
        "_audit_log_event_mapping",
        "_auto_mod_action_mapping",
        "_auto_mod_trigger_mapping",
        "_command_mapping",
        "_container_component_mapping",
        "_dm_channel_type_mapping",
        "_guild_channel_type_mapping",
        "_interaction_metadata_mapping",
        "_interaction_type_mapping",
        "_modal_component_type_mapping",
        "_scheduled_event_type_mapping",
        "_section_accessory_mapping",
        "_section_component_mapping",
        "_thread_channel_type_mapping",
        "_top_level_components_mapping",
        "_webhook_type_mapping",
    )

    def __init__(self, app: traits.RESTAware) -> None:
        self._app = app
        self._audit_log_entry_converters: dict[str, typing.Callable[[typing.Any], typing.Any]] = {
            audit_log_models.AuditLogChangeKey.OWNER_ID: snowflakes.Snowflake,
            audit_log_models.AuditLogChangeKey.AFK_CHANNEL_ID: snowflakes.Snowflake,
            audit_log_models.AuditLogChangeKey.AFK_TIMEOUT: _deserialize_seconds_timedelta,
            audit_log_models.AuditLogChangeKey.RULES_CHANNEL_ID: snowflakes.Snowflake,
            audit_log_models.AuditLogChangeKey.PUBLIC_UPDATES_CHANNEL_ID: snowflakes.Snowflake,
            audit_log_models.AuditLogChangeKey.MFA_LEVEL: guild_models.GuildMFALevel,
            audit_log_models.AuditLogChangeKey.VERIFICATION_LEVEL: guild_models.GuildVerificationLevel,
            audit_log_models.AuditLogChangeKey.EXPLICIT_CONTENT_FILTER: guild_models.GuildExplicitContentFilterLevel,
            audit_log_models.AuditLogChangeKey.DEFAULT_MESSAGE_NOTIFICATIONS: guild_models.GuildMessageNotificationsLevel,  # noqa: E501
            audit_log_models.AuditLogChangeKey.PRUNE_DELETE_DAYS: _deserialize_day_timedelta,
            audit_log_models.AuditLogChangeKey.WIDGET_CHANNEL_ID: snowflakes.Snowflake,
            audit_log_models.AuditLogChangeKey.POSITION: int,
            audit_log_models.AuditLogChangeKey.BITRATE: int,
            audit_log_models.AuditLogChangeKey.DEFAULT_AUTO_ARCHIVE_DURATION: lambda v: datetime.timedelta(minutes=v),
            audit_log_models.AuditLogChangeKey.AUTO_ARCHIVE_DURATION: lambda v: datetime.timedelta(minutes=v),
            audit_log_models.AuditLogChangeKey.APPLICATION_ID: snowflakes.Snowflake,
            audit_log_models.AuditLogChangeKey.PERMISSIONS: _with_int_cast(permission_models.Permissions),
            audit_log_models.AuditLogChangeKey.COLOR: color_models.Color,
            audit_log_models.AuditLogChangeKey.COMMAND_ID: snowflakes.Snowflake,
            audit_log_models.AuditLogChangeKey.ALLOW: _with_int_cast(permission_models.Permissions),
            audit_log_models.AuditLogChangeKey.DENY: _with_int_cast(permission_models.Permissions),
            audit_log_models.AuditLogChangeKey.CHANNEL_ID: snowflakes.Snowflake,
            audit_log_models.AuditLogChangeKey.INVITER_ID: snowflakes.Snowflake,
            audit_log_models.AuditLogChangeKey.MAX_USES: _deserialize_max_uses,
            audit_log_models.AuditLogChangeKey.USES: int,
            audit_log_models.AuditLogChangeKey.MAX_AGE: _deserialize_max_age,
            audit_log_models.AuditLogChangeKey.ID: snowflakes.Snowflake,
            audit_log_models.AuditLogChangeKey.TYPE: str,
            audit_log_models.AuditLogChangeKey.ENABLE_EMOTICONS: bool,
            audit_log_models.AuditLogChangeKey.EXPIRE_BEHAVIOR: guild_models.IntegrationExpireBehaviour,
            audit_log_models.AuditLogChangeKey.EXPIRE_GRACE_PERIOD: _deserialize_day_timedelta,
            audit_log_models.AuditLogChangeKey.RATE_LIMIT_PER_USER: _deserialize_seconds_timedelta,
            audit_log_models.AuditLogChangeKey.SYSTEM_CHANNEL_ID: snowflakes.Snowflake,
            audit_log_models.AuditLogChangeKey.FORMAT_TYPE: sticker_models.StickerFormatType,
            audit_log_models.AuditLogChangeKey.GUILD_ID: snowflakes.Snowflake,
            audit_log_models.AuditLogChangeKey.ADD_ROLE_TO_MEMBER: self._deserialize_audit_log_change_roles,
            audit_log_models.AuditLogChangeKey.REMOVE_ROLE_FROM_MEMBER: self._deserialize_audit_log_change_roles,
            audit_log_models.AuditLogChangeKey.PERMISSION_OVERWRITES: self._deserialize_audit_log_overwrites,
            audit_log_models.AuditLogChangeKey.COMMUNICATION_DISABLED_UNTIL: time.iso8601_datetime_string_to_datetime,
        }
        self._audit_log_event_mapping: dict[
            int | audit_log_models.AuditLogEventType,
            typing.Callable[[data_binding.JSONObject], audit_log_models.BaseAuditLogEntryInfo],
        ] = {
            audit_log_models.AuditLogEventType.CHANNEL_OVERWRITE_CREATE: self._deserialize_channel_overwrite_entry_info,
            audit_log_models.AuditLogEventType.CHANNEL_OVERWRITE_UPDATE: self._deserialize_channel_overwrite_entry_info,
            audit_log_models.AuditLogEventType.CHANNEL_OVERWRITE_DELETE: self._deserialize_channel_overwrite_entry_info,
            audit_log_models.AuditLogEventType.MESSAGE_PIN: self._deserialize_message_pin_entry_info,
            audit_log_models.AuditLogEventType.MESSAGE_UNPIN: self._deserialize_message_pin_entry_info,
            audit_log_models.AuditLogEventType.MEMBER_PRUNE: self._deserialize_member_prune_entry_info,
            audit_log_models.AuditLogEventType.MESSAGE_BULK_DELETE: self._deserialize_message_bulk_delete_entry_info,
            audit_log_models.AuditLogEventType.MESSAGE_DELETE: self._deserialize_message_delete_entry_info,
            audit_log_models.AuditLogEventType.MEMBER_DISCONNECT: self._deserialize_member_disconnect_entry_info,
            audit_log_models.AuditLogEventType.MEMBER_MOVE: self._deserialize_member_move_entry_info,
        }
        self._auto_mod_action_mapping = {
            auto_mod_models.AutoModActionType.BLOCK_MESSAGE: self._deserialize_auto_mod_block_message,
            auto_mod_models.AutoModActionType.SEND_ALERT_MESSAGE: self._deserialize_auto_mod_block_send_alert_message,
            auto_mod_models.AutoModActionType.TIMEOUT: self._deserialize_auto_mod_timeout,
        }
        self._auto_mod_trigger_mapping = {
            auto_mod_models.AutoModTriggerType.KEYWORD: self._deserialize_auto_mod_keyword_trigger,
            auto_mod_models.AutoModTriggerType.SPAM: self._deserialize_auto_mod_spam_trigger,
            auto_mod_models.AutoModTriggerType.KEYWORD_PRESET: self._deserialize_auto_mod_keyword_preset_trigger,
            auto_mod_models.AutoModTriggerType.MENTION_SPAM: self._deserialize_auto_mod_mention_spam_trigger,
            auto_mod_models.AutoModTriggerType.MEMBER_PROFILE: self._deserialize_auto_mod_member_profile_trigger,
        }
        self._command_mapping = {
            commands.CommandType.SLASH: self.deserialize_slash_command,
            commands.CommandType.USER: self.deserialize_context_menu_command,
            commands.CommandType.MESSAGE: self.deserialize_context_menu_command,
        }
        self._action_row_component_type_mapping: dict[
            int, typing.Callable[[data_binding.JSONObject], component_models.MessageComponentTypesT]
        ] = {
            component_models.ComponentType.BUTTON: self._deserialize_button,
            component_models.ComponentType.TEXT_SELECT_MENU: self._deserialize_text_select_menu,
            component_models.ComponentType.USER_SELECT_MENU: self._deserialize_select_menu,
            component_models.ComponentType.ROLE_SELECT_MENU: self._deserialize_select_menu,
            component_models.ComponentType.MENTIONABLE_SELECT_MENU: self._deserialize_select_menu,
            component_models.ComponentType.CHANNEL_SELECT_MENU: self._deserialize_channel_select_menu,
        }
        self._top_level_components_mapping: dict[
            component_models.ComponentType,
            typing.Callable[[data_binding.JSONObject], component_models.TopLevelComponentTypesT],
        ] = {
            component_models.ComponentType.ACTION_ROW: self._deserialize_action_row_component,
            component_models.ComponentType.SECTION: self._deserialize_section_component,
            component_models.ComponentType.TEXT_DISPLAY: self._deserialize_text_display_component,
            component_models.ComponentType.MEDIA_GALLERY: self._deserialize_media_gallery_component,
            component_models.ComponentType.SEPARATOR: self._deserialize_separator_component,
            component_models.ComponentType.FILE: self._deserialize_file_component,
            component_models.ComponentType.CONTAINER: self._deserialize_container_component,
        }
        self._container_component_mapping: dict[
            component_models.ComponentType, typing.Callable[[data_binding.JSONObject], component_models.ContainerTypesT]
        ] = {
            component_models.ComponentType.SECTION: self._deserialize_section_component,
            component_models.ComponentType.TEXT_DISPLAY: self._deserialize_text_display_component,
            component_models.ComponentType.MEDIA_GALLERY: self._deserialize_media_gallery_component,
            component_models.ComponentType.SEPARATOR: self._deserialize_separator_component,
            component_models.ComponentType.FILE: self._deserialize_file_component,
        }
        self._section_component_mapping: dict[
            component_models.ComponentType,
            typing.Callable[[data_binding.JSONObject], component_models.SectionComponentTypesT],
        ] = {component_models.ComponentType.TEXT_DISPLAY: self._deserialize_text_display_component}
        self._section_accessory_mapping: dict[
            component_models.ComponentType,
            typing.Callable[[data_binding.JSONObject], component_models.SectionAccessoryTypesT],
        ] = {
            component_models.ComponentType.THUMBNAIL: self._deserialize_thumbnail_component,
            component_models.ComponentType.BUTTON: self._deserialize_button,
        }
        self._modal_component_type_mapping: dict[
            int, typing.Callable[[data_binding.JSONObject], component_models.ModalComponentTypesT]
        ] = {component_models.ComponentType.TEXT_INPUT: self._deserialize_text_input}
        self._dm_channel_type_mapping = {
            channel_models.ChannelType.DM: self.deserialize_dm,
            channel_models.ChannelType.GROUP_DM: self.deserialize_group_dm,
        }
        self._guild_channel_type_mapping = {
            channel_models.ChannelType.GUILD_CATEGORY: self.deserialize_guild_category,
            channel_models.ChannelType.GUILD_TEXT: self.deserialize_guild_text_channel,
            channel_models.ChannelType.GUILD_NEWS: self.deserialize_guild_news_channel,
            channel_models.ChannelType.GUILD_VOICE: self.deserialize_guild_voice_channel,
            channel_models.ChannelType.GUILD_STAGE: self.deserialize_guild_stage_channel,
            channel_models.ChannelType.GUILD_FORUM: self.deserialize_guild_forum_channel,
        }
        self._thread_channel_type_mapping = {
            channel_models.ChannelType.GUILD_NEWS_THREAD: self.deserialize_guild_news_thread,
            channel_models.ChannelType.GUILD_PUBLIC_THREAD: self.deserialize_guild_public_thread,
            channel_models.ChannelType.GUILD_PRIVATE_THREAD: self.deserialize_guild_private_thread,
        }
        self._interaction_type_mapping: dict[
            int, typing.Callable[[data_binding.JSONObject], base_interactions.PartialInteraction]
        ] = {
            base_interactions.InteractionType.APPLICATION_COMMAND: self.deserialize_command_interaction,
            base_interactions.InteractionType.MESSAGE_COMPONENT: self.deserialize_component_interaction,
            base_interactions.InteractionType.AUTOCOMPLETE: self.deserialize_autocomplete_interaction,
            base_interactions.InteractionType.MODAL_SUBMIT: self.deserialize_modal_interaction,
        }
        self._interaction_metadata_mapping: dict[
            int, typing.Callable[[data_binding.JSONObject], base_interactions.PartialInteractionMetadata]
        ] = {
            base_interactions.InteractionType.APPLICATION_COMMAND: self._deserialize_command_interaction_metadata,
            base_interactions.InteractionType.MESSAGE_COMPONENT: self._deserialize_message_component_interaction_metadata,  # noqa: E501
            base_interactions.InteractionType.MODAL_SUBMIT: self._deserialize_modal_interaction_metadata,
        }
        self._scheduled_event_type_mapping = {
            scheduled_events_models.ScheduledEventType.STAGE_INSTANCE: self.deserialize_scheduled_stage_event,
            scheduled_events_models.ScheduledEventType.VOICE: self.deserialize_scheduled_voice_event,
            scheduled_events_models.ScheduledEventType.EXTERNAL: self.deserialize_scheduled_external_event,
        }
        self._webhook_type_mapping = {
            webhook_models.WebhookType.INCOMING: self.deserialize_incoming_webhook,
            webhook_models.WebhookType.CHANNEL_FOLLOWER: self.deserialize_channel_follower_webhook,
            webhook_models.WebhookType.APPLICATION: self.deserialize_application_webhook,
        }

    @property
    def app(self) -> traits.RESTAware:
        """Object of the application this entity factory is bound to."""
        return self._app

    ######################
    # APPLICATION MODELS #
    ######################

    @typing_extensions.override
    def deserialize_own_connection(self, payload: data_binding.JSONObject) -> application_models.OwnConnection:
        if (integration_payloads := payload.get("integrations")) is not None:
            integrations = [self.deserialize_partial_integration(integration) for integration in integration_payloads]
        else:
            integrations = []

        return application_models.OwnConnection(
            id=payload["id"],
            name=payload["name"],
            type=payload["type"],
            is_revoked=payload.get("revoked", False),
            integrations=integrations,
            is_verified=payload["verified"],
            is_friend_sync_enabled=payload["friend_sync"],
            is_activity_visible=payload["show_activity"],
            visibility=application_models.ConnectionVisibility(payload["visibility"]),
        )

    @typing_extensions.override
    def deserialize_own_guild(self, payload: data_binding.JSONObject) -> application_models.OwnGuild:
        return application_models.OwnGuild(
            app=self._app,
            id=snowflakes.Snowflake(payload["id"]),
            name=payload["name"],
            icon_hash=payload["icon"],
            features=[guild_models.GuildFeature(feature) for feature in payload["features"]],
            is_owner=bool(payload["owner"]),
            my_permissions=permission_models.Permissions(int(payload["permissions"])),
            approximate_member_count=int(payload["approximate_member_count"]),
            approximate_active_member_count=int(payload["approximate_presence_count"]),
        )

    @typing_extensions.override
    def deserialize_own_application_role_connection(
        self, payload: data_binding.JSONObject
    ) -> application_models.OwnApplicationRoleConnection:
        return application_models.OwnApplicationRoleConnection(
            platform_name=payload.get("platform_name"),
            platform_username=payload.get("platform_username"),
            metadata=payload.get("metadata") or {},
        )

    @typing_extensions.override
    def deserialize_application(self, payload: data_binding.JSONObject) -> application_models.Application:
        team: application_models.Team | None = None
        if (team_payload := payload.get("team")) is not None:
            members = {}
            for member_payload in team_payload["members"]:
                team_member = application_models.TeamMember(
                    membership_state=application_models.TeamMembershipState(member_payload["membership_state"]),
                    permissions=member_payload["permissions"],
                    team_id=snowflakes.Snowflake(member_payload["team_id"]),
                    user=self.deserialize_user(member_payload["user"]),
                )
                members[team_member.user.id] = team_member

            team = application_models.Team(
                app=self._app,
                id=snowflakes.Snowflake(team_payload["id"]),
                name=team_payload["name"],
                icon_hash=team_payload["icon"],
                members=members,
                owner_id=snowflakes.Snowflake(team_payload["owner_user_id"]),
            )

        install_parameters: application_models.ApplicationInstallParameters | None = None
        if (install_payload := payload.get("install_params")) is not None:
            install_parameters = application_models.ApplicationInstallParameters(
                scopes=[application_models.OAuth2Scope(scope) for scope in install_payload["scopes"]],
                permissions=permission_models.Permissions(install_payload["permissions"]),
            )

        integration_types_config: typing.MutableMapping[
            application_models.ApplicationIntegrationType, application_models.ApplicationIntegrationConfiguration
        ] = {}

        for raw_type, integration_payload in payload.get("integration_types_config", {}).items():
            integration_type = application_models.ApplicationIntegrationType(int(raw_type))

            oauth2_install_parameters = None
            if (oauth2_install_params_payload := integration_payload.get("oauth2_install_params")) is not None:
                oauth2_install_parameters = application_models.OAuth2InstallParameters(
                    scopes=[application_models.OAuth2Scope(scope) for scope in oauth2_install_params_payload["scopes"]],
                    permissions=permission_models.Permissions(int(oauth2_install_params_payload["permissions"])),
                )

            integration_types_config[integration_type] = application_models.ApplicationIntegrationConfiguration(
                oauth2_install_parameters=oauth2_install_parameters
            )

        return application_models.Application(
            app=self._app,
            id=snowflakes.Snowflake(payload["id"]),
            name=payload["name"],
            description=payload["description"] or None,
            is_bot_public=payload["bot_public"],
            is_bot_code_grant_required=payload["bot_require_code_grant"],
            owner=self.deserialize_user(payload["owner"]),
            rpc_origins=payload.get("rpc_origins"),
            public_key=bytes.fromhex(payload["verify_key"]),
            flags=application_models.ApplicationFlags(payload["flags"]),
            icon_hash=payload.get("icon"),
            team=team,
            cover_image_hash=payload.get("cover_image"),
            privacy_policy_url=payload.get("privacy_policy_url"),
            terms_of_service_url=payload.get("terms_of_service_url"),
            role_connections_verification_url=payload.get("role_connections_verification_url"),
            custom_install_url=payload.get("custom_install_url"),
            tags=payload.get("tags") or [],
            install_parameters=install_parameters,
            approximate_guild_count=payload["approximate_guild_count"],
            approximate_user_install_count=payload["approximate_user_install_count"],
            integration_types_config=integration_types_config,
        )

    @typing_extensions.override
    def deserialize_authorization_information(
        self, payload: data_binding.JSONObject
    ) -> application_models.AuthorizationInformation:
        application_payload = payload["application"]
        application = application_models.AuthorizationApplication(
            id=snowflakes.Snowflake(application_payload["id"]),
            name=application_payload["name"],
            description=application_payload["description"] or None,
            icon_hash=application_payload.get("icon"),
            is_bot_public=application_payload.get("bot_public"),
            is_bot_code_grant_required=application_payload.get("bot_require_code_grant"),
            public_key=bytes.fromhex(application_payload["verify_key"]),
            terms_of_service_url=application_payload.get("terms_of_service_url"),
            privacy_policy_url=application_payload.get("privacy_policy_url"),
        )

        return application_models.AuthorizationInformation(
            application=application,
            scopes=[application_models.OAuth2Scope(scope) for scope in payload["scopes"]],
            expires_at=time.iso8601_datetime_string_to_datetime(payload["expires"]),
            user=self.deserialize_user(payload["user"]) if "user" in payload else None,
        )

    @typing_extensions.override
    def deserialize_application_connection_metadata_record(
        self, payload: data_binding.JSONObject
    ) -> application_models.ApplicationRoleConnectionMetadataRecord:
        name_localizations: typing.Mapping[str, str]
        if raw_name_localizations := payload.get("name_localizations"):
            name_localizations = {locales.Locale(k): raw_name_localizations[k] for k in raw_name_localizations}
        else:
            name_localizations = {}

        description_localizations: typing.Mapping[str, str]
        if raw_description_localizations := payload.get("description_localizations"):
            description_localizations = {
                locales.Locale(k): raw_description_localizations[k] for k in raw_description_localizations
            }
        else:
            description_localizations = {}

        return application_models.ApplicationRoleConnectionMetadataRecord(
            type=application_models.ApplicationRoleConnectionMetadataRecordType(payload["type"]),
            key=payload["key"],
            name=payload["name"],
            description=payload["description"],
            name_localizations=name_localizations,
            description_localizations=description_localizations,
        )

    @typing_extensions.override
    def serialize_application_connection_metadata_record(
        self, record: application_models.ApplicationRoleConnectionMetadataRecord
    ) -> data_binding.JSONObject:
        return {
            "type": int(record.type),
            "key": record.key,
            "name": record.name,
            "description": record.description,
            "name_localizations": record.name_localizations,
            "description_localizations": record.description_localizations,
        }

    @typing_extensions.override
    def deserialize_partial_token(self, payload: data_binding.JSONObject) -> application_models.PartialOAuth2Token:
        return application_models.PartialOAuth2Token(
            access_token=payload["access_token"],
            token_type=application_models.TokenType(payload["token_type"]),
            expires_in=datetime.timedelta(seconds=int(payload["expires_in"])),
            scopes=[application_models.OAuth2Scope(scope) for scope in payload["scope"].split(" ")],
        )

    @typing_extensions.override
    def deserialize_authorization_token(
        self, payload: data_binding.JSONObject
    ) -> application_models.OAuth2AuthorizationToken:
        return application_models.OAuth2AuthorizationToken(
            access_token=payload["access_token"],
            token_type=application_models.TokenType(payload["token_type"]),
            expires_in=datetime.timedelta(seconds=int(payload["expires_in"])),
            scopes=[application_models.OAuth2Scope(scope) for scope in payload["scope"].split(" ")],
            refresh_token=payload["refresh_token"],
            webhook=self.deserialize_incoming_webhook(payload["webhook"]) if "webhook" in payload else None,
            guild=self.deserialize_rest_guild(payload["guild"]) if "guild" in payload else None,
        )

    @typing_extensions.override
    def deserialize_implicit_token(self, query: data_binding.Query) -> application_models.OAuth2ImplicitToken:
        return application_models.OAuth2ImplicitToken(
            access_token=query["access_token"],
            token_type=application_models.TokenType(query["token_type"]),
            expires_in=datetime.timedelta(seconds=int(query["expires_in"])),
            scopes=[application_models.OAuth2Scope(scope) for scope in query["scope"].split(" ")],
            state=query.get("state"),
        )

    #####################
    # AUDIT LOGS MODELS #
    #####################

    def _deserialize_audit_log_change_roles(
        self, payload: data_binding.JSONArray
    ) -> typing.Mapping[snowflakes.Snowflake, guild_models.PartialRole]:
        roles: dict[snowflakes.Snowflake, guild_models.PartialRole] = {}
        for role_payload in payload:
            role = guild_models.PartialRole(
                app=self._app, id=snowflakes.Snowflake(role_payload["id"]), name=role_payload["name"]
            )
            roles[role.id] = role

        return roles

    def _deserialize_audit_log_overwrites(
        self, payload: data_binding.JSONArray
    ) -> typing.Mapping[snowflakes.Snowflake, channel_models.PermissionOverwrite]:
        return {
            snowflakes.Snowflake(overwrite["id"]): self.deserialize_permission_overwrite(overwrite)
            for overwrite in payload
        }

    def _deserialize_channel_overwrite_entry_info(
        self, payload: data_binding.JSONObject
    ) -> audit_log_models.ChannelOverwriteEntryInfo:
        return audit_log_models.ChannelOverwriteEntryInfo(
            app=self._app,
            id=snowflakes.Snowflake(payload["id"]),
            type=channel_models.PermissionOverwriteType(int(payload["type"])),
            role_name=payload.get("role_name"),
        )

    def _deserialize_message_pin_entry_info(
        self, payload: data_binding.JSONObject
    ) -> audit_log_models.MessagePinEntryInfo:
        return audit_log_models.MessagePinEntryInfo(
            app=self._app,
            channel_id=snowflakes.Snowflake(payload["channel_id"]),
            message_id=snowflakes.Snowflake(payload["message_id"]),
        )

    def _deserialize_member_prune_entry_info(
        self, payload: data_binding.JSONObject
    ) -> audit_log_models.MemberPruneEntryInfo:
        return audit_log_models.MemberPruneEntryInfo(
            app=self._app,
            delete_member_days=datetime.timedelta(days=int(payload["delete_member_days"])),
            members_removed=int(payload["members_removed"]),
        )

    def _deserialize_message_bulk_delete_entry_info(
        self, payload: data_binding.JSONObject
    ) -> audit_log_models.MessageBulkDeleteEntryInfo:
        return audit_log_models.MessageBulkDeleteEntryInfo(app=self._app, count=int(payload["count"]))

    def _deserialize_message_delete_entry_info(
        self, payload: data_binding.JSONObject
    ) -> audit_log_models.MessageDeleteEntryInfo:
        return audit_log_models.MessageDeleteEntryInfo(
            app=self._app, channel_id=snowflakes.Snowflake(payload["channel_id"]), count=int(payload["count"])
        )

    def _deserialize_member_disconnect_entry_info(
        self, payload: data_binding.JSONObject
    ) -> audit_log_models.MemberDisconnectEntryInfo:
        return audit_log_models.MemberDisconnectEntryInfo(app=self._app, count=int(payload["count"]))

    def _deserialize_member_move_entry_info(
        self, payload: data_binding.JSONObject
    ) -> audit_log_models.MemberMoveEntryInfo:
        return audit_log_models.MemberMoveEntryInfo(
            app=self._app, channel_id=snowflakes.Snowflake(payload["channel_id"]), count=int(payload["count"])
        )

    @typing_extensions.override
    def deserialize_audit_log_entry(
        self,
        payload: data_binding.JSONObject,
        *,
        guild_id: undefined.UndefinedOr[snowflakes.Snowflake] = undefined.UNDEFINED,
    ) -> audit_log_models.AuditLogEntry:
        if guild_id is undefined.UNDEFINED:
            guild_id = snowflakes.Snowflake(payload["guild_id"])

        entry_id = snowflakes.Snowflake(payload["id"])

        changes: list[audit_log_models.AuditLogChange] = []
        if (change_payloads := payload.get("changes")) is not None:
            for change_payload in change_payloads:
                key: audit_log_models.AuditLogChangeKey | str = audit_log_models.AuditLogChangeKey(
                    change_payload["key"]
                )

                new_value = change_payload.get("new_value")
                old_value = change_payload.get("old_value")
                if value_converter := self._audit_log_entry_converters.get(key):
                    new_value = value_converter(new_value) if new_value is not None else None
                    old_value = value_converter(old_value) if old_value is not None else None

                elif not isinstance(key, audit_log_models.AuditLogChangeKey):  # pyright: ignore [reportUnnecessaryIsInstance]
                    _LOGGER.debug("Unknown audit log change key found %r", key)

                changes.append(audit_log_models.AuditLogChange(key=key, new_value=new_value, old_value=old_value))

        target_id: snowflakes.Snowflake | None = None
        if (raw_target_id := payload["target_id"]) is not None:
            target_id = snowflakes.Snowflake(raw_target_id)

        user_id: snowflakes.Snowflake | None = None
        if (raw_user_id := payload["user_id"]) is not None:
            user_id = snowflakes.Snowflake(raw_user_id)

        action_type: audit_log_models.AuditLogEventType | int
        action_type = audit_log_models.AuditLogEventType(payload["action_type"])

        options: audit_log_models.BaseAuditLogEntryInfo | None = None
        if (raw_option := payload.get("options")) is not None:
            if option_converter := self._audit_log_event_mapping.get(action_type):
                options = option_converter(raw_option)

            else:
                msg = f"Unknown audit log action type found {action_type!r}"
                raise errors.UnrecognisedEntityError(msg)

        return audit_log_models.AuditLogEntry(
            app=self._app,
            id=entry_id,
            target_id=target_id,
            changes=changes,
            user_id=user_id,
            action_type=action_type,
            options=options,
            reason=payload.get("reason"),
            guild_id=guild_id,
        )

    @typing_extensions.override
    def deserialize_audit_log(
        self, payload: data_binding.JSONObject, *, guild_id: snowflakes.Snowflake
    ) -> audit_log_models.AuditLog:
        entries = {}
        for entry_payload in payload["audit_log_entries"]:
            try:
                entry = self.deserialize_audit_log_entry(entry_payload, guild_id=guild_id)

            except errors.UnrecognisedEntityError as exc:  # noqa: PERF203 - try-except inside a loop
                _LOGGER.debug(exc.reason)

            else:
                entries[entry.id] = entry

        auto_mod_rules: typing.Dict[snowflakes.Snowflake, auto_mod_models.AutoModRule] = {}
        for rule_payload in payload["auto_moderation_rules"]:
            try:
                rule = self.deserialize_auto_mod_rule(rule_payload)

            except errors.UnrecognisedEntityError:
                continue

            auto_mod_rules[rule.id] = rule

        integrations = {
            snowflakes.Snowflake(integration["id"]): self.deserialize_partial_integration(integration)
            for integration in payload["integrations"]
        }
        users = {snowflakes.Snowflake(user["id"]): self.deserialize_user(user) for user in payload["users"]}

        threads: dict[snowflakes.Snowflake, channel_models.GuildThreadChannel] = {}
        for thread_payload in payload["threads"]:
            try:
                thread = self.deserialize_guild_thread(thread_payload)

            except errors.UnrecognisedEntityError:
                continue

            threads[thread.id] = thread

        webhooks: dict[snowflakes.Snowflake, webhook_models.PartialWebhook] = {}
        for webhook_payload in payload["webhooks"]:
            try:
                webhook = self.deserialize_webhook(webhook_payload)

            except errors.UnrecognisedEntityError:
                continue

            webhooks[webhook.id] = webhook

        return audit_log_models.AuditLog(
            auto_mod_rules=auto_mod_rules,
            entries=entries,
            integrations=integrations,
            threads=threads,
            users=users,
            webhooks=webhooks,
        )

    ##################
    # CHANNEL MODELS #
    ##################

    @typing_extensions.override
    def deserialize_channel_follow(self, payload: data_binding.JSONObject) -> channel_models.ChannelFollow:
        return channel_models.ChannelFollow(
            app=self._app,
            channel_id=snowflakes.Snowflake(payload["channel_id"]),
            webhook_id=snowflakes.Snowflake(payload["webhook_id"]),
        )

    @typing_extensions.override
    def deserialize_permission_overwrite(self, payload: data_binding.JSONObject) -> channel_models.PermissionOverwrite:
        return channel_models.PermissionOverwrite(
            # PermissionOverwrite's init has converters set for these fields which will handle casting
            id=payload["id"],
            type=payload["type"],
            # Permissions still have to be cast to int before they can be cast to Permission typing wise.
            allow=int(payload["allow"]),
            deny=int(payload["deny"]),
        )

    @typing_extensions.override
    def serialize_permission_overwrite(self, overwrite: channel_models.PermissionOverwrite) -> data_binding.JSONObject:
        # https://github.com/discord/discord-api-docs/pull/1843/commits/470677363ba88fbc1fe79228821146c6d6b488b9
        # allow and deny can be strings instead now.
        return {
            "id": str(overwrite.id),
            "type": overwrite.type,
            "allow": str(int(overwrite.allow)),
            "deny": str(int(overwrite.deny)),
        }

    @typing_extensions.override
    def deserialize_partial_channel(self, payload: data_binding.JSONObject) -> channel_models.PartialChannel:
        return channel_models.PartialChannel(
            app=self._app,
            id=snowflakes.Snowflake(payload["id"]),
            name=payload.get("name"),
            type=channel_models.ChannelType(payload["type"]),
        )

    @typing_extensions.override
    def deserialize_dm(self, payload: data_binding.JSONObject) -> channel_models.DMChannel:
        last_message_id: snowflakes.Snowflake | None = None
        if (raw_last_message_id := payload.get("last_message_id")) is not None:
            last_message_id = snowflakes.Snowflake(raw_last_message_id)

        return channel_models.DMChannel(
            app=self._app,
            id=snowflakes.Snowflake(payload["id"]),
            name=payload.get("name"),
            type=channel_models.ChannelType(payload["type"]),
            last_message_id=last_message_id,
            recipient=self.deserialize_user(payload["recipients"][0]),
        )

    @typing_extensions.override
    def deserialize_group_dm(self, payload: data_binding.JSONObject) -> channel_models.GroupDMChannel:
        last_message_id: snowflakes.Snowflake | None = None
        if (raw_last_message_id := payload.get("last_message_id")) is not None:
            last_message_id = snowflakes.Snowflake(raw_last_message_id)

        if (raw_nicks := payload.get("nicks")) is not None:
            nicknames = {snowflakes.Snowflake(entry["id"]): entry["nick"] for entry in raw_nicks}
        else:
            nicknames = {}

        recipients = {snowflakes.Snowflake(user["id"]): self.deserialize_user(user) for user in payload["recipients"]}

        return channel_models.GroupDMChannel(
            app=self._app,
            id=snowflakes.Snowflake(payload["id"]),
            name=payload.get("name"),
            type=channel_models.ChannelType(payload["type"]),
            last_message_id=last_message_id,
            owner_id=snowflakes.Snowflake(payload["owner_id"]),
            icon_hash=payload["icon"],
            nicknames=nicknames,
            application_id=snowflakes.Snowflake(payload["application_id"]) if "application_id" in payload else None,
            recipients=recipients,
        )

    def _set_guild_channel_attributes(
        self, payload: data_binding.JSONObject, *, guild_id: undefined.UndefinedOr[snowflakes.Snowflake]
    ) -> _GuildChannelFields:
        if guild_id is undefined.UNDEFINED:
            guild_id = snowflakes.Snowflake(payload["guild_id"])

        parent_id: snowflakes.Snowflake | None = None
        if (raw_parent_id := payload.get("parent_id")) is not None:
            parent_id = snowflakes.Snowflake(raw_parent_id)

        return _GuildChannelFields(
            id=snowflakes.Snowflake(payload["id"]),
            name=payload.get("name"),
            type=channel_models.ChannelType(payload["type"]),
            guild_id=guild_id,
            parent_id=parent_id,
        )

    @typing_extensions.override
    def deserialize_guild_category(
        self,
        payload: data_binding.JSONObject,
        *,
        guild_id: undefined.UndefinedOr[snowflakes.Snowflake] = undefined.UNDEFINED,
    ) -> channel_models.GuildCategory:
        channel_fields = self._set_guild_channel_attributes(payload, guild_id=guild_id)
        permission_overwrites = {
            snowflakes.Snowflake(overwrite["id"]): self.deserialize_permission_overwrite(overwrite)
            for overwrite in payload["permission_overwrites"]
        }
        return channel_models.GuildCategory(
            app=self._app,
            id=channel_fields.id,
            name=channel_fields.name,
            type=channel_fields.type,
            guild_id=channel_fields.guild_id,
            permission_overwrites=permission_overwrites,
            is_nsfw=payload.get("nsfw", False),
            parent_id=None,
            position=int(payload["position"]),
        )

    @typing_extensions.override
    def deserialize_guild_text_channel(
        self,
        payload: data_binding.JSONObject,
        *,
        guild_id: undefined.UndefinedOr[snowflakes.Snowflake] = undefined.UNDEFINED,
    ) -> channel_models.GuildTextChannel:
        channel_fields = self._set_guild_channel_attributes(payload, guild_id=guild_id)
        # As of present this isn't included in the payloads of old channels where it hasn't been explicitly set.
        # In this case it's 1440 minutes.
        default_auto_archive_duration = datetime.timedelta(minutes=payload.get("default_auto_archive_duration", 1440))
        permission_overwrites = {
            snowflakes.Snowflake(overwrite["id"]): self.deserialize_permission_overwrite(overwrite)
            for overwrite in payload["permission_overwrites"]
        }

        last_message_id: snowflakes.Snowflake | None = None
        if (raw_last_message_id := payload.get("last_message_id")) is not None:
            last_message_id = snowflakes.Snowflake(raw_last_message_id)

        last_pin_timestamp: datetime.datetime | None = None
        if (raw_last_pin_timestamp := payload.get("last_pin_timestamp")) is not None:
            last_pin_timestamp = time.iso8601_datetime_string_to_datetime(raw_last_pin_timestamp)

        return channel_models.GuildTextChannel(
            app=self._app,
            id=channel_fields.id,
            name=channel_fields.name,
            type=channel_fields.type,
            guild_id=channel_fields.guild_id,
            permission_overwrites=permission_overwrites,
            is_nsfw=payload.get("nsfw", False),
            parent_id=channel_fields.parent_id,
            topic=payload["topic"],
            last_message_id=last_message_id,
            # Usually this is 0 if unset, but some old channels made before the
            # rate_limit_per_user field was implemented will not have this field
            # at all if they have never had the rate limit changed...
            rate_limit_per_user=datetime.timedelta(seconds=payload.get("rate_limit_per_user", 0)),
            last_pin_timestamp=last_pin_timestamp,
            default_auto_archive_duration=default_auto_archive_duration,
            position=int(payload["position"]),
        )

    @typing_extensions.override
    def deserialize_guild_news_channel(
        self,
        payload: data_binding.JSONObject,
        *,
        guild_id: undefined.UndefinedOr[snowflakes.Snowflake] = undefined.UNDEFINED,
    ) -> channel_models.GuildNewsChannel:
        channel_fields = self._set_guild_channel_attributes(payload, guild_id=guild_id)
        # As of present this isn't included in the payloads of old channels where it hasn't been explicitly set.
        # In this case it's 1440 minutes.
        default_auto_archive_duration = datetime.timedelta(minutes=payload.get("default_auto_archive_duration", 1440))
        permission_overwrites = {
            snowflakes.Snowflake(overwrite["id"]): self.deserialize_permission_overwrite(overwrite)
            for overwrite in payload["permission_overwrites"]
        }

        last_message_id: snowflakes.Snowflake | None = None
        if (raw_last_message_id := payload.get("last_message_id")) is not None:
            last_message_id = snowflakes.Snowflake(raw_last_message_id)

        last_pin_timestamp: datetime.datetime | None = None
        if (raw_last_pin_timestamp := payload.get("last_pin_timestamp")) is not None:
            last_pin_timestamp = time.iso8601_datetime_string_to_datetime(raw_last_pin_timestamp)

        return channel_models.GuildNewsChannel(
            app=self._app,
            id=channel_fields.id,
            name=channel_fields.name,
            type=channel_fields.type,
            guild_id=channel_fields.guild_id,
            permission_overwrites=permission_overwrites,
            is_nsfw=payload.get("nsfw", False),
            parent_id=channel_fields.parent_id,
            topic=payload["topic"],
            last_message_id=last_message_id,
            last_pin_timestamp=last_pin_timestamp,
            default_auto_archive_duration=default_auto_archive_duration,
            position=int(payload["position"]),
        )

    @typing_extensions.override
    def deserialize_guild_voice_channel(
        self,
        payload: data_binding.JSONObject,
        *,
        guild_id: undefined.UndefinedOr[snowflakes.Snowflake] = undefined.UNDEFINED,
    ) -> channel_models.GuildVoiceChannel:
        channel_fields = self._set_guild_channel_attributes(payload, guild_id=guild_id)
        # Discord seems to be only returning this after it's been initially PATCHed in for older channels.
        video_quality_mode = payload.get("video_quality_mode", channel_models.VideoQualityMode.AUTO)

        last_message_id: snowflakes.Snowflake | None = None
        if (raw_last_message_id := payload.get("last_message_id")) is not None:
            last_message_id = snowflakes.Snowflake(raw_last_message_id)

        return channel_models.GuildVoiceChannel(
            app=self._app,
            id=channel_fields.id,
            name=channel_fields.name,
            type=channel_fields.type,
            guild_id=channel_fields.guild_id,
            permission_overwrites={
                snowflakes.Snowflake(overwrite["id"]): self.deserialize_permission_overwrite(overwrite)
                for overwrite in payload["permission_overwrites"]
            },
            is_nsfw=payload.get("nsfw", False),
            parent_id=channel_fields.parent_id,
            # There seems to be an edge case where rtc_region won't be included in gateway events (e.g. GUILD_CREATE)
            # for a voice channel that just hasn't been touched since this was introduced (e.g. has been archived).
            region=payload.get("rtc_region"),
            bitrate=int(payload["bitrate"]),
            user_limit=int(payload["user_limit"]),
            video_quality_mode=channel_models.VideoQualityMode(int(video_quality_mode)),
            last_message_id=last_message_id,
            position=int(payload["position"]),
        )

    @typing_extensions.override
    def deserialize_guild_stage_channel(
        self,
        payload: data_binding.JSONObject,
        *,
        guild_id: undefined.UndefinedOr[snowflakes.Snowflake] = undefined.UNDEFINED,
    ) -> channel_models.GuildStageChannel:
        channel_fields = self._set_guild_channel_attributes(payload, guild_id=guild_id)

        # Discord seems to be only returning this after it's been initially PATCHed in for older channels.
        video_quality_mode = payload.get("video_quality_mode", channel_models.VideoQualityMode.AUTO)

        last_message_id: snowflakes.Snowflake | None = None
        if (raw_last_message_id := payload.get("last_message_id")) is not None:
            last_message_id = snowflakes.Snowflake(raw_last_message_id)

        return channel_models.GuildStageChannel(
            app=self._app,
            id=channel_fields.id,
            name=channel_fields.name,
            type=channel_fields.type,
            guild_id=channel_fields.guild_id,
            permission_overwrites={
                snowflakes.Snowflake(overwrite["id"]): self.deserialize_permission_overwrite(overwrite)
                for overwrite in payload["permission_overwrites"]
            },
            is_nsfw=payload.get("nsfw", False),
            parent_id=channel_fields.parent_id,
            region=payload["rtc_region"],
            bitrate=int(payload["bitrate"]),
            user_limit=int(payload["user_limit"]),
            video_quality_mode=channel_models.VideoQualityMode(int(video_quality_mode)),
            position=int(payload["position"]),
            last_message_id=last_message_id,
        )

    @typing_extensions.override
    def deserialize_guild_forum_channel(
        self,
        payload: data_binding.JSONObject,
        *,
        guild_id: undefined.UndefinedOr[snowflakes.Snowflake] = undefined.UNDEFINED,
    ) -> channel_models.GuildForumChannel:
        channel_fields = self._set_guild_channel_attributes(payload, guild_id=guild_id)

        # As of present this isn't included in the payloads of old channels where it hasn't been explicitly set.
        # In this case it's 1440 minutes.
        default_auto_archive_duration = datetime.timedelta(minutes=payload.get("default_auto_archive_duration", 1440))
        default_thread_rate_limit_per_user = datetime.timedelta(
            seconds=payload.get("default_thread_rate_limit_per_user", 0)
        )

        permission_overwrites = {
            snowflakes.Snowflake(overwrite["id"]): self.deserialize_permission_overwrite(overwrite)
            for overwrite in payload["permission_overwrites"]
        }

        last_thread_id: snowflakes.Snowflake | None = None
        if raw_last_thread_id := payload.get("last_message_id"):
            last_thread_id = snowflakes.Snowflake(raw_last_thread_id)

        available_tags: list[channel_models.ForumTag] = []
        for tag_payload in payload.get("available_tags", ()):
            tag_emoji: emoji_models.UnicodeEmoji | snowflakes.Snowflake | None
            if tag_emoji := tag_payload["emoji_id"]:
                tag_emoji = snowflakes.Snowflake(tag_emoji)

            elif tag_emoji := tag_payload["emoji_name"]:
                tag_emoji = emoji_models.UnicodeEmoji(tag_emoji)

            available_tags.append(
                channel_models.ForumTag(
                    id=snowflakes.Snowflake(tag_payload["id"]),
                    name=tag_payload["name"],
                    moderated=tag_payload["moderated"],
                    emoji=tag_emoji,
                )
            )

        reaction_emoji_id: snowflakes.Snowflake | None = None
        reaction_emoji_name: None | emoji_models.UnicodeEmoji | str = None
        if reaction_emoji_payload := payload.get("default_reaction_emoji"):
            if reaction_emoji_id := reaction_emoji_payload["emoji_id"]:
                reaction_emoji_id = snowflakes.Snowflake(reaction_emoji_id)

            if reaction_emoji_name := reaction_emoji_payload["emoji_name"]:
                reaction_emoji_name = emoji_models.UnicodeEmoji(reaction_emoji_name)

        return channel_models.GuildForumChannel(
            app=self._app,
            id=channel_fields.id,
            name=channel_fields.name,
            type=channel_fields.type,
            guild_id=channel_fields.guild_id,
            permission_overwrites=permission_overwrites,
            is_nsfw=payload.get("nsfw", False),
            parent_id=channel_fields.parent_id,
            topic=payload["topic"],
            last_thread_id=last_thread_id,
            # Usually this is 0 if unset, but some old channels made before the
            # rate_limit_per_user field was implemented will not have this field
            # at all if they have never had the rate limit changed...
            rate_limit_per_user=datetime.timedelta(seconds=payload.get("rate_limit_per_user", 0)),
            default_thread_rate_limit_per_user=default_thread_rate_limit_per_user,
            default_auto_archive_duration=default_auto_archive_duration,
            position=int(payload["position"]),
            available_tags=available_tags,
            flags=channel_models.ChannelFlag(payload["flags"]),
            # Discord may send None here for old channels, but they are just NOT_SET
            default_layout=channel_models.ForumLayoutType(payload.get("default_forum_layout", 0)),
            # Discord may send None here for old channels, but they are just LATEST_ACTIVITY
            default_sort_order=channel_models.ForumSortOrderType(payload.get("default_sort_order") or 0),
            default_reaction_emoji_id=reaction_emoji_id,
            default_reaction_emoji_name=reaction_emoji_name,
        )

    @typing_extensions.override
    def serialize_forum_tag(self, tag: channel_models.ForumTag) -> data_binding.JSONObject:
        return {
            "id": tag.id,
            "name": tag.name,
            "moderated": tag.moderated,
            "emoji_id": tag.emoji_id,
            "emoji_name": tag.unicode_emoji,
        }

    @typing_extensions.override
    def deserialize_thread_member(
        self,
        payload: data_binding.JSONObject,
        *,
        thread_id: undefined.UndefinedOr[snowflakes.Snowflake] = undefined.UNDEFINED,
        user_id: undefined.UndefinedOr[snowflakes.Snowflake] = undefined.UNDEFINED,
    ) -> channel_models.ThreadMember:
        return channel_models.ThreadMember(
            thread_id=thread_id or snowflakes.Snowflake(payload["id"]),
            user_id=user_id or snowflakes.Snowflake(payload["user_id"]),
            joined_at=time.iso8601_datetime_string_to_datetime(payload["join_timestamp"]),
            flags=int(payload["flags"]),
        )

    @typing_extensions.override
    def deserialize_guild_thread(
        self,
        payload: data_binding.JSONObject,
        *,
        guild_id: undefined.UndefinedOr[snowflakes.Snowflake] = undefined.UNDEFINED,
        member: undefined.UndefinedNoneOr[channel_models.ThreadMember] = undefined.UNDEFINED,
        user_id: undefined.UndefinedOr[snowflakes.Snowflake] = undefined.UNDEFINED,
    ) -> channel_models.GuildThreadChannel:
        channel_type = channel_models.ChannelType(payload["type"])
        if deserialize := self._thread_channel_type_mapping.get(channel_type):
            return deserialize(payload, guild_id=guild_id, member=member, user_id=user_id)

        _LOGGER.debug("Unrecognised thread channel type %s", channel_type)
        msg = f"Unrecognised thread channel type {channel_type}"
        raise errors.UnrecognisedEntityError(msg)

    def _deserialize_thread_metadata(self, payload: data_binding.JSONObject) -> channel_models.ThreadMetadata:
        created_at: datetime.datetime | None = None
        if raw_created_at := payload.get("create_timestamp"):
            created_at = time.iso8601_datetime_string_to_datetime(raw_created_at)

        return channel_models.ThreadMetadata(
            is_archived=payload["archived"],
            is_invitable=payload.get("invitable", True),
            archive_timestamp=time.iso8601_datetime_string_to_datetime(payload["archive_timestamp"]),
            is_locked=payload["locked"],
            created_at=created_at,
            auto_archive_duration=datetime.timedelta(minutes=payload["auto_archive_duration"]),
        )

    @typing_extensions.override
    def deserialize_guild_news_thread(
        self,
        payload: data_binding.JSONObject,
        *,
        guild_id: undefined.UndefinedOr[snowflakes.Snowflake] = undefined.UNDEFINED,
        member: undefined.UndefinedNoneOr[channel_models.ThreadMember] = undefined.UNDEFINED,
        user_id: undefined.UndefinedOr[snowflakes.Snowflake] = undefined.UNDEFINED,
    ) -> channel_models.GuildNewsThread:
        channel_fields = self._set_guild_channel_attributes(payload, guild_id=guild_id)
        last_message_id: snowflakes.Snowflake | None = None
        if (raw_last_message_id := payload.get("last_message_id")) is not None:
            last_message_id = snowflakes.Snowflake(raw_last_message_id)

        last_pin_timestamp: datetime.datetime | None = None
        if (raw_last_pin_timestamp := payload.get("last_pin_timestamp")) is not None:
            last_pin_timestamp = time.iso8601_datetime_string_to_datetime(raw_last_pin_timestamp)

        actual_member = member if member is not undefined.UNDEFINED else None
        if member_payload := payload.get("member"):
            actual_member = self.deserialize_thread_member(member_payload, thread_id=channel_fields.id, user_id=user_id)

        assert channel_fields.parent_id is not None
        return channel_models.GuildNewsThread(
            app=self._app,
            id=channel_fields.id,
            name=channel_fields.name,
            type=channel_fields.type,
            guild_id=channel_fields.guild_id,
            parent_id=channel_fields.parent_id,
            last_message_id=last_message_id,
            last_pin_timestamp=last_pin_timestamp,
            rate_limit_per_user=datetime.timedelta(seconds=payload.get("rate_limit_per_user", 0)),
            approximate_member_count=int(payload["member_count"]),
            approximate_message_count=int(payload["message_count"]),
            member=actual_member,
            owner_id=snowflakes.Snowflake(payload["owner_id"]),
            metadata=self._deserialize_thread_metadata(payload["thread_metadata"]),
        )

    @typing_extensions.override
    def deserialize_guild_public_thread(
        self,
        payload: data_binding.JSONObject,
        *,
        guild_id: undefined.UndefinedOr[snowflakes.Snowflake] = undefined.UNDEFINED,
        member: undefined.UndefinedNoneOr[channel_models.ThreadMember] = undefined.UNDEFINED,
        user_id: undefined.UndefinedOr[snowflakes.Snowflake] = undefined.UNDEFINED,
    ) -> channel_models.GuildPublicThread:
        channel_fields = self._set_guild_channel_attributes(payload, guild_id=guild_id)
        flags = (
            channel_models.ChannelFlag(raw_flags)
            if (raw_flags := payload.get("flags"))
            else channel_models.ChannelFlag.NONE
        )

        last_message_id: snowflakes.Snowflake | None = None
        if (raw_last_message_id := payload.get("last_message_id")) is not None:
            last_message_id = snowflakes.Snowflake(raw_last_message_id)

        last_pin_timestamp: datetime.datetime | None = None
        if (raw_last_pin_timestamp := payload.get("last_pin_timestamp")) is not None:
            last_pin_timestamp = time.iso8601_datetime_string_to_datetime(raw_last_pin_timestamp)

        actual_member = member if member is not undefined.UNDEFINED else None
        if member_payload := payload.get("member"):
            actual_member = self.deserialize_thread_member(member_payload, thread_id=channel_fields.id, user_id=user_id)

        assert channel_fields.parent_id is not None
        return channel_models.GuildPublicThread(
            app=self._app,
            id=channel_fields.id,
            name=channel_fields.name,
            type=channel_fields.type,
            guild_id=channel_fields.guild_id,
            parent_id=channel_fields.parent_id,
            last_message_id=last_message_id,
            last_pin_timestamp=last_pin_timestamp,
            rate_limit_per_user=datetime.timedelta(seconds=payload.get("rate_limit_per_user", 0)),
            approximate_member_count=int(payload["member_count"]),
            approximate_message_count=int(payload["message_count"]),
            member=actual_member,
            owner_id=snowflakes.Snowflake(payload["owner_id"]),
            applied_tag_ids=[snowflakes.Snowflake(p) for p in payload.get("applied_tags", ())],
            flags=flags,
            metadata=self._deserialize_thread_metadata(payload["thread_metadata"]),
        )

    @typing_extensions.override
    def deserialize_guild_private_thread(
        self,
        payload: data_binding.JSONObject,
        *,
        guild_id: undefined.UndefinedOr[snowflakes.Snowflake] = undefined.UNDEFINED,
        member: undefined.UndefinedNoneOr[channel_models.ThreadMember] = undefined.UNDEFINED,
        user_id: undefined.UndefinedOr[snowflakes.Snowflake] = undefined.UNDEFINED,
    ) -> channel_models.GuildPrivateThread:
        channel_fields = self._set_guild_channel_attributes(payload, guild_id=guild_id)
        last_message_id: snowflakes.Snowflake | None = None
        if (raw_last_message_id := payload.get("last_message_id")) is not None:
            last_message_id = snowflakes.Snowflake(raw_last_message_id)

        last_pin_timestamp: datetime.datetime | None = None
        if (raw_last_pin_timestamp := payload.get("last_pin_timestamp")) is not None:
            last_pin_timestamp = time.iso8601_datetime_string_to_datetime(raw_last_pin_timestamp)

        actual_member = member if member is not undefined.UNDEFINED else None
        if member_payload := payload.get("member"):
            actual_member = self.deserialize_thread_member(member_payload, thread_id=channel_fields.id, user_id=user_id)

        assert channel_fields.parent_id is not None
        return channel_models.GuildPrivateThread(
            app=self._app,
            id=channel_fields.id,
            name=channel_fields.name,
            type=channel_fields.type,
            guild_id=channel_fields.guild_id,
            parent_id=channel_fields.parent_id,
            last_message_id=last_message_id,
            last_pin_timestamp=last_pin_timestamp,
            rate_limit_per_user=datetime.timedelta(seconds=payload.get("rate_limit_per_user", 0)),
            approximate_member_count=int(payload["member_count"]),
            approximate_message_count=int(payload["message_count"]),
            member=actual_member,
            owner_id=snowflakes.Snowflake(payload["owner_id"]),
            metadata=self._deserialize_thread_metadata(payload["thread_metadata"]),
        )

    @typing_extensions.override
    def deserialize_stage_instance(self, payload: data_binding.JSONObject) -> stage_instances.StageInstance:
        raw_event_id = payload["guild_scheduled_event_id"]
        guild_scheduled_event_id = snowflakes.Snowflake(raw_event_id) if raw_event_id else None

        return stage_instances.StageInstance(
            app=self._app,
            id=snowflakes.Snowflake(payload["id"]),
            channel_id=snowflakes.Snowflake(payload["channel_id"]),
            guild_id=snowflakes.Snowflake(payload["guild_id"]),
            topic=payload["topic"],
            privacy_level=stage_instances.StageInstancePrivacyLevel(payload["privacy_level"]),
            discoverable_disabled=payload["discoverable_disabled"],
            scheduled_event_id=guild_scheduled_event_id,
        )

    @typing_extensions.override
    def deserialize_channel(
        self,
        payload: data_binding.JSONObject,
        *,
        guild_id: undefined.UndefinedOr[snowflakes.Snowflake] = undefined.UNDEFINED,
    ) -> channel_models.PartialChannel:
        channel_type = channel_models.ChannelType(payload["type"])
        if guild_channel_model := self._guild_channel_type_mapping.get(channel_type):
            return guild_channel_model(payload, guild_id=guild_id)

        if thread_channel_deserialize := self._thread_channel_type_mapping.get(channel_type):
            return thread_channel_deserialize(payload, guild_id=guild_id)

        if dm_channel_model := self._dm_channel_type_mapping.get(channel_type):
            return dm_channel_model(payload)

        _LOGGER.debug("Unrecognised channel type %s", channel_type)
        msg = f"Unrecognised channel type {channel_type}"
        raise errors.UnrecognisedEntityError(msg)

    ################
    # EMBED MODELS #
    ################

    @typing_extensions.override
    def deserialize_embed(self, payload: data_binding.JSONObject) -> embed_models.Embed:
        # Keep these separate to aid debugging later.
        title = payload.get("title")
        description = payload.get("description")
        url = payload.get("url")
        color = color_models.Color(payload["color"]) if "color" in payload else None
        timestamp = time.iso8601_datetime_string_to_datetime(payload["timestamp"]) if "timestamp" in payload else None
        fields: list[embed_models.EmbedField] | None = None

        image: embed_models.EmbedImage | None = None
        if (image_payload := payload.get("image")) and "url" in image_payload:
            proxy = files.ensure_resource(image_payload["proxy_url"]) if "proxy_url" in image_payload else None
            image = embed_models.EmbedImage(
                resource=files.ensure_resource(image_payload["url"]),
                proxy_resource=proxy,
                height=image_payload.get("height"),
                width=image_payload.get("width"),
            )

        thumbnail: embed_models.EmbedImage | None = None
        if (thumbnail_payload := payload.get("thumbnail")) and "url" in thumbnail_payload:
            proxy = files.ensure_resource(thumbnail_payload["proxy_url"]) if "proxy_url" in thumbnail_payload else None
            thumbnail = embed_models.EmbedImage(
                resource=files.ensure_resource(thumbnail_payload["url"]),
                proxy_resource=proxy,
                height=thumbnail_payload.get("height"),
                width=thumbnail_payload.get("width"),
            )

        video: embed_models.EmbedVideo | None = None
        if (video_payload := payload.get("video")) and "url" in video_payload:
            raw_proxy_url = video_payload.get("proxy_url")
            video = embed_models.EmbedVideo(
                resource=files.ensure_resource(video_payload["url"]),
                proxy_resource=files.ensure_resource(raw_proxy_url) if raw_proxy_url else None,
                height=video_payload.get("height"),
                width=video_payload.get("width"),
            )

        provider: embed_models.EmbedProvider | None = None
        if provider_payload := payload.get("provider"):
            provider = embed_models.EmbedProvider(name=provider_payload.get("name"), url=provider_payload.get("url"))

        icon: embed_models.EmbedResourceWithProxy | None
        author: embed_models.EmbedAuthor | None = None
        if author_payload := payload.get("author"):
            icon = None
            if "icon_url" in author_payload:
                raw_proxy_url = author_payload.get("proxy_icon_url")
                icon = embed_models.EmbedResourceWithProxy(
                    resource=files.ensure_resource(author_payload["icon_url"]),
                    proxy_resource=files.ensure_resource(raw_proxy_url) if raw_proxy_url else None,
                )

            author = embed_models.EmbedAuthor(name=author_payload.get("name"), url=author_payload.get("url"), icon=icon)

        footer: embed_models.EmbedFooter | None = None
        if footer_payload := payload.get("footer"):
            icon = None
            if "icon_url" in footer_payload:
                raw_proxy_url = footer_payload.get("proxy_icon_url")
                icon = embed_models.EmbedResourceWithProxy(
                    resource=files.ensure_resource(footer_payload["icon_url"]),
                    proxy_resource=files.ensure_resource(raw_proxy_url) if raw_proxy_url else None,
                )

            footer = embed_models.EmbedFooter(text=footer_payload.get("text"), icon=icon)

        if fields_array := payload.get("fields"):
            fields = []
            for field_payload in fields_array:
                field = embed_models.EmbedField(
                    name=field_payload["name"], value=field_payload["value"], inline=field_payload.get("inline", False)
                )
                fields.append(field)

        return embed_models.Embed.from_received_embed(
            title=title,
            description=description,
            url=url,
            color=color,
            timestamp=timestamp,
            image=image,
            thumbnail=thumbnail,
            video=video,
            provider=provider,
            author=author,
            footer=footer,
            fields=fields,
        )

    # We rather keep everything we can here inline.
    @typing_extensions.override
    def serialize_embed(  # noqa: C901, PLR0912, PLR0915
        self, embed: embed_models.Embed
    ) -> tuple[data_binding.JSONObject, list[files.Resource[files.AsyncReader]]]:
        payload: dict[str, typing.Any] = {}
        uploads: list[files.Resource[files.AsyncReader]] = []

        if embed.title is not None:
            payload["title"] = embed.title

        if embed.description is not None:
            payload["description"] = embed.description

        if embed.url is not None:
            payload["url"] = embed.url

        if embed.timestamp is not None:
            payload["timestamp"] = embed.timestamp.isoformat()

        if embed.color is not None:
            payload["color"] = int(embed.color)

        if embed.footer is not None:
            footer_payload: typing.MutableMapping[str, typing.Any] = {}

            if embed.footer.text is not None:
                footer_payload["text"] = embed.footer.text

            if embed.footer.icon is not None:
                if not isinstance(embed.footer.icon.resource, files.WebResource):
                    uploads.append(embed.footer.icon.resource)

                footer_payload["icon_url"] = embed.footer.icon.url

            payload["footer"] = footer_payload

        if embed.image is not None:
            image_payload: typing.MutableMapping[str, typing.Any] = {}

            if not isinstance(embed.image.resource, files.WebResource):
                uploads.append(embed.image.resource)

            image_payload["url"] = embed.image.url
            payload["image"] = image_payload

        if embed.thumbnail is not None:
            thumbnail_payload: typing.MutableMapping[str, typing.Any] = {}

            if not isinstance(embed.thumbnail.resource, files.WebResource):
                uploads.append(embed.thumbnail.resource)

            thumbnail_payload["url"] = embed.thumbnail.url
            payload["thumbnail"] = thumbnail_payload

        if embed.author is not None:
            author_payload: typing.MutableMapping[str, typing.Any] = {}

            if embed.author.name is not None:
                author_payload["name"] = embed.author.name

            if embed.author.url is not None:
                author_payload["url"] = embed.author.url

            if embed.author.icon is not None:
                if not isinstance(embed.author.icon.resource, files.WebResource):
                    uploads.append(embed.author.icon.resource)
                author_payload["icon_url"] = embed.author.icon.url

            payload["author"] = author_payload

        if embed.fields:
            field_payloads: list[data_binding.JSONObject] = []
            for i, field in enumerate(embed.fields):
                # Yep, these are technically two unreachable branches. However, this is an incredibly
                # common mistake to make when working with embeds and not using a static type
                # checker, so I have added these as additional safeguards for UX and ease
                # of debugging. The case that there are `None` should be detected immediately by
                # static type checkers, regardless.
                name = str(field.name) if field.name is not None else None
                value = str(field.value) if field.value is not None else None

                if name is None:
                    msg = f"in embed.fields[{i}].name - cannot have `None`"  # type: ignore[unreachable]
                    raise TypeError(msg)

                if value is None:
                    msg = f"in embed.fields[{i}].value - cannot have `None`"  # type: ignore[unreachable]
                    raise TypeError(msg)

                # Name and value always have to be specified; we can always
                # send a default `inline` value also just to keep this simpler.
                field_payloads.append({"name": name, "value": value, "inline": field.is_inline})
            payload["fields"] = field_payloads

        return payload, uploads

    ################
    # EMOJI MODELS #
    ################

    @typing_extensions.override
    def deserialize_unicode_emoji(self, payload: data_binding.JSONObject) -> emoji_models.UnicodeEmoji:
        return emoji_models.UnicodeEmoji(payload["name"])

    @typing_extensions.override
    def deserialize_custom_emoji(self, payload: data_binding.JSONObject) -> emoji_models.CustomEmoji:
        return emoji_models.CustomEmoji(
            id=snowflakes.Snowflake(payload["id"]), name=payload["name"], is_animated=payload.get("animated", False)
        )

    @typing_extensions.override
    def deserialize_known_custom_emoji(
        self,
        payload: data_binding.JSONObject,
        *,
        guild_id: undefined.UndefinedOr[snowflakes.Snowflake] = undefined.UNDEFINED,
    ) -> emoji_models.KnownCustomEmoji:
        role_ids = [snowflakes.Snowflake(role_id) for role_id in payload["roles"]] if "roles" in payload else []

        user: user_models.User | None = None
        if (raw_user := payload.get("user")) is not None:
            user = self.deserialize_user(raw_user)

        return emoji_models.KnownCustomEmoji(
            app=self._app,
            id=snowflakes.Snowflake(payload["id"]),
            name=payload["name"],
            is_animated=payload.get("animated", False),
            guild_id=guild_id or None,
            role_ids=role_ids,
            user=user,
            is_colons_required=payload["require_colons"],
            is_managed=payload["managed"],
            is_available=payload["available"],
        )

    @typing_extensions.override
    def deserialize_emoji(
        self, payload: data_binding.JSONObject
    ) -> emoji_models.UnicodeEmoji | emoji_models.CustomEmoji:
        if payload.get("id") is not None:
            return self.deserialize_custom_emoji(payload)

        return self.deserialize_unicode_emoji(payload)

    ##################
    # GATEWAY MODELS #
    ##################

    @typing_extensions.override
    def deserialize_gateway_bot_info(self, payload: data_binding.JSONObject) -> gateway_models.GatewayBotInfo:
        session_start_limit_payload = payload["session_start_limit"]
        session_start_limit = gateway_models.SessionStartLimit(
            total=int(session_start_limit_payload["total"]),
            remaining=int(session_start_limit_payload["remaining"]),
            reset_after=datetime.timedelta(milliseconds=session_start_limit_payload["reset_after"]),
            # I do not trust that this may never be zero for some unknown reason. If it was 0, it
            # would hang the application on start up, so I enforce it is at least 1.
            max_concurrency=max(session_start_limit_payload.get("max_concurrency", 0), 1),
        )
        return gateway_models.GatewayBotInfo(
            url=payload["url"], shard_count=int(payload["shards"]), session_start_limit=session_start_limit
        )

    ################
    # GUILD MODELS #
    ################

    @typing_extensions.override
    def deserialize_guild_widget(self, payload: data_binding.JSONObject) -> guild_models.GuildWidget:
        channel_id: snowflakes.Snowflake | None = None
        if (raw_channel_id := payload["channel_id"]) is not None:
            channel_id = snowflakes.Snowflake(raw_channel_id)

        return guild_models.GuildWidget(app=self._app, channel_id=channel_id, is_enabled=payload["enabled"])

    @typing_extensions.override
    def deserialize_welcome_screen(self, payload: data_binding.JSONObject) -> guild_models.WelcomeScreen:
        channels: list[guild_models.WelcomeChannel] = []

        for channel_payload in payload["welcome_channels"]:
            raw_emoji_id = channel_payload["emoji_id"]
            emoji_id = snowflakes.Snowflake(raw_emoji_id) if raw_emoji_id else None

            emoji_name: None | emoji_models.UnicodeEmoji | str
            if (emoji_name := channel_payload["emoji_name"]) and not emoji_id:
                emoji_name = emoji_models.UnicodeEmoji(emoji_name)

            channels.append(
                guild_models.WelcomeChannel(
                    channel_id=snowflakes.Snowflake(channel_payload["channel_id"]),
                    description=channel_payload["description"],
                    emoji_id=emoji_id,
                    emoji_name=emoji_name,
                )
            )

        return guild_models.WelcomeScreen(description=payload["description"], channels=channels)

    @typing_extensions.override
    def serialize_welcome_channel(self, welcome_channel: guild_models.WelcomeChannel) -> data_binding.JSONObject:
        payload: dict[str, typing.Any] = {
            "channel_id": str(welcome_channel.channel_id),
            "description": welcome_channel.description,
        }

        if welcome_channel.emoji_id is not None:
            payload["emoji_id"] = str(welcome_channel.emoji_id)

        elif welcome_channel.emoji_name is not None:
            payload["emoji_name"] = str(welcome_channel.emoji_name)

        return payload

    @typing_extensions.override
    def deserialize_member(
        self,
        payload: data_binding.JSONObject,
        *,
        user: undefined.UndefinedOr[user_models.User] = undefined.UNDEFINED,
        guild_id: undefined.UndefinedOr[snowflakes.Snowflake] = undefined.UNDEFINED,
    ) -> guild_models.Member:
        if user is undefined.UNDEFINED:
            user = self.deserialize_user(payload["user"])

        if guild_id is undefined.UNDEFINED:
            guild_id = snowflakes.Snowflake(payload["guild_id"])

        role_ids = [snowflakes.Snowflake(role_id) for role_id in payload["roles"]]
        # If Discord ever does start including this here without warning we don't want to duplicate the entry.
        if guild_id not in role_ids:
            role_ids.append(guild_id)

        raw_joined_at = payload["joined_at"]
        joined_at = time.iso8601_datetime_string_to_datetime(raw_joined_at) if raw_joined_at is not None else None

        raw_premium_since = payload.get("premium_since")
        premium_since = (
            time.iso8601_datetime_string_to_datetime(raw_premium_since) if raw_premium_since is not None else None
        )

        guild_flags = guild_models.GuildMemberFlags(payload.get("flags") or guild_models.GuildMemberFlags.NONE)

        communication_disabled_until: datetime.datetime | None = None
        if raw_communication_disabled_until := payload.get("communication_disabled_until"):
            communication_disabled_until = time.iso8601_datetime_string_to_datetime(raw_communication_disabled_until)

        avatar_decoration = self._deserialize_avatar_decoration(payload.get("avatar_decoration_data"))

        return guild_models.Member(
            user=user,
            guild_id=guild_id,
            role_ids=role_ids,
            joined_at=joined_at,
            nickname=payload.get("nick"),
            guild_avatar_decoration=avatar_decoration,
            guild_avatar_hash=payload.get("avatar"),
            guild_banner_hash=payload.get("banner"),
            premium_since=premium_since,
            is_deaf=payload.get("deaf", undefined.UNDEFINED),
            is_mute=payload.get("mute", undefined.UNDEFINED),
            is_pending=payload.get("pending", undefined.UNDEFINED),
            raw_communication_disabled_until=communication_disabled_until,
            guild_flags=guild_flags,
        )

    @typing_extensions.override
    def deserialize_role(
        self, payload: data_binding.JSONObject, *, guild_id: snowflakes.Snowflake
    ) -> guild_models.Role:
        bot_id: snowflakes.Snowflake | None = None
        integration_id: snowflakes.Snowflake | None = None
        subscription_listing_id: snowflakes.Snowflake | None = None
        is_premium_subscriber_role: bool = False
        is_available_for_purchase: bool = False
        is_guild_linked_role: bool = False
        if "tags" in payload:
            tags_payload = payload["tags"]
            if "bot_id" in tags_payload:
                bot_id = snowflakes.Snowflake(tags_payload["bot_id"])
            if "integration_id" in tags_payload:
                integration_id = snowflakes.Snowflake(tags_payload["integration_id"])
            if "premium_subscriber" in tags_payload:
                is_premium_subscriber_role = True
            if "subscription_listing_id" in tags_payload:
                subscription_listing_id = snowflakes.Snowflake(tags_payload["subscription_listing_id"])
            if "available_for_purchase" in tags_payload:
                is_available_for_purchase = True
            if "guild_connections" in tags_payload:
                is_guild_linked_role = True

        emoji: emoji_models.UnicodeEmoji | None = None
        if (raw_emoji := payload.get("unicode_emoji")) is not None:
            emoji = emoji_models.UnicodeEmoji(raw_emoji)

        return guild_models.Role(
            app=self._app,
            id=snowflakes.Snowflake(payload["id"]),
            guild_id=guild_id,
            name=payload["name"],
            color=color_models.Color(payload["color"]),
            is_hoisted=payload["hoist"],
            icon_hash=payload.get("icon"),
            unicode_emoji=emoji,
            position=int(payload["position"]),
            permissions=permission_models.Permissions(int(payload["permissions"])),
            is_managed=payload["managed"],
            is_mentionable=payload["mentionable"],
            bot_id=bot_id,
            integration_id=integration_id,
            is_premium_subscriber_role=is_premium_subscriber_role,
            subscription_listing_id=subscription_listing_id,
            is_available_for_purchase=is_available_for_purchase,
            is_guild_linked_role=is_guild_linked_role,
        )

    @staticmethod
    def _set_partial_integration_attributes(payload: data_binding.JSONObject) -> _IntegrationFields:
        account_payload = payload["account"]
        account = guild_models.IntegrationAccount(id=account_payload["id"], name=account_payload["name"])
        return _IntegrationFields(
            id=snowflakes.Snowflake(payload["id"]),
            name=payload["name"],
            type=guild_models.IntegrationType(payload["type"]),
            account=account,
        )

    @typing_extensions.override
    def deserialize_partial_integration(self, payload: data_binding.JSONObject) -> guild_models.PartialIntegration:
        integration_fields = self._set_partial_integration_attributes(payload)
        return guild_models.PartialIntegration(
            id=integration_fields.id,
            name=integration_fields.name,
            type=integration_fields.type,
            account=integration_fields.account,
        )

    @typing_extensions.override
    def deserialize_integration(
        self,
        payload: data_binding.JSONObject,
        *,
        guild_id: undefined.UndefinedOr[snowflakes.Snowflake] = undefined.UNDEFINED,
    ) -> guild_models.Integration:
        integration_fields = self._set_partial_integration_attributes(payload)

        role_id: snowflakes.Snowflake | None = None
        if (raw_role_id := payload.get("role_id")) is not None:
            role_id = snowflakes.Snowflake(raw_role_id)

        last_synced_at: datetime.datetime | None = None
        if (raw_last_synced_at := payload.get("synced_at")) is not None:
            last_synced_at = time.iso8601_datetime_string_to_datetime(raw_last_synced_at)

        expire_grace_period: datetime.timedelta | None = None
        if (raw_expire_grace_period := payload.get("expire_grace_period")) is not None:
            expire_grace_period = datetime.timedelta(days=raw_expire_grace_period)

        expire_behavior: guild_models.IntegrationExpireBehaviour | int | None = None
        if (raw_expire_behavior := payload.get("expire_behavior")) is not None:
            expire_behavior = guild_models.IntegrationExpireBehaviour(raw_expire_behavior)

        user: user_models.User | None = None
        if (raw_user := payload.get("user")) is not None:
            user = self.deserialize_user(raw_user)

        application: guild_models.IntegrationApplication | None = None
        if (raw_application := payload.get("application")) is not None:
            bot: user_models.User | None = None
            if (raw_application_bot := raw_application.get("bot")) is not None:
                bot = self.deserialize_user(raw_application_bot)

            application = guild_models.IntegrationApplication(
                id=snowflakes.Snowflake(raw_application["id"]),
                name=raw_application["name"],
                icon_hash=raw_application["icon"],
                description=raw_application["description"] or None,
                bot=bot,
            )

        return guild_models.Integration(
            id=integration_fields.id,
            guild_id=guild_id if guild_id is not undefined.UNDEFINED else snowflakes.Snowflake(payload["guild_id"]),
            name=integration_fields.name,
            type=integration_fields.type,
            account=integration_fields.account,
            is_enabled=payload["enabled"],
            is_syncing=payload.get("syncing"),
            is_revoked=payload.get("revoked"),
            role_id=role_id,
            is_emojis_enabled=payload.get("enable_emoticons"),
            expire_behavior=expire_behavior,
            expire_grace_period=expire_grace_period,
            user=user,
            last_synced_at=last_synced_at,
            subscriber_count=payload.get("subscriber_count"),
            application=application,
        )

    @typing_extensions.override
    def deserialize_guild_member_ban(self, payload: data_binding.JSONObject) -> guild_models.GuildBan:
        return guild_models.GuildBan(reason=payload["reason"], user=self.deserialize_user(payload["user"]))

    @typing_extensions.override
    def deserialize_guild_preview(self, payload: data_binding.JSONObject) -> guild_models.GuildPreview:
        guild_id = snowflakes.Snowflake(payload["id"])
        emojis = {
            snowflakes.Snowflake(emoji["id"]): self.deserialize_known_custom_emoji(emoji, guild_id=guild_id)
            for emoji in payload["emojis"]
        }
        return guild_models.GuildPreview(
            app=self._app,
            id=guild_id,
            name=payload["name"],
            icon_hash=payload["icon"],
            features=[guild_models.GuildFeature(feature) for feature in payload["features"]],
            splash_hash=payload["splash"],
            discovery_splash_hash=payload["discovery_splash"],
            emojis=emojis,
            approximate_active_member_count=int(payload["approximate_presence_count"]),
            approximate_member_count=int(payload["approximate_member_count"]),
            description=payload["description"],
        )

    @typing_extensions.override
    def deserialize_guild_incidents(self, payload: data_binding.JSONObject | None) -> guild_models.GuildIncidents:
        if not payload:
            return guild_models.GuildIncidents(
                invites_disabled_until=None, dms_disabled_until=None, dm_spam_detected_at=None, raid_detected_at=None
            )

        return guild_models.GuildIncidents(
            invites_disabled_until=(
                time.iso8601_datetime_string_to_datetime(payload["invites_disabled_until"])
                if payload.get("invites_disabled_until")
                else None
            ),
            dms_disabled_until=(
                time.iso8601_datetime_string_to_datetime(payload["dms_disabled_until"])
                if payload.get("dms_disabled_until")
                else None
            ),
            dm_spam_detected_at=(
                time.iso8601_datetime_string_to_datetime(payload["dm_spam_detected_at"])
                if payload.get("dm_spam_detected_at")
                else None
            ),
            raid_detected_at=(
                time.iso8601_datetime_string_to_datetime(payload["raid_detected_at"])
                if payload.get("raid_detected_at")
                else None
            ),
        )

    @typing_extensions.override
    def deserialize_rest_guild(self, payload: data_binding.JSONObject) -> guild_models.RESTGuild:
        guild_fields = _GuildFields.from_payload(payload)

        approximate_member_count: int | None = None
        if "approximate_member_count" in payload:
            approximate_member_count = int(payload["approximate_member_count"])

        approximate_active_member_count: int | None = None
        if "approximate_presence_count" in payload:
            approximate_active_member_count = int(payload["approximate_presence_count"])

        max_members = int(payload["max_members"])

        raw_max_presences = payload["max_presences"]
        max_presences = int(raw_max_presences) if raw_max_presences is not None else None

        roles = {
            snowflakes.Snowflake(role["id"]): self.deserialize_role(role, guild_id=guild_fields.id)
            for role in payload["roles"]
        }
        emojis = {
            snowflakes.Snowflake(emoji["id"]): self.deserialize_known_custom_emoji(emoji, guild_id=guild_fields.id)
            for emoji in payload["emojis"]
        }
        stickers = {
            snowflakes.Snowflake(sticker["id"]): self.deserialize_guild_sticker(sticker)
            for sticker in payload["stickers"]
        }
        incidents = self.deserialize_guild_incidents(payload.get("incidents_data"))
        return guild_models.RESTGuild(
            app=self._app,
            id=guild_fields.id,
            name=guild_fields.name,
            icon_hash=guild_fields.icon_hash,
            features=guild_fields.features,
            incidents=incidents,
            splash_hash=guild_fields.splash_hash,
            discovery_splash_hash=guild_fields.discovery_splash_hash,
            owner_id=guild_fields.owner_id,
            afk_channel_id=guild_fields.afk_channel_id,
            afk_timeout=guild_fields.afk_timeout,
            verification_level=guild_fields.verification_level,
            default_message_notifications=guild_fields.default_message_notifications,
            explicit_content_filter=guild_fields.explicit_content_filter,
            mfa_level=guild_fields.mfa_level,
            application_id=guild_fields.application_id,
            widget_channel_id=guild_fields.widget_channel_id,
            system_channel_id=guild_fields.system_channel_id,
            is_widget_enabled=guild_fields.is_widget_enabled,
            system_channel_flags=guild_fields.system_channel_flags,
            rules_channel_id=guild_fields.rules_channel_id,
            max_presences=max_presences,
            max_members=max_members,
            max_video_channel_users=guild_fields.max_video_channel_users,
            vanity_url_code=guild_fields.vanity_url_code,
            description=guild_fields.description,
            banner_hash=guild_fields.banner_hash,
            premium_tier=guild_fields.premium_tier,
            nsfw_level=guild_fields.nsfw_level,
            premium_subscription_count=guild_fields.premium_subscription_count,
            preferred_locale=guild_fields.preferred_locale,
            public_updates_channel_id=guild_fields.public_updates_channel_id,
            approximate_member_count=approximate_member_count,
            approximate_active_member_count=approximate_active_member_count,
            roles=roles,
            emojis=emojis,
            stickers=stickers,
        )

    @typing_extensions.override
    def deserialize_gateway_guild(
        self, payload: data_binding.JSONObject, *, user_id: snowflakes.Snowflake
    ) -> entity_factory.GatewayGuildDefinition:
        guild_id = snowflakes.Snowflake(payload["id"])
        return _GatewayGuildDefinition(id=guild_id, payload=payload, entity_factory=self, user_id=user_id)

    #################
    # INVITE MODELS #
    #################

    @typing_extensions.override
    def deserialize_vanity_url(self, payload: data_binding.JSONObject) -> invite_models.VanityURL:
        return invite_models.VanityURL(app=self._app, code=payload["code"], uses=int(payload["uses"]))

    def _set_invite_attributes(self, payload: data_binding.JSONObject) -> _InviteFields:
        guild: invite_models.InviteGuild | None = None
        guild_id: snowflakes.Snowflake | None = None
        if "guild" in payload:
            guild_payload = payload["guild"]
            raw_welcome_screen = guild_payload.get("welcome_screen")

            guild = invite_models.InviteGuild(
                app=self._app,
                id=snowflakes.Snowflake(guild_payload["id"]),
                name=guild_payload["name"],
                features=[guild_models.GuildFeature(feature) for feature in guild_payload["features"]],
                icon_hash=guild_payload["icon"],
                splash_hash=guild_payload["splash"],
                banner_hash=guild_payload["banner"],
                description=guild_payload["description"],
                verification_level=guild_models.GuildVerificationLevel(guild_payload["verification_level"]),
                vanity_url_code=guild_payload["vanity_url_code"],
                welcome_screen=self.deserialize_welcome_screen(raw_welcome_screen) if raw_welcome_screen else None,
                nsfw_level=guild_models.GuildNSFWLevel(guild_payload["nsfw_level"]),
            )
            guild_id = guild.id
        elif "guild_id" in payload:
            guild_id = snowflakes.Snowflake(payload["guild_id"])

        channel: channel_models.PartialChannel | None = None
        if (raw_channel := payload.get("channel")) is not None:
            channel = self.deserialize_partial_channel(raw_channel)
            channel_id = channel.id
        else:
            channel_id = snowflakes.Snowflake(payload["channel_id"])

        target_application: application_models.InviteApplication | None = None
        if (invite_payload := payload.get("target_application")) is not None:
            target_application = application_models.InviteApplication(
                app=self._app,
                id=snowflakes.Snowflake(invite_payload["id"]),
                name=invite_payload["name"],
                description=invite_payload["description"] or None,
                public_key=bytes.fromhex(invite_payload["verify_key"]),
                icon_hash=invite_payload.get("icon"),
                cover_image_hash=invite_payload.get("cover_image"),
            )

        approximate_active_member_count = (
            int(payload["approximate_presence_count"]) if "approximate_presence_count" in payload else None
        )
        approximate_member_count = (
            int(payload["approximate_member_count"]) if "approximate_member_count" in payload else None
        )
        return _InviteFields(
            code=payload["code"],
            guild=guild,
            guild_id=guild_id,
            channel=channel,
            channel_id=channel_id,
            inviter=self.deserialize_user(payload["inviter"]) if "inviter" in payload else None,
            target_type=invite_models.TargetType(payload["target_type"]) if "target_type" in payload else None,
            target_user=self.deserialize_user(payload["target_user"]) if "target_user" in payload else None,
            target_application=target_application,
            approximate_active_member_count=approximate_active_member_count,
            approximate_member_count=approximate_member_count,
        )

    @typing_extensions.override
    def deserialize_invite(self, payload: data_binding.JSONObject) -> invite_models.Invite:
        invite_fields = self._set_invite_attributes(payload)

        expires_at: datetime.datetime | None = None
        if raw_expires_at := payload.get("expires_at"):
            expires_at = time.iso8601_datetime_string_to_datetime(raw_expires_at)

        return invite_models.Invite(
            app=self._app,
            code=invite_fields.code,
            guild=invite_fields.guild,
            guild_id=invite_fields.guild_id,
            channel=invite_fields.channel,
            channel_id=invite_fields.channel_id,
            inviter=invite_fields.inviter,
            target_type=invite_fields.target_type,
            target_user=invite_fields.target_user,
            target_application=invite_fields.target_application,
            approximate_member_count=invite_fields.approximate_member_count,
            approximate_active_member_count=invite_fields.approximate_active_member_count,
            expires_at=expires_at,
        )

    @typing_extensions.override
    def deserialize_invite_with_metadata(self, payload: data_binding.JSONObject) -> invite_models.InviteWithMetadata:
        invite_fields = self._set_invite_attributes(payload)
        created_at = time.iso8601_datetime_string_to_datetime(payload["created_at"])
        max_uses = int(payload["max_uses"])

        expires_at: datetime.datetime | None = None
        max_age: datetime.timedelta | None = None
        if (raw_max_age := payload["max_age"]) > 0:
            max_age = datetime.timedelta(seconds=raw_max_age)
            expires_at = created_at + max_age

        return invite_models.InviteWithMetadata(
            app=self._app,
            code=invite_fields.code,
            guild=invite_fields.guild,
            guild_id=invite_fields.guild_id,
            channel=invite_fields.channel,
            channel_id=invite_fields.channel_id,
            inviter=invite_fields.inviter,
            target_type=invite_fields.target_type,
            target_user=invite_fields.target_user,
            target_application=invite_fields.target_application,
            approximate_member_count=invite_fields.approximate_member_count,
            approximate_active_member_count=invite_fields.approximate_active_member_count,
            uses=int(payload["uses"]),
            max_uses=max_uses if max_uses > 0 else None,
            max_age=max_age,
            is_temporary=payload["temporary"],
            created_at=created_at,
            expires_at=expires_at,
        )

    ######################
    # INTERACTION MODELS #
    ######################

    def _deserialize_command_option(self, payload: data_binding.JSONObject) -> commands.CommandOption:
        choices: list[commands.CommandChoice] | None = None
        if raw_choices := payload.get("choices"):
            choices = [
                commands.CommandChoice(
                    name=choice["name"],
                    name_localizations=choice.get("name_localizations") or {},
                    value=choice["value"],
                )
                for choice in raw_choices
            ]

        suboptions: list[commands.CommandOption] | None = None
        if raw_options := payload.get("options"):
            suboptions = [self._deserialize_command_option(option) for option in raw_options]

        channel_types: typing.Sequence[channel_models.ChannelType | int] | None = None
        if raw_channel_types := payload.get("channel_types"):
            channel_types = [channel_models.ChannelType(channel_type) for channel_type in raw_channel_types]

        name_localizations: typing.Mapping[str, str]
        if raw_name_localizations := payload.get("name_localizations"):
            name_localizations = {locales.Locale(k): raw_name_localizations[k] for k in raw_name_localizations}
        else:
            name_localizations = {}

        description_localizations: typing.Mapping[str, str]
        if raw_description_localizations := payload.get("description_localizations"):
            description_localizations = {
                locales.Locale(k): raw_description_localizations[k] for k in raw_description_localizations
            }
        else:
            description_localizations = {}

        return commands.CommandOption(
            type=commands.OptionType(payload["type"]),
            name=payload["name"],
            description=payload["description"],
            is_required=payload.get("required", False),
            choices=choices,
            options=suboptions,
            channel_types=channel_types,
            autocomplete=payload.get("autocomplete", False),
            min_value=payload.get("min_value"),
            max_value=payload.get("max_value"),
            name_localizations=name_localizations,
            description_localizations=description_localizations,
            min_length=payload.get("min_length"),
            max_length=payload.get("max_length"),
        )

    @typing_extensions.override
    def deserialize_slash_command(
        self,
        payload: data_binding.JSONObject,
        *,
        guild_id: undefined.UndefinedNoneOr[snowflakes.Snowflake] = undefined.UNDEFINED,
    ) -> commands.SlashCommand:
        if guild_id is undefined.UNDEFINED:
            raw_guild_id = payload["guild_id"]
            guild_id = snowflakes.Snowflake(raw_guild_id) if raw_guild_id is not None else None

        options: list[commands.CommandOption] | None = None
        if raw_options := payload.get("options"):
            options = [self._deserialize_command_option(option) for option in raw_options]

        name_localizations: typing.Mapping[locales.Locale | str, str]
        if raw_name_localizations := payload.get("name_localizations"):
            name_localizations = {locales.Locale(k): raw_name_localizations[k] for k in raw_name_localizations}
        else:
            name_localizations = {}

        description_localizations: typing.Mapping[locales.Locale | str, str]
        if raw_description_localizations := payload.get("description_localizations"):
            description_localizations = {
                locales.Locale(k): raw_description_localizations[k] for k in raw_description_localizations
            }
        else:
            description_localizations = {}

        # Discord considers 0 the same thing as ADMINISTRATORS, but we make it nicer to work with
        # by setting it correctly.
        default_member_permissions = payload["default_member_permissions"]
        if default_member_permissions == 0:
            default_member_permissions = permission_models.Permissions.ADMINISTRATOR
        else:
            default_member_permissions = permission_models.Permissions(default_member_permissions or 0)

        integration_types = [
            application_models.ApplicationIntegrationType(int(integration_type))
            for integration_type in payload.get("integration_types", ())
        ]

        context_types = [
            application_models.ApplicationContextType(int(context)) for context in payload.get("contexts") or ()
        ]

        return commands.SlashCommand(
            app=self._app,
            id=snowflakes.Snowflake(payload["id"]),
            type=commands.CommandType(payload["type"]),
            application_id=snowflakes.Snowflake(payload["application_id"]),
            name=payload["name"],
            description=payload["description"],
            options=options,
            default_member_permissions=default_member_permissions,
            is_nsfw=payload.get("nsfw", False),
            guild_id=guild_id,
            version=snowflakes.Snowflake(payload["version"]),
            name_localizations=name_localizations,
            description_localizations=description_localizations,
            integration_types=integration_types,
            context_types=context_types,
        )

    @typing_extensions.override
    def deserialize_context_menu_command(
        self,
        payload: data_binding.JSONObject,
        *,
        guild_id: undefined.UndefinedNoneOr[snowflakes.Snowflake] = undefined.UNDEFINED,
    ) -> commands.ContextMenuCommand:
        if guild_id is undefined.UNDEFINED:
            raw_guild_id = payload["guild_id"]
            guild_id = snowflakes.Snowflake(raw_guild_id) if raw_guild_id is not None else None

        name_localizations: typing.Mapping[locales.Locale | str, str]
        if raw_name_localizations := payload.get("name_localizations"):
            name_localizations = {locales.Locale(k): raw_name_localizations[k] for k in raw_name_localizations}
        else:
            name_localizations = {}

        # Discord considers 0 the same thing as ADMINISTRATORS, but we make it nicer to work with
        # by setting it correctly.
        default_member_permissions = payload["default_member_permissions"]
        if default_member_permissions == 0:
            default_member_permissions = permission_models.Permissions.ADMINISTRATOR
        else:
            default_member_permissions = permission_models.Permissions(default_member_permissions or 0)

        integration_types = [
            application_models.ApplicationIntegrationType(int(integration_type))
            for integration_type in payload.get("integration_types", ())
        ]

        context_types = [
            application_models.ApplicationContextType(int(context)) for context in payload.get("contexts") or ()
        ]

        return commands.ContextMenuCommand(
            app=self._app,
            id=snowflakes.Snowflake(payload["id"]),
            type=commands.CommandType(payload["type"]),
            application_id=snowflakes.Snowflake(payload["application_id"]),
            name=payload["name"],
            default_member_permissions=default_member_permissions,
            is_nsfw=payload.get("nsfw", False),
            guild_id=guild_id,
            version=snowflakes.Snowflake(payload["version"]),
            name_localizations=name_localizations,
            integration_types=integration_types,
            context_types=context_types,
        )

    @typing_extensions.override
    def deserialize_command(
        self,
        payload: data_binding.JSONObject,
        *,
        guild_id: undefined.UndefinedNoneOr[snowflakes.Snowflake] = undefined.UNDEFINED,
    ) -> commands.PartialCommand:
        command_type = commands.CommandType(payload["type"])

        if deserialize := self._command_mapping.get(command_type):
            return deserialize(payload, guild_id=guild_id)

        _LOGGER.debug("Unknown command type %s", command_type)
        msg = f"Unrecognised command type {command_type}"
        raise errors.UnrecognisedEntityError(msg)

    @typing_extensions.override
    def deserialize_guild_command_permissions(
        self, payload: data_binding.JSONObject
    ) -> commands.GuildCommandPermissions:
        permissions = [
            commands.CommandPermission(
                id=snowflakes.Snowflake(perm["id"]),
                type=commands.CommandPermissionType(perm["type"]),
                has_access=perm["permission"],
            )
            for perm in payload["permissions"]
        ]
        return commands.GuildCommandPermissions(
            id=snowflakes.Snowflake(payload["id"]),
            application_id=snowflakes.Snowflake(payload["application_id"]),
            command_id=snowflakes.Snowflake(payload["id"]),
            guild_id=snowflakes.Snowflake(payload["guild_id"]),
            permissions=permissions,
        )

    @typing_extensions.override
    def serialize_command_permission(self, permission: commands.CommandPermission) -> data_binding.JSONObject:
        return {"id": str(permission.id), "type": permission.type, "permission": permission.has_access}

    def _deserialize_interaction_command_option(
        self, payload: data_binding.JSONObject
    ) -> command_interactions.CommandInteractionOption:
        suboptions: typing.Sequence[command_interactions.CommandInteractionOption] | None = None
        if raw_suboptions := payload.get("options"):
            suboptions = [self._deserialize_interaction_command_option(suboption) for suboption in raw_suboptions]

        option_type = commands.OptionType(payload["type"])
        value = payload.get("value")
        if modifier := _interaction_option_type_mapping.get(option_type):
            value = modifier(value)

        return command_interactions.CommandInteractionOption(
            name=payload["name"],
            type=option_type,
            value=value,
            options=suboptions,  # type: ignore[arg-type]  # MyPy gets the type equality wrong here.
        )

    def _deserialize_autocomplete_interaction_option(
        self, payload: data_binding.JSONObject
    ) -> command_interactions.AutocompleteInteractionOption:
        suboptions: typing.Sequence[command_interactions.AutocompleteInteractionOption] | None = None
        if raw_suboptions := payload.get("options"):
            suboptions = [self._deserialize_autocomplete_interaction_option(suboption) for suboption in raw_suboptions]

        is_focused = payload.get("focused", False)

        option_type = commands.OptionType(payload["type"])
        value = payload.get("value")
        if is_focused and (modifier := _interaction_option_type_mapping.get(option_type)):
            value = modifier(value)

        return command_interactions.AutocompleteInteractionOption(
            name=payload["name"],
            type=option_type,
            value=value,
            options=suboptions,  # type: ignore[arg-type]  # MyPy gets the type equality wrong here.
            is_focused=is_focused,
        )

    def _deserialize_interaction_member(
        self, payload: data_binding.JSONObject, *, guild_id: snowflakes.Snowflake, user: user_models.User | None = None
    ) -> base_interactions.InteractionMember:
        if not user:
            user = self.deserialize_user(payload["user"])

        role_ids = [snowflakes.Snowflake(role_id) for role_id in payload["roles"]]
        # If Discord ever does start including this here without warning we don't want to duplicate the entry.
        if guild_id not in role_ids:
            role_ids.append(guild_id)

        premium_since: datetime.datetime | None = None
        if (raw_premium_since := payload.get("premium_since")) is not None:
            premium_since = time.iso8601_datetime_string_to_datetime(raw_premium_since)

        if raw_disabled_until := payload.get("communication_disabled_until"):
            disabled_until = time.iso8601_datetime_string_to_datetime(raw_disabled_until)
        else:
            disabled_until = None

        guild_flags = guild_models.GuildMemberFlags(payload.get("flags") or guild_models.GuildMemberFlags.NONE)

        avatar_decoration = self._deserialize_avatar_decoration(payload.get("avatar_decoration_data"))

        # TODO: deduplicate member unmarshalling logic
        return base_interactions.InteractionMember(
            user=user,
            guild_id=guild_id,
            role_ids=role_ids,
            joined_at=time.iso8601_datetime_string_to_datetime(payload["joined_at"]),
            premium_since=premium_since,
            guild_avatar_decoration=avatar_decoration,
            guild_avatar_hash=payload.get("avatar"),
            guild_banner_hash=payload.get("banner"),
            nickname=payload.get("nick"),
            is_deaf=payload.get("deaf", undefined.UNDEFINED),
            is_mute=payload.get("mute", undefined.UNDEFINED),
            is_pending=payload.get("pending", undefined.UNDEFINED),
            permissions=permission_models.Permissions(int(payload["permissions"])),
            raw_communication_disabled_until=disabled_until,
            guild_flags=guild_flags,
        )

    def _deserialize_interaction_channel(
        self, payload: data_binding.JSONObject
    ) -> base_interactions.InteractionChannel:
        channel_id = snowflakes.Snowflake(payload["id"])

        thread_metadata = (
            self._deserialize_thread_metadata(payload["thread_metadata"]) if "thread_metadata" in payload else None
        )

        return base_interactions.InteractionChannel(
            app=self._app,
            id=channel_id,
            type=channel_models.ChannelType(payload["type"]),
            name=payload.get("name"),
            # Even tho (at the time of writing) it is documented that these partial channels will always contain
            # this field, they are explicitly avoided for DM channels.
            permissions=permission_models.Permissions(int(payload.get("permissions", 0))),
            parent_id=snowflakes.Snowflake(payload["parent_id"]) if payload.get("parent_id") else None,
            thread_metadata=thread_metadata,
        )

    def _deserialize_resolved_option_data(
        self, payload: data_binding.JSONObject, *, guild_id: snowflakes.Snowflake | None = None
    ) -> base_interactions.ResolvedOptionData:
        channels: dict[snowflakes.Snowflake, base_interactions.InteractionChannel] = {}
        if raw_channels := payload.get("channels"):
            for channel_payload in raw_channels.values():
                channel_id = snowflakes.Snowflake(channel_payload["id"])
                channels[channel_id] = self._deserialize_interaction_channel(channel_payload)

        if raw_users := payload.get("users"):
            users = {u.id: u for u in map(self.deserialize_user, raw_users.values())}

        else:
            users = {}

        members: dict[snowflakes.Snowflake, base_interactions.InteractionMember] = {}
        if raw_members := payload.get("members"):
            for raw_user_id, member_payload in raw_members.items():
                assert guild_id is not None
                user_id = snowflakes.Snowflake(raw_user_id)
                members[user_id] = self._deserialize_interaction_member(
                    member_payload, user=users[user_id], guild_id=guild_id
                )

        if raw_roles := payload.get("roles"):
            assert guild_id is not None
            roles_iter = (self.deserialize_role(role, guild_id=guild_id) for role in raw_roles.values())
            roles = {r.id: r for r in roles_iter}

        else:
            roles = {}

        if raw_messages := payload.get("messages"):
            messages = {m.id: m for m in map(self.deserialize_message, raw_messages.values())}

        else:
            messages = {}

        if raw_attachments := payload.get("attachments"):
            attachments = {a.id: a for a in map(self._deserialize_message_attachment, raw_attachments.values())}

        else:
            attachments = {}

        return base_interactions.ResolvedOptionData(
            attachments=attachments, channels=channels, members=members, messages=messages, roles=roles, users=users
        )

    @typing_extensions.override
    def deserialize_command_interaction(
        self, payload: data_binding.JSONObject
    ) -> command_interactions.CommandInteraction:
        data_payload = payload["data"]

        guild_id: snowflakes.Snowflake | None = None
        if raw_guild_id := payload.get("guild_id"):
            guild_id = snowflakes.Snowflake(raw_guild_id)

        options = [self._deserialize_interaction_command_option(option) for option in data_payload.get("options", ())]

        member: base_interactions.InteractionMember | None
        if member_payload := payload.get("member"):
            assert guild_id is not None
            member = self._deserialize_interaction_member(member_payload, guild_id=guild_id)
            # See https://github.com/discord/discord-api-docs/pull/2568
            user = member.user

        else:
            member = None
            user = self.deserialize_user(payload["user"])

        resolved: base_interactions.ResolvedOptionData | None = None
        if resolved_payload := data_payload.get("resolved"):
            resolved = self._deserialize_resolved_option_data(resolved_payload, guild_id=guild_id)

        target_id: snowflakes.Snowflake | None = None
        if raw_target_id := data_payload.get("target_id"):
            target_id = snowflakes.Snowflake(raw_target_id)

        entitlements = [self.deserialize_entitlement(entitlement) for entitlement in payload.get("entitlements", ())]

        authorizing_integration_owners = {
            application_models.ApplicationIntegrationType(int(integration_type)): snowflakes.Snowflake(
                integration_owner_id
            )
            for integration_type, integration_owner_id in payload["authorizing_integration_owners"].items()
        }

        return command_interactions.CommandInteraction(
            app=self._app,
            application_id=snowflakes.Snowflake(payload["application_id"]),
            id=snowflakes.Snowflake(payload["id"]),
            type=base_interactions.InteractionType(payload["type"]),
            guild_id=guild_id,
            guild_locale=locales.Locale(payload["guild_locale"]) if "guild_locale" in payload else None,
            locale=locales.Locale(payload["locale"]),
            channel=self._deserialize_interaction_channel(payload["channel"]),
            member=member,
            user=user,
            token=payload["token"],
            version=payload["version"],
            command_id=snowflakes.Snowflake(data_payload["id"]),
            command_name=data_payload["name"],
            command_type=commands.CommandType(data_payload.get("type", commands.CommandType.SLASH)),
            options=options,
            resolved=resolved,
            target_id=target_id,
            app_permissions=permission_models.Permissions(payload["app_permissions"]),
            registered_guild_id=snowflakes.Snowflake(data_payload["guild_id"]) if "guild_id" in data_payload else None,
            entitlements=entitlements,
            authorizing_integration_owners=authorizing_integration_owners,
            context=application_models.ApplicationContextType(payload["context"]),
        )

    @typing_extensions.override
    def deserialize_autocomplete_interaction(
        self, payload: data_binding.JSONObject
    ) -> command_interactions.AutocompleteInteraction:
        data_payload = payload["data"]

        guild_id: snowflakes.Snowflake | None = None
        if raw_guild_id := payload.get("guild_id"):
            guild_id = snowflakes.Snowflake(raw_guild_id)

        options = [self._deserialize_autocomplete_interaction_option(option) for option in data_payload["options"]]

        member: base_interactions.InteractionMember | None
        if member_payload := payload.get("member"):
            assert guild_id is not None
            member = self._deserialize_interaction_member(member_payload, guild_id=guild_id)
            # See https://github.com/discord/discord-api-docs/pull/2568
            user = member.user

        else:
            member = None
            user = self.deserialize_user(payload["user"])

        authorizing_integration_owners = {
            application_models.ApplicationIntegrationType(int(integration_type)): snowflakes.Snowflake(
                integration_owner_id
            )
            for integration_type, integration_owner_id in payload["authorizing_integration_owners"].items()
        }

        return command_interactions.AutocompleteInteraction(
            app=self._app,
            application_id=snowflakes.Snowflake(payload["application_id"]),
            id=snowflakes.Snowflake(payload["id"]),
            type=base_interactions.InteractionType(payload["type"]),
            guild_id=guild_id,
            channel=self._deserialize_interaction_channel(payload["channel"]),
            member=member,
            user=user,
            token=payload["token"],
            version=payload["version"],
            command_id=snowflakes.Snowflake(data_payload["id"]),
            command_name=data_payload["name"],
            command_type=commands.CommandType(data_payload.get("type", commands.CommandType.SLASH)),
            options=options,
            locale=locales.Locale(payload["locale"]),
            app_permissions=permission_models.Permissions(payload["app_permissions"]),
            guild_locale=locales.Locale(payload["guild_locale"]) if "guild_locale" in payload else None,
            registered_guild_id=snowflakes.Snowflake(data_payload["guild_id"]) if "guild_id" in data_payload else None,
            entitlements=[self.deserialize_entitlement(entitlement) for entitlement in payload.get("entitlements", ())],
            authorizing_integration_owners=authorizing_integration_owners,
            context=application_models.ApplicationContextType(payload["context"]),
        )

    @typing_extensions.override
    def deserialize_modal_interaction(self, payload: data_binding.JSONObject) -> modal_interactions.ModalInteraction:
        data_payload = payload["data"]

        guild_id: snowflakes.Snowflake | None = None
        if raw_guild_id := payload.get("guild_id"):
            guild_id = snowflakes.Snowflake(raw_guild_id)

        member: base_interactions.InteractionMember | None
        if member_payload := payload.get("member"):
            assert guild_id is not None
            member = self._deserialize_interaction_member(member_payload, guild_id=guild_id)
            # See https://github.com/discord/discord-api-docs/pull/2568
            user = member.user

        else:
            member = None
            user = self.deserialize_user(payload["user"])

        message: message_models.Message | None = None
        if message_payload := payload.get("message"):
            message = self.deserialize_message(message_payload)

        authorizing_integration_owners = {
            application_models.ApplicationIntegrationType(int(integration_type)): snowflakes.Snowflake(
                integration_owner_id
            )
            for integration_type, integration_owner_id in payload["authorizing_integration_owners"].items()
        }

        return modal_interactions.ModalInteraction(
            app=self._app,
            application_id=snowflakes.Snowflake(payload["application_id"]),
            id=snowflakes.Snowflake(payload["id"]),
            type=base_interactions.InteractionType(payload["type"]),
            guild_id=guild_id,
            app_permissions=permission_models.Permissions(payload["app_permissions"]),
            guild_locale=locales.Locale(payload["guild_locale"]) if "guild_locale" in payload else None,
            locale=locales.Locale(payload["locale"]),
            channel=self._deserialize_interaction_channel(payload["channel"]),
            member=member,
            user=user,
            token=payload["token"],
            version=payload["version"],
            custom_id=data_payload["custom_id"],
            components=self._deserialize_modal_components(data_payload["components"]),
            message=message,
            entitlements=[self.deserialize_entitlement(entitlement) for entitlement in payload.get("entitlements", ())],
            authorizing_integration_owners=authorizing_integration_owners,
            context=application_models.ApplicationContextType(payload["context"]),
        )

    @typing_extensions.override
    def deserialize_interaction(self, payload: data_binding.JSONObject) -> base_interactions.PartialInteraction:
        interaction_type = base_interactions.InteractionType(payload["type"])

        if deserialize := self._interaction_type_mapping.get(interaction_type):
            return deserialize(payload)

        _LOGGER.debug("Unknown interaction type %s", interaction_type)
        msg = f"Unrecognised interaction type {interaction_type}"
        raise errors.UnrecognisedEntityError(msg)

    @typing_extensions.override
    def serialize_command_option(self, option: commands.CommandOption) -> data_binding.JSONObject:
        payload: typing.MutableMapping[str, typing.Any] = {
            "type": option.type,
            "name": option.name,
            "description": option.description,
            "required": option.is_required,
            "name_localizations": option.name_localizations,
            "description_localizations": option.description_localizations,
        }

        if option.channel_types is not None:
            payload["channel_types"] = option.channel_types

        if option.choices is not None:
            payload["choices"] = [
                {"name": choice.name, "name_localizations": choice.name_localizations, "value": choice.value}
                for choice in option.choices
            ]

        if option.options is not None:
            payload["options"] = [self.serialize_command_option(suboption) for suboption in option.options]

        if option.autocomplete:
            payload["autocomplete"] = True

        if option.min_value is not None:
            payload["min_value"] = option.min_value
        if option.max_value is not None:
            payload["max_value"] = option.max_value

        if option.min_length is not None:
            payload["min_length"] = option.min_length
        if option.max_length is not None:
            payload["max_length"] = option.max_length

        return payload

    @typing_extensions.override
    def deserialize_component_interaction(
        self, payload: data_binding.JSONObject
    ) -> component_interactions.ComponentInteraction:
        data_payload = payload["data"]

        guild_id = None
        if raw_guild_id := payload.get("guild_id"):
            guild_id = snowflakes.Snowflake(raw_guild_id)

        member: base_interactions.InteractionMember | None
        if member_payload := payload.get("member"):
            assert guild_id is not None
            member = self._deserialize_interaction_member(member_payload, guild_id=guild_id)
            # See https://github.com/discord/discord-api-docs/pull/2568
            user = member.user

        else:
            member = None
            user = self.deserialize_user(payload["user"])

        resolved: base_interactions.ResolvedOptionData | None = None
        if resolved_payload := data_payload.get("resolved"):
            resolved = self._deserialize_resolved_option_data(resolved_payload, guild_id=guild_id)

        authorizing_integration_owners = {
            application_models.ApplicationIntegrationType(int(integration_type)): snowflakes.Snowflake(
                integration_owner_id
            )
            for integration_type, integration_owner_id in payload["authorizing_integration_owners"].items()
        }

        return component_interactions.ComponentInteraction(
            app=self._app,
            application_id=snowflakes.Snowflake(payload["application_id"]),
            id=snowflakes.Snowflake(payload["id"]),
            type=base_interactions.InteractionType(payload["type"]),
            guild_id=guild_id,
            channel=self._deserialize_interaction_channel(payload["channel"]),
            member=member,
            user=user,
            token=payload["token"],
            values=data_payload.get("values") or (),
            resolved=resolved,
            version=payload["version"],
            custom_id=data_payload["custom_id"],
            component_type=component_models.ComponentType(data_payload["component_type"]),
            message=self.deserialize_message(payload["message"]),
            locale=locales.Locale(payload["locale"]),
            guild_locale=locales.Locale(payload["guild_locale"]) if "guild_locale" in payload else None,
            app_permissions=permission_models.Permissions(payload["app_permissions"]),
            entitlements=[self.deserialize_entitlement(entitlement) for entitlement in payload.get("entitlements", ())],
            authorizing_integration_owners=authorizing_integration_owners,
            context=application_models.ApplicationContextType(payload["context"]),
        )

    ##################
    # STICKER MODELS #
    ##################

    @typing_extensions.override
    def deserialize_sticker_pack(self, payload: data_binding.JSONObject) -> sticker_models.StickerPack:
        pack_stickers: list[sticker_models.StandardSticker] = [
            self.deserialize_standard_sticker(p) for p in payload["stickers"]
        ]

        cover_sticker_id: snowflakes.Snowflake | None = None
        if raw_cover_sticker_id := payload.get("cover_sticker_id"):
            cover_sticker_id = snowflakes.Snowflake(raw_cover_sticker_id)

        banner_asset_id: snowflakes.Snowflake | None = None
        if raw_banner_asset_id := payload.get("banner_asset_id"):
            banner_asset_id = snowflakes.Snowflake(raw_banner_asset_id)

        return sticker_models.StickerPack(
            id=snowflakes.Snowflake(payload["id"]),
            name=payload["name"],
            description=payload["description"],
            cover_sticker_id=cover_sticker_id,
            stickers=pack_stickers,
            sku_id=snowflakes.Snowflake(payload["sku_id"]),
            banner_asset_id=banner_asset_id,
        )

    @typing_extensions.override
    def deserialize_partial_sticker(self, payload: data_binding.JSONObject) -> sticker_models.PartialSticker:
        return sticker_models.PartialSticker(
            id=snowflakes.Snowflake(payload["id"]),
            name=payload["name"],
            format_type=sticker_models.StickerFormatType(payload["format_type"]),
        )

    @typing_extensions.override
    def deserialize_standard_sticker(self, payload: data_binding.JSONObject) -> sticker_models.StandardSticker:
        return sticker_models.StandardSticker(
            id=snowflakes.Snowflake(payload["id"]),
            name=payload["name"],
            description=payload["description"],
            format_type=sticker_models.StickerFormatType(payload["format_type"]),
            pack_id=snowflakes.Snowflake(payload["pack_id"]),
            sort_value=payload["sort_value"],
            tags=[tag.strip() for tag in payload["tags"].split(",")],
        )

    @typing_extensions.override
    def deserialize_guild_sticker(self, payload: data_binding.JSONObject) -> sticker_models.GuildSticker:
        return sticker_models.GuildSticker(
            id=snowflakes.Snowflake(payload["id"]),
            name=payload["name"],
            description=payload["description"],
            format_type=sticker_models.StickerFormatType(payload["format_type"]),
            guild_id=snowflakes.Snowflake(payload["guild_id"]),
            is_available=payload["available"],
            tag=payload["tags"],
            user=self.deserialize_user(payload["user"]) if "user" in payload else None,
        )

    ####################
    # COMPONENT MODELS #
    ####################

    def _deserialize_modal_components(
        self, payloads: data_binding.JSONArray
    ) -> typing.Sequence[component_models.ModalActionRowComponent]:
        top_level_components: list[component_models.ModalActionRowComponent] = []

        for payload in payloads:
            top_level_component_type = component_models.ComponentType(payload["type"])

            if top_level_component_type != component_models.ComponentType.ACTION_ROW:
                _LOGGER.debug("Unknown top-level message component type %s", top_level_component_type)
                continue

            components: list[component_models.ModalComponentTypesT] = []

            for component_payload in payload["components"]:
                component_type = component_models.ComponentType(component_payload["type"])

                if (deserializer := self._modal_component_type_mapping.get(component_type)) is None:
                    _LOGGER.debug("Unknown component type %s", component_type)
                    continue

                components.append(deserializer(component_payload))

            if components:
                # If we somehow get a top-level component full of unknown components, ignore the top-level
                # component all-together
                top_level_components.append(
                    component_models.ActionRowComponent(
                        type=top_level_component_type, id=payload["id"], components=components
                    )
                )

        return top_level_components

    def _deserialize_top_level_components(
        self, payloads: data_binding.JSONArray
    ) -> typing.Sequence[component_models.TopLevelComponentTypesT]:
        top_level_components: list[component_models.TopLevelComponentTypesT] = []

        for payload in payloads:
            top_level_component_type = component_models.ComponentType(payload["type"])

            if deserializer := self._top_level_components_mapping.get(top_level_component_type):
                top_level_components.append(deserializer(payload))
            else:
                _LOGGER.debug("Unknown component type %s", top_level_component_type)
                continue

        return top_level_components

    def _deserialize_button(self, payload: data_binding.JSONObject) -> component_models.ButtonComponent:
        emoji_payload = payload.get("emoji")
        return component_models.ButtonComponent(
            type=component_models.ComponentType(payload["type"]),
            id=payload["id"],
            style=component_models.ButtonStyle(payload["style"]),
            label=payload.get("label"),
            emoji=self.deserialize_emoji(emoji_payload) if emoji_payload else None,
            custom_id=payload.get("custom_id"),
            url=payload.get("url"),
            is_disabled=payload.get("disabled", False),
        )

    def _deserialize_select_menu(self, payload: data_binding.JSONObject) -> component_models.SelectMenuComponent:
        return component_models.SelectMenuComponent(
            type=component_models.ComponentType(payload["type"]),
            id=payload["id"],
            custom_id=payload["custom_id"],
            placeholder=payload.get("placeholder"),
            min_values=payload.get("min_values", 1),
            max_values=payload.get("max_values", 1),
            is_disabled=payload.get("disabled", False),
        )

    def _deserialize_text_select_menu(
        self, payload: data_binding.JSONObject
    ) -> component_models.TextSelectMenuComponent:
        options: list[component_models.SelectMenuOption] = []
        if "options" in payload:
            for option_payload in payload["options"]:
                emoji = None
                if emoji_payload := option_payload.get("emoji"):
                    emoji = self.deserialize_emoji(emoji_payload)

                options.append(
                    component_models.SelectMenuOption(
                        label=option_payload["label"],
                        value=option_payload["value"],
                        description=option_payload.get("description"),
                        emoji=emoji,
                        is_default=option_payload.get("default", False),
                    )
                )

        return component_models.TextSelectMenuComponent(
            type=component_models.ComponentType(payload["type"]),
            id=payload["id"],
            custom_id=payload["custom_id"],
            options=options,
            placeholder=payload.get("placeholder"),
            min_values=payload.get("min_values", 1),
            max_values=payload.get("max_values", 1),
            is_disabled=payload.get("disabled", False),
        )

    def _deserialize_channel_select_menu(
        self, payload: data_binding.JSONObject
    ) -> component_models.ChannelSelectMenuComponent:
        channel_types: list[int | channel_models.ChannelType] = []
        if "channel_types" in payload:
            channel_types.extend(channel_models.ChannelType(t) for t in payload["channel_types"])

        return component_models.ChannelSelectMenuComponent(
            type=component_models.ComponentType(payload["type"]),
            id=payload["id"],
            custom_id=payload["custom_id"],
            channel_types=channel_types,
            placeholder=payload.get("placeholder"),
            min_values=payload.get("min_values", 1),
            max_values=payload.get("max_values", 1),
            is_disabled=payload.get("disabled", False),
        )

    def _deserialize_text_input(self, payload: data_binding.JSONObject) -> component_models.TextInputComponent:
        return component_models.TextInputComponent(
            type=component_models.ComponentType(payload["type"]),
            id=payload["id"],
            custom_id=payload["custom_id"],
            value=payload["value"],
        )

    def _deserialize_media(self, payload: data_binding.JSONObject) -> component_models.MediaResource:
        height: undefined.UndefinedNoneOr[int] = undefined.UNDEFINED
        if "height" in payload:
            height = payload.get("height")

        width: undefined.UndefinedNoneOr[int] = undefined.UNDEFINED
        if "width" in payload:
            width = payload.get("width")

        content_type: undefined.UndefinedNoneOr[str] = undefined.UNDEFINED
        if "content_type" in payload:
            content_type = payload.get("content_type")

        loading_state: undefined.UndefinedNoneOr[component_models.MediaLoadingType] = undefined.UNDEFINED
        if "loading_state" in payload:
            if state := payload.get("loading_state"):
                loading_state = component_models.MediaLoadingType(state)
            else:
                loading_state = None

        return component_models.MediaResource(
            resource=files.ensure_resource(payload["url"]),
            proxy_resource=files.ensure_resource(payload["proxy_url"]) if "proxy_url" in payload else None,
            height=height,
            width=width,
            content_type=content_type,
            loading_state=loading_state,
        )

    def _deserialize_action_row_component(
        self, payload: data_binding.JSONObject
    ) -> component_models.ActionRowComponent[component_models.PartialComponent]:
        components: list[component_models.PartialComponent] = []

        for component_payload in payload["components"]:
            component_type = component_models.ComponentType(component_payload["type"])

            if (deserializer := self._action_row_component_type_mapping.get(component_type)) is None:
                _LOGGER.debug("Unknown component type %s", component_type)
                continue

            components.append(deserializer(component_payload))

        return component_models.ActionRowComponent(
            type=component_models.ComponentType.ACTION_ROW, id=payload["id"], components=components
        )

    def _deserialize_section_component(self, payload: data_binding.JSONObject) -> component_models.SectionComponent:
        accessory_payload = payload["accessory"]
        accessory_type = component_models.ComponentType(accessory_payload["type"])
        if (accessory_deserializer := self._section_accessory_mapping.get(accessory_type)) is None:
            _LOGGER.debug("Unknown section accessory type %s", accessory_type)
            msg = f"Unknown section accessory type {accessory_type}"
            raise errors.UnrecognisedEntityError(msg)
        accessory = accessory_deserializer(accessory_payload)

        components: list[component_models.SectionComponentTypesT] = []
        for component_payload in payload["components"]:
            component_type = component_models.ComponentType(component_payload["type"])

            if (deserializer := self._section_component_mapping.get(component_type)) is None:
                _LOGGER.debug("Unknown section component with type %s", accessory_type)
                continue

            components.append(deserializer(component_payload))

        return component_models.SectionComponent(
            type=component_models.ComponentType.SECTION, id=payload["id"], components=components, accessory=accessory
        )

    def _deserialize_thumbnail_component(self, payload: data_binding.JSONObject) -> component_models.ThumbnailComponent:
        return component_models.ThumbnailComponent(
            type=component_models.ComponentType.THUMBNAIL,
            id=payload["id"],
            media=self._deserialize_media(payload["media"]),
            description=payload.get("description", None),
            is_spoiler=payload.get("spoiler", False),
        )

    def _deserialize_text_display_component(
        self, payload: data_binding.JSONObject
    ) -> component_models.TextDisplayComponent:
        return component_models.TextDisplayComponent(
            type=component_models.ComponentType.TEXT_DISPLAY, id=payload["id"], content=payload["content"]
        )

    def _deserialize_media_gallery_component(
        self, payload: data_binding.JSONObject
    ) -> component_models.MediaGalleryComponent:
        return component_models.MediaGalleryComponent(
            type=component_models.ComponentType.MEDIA_GALLERY,
            id=payload["id"],
            items=[self._deserialize_media_gallery_item(item) for item in payload["items"]],
        )

    def _deserialize_media_gallery_item(self, payload: data_binding.JSONObject) -> component_models.MediaGalleryItem:
        return component_models.MediaGalleryItem(
            media=self._deserialize_media(payload["media"]),
            description=payload.get("description"),
            is_spoiler=payload.get("spoiler", False),
        )

    def _deserialize_separator_component(self, payload: data_binding.JSONObject) -> component_models.SeparatorComponent:
        return component_models.SeparatorComponent(
            type=component_models.ComponentType.SEPARATOR,
            id=payload["id"],
            spacing=component_models.SpacingType(payload["spacing"]),
            divider=payload.get("divider", False),
        )

    def _deserialize_file_component(self, payload: data_binding.JSONObject) -> component_models.FileComponent:
        return component_models.FileComponent(
            type=component_models.ComponentType.FILE,
            id=payload["id"],
            file=self._deserialize_media(payload["file"]),
            is_spoiler=payload.get("spoiler", False),
        )

    def _deserialize_container_component(self, payload: data_binding.JSONObject) -> component_models.ContainerComponent:
        components: list[component_models.ContainerTypesT] = []

        for component_payload in payload["components"]:
            component_type = component_models.ComponentType(component_payload["type"])

            if component_type == component_models.ComponentType.ACTION_ROW:
                if action_row := self._deserialize_action_row_component(component_payload):
                    components.append(action_row)

                continue

            if (deserializer := self._container_component_mapping.get(component_type)) is None:
                _LOGGER.debug("Unknown component type %s", component_type)
                continue

            components.append(deserializer(component_payload))

        accent_color: color_models.Color | None = None
        if raw_accent_color := payload.get("accent_color"):
            accent_color = color_models.Color.from_int(raw_accent_color)

        return component_models.ContainerComponent(
            type=component_models.ComponentType.CONTAINER,
            id=payload.get("id", None),
            accent_color=accent_color,
            is_spoiler=payload.get("spoiler", False),
            components=components,
        )

    ##################
    # MESSAGE MODELS #
    ##################

    def _deserialize_message_activity(self, payload: data_binding.JSONObject) -> message_models.MessageActivity:
        return message_models.MessageActivity(
            type=message_models.MessageActivityType(payload["type"]), party_id=payload.get("party_id")
        )

    def _deserialize_message_application(self, payload: data_binding.JSONObject) -> message_models.MessageApplication:
        return message_models.MessageApplication(
            id=snowflakes.Snowflake(payload["id"]),
            name=payload["name"],
            description=payload["description"] or None,
            icon_hash=payload["icon"],
            cover_image_hash=payload.get("cover_image"),
        )

    def _deserialize_message_attachment(self, payload: data_binding.JSONObject) -> message_models.Attachment:
        return message_models.Attachment(
            id=snowflakes.Snowflake(payload["id"]),
            filename=payload["filename"],
            title=payload.get("title"),
            description=payload.get("description"),
            media_type=payload.get("content_type"),
            size=int(payload["size"]),
            url=payload["url"],
            proxy_url=payload["proxy_url"],
            height=payload.get("height"),
            width=payload.get("width"),
            is_ephemeral=payload.get("ephemeral", False),
            duration=payload.get("duration_secs"),
            waveform=payload.get("waveform"),
        )

    def _deserialize_message_reaction(self, payload: data_binding.JSONObject) -> message_models.Reaction:
        return message_models.Reaction(
            count=int(payload["count"]), emoji=self.deserialize_emoji(payload["emoji"]), is_me=payload["me"]
        )

    def _deserialize_message_reference(self, payload: data_binding.JSONObject) -> message_models.MessageReference:
        message_reference_message_id: snowflakes.Snowflake | None = None
        if "message_id" in payload:
            message_reference_message_id = snowflakes.Snowflake(payload["message_id"])

        message_reference_guild_id: snowflakes.Snowflake | None = None
        if "guild_id" in payload:
            message_reference_guild_id = snowflakes.Snowflake(payload["guild_id"])

        return message_models.MessageReference(
            app=self._app,
            id=message_reference_message_id,
            channel_id=snowflakes.Snowflake(payload["channel_id"]),
            guild_id=message_reference_guild_id,
        )

    def _deserialize_partial_message_interaction_metadata(
        self, payload: data_binding.JSONObject
    ) -> base_interactions.PartialInteractionMetadata:
        authorizing_integration_owners = {
            application_models.ApplicationIntegrationType(int(integration_type)): snowflakes.Snowflake(
                integration_owner_id
            )
            for integration_type, integration_owner_id in payload["authorizing_integration_owners"].items()
        }
        return base_interactions.PartialInteractionMetadata(
            interaction_id=snowflakes.Snowflake(payload["id"]),
            type=base_interactions.InteractionType(payload["type"]),
            user=self.deserialize_user(payload["user"]),
            authorizing_integration_owners=authorizing_integration_owners,
            original_response_message_id=snowflakes.Snowflake(payload["original_response_message_id"])
            if "original_response_message_id" in payload
            else None,
        )

    def _deserialize_command_interaction_metadata(
        self, payload: data_binding.JSONObject
    ) -> command_interactions.CommandInteractionMetadata:
        partial_message_interaction_metadata = self._deserialize_partial_message_interaction_metadata(payload)

        return command_interactions.CommandInteractionMetadata(
            interaction_id=partial_message_interaction_metadata.interaction_id,
            type=partial_message_interaction_metadata.type,
            user=partial_message_interaction_metadata.user,
            authorizing_integration_owners=partial_message_interaction_metadata.authorizing_integration_owners,
            original_response_message_id=partial_message_interaction_metadata.original_response_message_id,
            target_user=self.deserialize_user(payload["target_user"]) if "target_user" in payload else None,
            target_message_id=snowflakes.Snowflake(payload["target_message_id"])
            if "target_message_id" in payload
            else None,
        )

    def _deserialize_message_component_interaction_metadata(
        self, payload: data_binding.JSONObject
    ) -> component_interactions.ComponentInteractionMetadata:
        partial_message_interaction_metadata = self._deserialize_partial_message_interaction_metadata(payload)

        return component_interactions.ComponentInteractionMetadata(
            interaction_id=partial_message_interaction_metadata.interaction_id,
            type=partial_message_interaction_metadata.type,
            user=partial_message_interaction_metadata.user,
            authorizing_integration_owners=partial_message_interaction_metadata.authorizing_integration_owners,
            original_response_message_id=partial_message_interaction_metadata.original_response_message_id,
            interacted_message_id=snowflakes.Snowflake(payload["interacted_message_id"]),
        )

    def _deserialize_modal_interaction_metadata(
        self, payload: data_binding.JSONObject
    ) -> modal_interactions.ModalInteractionMetadata:
        partial_message_interaction_metadata = self._deserialize_partial_message_interaction_metadata(payload)
        triggering_interaction_metadata = self._deserialize_interaction_metadata(
            payload["triggering_interaction_metadata"]
        )

        return modal_interactions.ModalInteractionMetadata(
            interaction_id=partial_message_interaction_metadata.interaction_id,
            type=partial_message_interaction_metadata.type,
            user=partial_message_interaction_metadata.user,
            authorizing_integration_owners=partial_message_interaction_metadata.authorizing_integration_owners,
            original_response_message_id=partial_message_interaction_metadata.original_response_message_id,
            triggering_interaction_metadata=triggering_interaction_metadata,
        )

    def _deserialize_interaction_metadata(
        self, payload: data_binding.JSONObject
    ) -> base_interactions.PartialInteractionMetadata:
        interaction_metadata_type = base_interactions.InteractionType(payload["type"])
        if deserializer := self._interaction_metadata_mapping.get(interaction_metadata_type):
            return deserializer(payload)
        _LOGGER.debug("Unrecognised interaction metadata type: %s", interaction_metadata_type)
        msg = f"Unrecognised interaction metadata type: {interaction_metadata_type}"
        raise errors.UnrecognisedEntityError(msg)

    @typing_extensions.override
    def deserialize_partial_message(  # noqa: C901, PLR0912, PLR0915
        self, payload: data_binding.JSONObject
    ) -> message_models.PartialMessage:
        author: undefined.UndefinedOr[user_models.User] = undefined.UNDEFINED
        if author_pl := payload.get("author"):
            author = self.deserialize_user(author_pl)

        guild_id: snowflakes.Snowflake | None = None
        member: undefined.UndefinedNoneOr[guild_models.Member] = None
        if "guild_id" in payload:
            guild_id = snowflakes.Snowflake(payload["guild_id"])

            # Webhook messages will never have a member attached to them
            if member_pl := payload.get("member"):
                assert author is not undefined.UNDEFINED, "received message with a member object without a user object"
                member = self.deserialize_member(member_pl, user=author, guild_id=guild_id)
            elif author is not undefined.UNDEFINED:
                member = undefined.UNDEFINED

        timestamp: undefined.UndefinedOr[datetime.datetime] = undefined.UNDEFINED
        if "timestamp" in payload:
            timestamp = time.iso8601_datetime_string_to_datetime(payload["timestamp"])

        edited_timestamp: undefined.UndefinedNoneOr[datetime.datetime] = undefined.UNDEFINED
        if "edited_timestamp" in payload:
            if (raw_edited_timestamp := payload["edited_timestamp"]) is not None:
                edited_timestamp = time.iso8601_datetime_string_to_datetime(raw_edited_timestamp)
            else:
                edited_timestamp = None

        attachments: undefined.UndefinedOr[list[message_models.Attachment]] = undefined.UNDEFINED
        if "attachments" in payload:
            attachments = [self._deserialize_message_attachment(attachment) for attachment in payload["attachments"]]

        embeds: undefined.UndefinedOr[list[embed_models.Embed]] = undefined.UNDEFINED
        if "embeds" in payload:
            embeds = [self.deserialize_embed(embed) for embed in payload["embeds"]]

        poll: undefined.UndefinedOr[poll_models.Poll] = undefined.UNDEFINED
        if "poll" in payload:
            poll = self.deserialize_poll(payload["poll"])

        reactions: undefined.UndefinedOr[list[message_models.Reaction]] = undefined.UNDEFINED
        if "reactions" in payload:
            reactions = [self._deserialize_message_reaction(reaction) for reaction in payload["reactions"]]

        activity: undefined.UndefinedOr[message_models.MessageActivity] = undefined.UNDEFINED
        if "activity" in payload:
            activity = self._deserialize_message_activity(payload["activity"])

        application: undefined.UndefinedOr[message_models.MessageApplication] = undefined.UNDEFINED
        if "application" in payload:
            application = self._deserialize_message_application(payload["application"])

        message_reference: undefined.UndefinedOr[message_models.MessageReference] = undefined.UNDEFINED
        if "message_reference" in payload:
            message_reference = self._deserialize_message_reference(payload["message_reference"])

        referenced_message: undefined.UndefinedNoneOr[message_models.Message] = undefined.UNDEFINED
        if "referenced_message" in payload:
            if (referenced_message_payload := payload["referenced_message"]) is not None:
                referenced_message = self.deserialize_message(referenced_message_payload)
            else:
                referenced_message = None

        stickers: undefined.UndefinedOr[typing.Sequence[sticker_models.PartialSticker]] = undefined.UNDEFINED
        if "sticker_items" in payload:
            stickers = [self.deserialize_partial_sticker(sticker) for sticker in payload["sticker_items"]]
        # This is only here for backwards compatibility as old messages still return this field
        elif "stickers" in payload:
            stickers = [self.deserialize_partial_sticker(sticker) for sticker in payload["stickers"]]

        content = payload.get("content", undefined.UNDEFINED)
        if content is not undefined.UNDEFINED:
            content = content or None  # Default to None if content is an empty string

        application_id: undefined.UndefinedNoneOr[snowflakes.Snowflake] = undefined.UNDEFINED
        if raw_application_id := payload.get("application_id"):
            application_id = snowflakes.Snowflake(raw_application_id)

        components: undefined.UndefinedOr[typing.Sequence[component_models.TopLevelComponentTypesT]] = (
            undefined.UNDEFINED
        )
        if component_payloads := payload.get("components"):
            components = self._deserialize_top_level_components(component_payloads)

        channel_mentions: undefined.UndefinedOr[dict[snowflakes.Snowflake, channel_models.PartialChannel]] = (
            undefined.UNDEFINED
        )
        if raw_channel_mentions := payload.get("mention_channels"):
            channel_mentions = {c.id: c for c in map(self.deserialize_partial_channel, raw_channel_mentions)}

        user_mentions: undefined.UndefinedOr[dict[snowflakes.Snowflake, user_models.User]] = undefined.UNDEFINED
        if raw_user_mentions := payload.get("mentions"):
            user_mentions = {u.id: u for u in map(self.deserialize_user, raw_user_mentions)}

        role_mention_ids: undefined.UndefinedOr[list[snowflakes.Snowflake]] = undefined.UNDEFINED
        if raw_role_mention_ids := payload.get("mention_roles"):
            role_mention_ids = [snowflakes.Snowflake(i) for i in raw_role_mention_ids]

        interaction_metadata = None
        if interaction_metadata_payload := payload.get("interaction_metadata"):
            interaction_metadata = self._deserialize_interaction_metadata(interaction_metadata_payload)

        return message_models.PartialMessage(
            app=self._app,
            id=snowflakes.Snowflake(payload["id"]),
            channel_id=snowflakes.Snowflake(payload["channel_id"]),
            guild_id=guild_id,
            author=author,
            member=member,
            content=content,
            timestamp=timestamp,
            edited_timestamp=edited_timestamp,
            is_tts=payload.get("tts", undefined.UNDEFINED),
            attachments=attachments,
            embeds=embeds,
            poll=poll,
            reactions=reactions,
            is_pinned=payload.get("pinned", undefined.UNDEFINED),
            webhook_id=snowflakes.Snowflake(payload["webhook_id"]) if "webhook_id" in payload else undefined.UNDEFINED,
            type=message_models.MessageType(payload["type"]) if "type" in payload else undefined.UNDEFINED,
            activity=activity,
            application=application,
            message_reference=message_reference,
            referenced_message=referenced_message,
            flags=message_models.MessageFlag(payload["flags"]) if "flags" in payload else undefined.UNDEFINED,
            stickers=stickers,
            nonce=payload.get("nonce", undefined.UNDEFINED),
            application_id=application_id,
            components=components,
            channel_mentions=channel_mentions,
            user_mentions=user_mentions,
            role_mention_ids=role_mention_ids,
            mentions_everyone=payload.get("mention_everyone", undefined.UNDEFINED),
            interaction_metadata=interaction_metadata,
        )

    @typing_extensions.override
    def deserialize_message(self, payload: data_binding.JSONObject) -> message_models.Message:  # noqa: PLR0912, PLR0915
        author = self.deserialize_user(payload["author"])

        guild_id: snowflakes.Snowflake | None = None
        member: guild_models.Member | None = None
        if "guild_id" in payload:
            guild_id = snowflakes.Snowflake(payload["guild_id"])

            if member_pl := payload.get("member"):
                member = self.deserialize_member(member_pl, user=author, guild_id=guild_id)

        edited_timestamp: datetime.datetime | None = None
        if (raw_edited_timestamp := payload["edited_timestamp"]) is not None:
            edited_timestamp = time.iso8601_datetime_string_to_datetime(raw_edited_timestamp)

        attachments = [self._deserialize_message_attachment(attachment) for attachment in payload["attachments"]]

        embeds = [self.deserialize_embed(embed) for embed in payload["embeds"]]

        poll: poll_models.Poll | None = None
        if "poll" in payload:
            poll = self.deserialize_poll(payload["poll"])

        if "reactions" in payload:
            reactions = [self._deserialize_message_reaction(reaction) for reaction in payload["reactions"]]
        else:
            reactions = []

        activity: message_models.MessageActivity | None = None
        if "activity" in payload:
            activity = self._deserialize_message_activity(payload["activity"])

        message_reference: message_models.MessageReference | None = None
        if "message_reference" in payload:
            message_reference = self._deserialize_message_reference(payload["message_reference"])

        referenced_message: message_models.PartialMessage | None = None
        if referenced_message_payload := payload.get("referenced_message"):
            referenced_message = self.deserialize_partial_message(referenced_message_payload)

        application: message_models.MessageApplication | None = None
        if "application" in payload:
            application = self._deserialize_message_application(payload["application"])

        if "sticker_items" in payload:
            stickers = [self.deserialize_partial_sticker(sticker) for sticker in payload["sticker_items"]]
        elif "stickers" in payload:
            stickers = [self.deserialize_partial_sticker(sticker) for sticker in payload["stickers"]]
        else:
            stickers = []

        thread: channel_models.GuildThreadChannel | None = None
        if thread_payload := payload.get("thread"):
            thread = self.deserialize_guild_thread(thread_payload)

        components: typing.Sequence[component_models.TopLevelComponentTypesT]
        if component_payloads := payload.get("components"):
            components = self._deserialize_top_level_components(component_payloads)
        else:
            components = []

        user_mentions = {u.id: u for u in map(self.deserialize_user, payload.get("mentions", ()))}
        role_mention_ids = [snowflakes.Snowflake(i) for i in payload.get("mention_roles", ())]
        channel_mentions = {u.id: u for u in map(self.deserialize_partial_channel, payload.get("mention_channels", ()))}

        interaction_metadata = None
        if interaction_metadata_payload := payload.get("interaction_metadata"):
            interaction_metadata = self._deserialize_interaction_metadata(interaction_metadata_payload)

        return message_models.Message(
            app=self._app,
            id=snowflakes.Snowflake(payload["id"]),
            channel_id=snowflakes.Snowflake(payload["channel_id"]),
            guild_id=guild_id,
            author=author,
            member=member,
            content=payload["content"] or None,
            timestamp=time.iso8601_datetime_string_to_datetime(payload["timestamp"]),
            edited_timestamp=edited_timestamp,
            is_tts=payload["tts"],
            attachments=attachments,
            embeds=embeds,
            poll=poll,
            reactions=reactions,
            is_pinned=payload["pinned"],
            webhook_id=snowflakes.Snowflake(payload["webhook_id"]) if "webhook_id" in payload else None,
            type=message_models.MessageType(payload["type"]),
            activity=activity,
            application=application,
            message_reference=message_reference,
            referenced_message=referenced_message,
            flags=message_models.MessageFlag(payload["flags"]),
            stickers=stickers,
            nonce=payload.get("nonce"),
            application_id=snowflakes.Snowflake(payload["application_id"]) if "application_id" in payload else None,
            components=components,
            user_mentions=user_mentions,
            channel_mentions=channel_mentions,
            role_mention_ids=role_mention_ids,
            mentions_everyone=payload.get("mention_everyone", False),
            thread=thread,
            interaction_metadata=interaction_metadata,
        )

    ###################
    # PRESENCE MODELS #
    ###################

    @typing_extensions.override
    def deserialize_member_presence(
        self,
        payload: data_binding.JSONObject,
        *,
        guild_id: undefined.UndefinedOr[snowflakes.Snowflake] = undefined.UNDEFINED,
    ) -> presence_models.MemberPresence:
        activities: list[presence_models.RichActivity] = []
        for activity_payload in payload["activities"]:
            timestamps: presence_models.ActivityTimestamps | None = None
            if "timestamps" in activity_payload:
                timestamps_payload = activity_payload["timestamps"]
                start = (
                    time.unix_epoch_to_datetime(timestamps_payload["start"]) if "start" in timestamps_payload else None
                )
                end = time.unix_epoch_to_datetime(timestamps_payload["end"]) if "end" in timestamps_payload else None
                timestamps = presence_models.ActivityTimestamps(start=start, end=end)

            application_id = (
                snowflakes.Snowflake(activity_payload["application_id"])
                if "application_id" in activity_payload
                else None
            )

            party: presence_models.ActivityParty | None = None
            if "party" in activity_payload:
                party_payload = activity_payload["party"]

                current_size: int | None
                max_size: int | None
                if "size" in party_payload:
                    raw_current_size, raw_max_size = party_payload["size"]
                    current_size = int(raw_current_size)
                    max_size = int(raw_max_size)
                else:
                    current_size = max_size = None

                party = presence_models.ActivityParty(
                    id=party_payload.get("id"), current_size=current_size, max_size=max_size
                )

            assets: presence_models.ActivityAssets | None = None
            if "assets" in activity_payload:
                assets_payload = activity_payload["assets"]
                assets = presence_models.ActivityAssets(
                    application_id=application_id,
                    large_image=assets_payload.get("large_image"),
                    large_text=assets_payload.get("large_text"),
                    small_image=assets_payload.get("small_image"),
                    small_text=assets_payload.get("small_text"),
                )

            secrets: presence_models.ActivitySecret | None = None
            if "secrets" in activity_payload:
                secrets_payload = activity_payload["secrets"]
                secrets = presence_models.ActivitySecret(
                    join=secrets_payload.get("join"),
                    spectate=secrets_payload.get("spectate"),
                    match=secrets_payload.get("match"),
                )

            emoji: emoji_models.Emoji | None = None
            raw_emoji = activity_payload.get("emoji")
            if raw_emoji is not None:
                emoji = self.deserialize_emoji(raw_emoji)

            activity = presence_models.RichActivity(
                name=activity_payload["name"],
                # RichActivity's generated init already declares a converter for the "type" field
                type=activity_payload["type"],
                url=activity_payload.get("url"),
                created_at=time.unix_epoch_to_datetime(activity_payload["created_at"]),
                timestamps=timestamps,
                application_id=application_id,
                details=activity_payload.get("details"),
                state=activity_payload.get("state"),
                emoji=emoji,
                party=party,
                assets=assets,
                secrets=secrets,
                is_instance=activity_payload.get("instance"),  # TODO: can we safely default this to False?
                flags=presence_models.ActivityFlag(activity_payload["flags"]) if "flags" in activity_payload else None,
                buttons=activity_payload.get("buttons") or [],
            )
            activities.append(activity)

        client_status_payload = payload["client_status"]
        desktop = (
            presence_models.Status(client_status_payload["desktop"])
            if "desktop" in client_status_payload
            else presence_models.Status.OFFLINE
        )
        mobile = (
            presence_models.Status(client_status_payload["mobile"])
            if "mobile" in client_status_payload
            else presence_models.Status.OFFLINE
        )
        web = (
            presence_models.Status(client_status_payload["web"])
            if "web" in client_status_payload
            else presence_models.Status.OFFLINE
        )
        client_status = presence_models.ClientStatus(desktop=desktop, mobile=mobile, web=web)

        return presence_models.MemberPresence(
            app=self._app,
            user_id=snowflakes.Snowflake(payload["user"]["id"]),
            guild_id=guild_id if guild_id is not undefined.UNDEFINED else snowflakes.Snowflake(payload["guild_id"]),
            visible_status=presence_models.Status(payload["status"]),
            activities=activities,
            client_status=client_status,
        )

    ##########################
    # SCHEDULED EVENT MODELS #
    ##########################

    @typing_extensions.override
    def deserialize_scheduled_external_event(
        self, payload: data_binding.JSONObject
    ) -> scheduled_events_models.ScheduledExternalEvent:
        creator: user_models.User | None = None
        if raw_creator := payload.get("creator"):
            creator = self.deserialize_user(raw_creator)

        return scheduled_events_models.ScheduledExternalEvent(
            app=self._app,
            id=snowflakes.Snowflake(payload["id"]),
            guild_id=snowflakes.Snowflake(payload["guild_id"]),
            name=payload["name"],
            description=payload.get("description"),
            start_time=time.iso8601_datetime_string_to_datetime(payload["scheduled_start_time"]),
            end_time=time.iso8601_datetime_string_to_datetime(payload["scheduled_end_time"]),
            privacy_level=scheduled_events_models.EventPrivacyLevel(payload["privacy_level"]),
            status=scheduled_events_models.ScheduledEventStatus(payload["status"]),
            entity_type=scheduled_events_models.ScheduledEventType(payload["entity_type"]),
            creator=creator,
            user_count=payload.get("user_count"),
            image_hash=payload.get("image"),
            location=payload["entity_metadata"]["location"],
        )

    @typing_extensions.override
    def deserialize_scheduled_stage_event(
        self, payload: data_binding.JSONObject
    ) -> scheduled_events_models.ScheduledStageEvent:
        creator: user_models.User | None = None
        if raw_creator := payload.get("creator"):
            creator = self.deserialize_user(raw_creator)

        end_time: datetime.datetime | None = None
        if raw_end_time := payload.get("scheduled_end_time"):
            end_time = time.iso8601_datetime_string_to_datetime(raw_end_time)

        return scheduled_events_models.ScheduledStageEvent(
            app=self._app,
            id=snowflakes.Snowflake(payload["id"]),
            guild_id=snowflakes.Snowflake(payload["guild_id"]),
            name=payload["name"],
            description=payload.get("description"),
            start_time=time.iso8601_datetime_string_to_datetime(payload["scheduled_start_time"]),
            end_time=end_time,
            privacy_level=scheduled_events_models.EventPrivacyLevel(payload["privacy_level"]),
            status=scheduled_events_models.ScheduledEventStatus(payload["status"]),
            entity_type=scheduled_events_models.ScheduledEventType(payload["entity_type"]),
            creator=creator,
            user_count=payload.get("user_count"),
            image_hash=payload.get("image"),
            channel_id=snowflakes.Snowflake(payload["channel_id"]),
        )

    @typing_extensions.override
    def deserialize_scheduled_voice_event(
        self, payload: data_binding.JSONObject
    ) -> scheduled_events_models.ScheduledVoiceEvent:
        creator: user_models.User | None = None
        if raw_creator := payload.get("creator"):
            creator = self.deserialize_user(raw_creator)

        end_time: datetime.datetime | None = None
        if raw_end_time := payload.get("scheduled_end_time"):
            end_time = time.iso8601_datetime_string_to_datetime(raw_end_time)

        return scheduled_events_models.ScheduledVoiceEvent(
            app=self._app,
            id=snowflakes.Snowflake(payload["id"]),
            guild_id=snowflakes.Snowflake(payload["guild_id"]),
            name=payload["name"],
            description=payload.get("description"),
            start_time=time.iso8601_datetime_string_to_datetime(payload["scheduled_start_time"]),
            end_time=end_time,
            privacy_level=scheduled_events_models.EventPrivacyLevel(payload["privacy_level"]),
            status=scheduled_events_models.ScheduledEventStatus(payload["status"]),
            entity_type=scheduled_events_models.ScheduledEventType(payload["entity_type"]),
            creator=creator,
            user_count=payload.get("user_count"),
            image_hash=payload.get("image"),
            channel_id=snowflakes.Snowflake(payload["channel_id"]),
        )

    @typing_extensions.override
    def deserialize_scheduled_event(self, payload: data_binding.JSONObject) -> scheduled_events_models.ScheduledEvent:
        event_type = scheduled_events_models.ScheduledEventType(payload["entity_type"])

        if converter := self._scheduled_event_type_mapping.get(event_type):
            return converter(payload)

        _LOGGER.debug("Unrecognised scheduled event type %s", event_type)
        msg = f"Unrecognised scheduled event type {event_type}"
        raise errors.UnrecognisedEntityError(msg)

    @typing_extensions.override
    def deserialize_scheduled_event_user(
        self,
        payload: data_binding.JSONObject,
        *,
        guild_id: undefined.UndefinedOr[snowflakes.Snowflake] = undefined.UNDEFINED,
    ) -> scheduled_events_models.ScheduledEventUser:
        user = self.deserialize_user(payload["user"])

        member: guild_models.Member | None = None
        if raw_member := payload.get("member"):
            member = self.deserialize_member(raw_member, user=user, guild_id=guild_id)

        return scheduled_events_models.ScheduledEventUser(
            event_id=snowflakes.Snowflake(payload["guild_scheduled_event_id"]), user=user, member=member
        )

    ###################
    # TEMPLATE MODELS #
    ###################

    @typing_extensions.override
    def deserialize_template(self, payload: data_binding.JSONObject) -> template_models.Template:
        source_guild_payload = payload["serialized_source_guild"]
        # For some reason the guild ID isn't on the actual guild object in this special case.
        guild_id = snowflakes.Snowflake(payload["source_guild_id"])
        default_message_notifications = guild_models.GuildMessageNotificationsLevel(
            source_guild_payload["default_message_notifications"]
        )
        explicit_content_filter = guild_models.GuildExplicitContentFilterLevel(
            source_guild_payload["explicit_content_filter"]
        )

        roles: dict[snowflakes.Snowflake, template_models.TemplateRole] = {}
        for role_payload in source_guild_payload["roles"]:
            role = template_models.TemplateRole(
                app=self._app,
                id=snowflakes.Snowflake(role_payload["id"]),
                name=role_payload["name"],
                permissions=permission_models.Permissions(int(role_payload["permissions"])),
                color=color_models.Color(role_payload["color"]),
                is_hoisted=role_payload["hoist"],
                is_mentionable=role_payload["mentionable"],
            )
            roles[role.id] = role

        channels = {}
        for channel_payload in source_guild_payload["channels"]:
            channel = self.deserialize_channel(channel_payload, guild_id=guild_id)
            assert isinstance(channel, channel_models.GuildChannel)
            channels[channel.id] = channel

        afk_channel_id = source_guild_payload["afk_channel_id"]
        system_channel_id = source_guild_payload["system_channel_id"]

        source_guild = template_models.TemplateGuild(
            app=self._app,
            id=guild_id,
            # For some reason in this case they use the key "icon_hash" rather than "icon".
            # Cause Discord:TM:
            icon_hash=source_guild_payload["icon_hash"],
            name=source_guild_payload["name"],
            description=source_guild_payload["description"],
            verification_level=guild_models.GuildVerificationLevel(source_guild_payload["verification_level"]),
            default_message_notifications=default_message_notifications,
            explicit_content_filter=explicit_content_filter,
            preferred_locale=locales.Locale(source_guild_payload["preferred_locale"]),
            afk_timeout=datetime.timedelta(seconds=source_guild_payload["afk_timeout"]),
            roles=roles,
            channels=channels,
            afk_channel_id=snowflakes.Snowflake(afk_channel_id) if afk_channel_id is not None else None,
            system_channel_id=snowflakes.Snowflake(system_channel_id) if system_channel_id is not None else None,
            system_channel_flags=guild_models.GuildSystemChannelFlag(source_guild_payload["system_channel_flags"]),
        )

        return template_models.Template(
            app=self._app,
            code=payload["code"],
            name=payload["name"],
            description=payload["description"],
            usage_count=payload["usage_count"],
            creator=self.deserialize_user(payload["creator"]),
            created_at=time.iso8601_datetime_string_to_datetime(payload["created_at"]),
            updated_at=time.iso8601_datetime_string_to_datetime(payload["updated_at"]),
            source_guild=source_guild,
            is_unsynced=bool(payload["is_dirty"]),
        )

    ###############
    # USER MODELS #
    ###############

    def _deserialize_avatar_decoration(
        self, payload: data_binding.JSONObject | None
    ) -> user_models.AvatarDecoration | None:
        if not payload:
            return None

        expires_at = (
            time.unix_epoch_to_datetime(payload["expires_at"], is_millis=False) if payload.get("expires_at") else None
        )
        return user_models.AvatarDecoration(
            asset_hash=payload["asset"], sku_id=snowflakes.Snowflake(payload["sku_id"]), expires_at=expires_at
        )

    def _set_user_attributes(self, payload: data_binding.JSONObject) -> _UserFields:
        accent_color = payload.get("accent_color")
        avatar_decoration = self._deserialize_avatar_decoration(payload.get("avatar_decoration_data"))
        return _UserFields(
            id=snowflakes.Snowflake(payload["id"]),
            discriminator=payload["discriminator"],
            username=payload["username"],
            global_name=payload.get("global_name"),
            avatar_decoration=avatar_decoration,
            avatar_hash=payload["avatar"],
            banner_hash=payload.get("banner", None),
            accent_color=color_models.Color(accent_color) if accent_color is not None else None,
            is_bot=payload.get("bot", False),
            is_system=payload.get("system", False),
        )

    @typing_extensions.override
    def deserialize_user(self, payload: data_binding.JSONObject) -> user_models.User:
        user_fields = self._set_user_attributes(payload)
        flags = (
            user_models.UserFlag(payload["public_flags"]) if "public_flags" in payload else user_models.UserFlag.NONE
        )
        return user_models.UserImpl(
            app=self._app,
            id=user_fields.id,
            discriminator=user_fields.discriminator,
            username=user_fields.username,
            global_name=payload.get("global_name"),
            avatar_decoration=user_fields.avatar_decoration,
            avatar_hash=user_fields.avatar_hash,
            banner_hash=user_fields.banner_hash,
            accent_color=user_fields.accent_color,
            is_bot=user_fields.is_bot,
            is_system=user_fields.is_system,
            flags=flags,
        )

    @typing_extensions.override
    def deserialize_my_user(self, payload: data_binding.JSONObject) -> user_models.OwnUser:
        user_fields = self._set_user_attributes(payload)
        return user_models.OwnUser(
            app=self._app,
            id=user_fields.id,
            discriminator=user_fields.discriminator,
            username=user_fields.username,
            global_name=payload.get("global_name"),
            avatar_decoration=user_fields.avatar_decoration,
            avatar_hash=user_fields.avatar_hash,
            banner_hash=user_fields.banner_hash,
            accent_color=user_fields.accent_color,
            is_bot=user_fields.is_bot,
            is_system=user_fields.is_system,
            is_mfa_enabled=payload["mfa_enabled"],
            locale=locales.Locale(payload["locale"]) if "locale" in payload else None,
            is_verified=payload.get("verified"),
            email=payload.get("email"),
            flags=user_models.UserFlag(payload["flags"]),
            premium_type=user_models.PremiumType(payload["premium_type"]) if "premium_type" in payload else None,
        )

    ################
    # VOICE MODELS #
    ################

    @typing_extensions.override
    def deserialize_voice_state(
        self,
        payload: data_binding.JSONObject,
        *,
        guild_id: undefined.UndefinedOr[snowflakes.Snowflake] = undefined.UNDEFINED,
        member: undefined.UndefinedOr[guild_models.Member] = undefined.UNDEFINED,
    ) -> voice_models.VoiceState:
        if guild_id is undefined.UNDEFINED:
            guild_id = snowflakes.Snowflake(payload["guild_id"])

        channel_id: snowflakes.Snowflake | None = None
        if (raw_channel_id := payload["channel_id"]) is not None:
            channel_id = snowflakes.Snowflake(raw_channel_id)

        member_obj: guild_models.Member | None = None
        if member is undefined.UNDEFINED:
            # It is insanely rare for this to happen, but we can receive voice states
            # with no member object attached to them unfortunately.
            member_obj = self.deserialize_member(payload["member"], guild_id=guild_id) if "member" in payload else None
        else:
            member_obj = member

        requested_to_speak_at: datetime.datetime | None = None
        if raw_requested_to_speak_at := payload.get("request_to_speak_timestamp"):
            requested_to_speak_at = time.iso8601_datetime_string_to_datetime(raw_requested_to_speak_at)

        return voice_models.VoiceState(
            app=self._app,
            guild_id=guild_id,
            channel_id=channel_id,
            user_id=snowflakes.Snowflake(payload["user_id"]),
            member=member_obj,
            session_id=payload["session_id"],
            is_guild_deafened=payload["deaf"],
            is_guild_muted=payload["mute"],
            is_self_deafened=payload["self_deaf"],
            is_self_muted=payload["self_mute"],
            is_streaming=payload.get("self_stream", False),
            is_video_enabled=payload["self_video"],
            is_suppressed=payload["suppress"],
            requested_to_speak_at=requested_to_speak_at,
        )

    @typing_extensions.override
    def deserialize_voice_region(self, payload: data_binding.JSONObject) -> voice_models.VoiceRegion:
        return voice_models.VoiceRegion(
            id=payload["id"],
            name=payload["name"],
            is_optimal_location=payload["optimal"],
            is_deprecated=payload["deprecated"],
            is_custom=payload["custom"],
        )

    ##################
    # WEBHOOK MODELS #
    ##################

    @typing_extensions.override
    def deserialize_incoming_webhook(self, payload: data_binding.JSONObject) -> webhook_models.IncomingWebhook:
        application_id: snowflakes.Snowflake | None = None
        if (raw_application_id := payload.get("application_id")) is not None:
            application_id = snowflakes.Snowflake(raw_application_id)

        return webhook_models.IncomingWebhook(
            app=self._app,
            id=snowflakes.Snowflake(payload["id"]),
            type=webhook_models.WebhookType(payload["type"]),
            guild_id=snowflakes.Snowflake(payload["guild_id"]),
            channel_id=snowflakes.Snowflake(payload["channel_id"]),
            author=self.deserialize_user(payload["user"]) if "user" in payload else None,
            name=payload["name"],
            avatar_hash=payload["avatar"],
            token=payload.get("token"),
            application_id=application_id,
        )

    @typing_extensions.override
    def deserialize_channel_follower_webhook(
        self, payload: data_binding.JSONObject
    ) -> webhook_models.ChannelFollowerWebhook:
        application_id: snowflakes.Snowflake | None = None
        if raw_application_id := payload.get("application_id"):
            application_id = snowflakes.Snowflake(raw_application_id)

        source_channel: channel_models.PartialChannel | None = None
        if raw_source_channel := payload.get("source_channel"):
            # In this case the channel type isn't provided as we can safely
            # assume it's a news channel.
            raw_source_channel.setdefault("type", channel_models.ChannelType.GUILD_NEWS)
            source_channel = self.deserialize_partial_channel(raw_source_channel)

        source_guild: guild_models.PartialGuild | None = None
        if source_guild_payload := payload.get("source_guild"):
            source_guild = guild_models.PartialGuild(
                app=self._app,
                id=snowflakes.Snowflake(source_guild_payload["id"]),
                name=source_guild_payload["name"],
                icon_hash=source_guild_payload.get("icon"),
            )

        return webhook_models.ChannelFollowerWebhook(
            app=self._app,
            id=snowflakes.Snowflake(payload["id"]),
            type=webhook_models.WebhookType(payload["type"]),
            guild_id=snowflakes.Snowflake(payload["guild_id"]),
            channel_id=snowflakes.Snowflake(payload["channel_id"]),
            author=self.deserialize_user(payload["user"]) if "user" in payload else None,
            name=payload["name"],
            avatar_hash=payload["avatar"],
            application_id=application_id,
            source_channel=source_channel,
            source_guild=source_guild,
        )

    @typing_extensions.override
    def deserialize_application_webhook(self, payload: data_binding.JSONObject) -> webhook_models.ApplicationWebhook:
        return webhook_models.ApplicationWebhook(
            app=self._app,
            id=snowflakes.Snowflake(payload["id"]),
            type=webhook_models.WebhookType(payload["type"]),
            name=payload["name"],
            avatar_hash=payload["avatar"],
            application_id=snowflakes.Snowflake(payload["application_id"]),
        )

    @typing_extensions.override
    def deserialize_webhook(self, payload: data_binding.JSONObject) -> webhook_models.PartialWebhook:
        webhook_type = webhook_models.WebhookType(payload["type"])

        if converter := self._webhook_type_mapping.get(webhook_type):
            return converter(payload)

        _LOGGER.debug("Unrecognised webhook type %s", webhook_type)
        msg = f"Unrecognised webhook type {webhook_type}"
        raise errors.UnrecognisedEntityError(msg)

    ##################
    #  MONETIZATION  #
    ##################

    @typing_extensions.override
    def deserialize_entitlement(self, payload: data_binding.JSONObject) -> monetization_models.Entitlement:
        starts_at = time.iso8601_datetime_string_to_datetime(payload["starts_at"]) if payload.get("starts_at") else None

        return monetization_models.Entitlement(
            id=snowflakes.Snowflake(payload["id"]),
            type=monetization_models.EntitlementType(payload["type"]),
            sku_id=snowflakes.Snowflake(payload["sku_id"]),
            application_id=snowflakes.Snowflake(payload["application_id"]),
            guild_id=snowflakes.Snowflake(payload["guild_id"]) if "guild_id" in payload else None,
            user_id=snowflakes.Snowflake(payload["user_id"]) if "user_id" in payload else None,
            is_deleted=payload["deleted"],
            starts_at=starts_at,
            ends_at=time.iso8601_datetime_string_to_datetime(payload["ends_at"]) if payload.get("ends_at") else None,
            subscription_id=snowflakes.Snowflake(payload["subscription_id"]) if "subscription_id" in payload else None,
        )

    @typing_extensions.override
    def deserialize_sku(self, payload: data_binding.JSONObject) -> monetization_models.SKU:
        return monetization_models.SKU(
            id=snowflakes.Snowflake(payload["id"]),
            type=monetization_models.SKUType(payload["type"]),
            application_id=snowflakes.Snowflake(payload["application_id"]),
            name=payload["name"],
            slug=payload["slug"],
            flags=monetization_models.SKUFlags(payload["flags"]),
        )

<<<<<<< HEAD
    ###################
    # AUTO-MOD MODELS #
    ###################

    def _deserialize_auto_mod_block_message(
        self, payload: data_binding.JSONObject
    ) -> auto_mod_models.AutoModBlockMessage:
        return auto_mod_models.AutoModBlockMessage(type=auto_mod_models.AutoModActionType(payload["type"]))

    def _deserialize_auto_mod_block_send_alert_message(
        self, payload: data_binding.JSONObject
    ) -> auto_mod_models.AutoModSendAlertMessage:
        return auto_mod_models.AutoModSendAlertMessage(
            channel_id=snowflakes.Snowflake(payload["metadata"]["channel_id"]),
            type=auto_mod_models.AutoModActionType(payload["type"]),
        )

    def _deserialize_auto_mod_timeout(self, payload: data_binding.JSONObject) -> auto_mod_models.AutoModTimeout:
        return auto_mod_models.AutoModTimeout(
            type=auto_mod_models.AutoModActionType(payload["type"]),
            duration=datetime.timedelta(seconds=payload["metadata"]["duration_seconds"]),
        )

    def deserialize_auto_mod_action(self, payload: data_binding.JSONObject) -> auto_mod_models.PartialAutoModAction:
        action_type = auto_mod_models.AutoModActionType(payload["type"])

        if converter := self._auto_mod_action_mapping.get(action_type):
            return converter(payload)

        _LOGGER.debug(f"Unrecognised auto-moderation action type {action_type}")
        raise errors.UnrecognisedEntityError(f"Unrecognised auto-moderation action type {action_type}")

    def _deserialize_auto_mod_keyword_trigger(
        self, payload: typing.Optional[data_binding.JSONObject], /
    ) -> auto_mod_models.KeywordTrigger:
        assert payload is not None
        return auto_mod_models.KeywordTrigger(
            type=auto_mod_models.AutoModTriggerType.KEYWORD,
            keyword_filter=payload["keyword_filter"],
            regex_patterns=payload["regex_patterns"],
            allow_list=payload["allow_list"],
        )

    def _deserialize_auto_mod_spam_trigger(
        self, _: typing.Optional[data_binding.JSONObject], /
    ) -> auto_mod_models.SpamTrigger:
        return auto_mod_models.SpamTrigger(type=auto_mod_models.AutoModTriggerType.SPAM)

    def _deserialize_auto_mod_keyword_preset_trigger(
        self, payload: typing.Optional[data_binding.JSONObject], /
    ) -> auto_mod_models.KeywordPresetTrigger:
        assert payload is not None
        return auto_mod_models.KeywordPresetTrigger(
            type=auto_mod_models.AutoModTriggerType.KEYWORD_PRESET,
            allow_list=payload["allow_list"],
            presets=[auto_mod_models.AutoModKeywordPresetType(preset) for preset in payload["presets"]],
        )

    def _deserialize_auto_mod_mention_spam_trigger(
        self, payload: typing.Optional[data_binding.JSONObject], /
    ) -> auto_mod_models.MentionSpamTrigger:
        assert payload is not None
        return auto_mod_models.MentionSpamTrigger(
            type=auto_mod_models.AutoModTriggerType.MENTION_SPAM,
            mention_total_limit=payload["mention_total_limit"],
            mention_raid_protection_enabled=payload["mention_raid_protection_enabled"],
        )

    def _deserialize_auto_mod_member_profile_trigger(
        self, payload: typing.Optional[data_binding.JSONObject], /
    ) -> auto_mod_models.MemberProfileTrigger:
        assert payload is not None
        return auto_mod_models.MemberProfileTrigger(
            type=auto_mod_models.AutoModTriggerType.MEMBER_PROFILE,
            keyword_filter=payload["keyword_filter"],
            regex_patterns=payload["regex_patterns"],
            allow_list=payload["allow_list"],
        )

    def deserialize_auto_mod_rule(self, payload: data_binding.JSONObject) -> auto_mod_models.AutoModRule:
        trigger_type = auto_mod_models.AutoModTriggerType(payload["trigger_type"])
        trigger_converter = self._auto_mod_trigger_mapping.get(trigger_type)
        if not trigger_converter:
            _LOGGER.debug(f"Unrecognised auto-moderation trigger type {trigger_type}")
            raise errors.UnrecognisedEntityError(f"Unrecognised auto-moderation trigger type {trigger_type}")

        return auto_mod_models.AutoModRule(
            app=self._app,
            id=snowflakes.Snowflake(payload["id"]),
            guild_id=snowflakes.Snowflake(payload["guild_id"]),
            name=payload["name"],
            creator_id=snowflakes.Snowflake(payload["creator_id"]),
            event_type=auto_mod_models.AutoModEventType(payload["event_type"]),
            trigger=trigger_converter(payload.get("trigger_metadata")),
            actions=[self.deserialize_auto_mod_action(action) for action in payload["actions"]],
            is_enabled=payload["enabled"],
            exempt_channel_ids=[snowflakes.Snowflake(id_) for id_ in payload["exempt_channels"]],
            exempt_role_ids=[snowflakes.Snowflake(id_) for id_ in payload["exempt_roles"]],
=======
    ###############
    # POLL MODELS #
    ###############

    def _deserialize_poll_media(self, payload: data_binding.JSONObject) -> poll_models.PollMedia:
        return poll_models.PollMedia(
            text=payload.get("text"), emoji=self.deserialize_emoji(payload["emoji"]) if "emoji" in payload else None
        )

    @typing_extensions.override
    def deserialize_poll(self, payload: data_binding.JSONObject) -> poll_models.Poll:
        answers: list[poll_models.PollAnswer] = []
        for answer_payload in payload["answers"]:
            answer = poll_models.PollAnswer(
                answer_id=answer_payload["answer_id"],
                poll_media=self._deserialize_poll_media(answer_payload["poll_media"]),
            )

            answers.append(answer)

        expiry: datetime.datetime | None = None
        if expiry_payload := payload["expiry"]:
            expiry = time.iso8601_datetime_string_to_datetime(expiry_payload)

        results: poll_models.PollResult | None = None
        if (result_payload := payload.get("results")) is not None:
            is_finalized = result_payload["is_finalized"]

            answer_counts = tuple(
                poll_models.PollAnswerCount(id=payload["id"], count=payload["count"], me_voted=payload["me_voted"])
                for payload in result_payload["answer_counts"]
            )
            results = poll_models.PollResult(is_finalized=is_finalized, answer_counts=answer_counts)

        return poll_models.Poll(
            question=self._deserialize_poll_media(payload["question"]),
            answers=answers,
            expiry=expiry,
            allow_multiselect=payload["allow_multiselect"],
            layout_type=poll_models.PollLayoutType(payload["layout_type"]),
            results=results,
>>>>>>> 904a3879
        )<|MERGE_RESOLUTION|>--- conflicted
+++ resolved
@@ -1006,7 +1006,7 @@
             else:
                 entries[entry.id] = entry
 
-        auto_mod_rules: typing.Dict[snowflakes.Snowflake, auto_mod_models.AutoModRule] = {}
+        auto_mod_rules: dict[snowflakes.Snowflake, auto_mod_models.AutoModRule] = {}
         for rule_payload in payload["auto_moderation_rules"]:
             try:
                 rule = self.deserialize_auto_mod_rule(rule_payload)
@@ -4304,7 +4304,49 @@
             flags=monetization_models.SKUFlags(payload["flags"]),
         )
 
-<<<<<<< HEAD
+    ###############
+    # POLL MODELS #
+    ###############
+
+    def _deserialize_poll_media(self, payload: data_binding.JSONObject) -> poll_models.PollMedia:
+        return poll_models.PollMedia(
+            text=payload.get("text"), emoji=self.deserialize_emoji(payload["emoji"]) if "emoji" in payload else None
+        )
+
+    @typing_extensions.override
+    def deserialize_poll(self, payload: data_binding.JSONObject) -> poll_models.Poll:
+        answers: list[poll_models.PollAnswer] = []
+        for answer_payload in payload["answers"]:
+            answer = poll_models.PollAnswer(
+                answer_id=answer_payload["answer_id"],
+                poll_media=self._deserialize_poll_media(answer_payload["poll_media"]),
+            )
+
+            answers.append(answer)
+
+        expiry: datetime.datetime | None = None
+        if expiry_payload := payload["expiry"]:
+            expiry = time.iso8601_datetime_string_to_datetime(expiry_payload)
+
+        results: poll_models.PollResult | None = None
+        if (result_payload := payload.get("results")) is not None:
+            is_finalized = result_payload["is_finalized"]
+
+            answer_counts = tuple(
+                poll_models.PollAnswerCount(id=payload["id"], count=payload["count"], me_voted=payload["me_voted"])
+                for payload in result_payload["answer_counts"]
+            )
+            results = poll_models.PollResult(is_finalized=is_finalized, answer_counts=answer_counts)
+
+        return poll_models.Poll(
+            question=self._deserialize_poll_media(payload["question"]),
+            answers=answers,
+            expiry=expiry,
+            allow_multiselect=payload["allow_multiselect"],
+            layout_type=poll_models.PollLayoutType(payload["layout_type"]),
+            results=results,
+        )
+
     ###################
     # AUTO-MOD MODELS #
     ###################
@@ -4328,17 +4370,19 @@
             duration=datetime.timedelta(seconds=payload["metadata"]["duration_seconds"]),
         )
 
+    @typing_extensions.override
     def deserialize_auto_mod_action(self, payload: data_binding.JSONObject) -> auto_mod_models.PartialAutoModAction:
         action_type = auto_mod_models.AutoModActionType(payload["type"])
 
         if converter := self._auto_mod_action_mapping.get(action_type):
             return converter(payload)
 
-        _LOGGER.debug(f"Unrecognised auto-moderation action type {action_type}")
-        raise errors.UnrecognisedEntityError(f"Unrecognised auto-moderation action type {action_type}")
+        _LOGGER.debug("Unrecognised auto-moderation action type %s", action_type)
+        unrecognized_entity_message = f"Unrecognised auto-moderation action type {action_type}"
+        raise errors.UnrecognisedEntityError(unrecognized_entity_message)
 
     def _deserialize_auto_mod_keyword_trigger(
-        self, payload: typing.Optional[data_binding.JSONObject], /
+        self, payload: data_binding.JSONObject | None, /
     ) -> auto_mod_models.KeywordTrigger:
         assert payload is not None
         return auto_mod_models.KeywordTrigger(
@@ -4348,13 +4392,11 @@
             allow_list=payload["allow_list"],
         )
 
-    def _deserialize_auto_mod_spam_trigger(
-        self, _: typing.Optional[data_binding.JSONObject], /
-    ) -> auto_mod_models.SpamTrigger:
+    def _deserialize_auto_mod_spam_trigger(self, _: data_binding.JSONObject | None, /) -> auto_mod_models.SpamTrigger:
         return auto_mod_models.SpamTrigger(type=auto_mod_models.AutoModTriggerType.SPAM)
 
     def _deserialize_auto_mod_keyword_preset_trigger(
-        self, payload: typing.Optional[data_binding.JSONObject], /
+        self, payload: data_binding.JSONObject | None, /
     ) -> auto_mod_models.KeywordPresetTrigger:
         assert payload is not None
         return auto_mod_models.KeywordPresetTrigger(
@@ -4364,7 +4406,7 @@
         )
 
     def _deserialize_auto_mod_mention_spam_trigger(
-        self, payload: typing.Optional[data_binding.JSONObject], /
+        self, payload: data_binding.JSONObject | None, /
     ) -> auto_mod_models.MentionSpamTrigger:
         assert payload is not None
         return auto_mod_models.MentionSpamTrigger(
@@ -4374,7 +4416,7 @@
         )
 
     def _deserialize_auto_mod_member_profile_trigger(
-        self, payload: typing.Optional[data_binding.JSONObject], /
+        self, payload: data_binding.JSONObject | None, /
     ) -> auto_mod_models.MemberProfileTrigger:
         assert payload is not None
         return auto_mod_models.MemberProfileTrigger(
@@ -4384,12 +4426,14 @@
             allow_list=payload["allow_list"],
         )
 
+    @typing_extensions.override
     def deserialize_auto_mod_rule(self, payload: data_binding.JSONObject) -> auto_mod_models.AutoModRule:
         trigger_type = auto_mod_models.AutoModTriggerType(payload["trigger_type"])
         trigger_converter = self._auto_mod_trigger_mapping.get(trigger_type)
         if not trigger_converter:
-            _LOGGER.debug(f"Unrecognised auto-moderation trigger type {trigger_type}")
-            raise errors.UnrecognisedEntityError(f"Unrecognised auto-moderation trigger type {trigger_type}")
+            _LOGGER.debug("Unrecognised auto-moderation trigger type %s", trigger_type)
+            unrecognized_entity_message = f"Unrecognised auto-moderation trigger type {trigger_type}"
+            raise errors.UnrecognisedEntityError(unrecognized_entity_message)
 
         return auto_mod_models.AutoModRule(
             app=self._app,
@@ -4403,47 +4447,4 @@
             is_enabled=payload["enabled"],
             exempt_channel_ids=[snowflakes.Snowflake(id_) for id_ in payload["exempt_channels"]],
             exempt_role_ids=[snowflakes.Snowflake(id_) for id_ in payload["exempt_roles"]],
-=======
-    ###############
-    # POLL MODELS #
-    ###############
-
-    def _deserialize_poll_media(self, payload: data_binding.JSONObject) -> poll_models.PollMedia:
-        return poll_models.PollMedia(
-            text=payload.get("text"), emoji=self.deserialize_emoji(payload["emoji"]) if "emoji" in payload else None
-        )
-
-    @typing_extensions.override
-    def deserialize_poll(self, payload: data_binding.JSONObject) -> poll_models.Poll:
-        answers: list[poll_models.PollAnswer] = []
-        for answer_payload in payload["answers"]:
-            answer = poll_models.PollAnswer(
-                answer_id=answer_payload["answer_id"],
-                poll_media=self._deserialize_poll_media(answer_payload["poll_media"]),
-            )
-
-            answers.append(answer)
-
-        expiry: datetime.datetime | None = None
-        if expiry_payload := payload["expiry"]:
-            expiry = time.iso8601_datetime_string_to_datetime(expiry_payload)
-
-        results: poll_models.PollResult | None = None
-        if (result_payload := payload.get("results")) is not None:
-            is_finalized = result_payload["is_finalized"]
-
-            answer_counts = tuple(
-                poll_models.PollAnswerCount(id=payload["id"], count=payload["count"], me_voted=payload["me_voted"])
-                for payload in result_payload["answer_counts"]
-            )
-            results = poll_models.PollResult(is_finalized=is_finalized, answer_counts=answer_counts)
-
-        return poll_models.Poll(
-            question=self._deserialize_poll_media(payload["question"]),
-            answers=answers,
-            expiry=expiry,
-            allow_multiselect=payload["allow_multiselect"],
-            layout_type=poll_models.PollLayoutType(payload["layout_type"]),
-            results=results,
->>>>>>> 904a3879
         )