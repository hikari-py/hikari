--- conflicted
+++ resolved
@@ -1847,11 +1847,8 @@
         integration_id: typing.Optional[snowflakes.Snowflake] = None
         subscription_listing_id: typing.Optional[snowflakes.Snowflake] = None
         is_premium_subscriber_role: bool = False
-<<<<<<< HEAD
         is_available_for_purchase: bool = False
-=======
         is_guild_linked_role: bool = False
->>>>>>> 231432fb
         if "tags" in payload:
             tags_payload = payload["tags"]
             if "bot_id" in tags_payload:
@@ -1860,15 +1857,12 @@
                 integration_id = snowflakes.Snowflake(tags_payload["integration_id"])
             if "premium_subscriber" in tags_payload:
                 is_premium_subscriber_role = True
-<<<<<<< HEAD
             if "subscription_listing_id" in tags_payload:
                 subscription_listing_id = snowflakes.Snowflake(tags_payload["subscription_listing_id"])
             if "available_for_purchase" in tags_payload:
                 is_available_for_purchase = True
-=======
             if "guild_connections" in tags_payload:
                 is_guild_linked_role = True
->>>>>>> 231432fb
 
         emoji: typing.Optional[emoji_models.UnicodeEmoji] = None
         if (raw_emoji := payload.get("unicode_emoji")) is not None:
@@ -1890,12 +1884,9 @@
             bot_id=bot_id,
             integration_id=integration_id,
             is_premium_subscriber_role=is_premium_subscriber_role,
-<<<<<<< HEAD
             subscription_listing_id=subscription_listing_id,
             is_available_for_purchase=is_available_for_purchase,
-=======
             is_guild_linked_role=is_guild_linked_role,
->>>>>>> 231432fb
         )
 
     @staticmethod
