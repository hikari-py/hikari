--- conflicted
+++ resolved
@@ -642,13 +642,10 @@
             cover_image_hash=payload.get("cover_image"),
             privacy_policy_url=payload.get("privacy_policy_url"),
             terms_of_service_url=payload.get("terms_of_service_url"),
-<<<<<<< HEAD
             role_connections_verification_url=payload.get("role_connections_verification_url"),
-=======
             custom_install_url=payload.get("custom_install_url"),
             tags=payload.get("tags") or [],
             install_parameters=install_parameters,
->>>>>>> c7d19827
         )
 
     def deserialize_authorization_information(
