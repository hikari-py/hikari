# Copyright (c) 2020 Nekokatt
# Copyright (c) 2021-present davfsa
#
# Permission is hereby granted, free of charge, to any person obtaining a copy
# of this software and associated documentation files (the "Software"), to deal
# in the Software without restriction, including without limitation the rights
# to use, copy, modify, merge, publish, distribute, sublicense, and/or sell
# copies of the Software, and to permit persons to whom the Software is
# furnished to do so, subject to the following conditions:
#
# The above copyright notice and this permission notice shall be included in all
# copies or substantial portions of the Software.
#
# THE SOFTWARE IS PROVIDED "AS IS", WITHOUT WARRANTY OF ANY KIND, EXPRESS OR
# IMPLIED, INCLUDING BUT NOT LIMITED TO THE WARRANTIES OF MERCHANTABILITY,
# FITNESS FOR A PARTICULAR PURPOSE AND NONINFRINGEMENT. IN NO EVENT SHALL THE
# AUTHORS OR COPYRIGHT HOLDERS BE LIABLE FOR ANY CLAIM, DAMAGES OR OTHER
# LIABILITY, WHETHER IN AN ACTION OF CONTRACT, TORT OR OTHERWISE, ARISING FROM,
# OUT OF OR IN CONNECTION WITH THE SOFTWARE OR THE USE OR OTHER DEALINGS IN THE
# SOFTWARE.
"""Basic implementation of an entity factory for general bots and HTTP apps."""

from __future__ import annotations

__all__: typing.Sequence[str] = ("EntityFactoryImpl",)

import datetime
import logging
import typing

import attrs

from hikari import applications as application_models
from hikari import audit_logs as audit_log_models
from hikari import channels as channel_models
from hikari import colors as color_models
from hikari import commands
from hikari import components as component_models
from hikari import embeds as embed_models
from hikari import emojis as emoji_models
from hikari import errors
from hikari import files
from hikari import guilds as guild_models
from hikari import invites as invite_models
from hikari import locales
from hikari import messages as message_models
from hikari import monetization as monetization_models
from hikari import permissions as permission_models
from hikari import polls as poll_models
from hikari import presences as presence_models
from hikari import scheduled_events as scheduled_events_models
from hikari import sessions as gateway_models
from hikari import snowflakes
from hikari import stage_instances
from hikari import stickers as sticker_models
from hikari import templates as template_models
from hikari import traits
from hikari import undefined
from hikari import users as user_models
from hikari import voices as voice_models
from hikari import webhooks as webhook_models
from hikari.api import entity_factory
from hikari.interactions import base_interactions
from hikari.interactions import command_interactions
from hikari.interactions import component_interactions
from hikari.interactions import modal_interactions
from hikari.internal import attrs_extensions
from hikari.internal import data_binding
from hikari.internal import time

if typing.TYPE_CHECKING:
    ValueT = typing.TypeVar("ValueT")
    EntityT = typing.TypeVar("EntityT")
    UndefinedSnowflakeMapping = undefined.UndefinedOr[typing.Mapping[snowflakes.Snowflake, EntityT]]


_LOGGER: typing.Final[logging.Logger] = logging.getLogger("hikari.entity_factory")

_interaction_option_type_mapping: dict[int, typing.Callable[[typing.Any], typing.Any]] = {
    commands.OptionType.USER: snowflakes.Snowflake,
    commands.OptionType.CHANNEL: snowflakes.Snowflake,
    commands.OptionType.ROLE: snowflakes.Snowflake,
    commands.OptionType.MENTIONABLE: snowflakes.Snowflake,
    commands.OptionType.ATTACHMENT: snowflakes.Snowflake,
}


def _with_int_cast(cast: typing.Callable[[int], ValueT]) -> typing.Callable[[typing.Any], ValueT]:
    """Wrap a cast to ensure the value passed to it will first be cast to int."""
    return lambda value: cast(int(value))


def _deserialize_seconds_timedelta(seconds: typing.Union[str, int]) -> datetime.timedelta:
    return datetime.timedelta(seconds=int(seconds))


def _deserialize_day_timedelta(days: typing.Union[str, int]) -> datetime.timedelta:
    return datetime.timedelta(days=int(days))


def _deserialize_max_uses(age: int) -> typing.Optional[int]:
    return age if age > 0 else None


def _deserialize_max_age(seconds: int) -> typing.Optional[datetime.timedelta]:
    return datetime.timedelta(seconds=seconds) if seconds > 0 else None


@attrs_extensions.with_copy
@attrs.define(kw_only=True, repr=False, weakref_slot=False)
class _GuildChannelFields:
    id: snowflakes.Snowflake = attrs.field()
    name: typing.Optional[str] = attrs.field()
    type: typing.Union[channel_models.ChannelType, int] = attrs.field()
    guild_id: snowflakes.Snowflake = attrs.field()
    parent_id: typing.Optional[snowflakes.Snowflake] = attrs.field()


@attrs_extensions.with_copy
@attrs.define(kw_only=True, repr=False, weakref_slot=False)
class _IntegrationFields:
    id: snowflakes.Snowflake = attrs.field()
    name: str = attrs.field()
    type: typing.Union[guild_models.IntegrationType, str] = attrs.field()
    account: guild_models.IntegrationAccount = attrs.field()


@attrs_extensions.with_copy
@attrs.define(kw_only=True, repr=False, weakref_slot=False)
class _GuildFields:
    id: snowflakes.Snowflake = attrs.field()
    name: str = attrs.field()
    icon_hash: str = attrs.field()
    features: list[typing.Union[guild_models.GuildFeature, str]] = attrs.field()
    splash_hash: typing.Optional[str] = attrs.field()
    discovery_splash_hash: typing.Optional[str] = attrs.field()
    owner_id: snowflakes.Snowflake = attrs.field()
    afk_channel_id: typing.Optional[snowflakes.Snowflake] = attrs.field()
    afk_timeout: datetime.timedelta = attrs.field()
    verification_level: typing.Union[guild_models.GuildVerificationLevel, int] = attrs.field()
    default_message_notifications: typing.Union[guild_models.GuildMessageNotificationsLevel, int] = attrs.field()
    explicit_content_filter: typing.Union[guild_models.GuildVerificationLevel, int] = attrs.field()
    mfa_level: typing.Union[guild_models.GuildMFALevel, int] = attrs.field()
    application_id: typing.Optional[snowflakes.Snowflake] = attrs.field()
    widget_channel_id: typing.Optional[snowflakes.Snowflake] = attrs.field()
    system_channel_id: typing.Optional[snowflakes.Snowflake] = attrs.field()
    is_widget_enabled: typing.Optional[bool] = attrs.field()
    system_channel_flags: guild_models.GuildSystemChannelFlag = attrs.field()
    rules_channel_id: typing.Optional[snowflakes.Snowflake] = attrs.field()
    max_video_channel_users: typing.Optional[int] = attrs.field()
    vanity_url_code: typing.Optional[str] = attrs.field()
    description: typing.Optional[str] = attrs.field()
    banner_hash: typing.Optional[str] = attrs.field()
    premium_tier: typing.Union[guild_models.GuildPremiumTier, int] = attrs.field()
    premium_subscription_count: typing.Optional[int] = attrs.field()
    preferred_locale: typing.Union[str, locales.Locale] = attrs.field()
    public_updates_channel_id: typing.Optional[snowflakes.Snowflake] = attrs.field()
    nsfw_level: guild_models.GuildNSFWLevel = attrs.field()

    @classmethod
    def from_payload(cls, payload: data_binding.JSONObject) -> _GuildFields:
        afk_channel_id = payload["afk_channel_id"]
        default_message_notifications = guild_models.GuildMessageNotificationsLevel(
            payload["default_message_notifications"]
        )
        application_id = payload["application_id"]
        widget_channel_id = payload.get("widget_channel_id")
        system_channel_id = payload["system_channel_id"]
        rules_channel_id = payload["rules_channel_id"]
        max_video_channel_users = (
            int(payload["max_video_channel_users"]) if "max_video_channel_users" in payload else None
        )
        public_updates_channel_id = payload["public_updates_channel_id"]
        public_updates_channel_id = (
            snowflakes.Snowflake(public_updates_channel_id) if public_updates_channel_id is not None else None
        )
        return _GuildFields(
            id=snowflakes.Snowflake(payload["id"]),
            name=payload["name"],
            icon_hash=payload["icon"],
            features=[guild_models.GuildFeature(feature) for feature in payload["features"]],
            splash_hash=payload["splash"],
            # This is documented as always being present, but we have found old guilds where this is
            # not present. Quicker to just assume the documentation is wrong at this point than try
            # to contest whether this is right or not with Discord.
            discovery_splash_hash=payload.get("discovery_splash"),
            owner_id=snowflakes.Snowflake(payload["owner_id"]),
            afk_channel_id=snowflakes.Snowflake(afk_channel_id) if afk_channel_id is not None else None,
            afk_timeout=datetime.timedelta(seconds=payload["afk_timeout"]),
            verification_level=guild_models.GuildVerificationLevel(payload["verification_level"]),
            default_message_notifications=default_message_notifications,
            explicit_content_filter=guild_models.GuildExplicitContentFilterLevel(payload["explicit_content_filter"]),
            mfa_level=guild_models.GuildMFALevel(payload["mfa_level"]),
            application_id=snowflakes.Snowflake(application_id) if application_id is not None else None,
            widget_channel_id=snowflakes.Snowflake(widget_channel_id) if widget_channel_id is not None else None,
            system_channel_id=snowflakes.Snowflake(system_channel_id) if system_channel_id is not None else None,
            is_widget_enabled=payload.get("widget_enabled"),
            system_channel_flags=guild_models.GuildSystemChannelFlag(payload["system_channel_flags"]),
            rules_channel_id=snowflakes.Snowflake(rules_channel_id) if rules_channel_id is not None else None,
            max_video_channel_users=max_video_channel_users,
            vanity_url_code=payload["vanity_url_code"],
            description=payload["description"],
            banner_hash=payload["banner"],
            premium_tier=guild_models.GuildPremiumTier(payload["premium_tier"]),
            premium_subscription_count=payload.get("premium_subscription_count"),
            preferred_locale=locales.Locale(payload["preferred_locale"]),
            public_updates_channel_id=public_updates_channel_id,
            nsfw_level=guild_models.GuildNSFWLevel(payload["nsfw_level"]),
        )


@attrs_extensions.with_copy
@attrs.define(kw_only=True, repr=False, weakref_slot=False)
class _InviteFields:
    code: str = attrs.field()
    guild: typing.Optional[invite_models.InviteGuild] = attrs.field()
    guild_id: typing.Optional[snowflakes.Snowflake] = attrs.field()
    channel: typing.Optional[channel_models.PartialChannel] = attrs.field()
    channel_id: snowflakes.Snowflake = attrs.field()
    inviter: typing.Optional[user_models.User] = attrs.field()
    target_user: typing.Optional[user_models.User] = attrs.field()
    target_application: typing.Optional[application_models.InviteApplication] = attrs.field()
    target_type: typing.Union[invite_models.TargetType, int, None] = attrs.field()
    approximate_active_member_count: typing.Optional[int] = attrs.field()
    approximate_member_count: typing.Optional[int] = attrs.field()


@attrs_extensions.with_copy
@attrs.define(kw_only=True, repr=False, weakref_slot=False)
class _UserFields:
    id: snowflakes.Snowflake = attrs.field()
    discriminator: str = attrs.field()
    username: str = attrs.field()
    global_name: typing.Optional[str] = attrs.field()
    avatar_hash: str = attrs.field()
    banner_hash: typing.Optional[str] = attrs.field()
    accent_color: typing.Optional[color_models.Color] = attrs.field()
    is_bot: bool = attrs.field()
    is_system: bool = attrs.field()


@attrs_extensions.with_copy
@attrs.define(kw_only=True, weakref_slot=False)
class _GatewayGuildDefinition(entity_factory.GatewayGuildDefinition):
    id: snowflakes.Snowflake = attrs.field()
    _payload: data_binding.JSONObject = attrs.field(alias="payload")
    _entity_factory: EntityFactoryImpl = attrs.field(alias="entity_factory")
    _user_id: snowflakes.Snowflake = attrs.field(alias="user_id")
    # These will get deserialized as needed
    _channels: UndefinedSnowflakeMapping[channel_models.PermissibleGuildChannel] = attrs.field(
        init=False, default=undefined.UNDEFINED
    )
    _guild: undefined.UndefinedOr[guild_models.GatewayGuild] = attrs.field(init=False, default=undefined.UNDEFINED)
    _emojis: UndefinedSnowflakeMapping[emoji_models.KnownCustomEmoji] = attrs.field(
        init=False, default=undefined.UNDEFINED
    )
    _stickers: UndefinedSnowflakeMapping[sticker_models.GuildSticker] = attrs.field(
        init=False, default=undefined.UNDEFINED
    )
    _members: UndefinedSnowflakeMapping[guild_models.Member] = attrs.field(init=False, default=undefined.UNDEFINED)
    _presences: UndefinedSnowflakeMapping[presence_models.MemberPresence] = attrs.field(
        init=False, default=undefined.UNDEFINED
    )
    _roles: UndefinedSnowflakeMapping[guild_models.Role] = attrs.field(init=False, default=undefined.UNDEFINED)
    _threads: UndefinedSnowflakeMapping[channel_models.GuildThreadChannel] = attrs.field(
        init=False, default=undefined.UNDEFINED
    )
    _voice_states: UndefinedSnowflakeMapping[voice_models.VoiceState] = attrs.field(
        init=False, default=undefined.UNDEFINED
    )

    def channels(self) -> typing.Mapping[snowflakes.Snowflake, channel_models.PermissibleGuildChannel]:
        if self._channels is undefined.UNDEFINED:
            if "channels" not in self._payload:
                msg = "'channels' not in payload"
                raise LookupError(msg)

            self._channels = {}

            for channel_payload in self._payload["channels"]:
                try:
                    channel = self._entity_factory.deserialize_channel(channel_payload, guild_id=self.id)
                except errors.UnrecognisedEntityError:
                    # Ignore the channel, this has already been logged
                    continue

                assert isinstance(channel, channel_models.PermissibleGuildChannel)
                self._channels[channel.id] = channel

        return self._channels

    def emojis(self) -> typing.Mapping[snowflakes.Snowflake, emoji_models.KnownCustomEmoji]:
        if self._emojis is undefined.UNDEFINED:
            self._emojis = {
                snowflakes.Snowflake(e["id"]): self._entity_factory.deserialize_known_custom_emoji(e, guild_id=self.id)
                for e in self._payload["emojis"]
            }

        return self._emojis

    def stickers(self) -> typing.Mapping[snowflakes.Snowflake, sticker_models.GuildSticker]:
        if self._stickers is undefined.UNDEFINED:
            self._stickers = {
                snowflakes.Snowflake(s["id"]): self._entity_factory.deserialize_guild_sticker(s)
                for s in self._payload["stickers"]
            }

        return self._stickers

    def guild(self) -> guild_models.GatewayGuild:
        if self._guild is undefined.UNDEFINED:
            payload = self._payload
            guild_fields = _GuildFields.from_payload(payload)
            self._guild = guild_models.GatewayGuild(
                app=self._entity_factory.app,
                id=guild_fields.id,
                name=guild_fields.name,
                icon_hash=guild_fields.icon_hash,
                features=guild_fields.features,
                splash_hash=guild_fields.splash_hash,
                discovery_splash_hash=guild_fields.discovery_splash_hash,
                owner_id=guild_fields.owner_id,
                afk_channel_id=guild_fields.afk_channel_id,
                afk_timeout=guild_fields.afk_timeout,
                verification_level=guild_fields.verification_level,
                default_message_notifications=guild_fields.default_message_notifications,
                explicit_content_filter=guild_fields.explicit_content_filter,
                mfa_level=guild_fields.mfa_level,
                application_id=guild_fields.application_id,
                widget_channel_id=guild_fields.widget_channel_id,
                system_channel_id=guild_fields.system_channel_id,
                is_widget_enabled=guild_fields.is_widget_enabled,
                system_channel_flags=guild_fields.system_channel_flags,
                rules_channel_id=guild_fields.rules_channel_id,
                max_video_channel_users=guild_fields.max_video_channel_users,
                vanity_url_code=guild_fields.vanity_url_code,
                description=guild_fields.description,
                banner_hash=guild_fields.banner_hash,
                premium_tier=guild_fields.premium_tier,
                premium_subscription_count=guild_fields.premium_subscription_count,
                preferred_locale=guild_fields.preferred_locale,
                public_updates_channel_id=guild_fields.public_updates_channel_id,
                nsfw_level=guild_fields.nsfw_level,
                is_large=payload.get("large"),
                joined_at=(
                    time.iso8601_datetime_string_to_datetime(payload["joined_at"]) if "joined_at" in payload else None
                ),
                member_count=int(payload["member_count"]) if "member_count" in payload else None,
            )

        return self._guild

    def members(self) -> typing.Mapping[snowflakes.Snowflake, guild_models.Member]:
        if self._members is undefined.UNDEFINED:
            if "members" not in self._payload:
                msg = "'members' not in payload"
                raise LookupError(msg)

            self._members = {
                snowflakes.Snowflake(m["user"]["id"]): self._entity_factory.deserialize_member(m, guild_id=self.id)
                for m in self._payload["members"]
            }

        return self._members

    def presences(self) -> typing.Mapping[snowflakes.Snowflake, presence_models.MemberPresence]:
        if self._presences is undefined.UNDEFINED:
            if "presences" not in self._payload:
                msg = "'presences' not in payload"
                raise LookupError(msg)

            self._presences = {
                snowflakes.Snowflake(p["user"]["id"]): self._entity_factory.deserialize_member_presence(
                    p, guild_id=self.id
                )
                for p in self._payload["presences"]
            }

        return self._presences

    def roles(self) -> typing.Mapping[snowflakes.Snowflake, guild_models.Role]:
        if self._roles is undefined.UNDEFINED:
            self._roles = {
                snowflakes.Snowflake(r["id"]): self._entity_factory.deserialize_role(r, guild_id=self.id)
                for r in self._payload["roles"]
            }

        return self._roles

    def threads(self) -> typing.Mapping[snowflakes.Snowflake, channel_models.GuildThreadChannel]:
        if self._threads is undefined.UNDEFINED:
            if "threads" not in self._payload:
                msg = "'threads' not in payload"
                raise LookupError(msg)

            self._threads = {}

            for thread_payload in self._payload["threads"]:
                try:
                    thread = self._entity_factory.deserialize_guild_thread(
                        thread_payload, guild_id=self.id, user_id=self._user_id
                    )
                except errors.UnrecognisedEntityError:
                    # Ignore the channel, this has already been logged
                    continue

                self._threads[thread.id] = thread

        return self._threads

    def voice_states(self) -> typing.Mapping[snowflakes.Snowflake, voice_models.VoiceState]:
        if self._voice_states is undefined.UNDEFINED:
            if "voice_states" not in self._payload:
                msg = "'voice_states' not in payload"
                raise LookupError(msg)

            members = self.members()
            self._voice_states = {}

            for voice_state_payload in self._payload["voice_states"]:
                member = members[snowflakes.Snowflake(voice_state_payload["user_id"])]
                voice_state = self._entity_factory.deserialize_voice_state(
                    voice_state_payload, guild_id=self.id, member=member
                )
                self._voice_states[voice_state.user_id] = voice_state

        return self._voice_states


class EntityFactoryImpl(entity_factory.EntityFactory):
    """Standard implementation for a serializer/deserializer.

    This will convert objects to/from JSON compatible representations.
    """

    __slots__: typing.Sequence[str] = (
        "_app",
        "_audit_log_entry_converters",
        "_audit_log_event_mapping",
        "_command_mapping",
        "_dm_channel_type_mapping",
        "_guild_channel_type_mapping",
        "_interaction_metadata_mapping",
        "_interaction_type_mapping",
        "_message_component_type_mapping",
        "_modal_component_type_mapping",
        "_scheduled_event_type_mapping",
        "_thread_channel_type_mapping",
        "_webhook_type_mapping",
    )

    def __init__(self, app: traits.RESTAware) -> None:
        self._app = app
        self._audit_log_entry_converters: dict[str, typing.Callable[[typing.Any], typing.Any]] = {
            audit_log_models.AuditLogChangeKey.OWNER_ID: snowflakes.Snowflake,
            audit_log_models.AuditLogChangeKey.AFK_CHANNEL_ID: snowflakes.Snowflake,
            audit_log_models.AuditLogChangeKey.AFK_TIMEOUT: _deserialize_seconds_timedelta,
            audit_log_models.AuditLogChangeKey.RULES_CHANNEL_ID: snowflakes.Snowflake,
            audit_log_models.AuditLogChangeKey.PUBLIC_UPDATES_CHANNEL_ID: snowflakes.Snowflake,
            audit_log_models.AuditLogChangeKey.MFA_LEVEL: guild_models.GuildMFALevel,
            audit_log_models.AuditLogChangeKey.VERIFICATION_LEVEL: guild_models.GuildVerificationLevel,
            audit_log_models.AuditLogChangeKey.EXPLICIT_CONTENT_FILTER: guild_models.GuildExplicitContentFilterLevel,
            audit_log_models.AuditLogChangeKey.DEFAULT_MESSAGE_NOTIFICATIONS: guild_models.GuildMessageNotificationsLevel,  # noqa: E501
            audit_log_models.AuditLogChangeKey.PRUNE_DELETE_DAYS: _deserialize_day_timedelta,
            audit_log_models.AuditLogChangeKey.WIDGET_CHANNEL_ID: snowflakes.Snowflake,
            audit_log_models.AuditLogChangeKey.POSITION: int,
            audit_log_models.AuditLogChangeKey.BITRATE: int,
            audit_log_models.AuditLogChangeKey.DEFAULT_AUTO_ARCHIVE_DURATION: lambda v: datetime.timedelta(minutes=v),
            audit_log_models.AuditLogChangeKey.AUTO_ARCHIVE_DURATION: lambda v: datetime.timedelta(minutes=v),
            audit_log_models.AuditLogChangeKey.APPLICATION_ID: snowflakes.Snowflake,
            audit_log_models.AuditLogChangeKey.PERMISSIONS: _with_int_cast(permission_models.Permissions),
            audit_log_models.AuditLogChangeKey.COLOR: color_models.Color,
            audit_log_models.AuditLogChangeKey.COMMAND_ID: snowflakes.Snowflake,
            audit_log_models.AuditLogChangeKey.ALLOW: _with_int_cast(permission_models.Permissions),
            audit_log_models.AuditLogChangeKey.DENY: _with_int_cast(permission_models.Permissions),
            audit_log_models.AuditLogChangeKey.CHANNEL_ID: snowflakes.Snowflake,
            audit_log_models.AuditLogChangeKey.INVITER_ID: snowflakes.Snowflake,
            audit_log_models.AuditLogChangeKey.MAX_USES: _deserialize_max_uses,
            audit_log_models.AuditLogChangeKey.USES: int,
            audit_log_models.AuditLogChangeKey.MAX_AGE: _deserialize_max_age,
            audit_log_models.AuditLogChangeKey.ID: snowflakes.Snowflake,
            audit_log_models.AuditLogChangeKey.TYPE: str,
            audit_log_models.AuditLogChangeKey.ENABLE_EMOTICONS: bool,
            audit_log_models.AuditLogChangeKey.EXPIRE_BEHAVIOR: guild_models.IntegrationExpireBehaviour,
            audit_log_models.AuditLogChangeKey.EXPIRE_GRACE_PERIOD: _deserialize_day_timedelta,
            audit_log_models.AuditLogChangeKey.RATE_LIMIT_PER_USER: _deserialize_seconds_timedelta,
            audit_log_models.AuditLogChangeKey.SYSTEM_CHANNEL_ID: snowflakes.Snowflake,
            audit_log_models.AuditLogChangeKey.FORMAT_TYPE: sticker_models.StickerFormatType,
            audit_log_models.AuditLogChangeKey.GUILD_ID: snowflakes.Snowflake,
            audit_log_models.AuditLogChangeKey.ADD_ROLE_TO_MEMBER: self._deserialize_audit_log_change_roles,
            audit_log_models.AuditLogChangeKey.REMOVE_ROLE_FROM_MEMBER: self._deserialize_audit_log_change_roles,
            audit_log_models.AuditLogChangeKey.PERMISSION_OVERWRITES: self._deserialize_audit_log_overwrites,
            audit_log_models.AuditLogChangeKey.COMMUNICATION_DISABLED_UNTIL: time.iso8601_datetime_string_to_datetime,
        }
        self._audit_log_event_mapping: dict[
            typing.Union[int, audit_log_models.AuditLogEventType],
            typing.Callable[[data_binding.JSONObject], audit_log_models.BaseAuditLogEntryInfo],
        ] = {
            audit_log_models.AuditLogEventType.CHANNEL_OVERWRITE_CREATE: self._deserialize_channel_overwrite_entry_info,
            audit_log_models.AuditLogEventType.CHANNEL_OVERWRITE_UPDATE: self._deserialize_channel_overwrite_entry_info,
            audit_log_models.AuditLogEventType.CHANNEL_OVERWRITE_DELETE: self._deserialize_channel_overwrite_entry_info,
            audit_log_models.AuditLogEventType.MESSAGE_PIN: self._deserialize_message_pin_entry_info,
            audit_log_models.AuditLogEventType.MESSAGE_UNPIN: self._deserialize_message_pin_entry_info,
            audit_log_models.AuditLogEventType.MEMBER_PRUNE: self._deserialize_member_prune_entry_info,
            audit_log_models.AuditLogEventType.MESSAGE_BULK_DELETE: self._deserialize_message_bulk_delete_entry_info,
            audit_log_models.AuditLogEventType.MESSAGE_DELETE: self._deserialize_message_delete_entry_info,
            audit_log_models.AuditLogEventType.MEMBER_DISCONNECT: self._deserialize_member_disconnect_entry_info,
            audit_log_models.AuditLogEventType.MEMBER_MOVE: self._deserialize_member_move_entry_info,
        }
        self._command_mapping = {
            commands.CommandType.SLASH: self.deserialize_slash_command,
            commands.CommandType.USER: self.deserialize_context_menu_command,
            commands.CommandType.MESSAGE: self.deserialize_context_menu_command,
        }
        self._message_component_type_mapping: dict[
            int, typing.Callable[[data_binding.JSONObject], component_models.MessageComponentTypesT]
        ] = {
            component_models.ComponentType.BUTTON: self._deserialize_button,
            component_models.ComponentType.TEXT_SELECT_MENU: self._deserialize_text_select_menu,
            component_models.ComponentType.USER_SELECT_MENU: self._deserialize_select_menu,
            component_models.ComponentType.ROLE_SELECT_MENU: self._deserialize_select_menu,
            component_models.ComponentType.MENTIONABLE_SELECT_MENU: self._deserialize_select_menu,
            component_models.ComponentType.CHANNEL_SELECT_MENU: self._deserialize_channel_select_menu,
        }
        self._modal_component_type_mapping: dict[
            int, typing.Callable[[data_binding.JSONObject], component_models.ModalComponentTypesT]
        ] = {component_models.ComponentType.TEXT_INPUT: self._deserialize_text_input}
        self._dm_channel_type_mapping = {
            channel_models.ChannelType.DM: self.deserialize_dm,
            channel_models.ChannelType.GROUP_DM: self.deserialize_group_dm,
        }
        self._guild_channel_type_mapping = {
            channel_models.ChannelType.GUILD_CATEGORY: self.deserialize_guild_category,
            channel_models.ChannelType.GUILD_TEXT: self.deserialize_guild_text_channel,
            channel_models.ChannelType.GUILD_NEWS: self.deserialize_guild_news_channel,
            channel_models.ChannelType.GUILD_VOICE: self.deserialize_guild_voice_channel,
            channel_models.ChannelType.GUILD_STAGE: self.deserialize_guild_stage_channel,
            channel_models.ChannelType.GUILD_FORUM: self.deserialize_guild_forum_channel,
        }
        self._thread_channel_type_mapping = {
            channel_models.ChannelType.GUILD_NEWS_THREAD: self.deserialize_guild_news_thread,
            channel_models.ChannelType.GUILD_PUBLIC_THREAD: self.deserialize_guild_public_thread,
            channel_models.ChannelType.GUILD_PRIVATE_THREAD: self.deserialize_guild_private_thread,
        }
        self._interaction_type_mapping: dict[
            int, typing.Callable[[data_binding.JSONObject], base_interactions.PartialInteraction]
        ] = {
            base_interactions.InteractionType.APPLICATION_COMMAND: self.deserialize_command_interaction,
            base_interactions.InteractionType.MESSAGE_COMPONENT: self.deserialize_component_interaction,
            base_interactions.InteractionType.AUTOCOMPLETE: self.deserialize_autocomplete_interaction,
            base_interactions.InteractionType.MODAL_SUBMIT: self.deserialize_modal_interaction,
        }
        self._interaction_metadata_mapping: dict[
            int, typing.Callable[[data_binding.JSONObject], base_interactions.PartialInteractionMetadata]
        ] = {
            base_interactions.InteractionType.APPLICATION_COMMAND: self._deserialize_command_interaction_metadata,
            base_interactions.InteractionType.MESSAGE_COMPONENT: self._deserialize_message_component_interaction_metadata,  # noqa: E501
            base_interactions.InteractionType.MODAL_SUBMIT: self._deserialize_modal_interaction_metadata,
        }
        self._scheduled_event_type_mapping = {
            scheduled_events_models.ScheduledEventType.STAGE_INSTANCE: self.deserialize_scheduled_stage_event,
            scheduled_events_models.ScheduledEventType.VOICE: self.deserialize_scheduled_voice_event,
            scheduled_events_models.ScheduledEventType.EXTERNAL: self.deserialize_scheduled_external_event,
        }
        self._webhook_type_mapping = {
            webhook_models.WebhookType.INCOMING: self.deserialize_incoming_webhook,
            webhook_models.WebhookType.CHANNEL_FOLLOWER: self.deserialize_channel_follower_webhook,
            webhook_models.WebhookType.APPLICATION: self.deserialize_application_webhook,
        }

    @property
    def app(self) -> traits.RESTAware:
        """Object of the application this entity factory is bound to."""
        return self._app

    ######################
    # APPLICATION MODELS #
    ######################

    def deserialize_own_connection(self, payload: data_binding.JSONObject) -> application_models.OwnConnection:
        if (integration_payloads := payload.get("integrations")) is not None:
            integrations = [self.deserialize_partial_integration(integration) for integration in integration_payloads]
        else:
            integrations = []

        return application_models.OwnConnection(
            id=payload["id"],
            name=payload["name"],
            type=payload["type"],
            is_revoked=payload.get("revoked", False),
            integrations=integrations,
            is_verified=payload["verified"],
            is_friend_sync_enabled=payload["friend_sync"],
            is_activity_visible=payload["show_activity"],
            visibility=application_models.ConnectionVisibility(payload["visibility"]),
        )

    def deserialize_own_guild(self, payload: data_binding.JSONObject) -> application_models.OwnGuild:
        return application_models.OwnGuild(
            app=self._app,
            id=snowflakes.Snowflake(payload["id"]),
            name=payload["name"],
            icon_hash=payload["icon"],
            features=[guild_models.GuildFeature(feature) for feature in payload["features"]],
            is_owner=bool(payload["owner"]),
            my_permissions=permission_models.Permissions(int(payload["permissions"])),
            approximate_member_count=int(payload["approximate_member_count"]),
            approximate_active_member_count=int(payload["approximate_presence_count"]),
        )

    def deserialize_own_application_role_connection(
        self, payload: data_binding.JSONObject
    ) -> application_models.OwnApplicationRoleConnection:
        return application_models.OwnApplicationRoleConnection(
            platform_name=payload.get("platform_name"),
            platform_username=payload.get("platform_username"),
            metadata=payload.get("metadata") or {},
        )

    def deserialize_application(self, payload: data_binding.JSONObject) -> application_models.Application:
        team: typing.Optional[application_models.Team] = None
        if (team_payload := payload.get("team")) is not None:
            members = {}
            for member_payload in team_payload["members"]:
                team_member = application_models.TeamMember(
                    membership_state=application_models.TeamMembershipState(member_payload["membership_state"]),
                    permissions=member_payload["permissions"],
                    team_id=snowflakes.Snowflake(member_payload["team_id"]),
                    user=self.deserialize_user(member_payload["user"]),
                )
                members[team_member.user.id] = team_member

            team = application_models.Team(
                app=self._app,
                id=snowflakes.Snowflake(team_payload["id"]),
                name=team_payload["name"],
                icon_hash=team_payload["icon"],
                members=members,
                owner_id=snowflakes.Snowflake(team_payload["owner_user_id"]),
            )

        install_parameters: typing.Optional[application_models.ApplicationInstallParameters] = None
        if (install_payload := payload.get("install_params")) is not None:
            install_parameters = application_models.ApplicationInstallParameters(
                scopes=[application_models.OAuth2Scope(scope) for scope in install_payload["scopes"]],
                permissions=permission_models.Permissions(install_payload["permissions"]),
            )

        integration_types_config: typing.MutableMapping[
            application_models.ApplicationIntegrationType, application_models.ApplicationIntegrationConfiguration
        ] = {}

        for raw_type, integration_payload in payload.get("integration_types_config", {}).items():
            integration_type = application_models.ApplicationIntegrationType(int(raw_type))

            oauth2_install_parameters = None
            if (oauth2_install_params_payload := integration_payload.get("oauth2_install_params")) is not None:
                oauth2_install_parameters = application_models.OAuth2InstallParameters(
                    scopes=[application_models.OAuth2Scope(scope) for scope in oauth2_install_params_payload["scopes"]],
                    permissions=permission_models.Permissions(int(oauth2_install_params_payload["permissions"])),
                )

            integration_types_config[integration_type] = application_models.ApplicationIntegrationConfiguration(
                oauth2_install_parameters=oauth2_install_parameters
            )

        return application_models.Application(
            app=self._app,
            id=snowflakes.Snowflake(payload["id"]),
            name=payload["name"],
            description=payload["description"] or None,
            is_bot_public=payload["bot_public"],
            is_bot_code_grant_required=payload["bot_require_code_grant"],
            owner=self.deserialize_user(payload["owner"]),
            rpc_origins=payload.get("rpc_origins"),
            public_key=bytes.fromhex(payload["verify_key"]),
            flags=application_models.ApplicationFlags(payload["flags"]),
            icon_hash=payload.get("icon"),
            team=team,
            cover_image_hash=payload.get("cover_image"),
            privacy_policy_url=payload.get("privacy_policy_url"),
            terms_of_service_url=payload.get("terms_of_service_url"),
            role_connections_verification_url=payload.get("role_connections_verification_url"),
            custom_install_url=payload.get("custom_install_url"),
            tags=payload.get("tags") or [],
            install_parameters=install_parameters,
            approximate_guild_count=payload["approximate_guild_count"],
            integration_types_config=integration_types_config,
        )

    def deserialize_authorization_information(
        self, payload: data_binding.JSONObject
    ) -> application_models.AuthorizationInformation:
        application_payload = payload["application"]
        application = application_models.AuthorizationApplication(
            id=snowflakes.Snowflake(application_payload["id"]),
            name=application_payload["name"],
            description=application_payload["description"] or None,
            icon_hash=application_payload.get("icon"),
            is_bot_public=application_payload.get("bot_public"),
            is_bot_code_grant_required=application_payload.get("bot_require_code_grant"),
            public_key=bytes.fromhex(application_payload["verify_key"]),
            terms_of_service_url=application_payload.get("terms_of_service_url"),
            privacy_policy_url=application_payload.get("privacy_policy_url"),
        )

        return application_models.AuthorizationInformation(
            application=application,
            scopes=[application_models.OAuth2Scope(scope) for scope in payload["scopes"]],
            expires_at=time.iso8601_datetime_string_to_datetime(payload["expires"]),
            user=self.deserialize_user(payload["user"]) if "user" in payload else None,
        )

    def deserialize_application_connection_metadata_record(
        self, payload: data_binding.JSONObject
    ) -> application_models.ApplicationRoleConnectionMetadataRecord:
        name_localizations: typing.Mapping[str, str]
        if raw_name_localizations := payload.get("name_localizations"):
            name_localizations = {locales.Locale(k): raw_name_localizations[k] for k in raw_name_localizations}
        else:
            name_localizations = {}

        description_localizations: typing.Mapping[str, str]
        if raw_description_localizations := payload.get("description_localizations"):
            description_localizations = {
                locales.Locale(k): raw_description_localizations[k] for k in raw_description_localizations
            }
        else:
            description_localizations = {}

        return application_models.ApplicationRoleConnectionMetadataRecord(
            type=application_models.ApplicationRoleConnectionMetadataRecordType(payload["type"]),
            key=payload["key"],
            name=payload["name"],
            description=payload["description"],
            name_localizations=name_localizations,
            description_localizations=description_localizations,
        )

    def serialize_application_connection_metadata_record(
        self, record: application_models.ApplicationRoleConnectionMetadataRecord
    ) -> data_binding.JSONObject:
        return {
            "type": int(record.type),
            "key": record.key,
            "name": record.name,
            "description": record.description,
            "name_localizations": record.name_localizations,
            "description_localizations": record.description_localizations,
        }

    def deserialize_partial_token(self, payload: data_binding.JSONObject) -> application_models.PartialOAuth2Token:
        return application_models.PartialOAuth2Token(
            access_token=payload["access_token"],
            token_type=application_models.TokenType(payload["token_type"]),
            expires_in=datetime.timedelta(seconds=int(payload["expires_in"])),
            scopes=[application_models.OAuth2Scope(scope) for scope in payload["scope"].split(" ")],
        )

    def deserialize_authorization_token(
        self, payload: data_binding.JSONObject
    ) -> application_models.OAuth2AuthorizationToken:
        return application_models.OAuth2AuthorizationToken(
            access_token=payload["access_token"],
            token_type=application_models.TokenType(payload["token_type"]),
            expires_in=datetime.timedelta(seconds=int(payload["expires_in"])),
            scopes=[application_models.OAuth2Scope(scope) for scope in payload["scope"].split(" ")],
            refresh_token=payload["refresh_token"],
            webhook=self.deserialize_incoming_webhook(payload["webhook"]) if "webhook" in payload else None,
            guild=self.deserialize_rest_guild(payload["guild"]) if "guild" in payload else None,
        )

    def deserialize_implicit_token(self, query: data_binding.Query) -> application_models.OAuth2ImplicitToken:
        return application_models.OAuth2ImplicitToken(
            access_token=query["access_token"],
            token_type=application_models.TokenType(query["token_type"]),
            expires_in=datetime.timedelta(seconds=int(query["expires_in"])),
            scopes=[application_models.OAuth2Scope(scope) for scope in query["scope"].split(" ")],
            state=query.get("state"),
        )

    #####################
    # AUDIT LOGS MODELS #
    #####################

    def _deserialize_audit_log_change_roles(
        self, payload: data_binding.JSONArray
    ) -> typing.Mapping[snowflakes.Snowflake, guild_models.PartialRole]:
        roles: dict[snowflakes.Snowflake, guild_models.PartialRole] = {}
        for role_payload in payload:
            role = guild_models.PartialRole(
                app=self._app, id=snowflakes.Snowflake(role_payload["id"]), name=role_payload["name"]
            )
            roles[role.id] = role

        return roles

    def _deserialize_audit_log_overwrites(
        self, payload: data_binding.JSONArray
    ) -> typing.Mapping[snowflakes.Snowflake, channel_models.PermissionOverwrite]:
        return {
            snowflakes.Snowflake(overwrite["id"]): self.deserialize_permission_overwrite(overwrite)
            for overwrite in payload
        }

    def _deserialize_channel_overwrite_entry_info(
        self, payload: data_binding.JSONObject
    ) -> audit_log_models.ChannelOverwriteEntryInfo:
        return audit_log_models.ChannelOverwriteEntryInfo(
            app=self._app,
            id=snowflakes.Snowflake(payload["id"]),
            type=channel_models.PermissionOverwriteType(int(payload["type"])),
            role_name=payload.get("role_name"),
        )

    def _deserialize_message_pin_entry_info(
        self, payload: data_binding.JSONObject
    ) -> audit_log_models.MessagePinEntryInfo:
        return audit_log_models.MessagePinEntryInfo(
            app=self._app,
            channel_id=snowflakes.Snowflake(payload["channel_id"]),
            message_id=snowflakes.Snowflake(payload["message_id"]),
        )

    def _deserialize_member_prune_entry_info(
        self, payload: data_binding.JSONObject
    ) -> audit_log_models.MemberPruneEntryInfo:
        return audit_log_models.MemberPruneEntryInfo(
            app=self._app,
            delete_member_days=datetime.timedelta(days=int(payload["delete_member_days"])),
            members_removed=int(payload["members_removed"]),
        )

    def _deserialize_message_bulk_delete_entry_info(
        self, payload: data_binding.JSONObject
    ) -> audit_log_models.MessageBulkDeleteEntryInfo:
        return audit_log_models.MessageBulkDeleteEntryInfo(app=self._app, count=int(payload["count"]))

    def _deserialize_message_delete_entry_info(
        self, payload: data_binding.JSONObject
    ) -> audit_log_models.MessageDeleteEntryInfo:
        return audit_log_models.MessageDeleteEntryInfo(
            app=self._app, channel_id=snowflakes.Snowflake(payload["channel_id"]), count=int(payload["count"])
        )

    def _deserialize_member_disconnect_entry_info(
        self, payload: data_binding.JSONObject
    ) -> audit_log_models.MemberDisconnectEntryInfo:
        return audit_log_models.MemberDisconnectEntryInfo(app=self._app, count=int(payload["count"]))

    def _deserialize_member_move_entry_info(
        self, payload: data_binding.JSONObject
    ) -> audit_log_models.MemberMoveEntryInfo:
        return audit_log_models.MemberMoveEntryInfo(
            app=self._app, channel_id=snowflakes.Snowflake(payload["channel_id"]), count=int(payload["count"])
        )

    def deserialize_audit_log_entry(
        self,
        payload: data_binding.JSONObject,
        *,
        guild_id: undefined.UndefinedOr[snowflakes.Snowflake] = undefined.UNDEFINED,
    ) -> audit_log_models.AuditLogEntry:
        if guild_id is undefined.UNDEFINED:
            guild_id = snowflakes.Snowflake(payload["guild_id"])

        entry_id = snowflakes.Snowflake(payload["id"])

        changes: list[audit_log_models.AuditLogChange] = []
        if (change_payloads := payload.get("changes")) is not None:
            for change_payload in change_payloads:
                key: typing.Union[audit_log_models.AuditLogChangeKey, str] = audit_log_models.AuditLogChangeKey(
                    change_payload["key"]
                )

                new_value = change_payload.get("new_value")
                old_value = change_payload.get("old_value")
                if value_converter := self._audit_log_entry_converters.get(key):
                    new_value = value_converter(new_value) if new_value is not None else None
                    old_value = value_converter(old_value) if old_value is not None else None

                elif not isinstance(key, audit_log_models.AuditLogChangeKey):  # pyright: ignore [reportUnnecessaryIsInstance]
                    _LOGGER.debug("Unknown audit log change key found %r", key)

                changes.append(audit_log_models.AuditLogChange(key=key, new_value=new_value, old_value=old_value))

        target_id: typing.Optional[snowflakes.Snowflake] = None
        if (raw_target_id := payload["target_id"]) is not None:
            target_id = snowflakes.Snowflake(raw_target_id)

        user_id: typing.Optional[snowflakes.Snowflake] = None
        if (raw_user_id := payload["user_id"]) is not None:
            user_id = snowflakes.Snowflake(raw_user_id)

        action_type: typing.Union[audit_log_models.AuditLogEventType, int]
        action_type = audit_log_models.AuditLogEventType(payload["action_type"])

        options: typing.Optional[audit_log_models.BaseAuditLogEntryInfo] = None
        if (raw_option := payload.get("options")) is not None:
            if option_converter := self._audit_log_event_mapping.get(action_type):
                options = option_converter(raw_option)

            else:
                msg = f"Unknown audit log action type found {action_type!r}"
                raise errors.UnrecognisedEntityError(msg)

        return audit_log_models.AuditLogEntry(
            app=self._app,
            id=entry_id,
            target_id=target_id,
            changes=changes,
            user_id=user_id,
            action_type=action_type,
            options=options,
            reason=payload.get("reason"),
            guild_id=guild_id,
        )

    def deserialize_audit_log(
        self, payload: data_binding.JSONObject, *, guild_id: snowflakes.Snowflake
    ) -> audit_log_models.AuditLog:
        entries = {}
        for entry_payload in payload["audit_log_entries"]:
            try:
                entry = self.deserialize_audit_log_entry(entry_payload, guild_id=guild_id)

            except errors.UnrecognisedEntityError as exc:  # noqa: PERF203 - try-except inside a loop
                _LOGGER.debug(exc.reason)

            else:
                entries[entry.id] = entry

        integrations = {
            snowflakes.Snowflake(integration["id"]): self.deserialize_partial_integration(integration)
            for integration in payload["integrations"]
        }
        users = {snowflakes.Snowflake(user["id"]): self.deserialize_user(user) for user in payload["users"]}

        threads: dict[snowflakes.Snowflake, channel_models.GuildThreadChannel] = {}
        for thread_payload in payload["threads"]:
            try:
                thread = self.deserialize_guild_thread(thread_payload)

            except errors.UnrecognisedEntityError:
                continue

            threads[thread.id] = thread

        webhooks: dict[snowflakes.Snowflake, webhook_models.PartialWebhook] = {}
        for webhook_payload in payload["webhooks"]:
            try:
                webhook = self.deserialize_webhook(webhook_payload)

            except errors.UnrecognisedEntityError:
                continue

            webhooks[webhook.id] = webhook

        return audit_log_models.AuditLog(
            entries=entries, integrations=integrations, threads=threads, users=users, webhooks=webhooks
        )

    ##################
    # CHANNEL MODELS #
    ##################

    def deserialize_channel_follow(self, payload: data_binding.JSONObject) -> channel_models.ChannelFollow:
        return channel_models.ChannelFollow(
            app=self._app,
            channel_id=snowflakes.Snowflake(payload["channel_id"]),
            webhook_id=snowflakes.Snowflake(payload["webhook_id"]),
        )

    def deserialize_permission_overwrite(self, payload: data_binding.JSONObject) -> channel_models.PermissionOverwrite:
        return channel_models.PermissionOverwrite(
            # PermissionOverwrite's init has converters set for these fields which will handle casting
            id=payload["id"],
            type=payload["type"],
            # Permissions still have to be cast to int before they can be cast to Permission typing wise.
            allow=int(payload["allow"]),
            deny=int(payload["deny"]),
        )

    def serialize_permission_overwrite(self, overwrite: channel_models.PermissionOverwrite) -> data_binding.JSONObject:
        # https://github.com/discord/discord-api-docs/pull/1843/commits/470677363ba88fbc1fe79228821146c6d6b488b9
        # allow and deny can be strings instead now.
        return {
            "id": str(overwrite.id),
            "type": overwrite.type,
            "allow": str(int(overwrite.allow)),
            "deny": str(int(overwrite.deny)),
        }

    def deserialize_partial_channel(self, payload: data_binding.JSONObject) -> channel_models.PartialChannel:
        return channel_models.PartialChannel(
            app=self._app,
            id=snowflakes.Snowflake(payload["id"]),
            name=payload.get("name"),
            type=channel_models.ChannelType(payload["type"]),
        )

    def deserialize_dm(self, payload: data_binding.JSONObject) -> channel_models.DMChannel:
        last_message_id: typing.Optional[snowflakes.Snowflake] = None
        if (raw_last_message_id := payload.get("last_message_id")) is not None:
            last_message_id = snowflakes.Snowflake(raw_last_message_id)

        return channel_models.DMChannel(
            app=self._app,
            id=snowflakes.Snowflake(payload["id"]),
            name=payload.get("name"),
            type=channel_models.ChannelType(payload["type"]),
            last_message_id=last_message_id,
            recipient=self.deserialize_user(payload["recipients"][0]),
        )

    def deserialize_group_dm(self, payload: data_binding.JSONObject) -> channel_models.GroupDMChannel:
        last_message_id: typing.Optional[snowflakes.Snowflake] = None
        if (raw_last_message_id := payload.get("last_message_id")) is not None:
            last_message_id = snowflakes.Snowflake(raw_last_message_id)

        if (raw_nicks := payload.get("nicks")) is not None:
            nicknames = {snowflakes.Snowflake(entry["id"]): entry["nick"] for entry in raw_nicks}
        else:
            nicknames = {}

        recipients = {snowflakes.Snowflake(user["id"]): self.deserialize_user(user) for user in payload["recipients"]}

        return channel_models.GroupDMChannel(
            app=self._app,
            id=snowflakes.Snowflake(payload["id"]),
            name=payload.get("name"),
            type=channel_models.ChannelType(payload["type"]),
            last_message_id=last_message_id,
            owner_id=snowflakes.Snowflake(payload["owner_id"]),
            icon_hash=payload["icon"],
            nicknames=nicknames,
            application_id=snowflakes.Snowflake(payload["application_id"]) if "application_id" in payload else None,
            recipients=recipients,
        )

    def _set_guild_channel_attributes(
        self, payload: data_binding.JSONObject, *, guild_id: undefined.UndefinedOr[snowflakes.Snowflake]
    ) -> _GuildChannelFields:
        if guild_id is undefined.UNDEFINED:
            guild_id = snowflakes.Snowflake(payload["guild_id"])

        parent_id: typing.Optional[snowflakes.Snowflake] = None
        if (raw_parent_id := payload.get("parent_id")) is not None:
            parent_id = snowflakes.Snowflake(raw_parent_id)

        return _GuildChannelFields(
            id=snowflakes.Snowflake(payload["id"]),
            name=payload.get("name"),
            type=channel_models.ChannelType(payload["type"]),
            guild_id=guild_id,
            parent_id=parent_id,
        )

    def deserialize_guild_category(
        self,
        payload: data_binding.JSONObject,
        *,
        guild_id: undefined.UndefinedOr[snowflakes.Snowflake] = undefined.UNDEFINED,
    ) -> channel_models.GuildCategory:
        channel_fields = self._set_guild_channel_attributes(payload, guild_id=guild_id)
        permission_overwrites = {
            snowflakes.Snowflake(overwrite["id"]): self.deserialize_permission_overwrite(overwrite)
            for overwrite in payload["permission_overwrites"]
        }
        return channel_models.GuildCategory(
            app=self._app,
            id=channel_fields.id,
            name=channel_fields.name,
            type=channel_fields.type,
            guild_id=channel_fields.guild_id,
            permission_overwrites=permission_overwrites,
            is_nsfw=payload.get("nsfw", False),
            parent_id=None,
            position=int(payload["position"]),
        )

    def deserialize_guild_text_channel(
        self,
        payload: data_binding.JSONObject,
        *,
        guild_id: undefined.UndefinedOr[snowflakes.Snowflake] = undefined.UNDEFINED,
    ) -> channel_models.GuildTextChannel:
        channel_fields = self._set_guild_channel_attributes(payload, guild_id=guild_id)
        # As of present this isn't included in the payloads of old channels where it hasn't been explicitly set.
        # In this case it's 1440 minutes.
        default_auto_archive_duration = datetime.timedelta(minutes=payload.get("default_auto_archive_duration", 1440))
        permission_overwrites = {
            snowflakes.Snowflake(overwrite["id"]): self.deserialize_permission_overwrite(overwrite)
            for overwrite in payload["permission_overwrites"]
        }

        last_message_id: typing.Optional[snowflakes.Snowflake] = None
        if (raw_last_message_id := payload.get("last_message_id")) is not None:
            last_message_id = snowflakes.Snowflake(raw_last_message_id)

        last_pin_timestamp: typing.Optional[datetime.datetime] = None
        if (raw_last_pin_timestamp := payload.get("last_pin_timestamp")) is not None:
            last_pin_timestamp = time.iso8601_datetime_string_to_datetime(raw_last_pin_timestamp)

        return channel_models.GuildTextChannel(
            app=self._app,
            id=channel_fields.id,
            name=channel_fields.name,
            type=channel_fields.type,
            guild_id=channel_fields.guild_id,
            permission_overwrites=permission_overwrites,
            is_nsfw=payload.get("nsfw", False),
            parent_id=channel_fields.parent_id,
            topic=payload["topic"],
            last_message_id=last_message_id,
            # Usually this is 0 if unset, but some old channels made before the
            # rate_limit_per_user field was implemented will not have this field
            # at all if they have never had the rate limit changed...
            rate_limit_per_user=datetime.timedelta(seconds=payload.get("rate_limit_per_user", 0)),
            last_pin_timestamp=last_pin_timestamp,
            default_auto_archive_duration=default_auto_archive_duration,
            position=int(payload["position"]),
        )

    def deserialize_guild_news_channel(
        self,
        payload: data_binding.JSONObject,
        *,
        guild_id: undefined.UndefinedOr[snowflakes.Snowflake] = undefined.UNDEFINED,
    ) -> channel_models.GuildNewsChannel:
        channel_fields = self._set_guild_channel_attributes(payload, guild_id=guild_id)
        # As of present this isn't included in the payloads of old channels where it hasn't been explicitly set.
        # In this case it's 1440 minutes.
        default_auto_archive_duration = datetime.timedelta(minutes=payload.get("default_auto_archive_duration", 1440))
        permission_overwrites = {
            snowflakes.Snowflake(overwrite["id"]): self.deserialize_permission_overwrite(overwrite)
            for overwrite in payload["permission_overwrites"]
        }

        last_message_id: typing.Optional[snowflakes.Snowflake] = None
        if (raw_last_message_id := payload.get("last_message_id")) is not None:
            last_message_id = snowflakes.Snowflake(raw_last_message_id)

        last_pin_timestamp: typing.Optional[datetime.datetime] = None
        if (raw_last_pin_timestamp := payload.get("last_pin_timestamp")) is not None:
            last_pin_timestamp = time.iso8601_datetime_string_to_datetime(raw_last_pin_timestamp)

        return channel_models.GuildNewsChannel(
            app=self._app,
            id=channel_fields.id,
            name=channel_fields.name,
            type=channel_fields.type,
            guild_id=channel_fields.guild_id,
            permission_overwrites=permission_overwrites,
            is_nsfw=payload.get("nsfw", False),
            parent_id=channel_fields.parent_id,
            topic=payload["topic"],
            last_message_id=last_message_id,
            last_pin_timestamp=last_pin_timestamp,
            default_auto_archive_duration=default_auto_archive_duration,
            position=int(payload["position"]),
        )

    def deserialize_guild_voice_channel(
        self,
        payload: data_binding.JSONObject,
        *,
        guild_id: undefined.UndefinedOr[snowflakes.Snowflake] = undefined.UNDEFINED,
    ) -> channel_models.GuildVoiceChannel:
        channel_fields = self._set_guild_channel_attributes(payload, guild_id=guild_id)
        # Discord seems to be only returning this after it's been initially PATCHed in for older channels.
        video_quality_mode = payload.get("video_quality_mode", channel_models.VideoQualityMode.AUTO)

        last_message_id: typing.Optional[snowflakes.Snowflake] = None
        if (raw_last_message_id := payload.get("last_message_id")) is not None:
            last_message_id = snowflakes.Snowflake(raw_last_message_id)

        return channel_models.GuildVoiceChannel(
            app=self._app,
            id=channel_fields.id,
            name=channel_fields.name,
            type=channel_fields.type,
            guild_id=channel_fields.guild_id,
            permission_overwrites={
                snowflakes.Snowflake(overwrite["id"]): self.deserialize_permission_overwrite(overwrite)
                for overwrite in payload["permission_overwrites"]
            },
            is_nsfw=payload.get("nsfw", False),
            parent_id=channel_fields.parent_id,
            # There seems to be an edge case where rtc_region won't be included in gateway events (e.g. GUILD_CREATE)
            # for a voice channel that just hasn't been touched since this was introduced (e.g. has been archived).
            region=payload.get("rtc_region"),
            bitrate=int(payload["bitrate"]),
            user_limit=int(payload["user_limit"]),
            video_quality_mode=channel_models.VideoQualityMode(int(video_quality_mode)),
            last_message_id=last_message_id,
            position=int(payload["position"]),
        )

    def deserialize_guild_stage_channel(
        self,
        payload: data_binding.JSONObject,
        *,
        guild_id: undefined.UndefinedOr[snowflakes.Snowflake] = undefined.UNDEFINED,
    ) -> channel_models.GuildStageChannel:
        channel_fields = self._set_guild_channel_attributes(payload, guild_id=guild_id)

        # Discord seems to be only returning this after it's been initially PATCHed in for older channels.
        video_quality_mode = payload.get("video_quality_mode", channel_models.VideoQualityMode.AUTO)

        last_message_id: typing.Optional[snowflakes.Snowflake] = None
        if (raw_last_message_id := payload.get("last_message_id")) is not None:
            last_message_id = snowflakes.Snowflake(raw_last_message_id)

        return channel_models.GuildStageChannel(
            app=self._app,
            id=channel_fields.id,
            name=channel_fields.name,
            type=channel_fields.type,
            guild_id=channel_fields.guild_id,
            permission_overwrites={
                snowflakes.Snowflake(overwrite["id"]): self.deserialize_permission_overwrite(overwrite)
                for overwrite in payload["permission_overwrites"]
            },
            is_nsfw=payload.get("nsfw", False),
            parent_id=channel_fields.parent_id,
            region=payload["rtc_region"],
            bitrate=int(payload["bitrate"]),
            user_limit=int(payload["user_limit"]),
            video_quality_mode=channel_models.VideoQualityMode(int(video_quality_mode)),
            position=int(payload["position"]),
            last_message_id=last_message_id,
        )

    def deserialize_guild_forum_channel(
        self,
        payload: data_binding.JSONObject,
        *,
        guild_id: undefined.UndefinedOr[snowflakes.Snowflake] = undefined.UNDEFINED,
    ) -> channel_models.GuildForumChannel:
        channel_fields = self._set_guild_channel_attributes(payload, guild_id=guild_id)

        # As of present this isn't included in the payloads of old channels where it hasn't been explicitly set.
        # In this case it's 1440 minutes.
        default_auto_archive_duration = datetime.timedelta(minutes=payload.get("default_auto_archive_duration", 1440))
        default_thread_rate_limit_per_user = datetime.timedelta(
            seconds=payload.get("default_thread_rate_limit_per_user", 0)
        )

        permission_overwrites = {
            snowflakes.Snowflake(overwrite["id"]): self.deserialize_permission_overwrite(overwrite)
            for overwrite in payload["permission_overwrites"]
        }

        last_thread_id: typing.Optional[snowflakes.Snowflake] = None
        if raw_last_thread_id := payload.get("last_message_id"):
            last_thread_id = snowflakes.Snowflake(raw_last_thread_id)

        available_tags: list[channel_models.ForumTag] = []
        for tag_payload in payload.get("available_tags", ()):
            tag_emoji: typing.Union[emoji_models.UnicodeEmoji, snowflakes.Snowflake, None]
            if tag_emoji := tag_payload["emoji_id"]:
                tag_emoji = snowflakes.Snowflake(tag_emoji)

            elif tag_emoji := tag_payload["emoji_name"]:
                tag_emoji = emoji_models.UnicodeEmoji(tag_emoji)

            available_tags.append(
                channel_models.ForumTag(
                    id=snowflakes.Snowflake(tag_payload["id"]),
                    name=tag_payload["name"],
                    moderated=tag_payload["moderated"],
                    emoji=tag_emoji,
                )
            )

        reaction_emoji_id: typing.Optional[snowflakes.Snowflake] = None
        reaction_emoji_name: typing.Union[None, emoji_models.UnicodeEmoji, str] = None
        if reaction_emoji_payload := payload.get("default_reaction_emoji"):
            if reaction_emoji_id := reaction_emoji_payload["emoji_id"]:
                reaction_emoji_id = snowflakes.Snowflake(reaction_emoji_id)

            if reaction_emoji_name := reaction_emoji_payload["emoji_name"]:
                reaction_emoji_name = emoji_models.UnicodeEmoji(reaction_emoji_name)

        return channel_models.GuildForumChannel(
            app=self._app,
            id=channel_fields.id,
            name=channel_fields.name,
            type=channel_fields.type,
            guild_id=channel_fields.guild_id,
            permission_overwrites=permission_overwrites,
            is_nsfw=payload.get("nsfw", False),
            parent_id=channel_fields.parent_id,
            topic=payload["topic"],
            last_thread_id=last_thread_id,
            # Usually this is 0 if unset, but some old channels made before the
            # rate_limit_per_user field was implemented will not have this field
            # at all if they have never had the rate limit changed...
            rate_limit_per_user=datetime.timedelta(seconds=payload.get("rate_limit_per_user", 0)),
            default_thread_rate_limit_per_user=default_thread_rate_limit_per_user,
            default_auto_archive_duration=default_auto_archive_duration,
            position=int(payload["position"]),
            available_tags=available_tags,
            flags=channel_models.ChannelFlag(payload["flags"]),
            # Discord may send None here for old channels, but they are just NOT_SET
            default_layout=channel_models.ForumLayoutType(payload.get("default_forum_layout", 0)),
            # Discord may send None here for old channels, but they are just LATEST_ACTIVITY
            default_sort_order=channel_models.ForumSortOrderType(payload.get("default_sort_order") or 0),
            default_reaction_emoji_id=reaction_emoji_id,
            default_reaction_emoji_name=reaction_emoji_name,
        )

    def serialize_forum_tag(self, tag: channel_models.ForumTag) -> data_binding.JSONObject:
        return {
            "id": tag.id,
            "name": tag.name,
            "moderated": tag.moderated,
            "emoji_id": tag.emoji_id,
            "emoji_name": tag.unicode_emoji,
        }

    def deserialize_thread_member(
        self,
        payload: data_binding.JSONObject,
        *,
        thread_id: undefined.UndefinedOr[snowflakes.Snowflake] = undefined.UNDEFINED,
        user_id: undefined.UndefinedOr[snowflakes.Snowflake] = undefined.UNDEFINED,
    ) -> channel_models.ThreadMember:
        return channel_models.ThreadMember(
            thread_id=thread_id or snowflakes.Snowflake(payload["id"]),
            user_id=user_id or snowflakes.Snowflake(payload["user_id"]),
            joined_at=time.iso8601_datetime_string_to_datetime(payload["join_timestamp"]),
            flags=int(payload["flags"]),
        )

    def deserialize_guild_thread(
        self,
        payload: data_binding.JSONObject,
        *,
        guild_id: undefined.UndefinedOr[snowflakes.Snowflake] = undefined.UNDEFINED,
        member: undefined.UndefinedNoneOr[channel_models.ThreadMember] = undefined.UNDEFINED,
        user_id: undefined.UndefinedOr[snowflakes.Snowflake] = undefined.UNDEFINED,
    ) -> channel_models.GuildThreadChannel:
        channel_type = channel_models.ChannelType(payload["type"])
        if deserialize := self._thread_channel_type_mapping.get(channel_type):
            return deserialize(payload, guild_id=guild_id, member=member, user_id=user_id)

        _LOGGER.debug("Unrecognised thread channel type %s", channel_type)
        msg = f"Unrecognised thread channel type {channel_type}"
        raise errors.UnrecognisedEntityError(msg)

    def _deserialize_thread_metadata(self, payload: data_binding.JSONObject) -> channel_models.ThreadMetadata:
        created_at: typing.Optional[datetime.datetime] = None
        if raw_created_at := payload.get("create_timestamp"):
            created_at = time.iso8601_datetime_string_to_datetime(raw_created_at)

        return channel_models.ThreadMetadata(
            is_archived=payload["archived"],
            is_invitable=payload.get("invitable", True),
            archive_timestamp=time.iso8601_datetime_string_to_datetime(payload["archive_timestamp"]),
            is_locked=payload["locked"],
            created_at=created_at,
            auto_archive_duration=datetime.timedelta(minutes=payload["auto_archive_duration"]),
        )

    def deserialize_guild_news_thread(
        self,
        payload: data_binding.JSONObject,
        *,
        guild_id: undefined.UndefinedOr[snowflakes.Snowflake] = undefined.UNDEFINED,
        member: undefined.UndefinedNoneOr[channel_models.ThreadMember] = undefined.UNDEFINED,
        user_id: undefined.UndefinedOr[snowflakes.Snowflake] = undefined.UNDEFINED,
    ) -> channel_models.GuildNewsThread:
        channel_fields = self._set_guild_channel_attributes(payload, guild_id=guild_id)
        last_message_id: typing.Optional[snowflakes.Snowflake] = None
        if (raw_last_message_id := payload.get("last_message_id")) is not None:
            last_message_id = snowflakes.Snowflake(raw_last_message_id)

        last_pin_timestamp: typing.Optional[datetime.datetime] = None
        if (raw_last_pin_timestamp := payload.get("last_pin_timestamp")) is not None:
            last_pin_timestamp = time.iso8601_datetime_string_to_datetime(raw_last_pin_timestamp)

        actual_member = member if member is not undefined.UNDEFINED else None
        if member_payload := payload.get("member"):
            actual_member = self.deserialize_thread_member(member_payload, thread_id=channel_fields.id, user_id=user_id)

        assert channel_fields.parent_id is not None
        return channel_models.GuildNewsThread(
            app=self._app,
            id=channel_fields.id,
            name=channel_fields.name,
            type=channel_fields.type,
            guild_id=channel_fields.guild_id,
            parent_id=channel_fields.parent_id,
            last_message_id=last_message_id,
            last_pin_timestamp=last_pin_timestamp,
            rate_limit_per_user=datetime.timedelta(seconds=payload.get("rate_limit_per_user", 0)),
            approximate_member_count=int(payload["member_count"]),
            approximate_message_count=int(payload["message_count"]),
            member=actual_member,
            owner_id=snowflakes.Snowflake(payload["owner_id"]),
            metadata=self._deserialize_thread_metadata(payload["thread_metadata"]),
        )

    def deserialize_guild_public_thread(
        self,
        payload: data_binding.JSONObject,
        *,
        guild_id: undefined.UndefinedOr[snowflakes.Snowflake] = undefined.UNDEFINED,
        member: undefined.UndefinedNoneOr[channel_models.ThreadMember] = undefined.UNDEFINED,
        user_id: undefined.UndefinedOr[snowflakes.Snowflake] = undefined.UNDEFINED,
    ) -> channel_models.GuildPublicThread:
        channel_fields = self._set_guild_channel_attributes(payload, guild_id=guild_id)
        flags = (
            channel_models.ChannelFlag(raw_flags)
            if (raw_flags := payload.get("flags"))
            else channel_models.ChannelFlag.NONE
        )

        last_message_id: typing.Optional[snowflakes.Snowflake] = None
        if (raw_last_message_id := payload.get("last_message_id")) is not None:
            last_message_id = snowflakes.Snowflake(raw_last_message_id)

        last_pin_timestamp: typing.Optional[datetime.datetime] = None
        if (raw_last_pin_timestamp := payload.get("last_pin_timestamp")) is not None:
            last_pin_timestamp = time.iso8601_datetime_string_to_datetime(raw_last_pin_timestamp)

        actual_member = member if member is not undefined.UNDEFINED else None
        if member_payload := payload.get("member"):
            actual_member = self.deserialize_thread_member(member_payload, thread_id=channel_fields.id, user_id=user_id)

        assert channel_fields.parent_id is not None
        return channel_models.GuildPublicThread(
            app=self._app,
            id=channel_fields.id,
            name=channel_fields.name,
            type=channel_fields.type,
            guild_id=channel_fields.guild_id,
            parent_id=channel_fields.parent_id,
            last_message_id=last_message_id,
            last_pin_timestamp=last_pin_timestamp,
            rate_limit_per_user=datetime.timedelta(seconds=payload.get("rate_limit_per_user", 0)),
            approximate_member_count=int(payload["member_count"]),
            approximate_message_count=int(payload["message_count"]),
            member=actual_member,
            owner_id=snowflakes.Snowflake(payload["owner_id"]),
            applied_tag_ids=[snowflakes.Snowflake(p) for p in payload.get("applied_tags", ())],
            flags=flags,
            metadata=self._deserialize_thread_metadata(payload["thread_metadata"]),
        )

    def deserialize_guild_private_thread(
        self,
        payload: data_binding.JSONObject,
        *,
        guild_id: undefined.UndefinedOr[snowflakes.Snowflake] = undefined.UNDEFINED,
        member: undefined.UndefinedNoneOr[channel_models.ThreadMember] = undefined.UNDEFINED,
        user_id: undefined.UndefinedOr[snowflakes.Snowflake] = undefined.UNDEFINED,
    ) -> channel_models.GuildPrivateThread:
        channel_fields = self._set_guild_channel_attributes(payload, guild_id=guild_id)
        last_message_id: typing.Optional[snowflakes.Snowflake] = None
        if (raw_last_message_id := payload.get("last_message_id")) is not None:
            last_message_id = snowflakes.Snowflake(raw_last_message_id)

        last_pin_timestamp: typing.Optional[datetime.datetime] = None
        if (raw_last_pin_timestamp := payload.get("last_pin_timestamp")) is not None:
            last_pin_timestamp = time.iso8601_datetime_string_to_datetime(raw_last_pin_timestamp)

        actual_member = member if member is not undefined.UNDEFINED else None
        if member_payload := payload.get("member"):
            actual_member = self.deserialize_thread_member(member_payload, thread_id=channel_fields.id, user_id=user_id)

        assert channel_fields.parent_id is not None
        return channel_models.GuildPrivateThread(
            app=self._app,
            id=channel_fields.id,
            name=channel_fields.name,
            type=channel_fields.type,
            guild_id=channel_fields.guild_id,
            parent_id=channel_fields.parent_id,
            last_message_id=last_message_id,
            last_pin_timestamp=last_pin_timestamp,
            rate_limit_per_user=datetime.timedelta(seconds=payload.get("rate_limit_per_user", 0)),
            approximate_member_count=int(payload["member_count"]),
            approximate_message_count=int(payload["message_count"]),
            member=actual_member,
            owner_id=snowflakes.Snowflake(payload["owner_id"]),
            metadata=self._deserialize_thread_metadata(payload["thread_metadata"]),
        )

    def deserialize_stage_instance(self, payload: data_binding.JSONObject) -> stage_instances.StageInstance:
        raw_event_id = payload["guild_scheduled_event_id"]
        guild_scheduled_event_id = snowflakes.Snowflake(raw_event_id) if raw_event_id else None

        return stage_instances.StageInstance(
            app=self._app,
            id=snowflakes.Snowflake(payload["id"]),
            channel_id=snowflakes.Snowflake(payload["channel_id"]),
            guild_id=snowflakes.Snowflake(payload["guild_id"]),
            topic=payload["topic"],
            privacy_level=stage_instances.StageInstancePrivacyLevel(payload["privacy_level"]),
            discoverable_disabled=payload["discoverable_disabled"],
            scheduled_event_id=guild_scheduled_event_id,
        )

    def deserialize_channel(
        self,
        payload: data_binding.JSONObject,
        *,
        guild_id: undefined.UndefinedOr[snowflakes.Snowflake] = undefined.UNDEFINED,
    ) -> channel_models.PartialChannel:
        channel_type = channel_models.ChannelType(payload["type"])
        if guild_channel_model := self._guild_channel_type_mapping.get(channel_type):
            return guild_channel_model(payload, guild_id=guild_id)

        if thread_channel_deserialize := self._thread_channel_type_mapping.get(channel_type):
            return thread_channel_deserialize(payload, guild_id=guild_id)

        if dm_channel_model := self._dm_channel_type_mapping.get(channel_type):
            return dm_channel_model(payload)

        _LOGGER.debug("Unrecognised channel type %s", channel_type)
        msg = f"Unrecognised channel type {channel_type}"
        raise errors.UnrecognisedEntityError(msg)

    ################
    # EMBED MODELS #
    ################

    def deserialize_embed(self, payload: data_binding.JSONObject) -> embed_models.Embed:
        # Keep these separate to aid debugging later.
        title = payload.get("title")
        description = payload.get("description")
        url = payload.get("url")
        color = color_models.Color(payload["color"]) if "color" in payload else None
        timestamp = time.iso8601_datetime_string_to_datetime(payload["timestamp"]) if "timestamp" in payload else None
        fields: typing.Optional[list[embed_models.EmbedField]] = None

        image: typing.Optional[embed_models.EmbedImage] = None
        if (image_payload := payload.get("image")) and "url" in image_payload:
            proxy = files.ensure_resource(image_payload["proxy_url"]) if "proxy_url" in image_payload else None
            image = embed_models.EmbedImage(
                resource=files.ensure_resource(image_payload["url"]),
                proxy_resource=proxy,
                height=image_payload.get("height"),
                width=image_payload.get("width"),
            )

        thumbnail: typing.Optional[embed_models.EmbedImage] = None
        if (thumbnail_payload := payload.get("thumbnail")) and "url" in thumbnail_payload:
            proxy = files.ensure_resource(thumbnail_payload["proxy_url"]) if "proxy_url" in thumbnail_payload else None
            thumbnail = embed_models.EmbedImage(
                resource=files.ensure_resource(thumbnail_payload["url"]),
                proxy_resource=proxy,
                height=thumbnail_payload.get("height"),
                width=thumbnail_payload.get("width"),
            )

        video: typing.Optional[embed_models.EmbedVideo] = None
        if (video_payload := payload.get("video")) and "url" in video_payload:
            raw_proxy_url = video_payload.get("proxy_url")
            video = embed_models.EmbedVideo(
                resource=files.ensure_resource(video_payload["url"]),
                proxy_resource=files.ensure_resource(raw_proxy_url) if raw_proxy_url else None,
                height=video_payload.get("height"),
                width=video_payload.get("width"),
            )

        provider: typing.Optional[embed_models.EmbedProvider] = None
        if provider_payload := payload.get("provider"):
            provider = embed_models.EmbedProvider(name=provider_payload.get("name"), url=provider_payload.get("url"))

        icon: typing.Optional[embed_models.EmbedResourceWithProxy]
        author: typing.Optional[embed_models.EmbedAuthor] = None
        if author_payload := payload.get("author"):
            icon = None
            if "icon_url" in author_payload:
                raw_proxy_url = author_payload.get("proxy_icon_url")
                icon = embed_models.EmbedResourceWithProxy(
                    resource=files.ensure_resource(author_payload["icon_url"]),
                    proxy_resource=files.ensure_resource(raw_proxy_url) if raw_proxy_url else None,
                )

            author = embed_models.EmbedAuthor(name=author_payload.get("name"), url=author_payload.get("url"), icon=icon)

        footer: typing.Optional[embed_models.EmbedFooter] = None
        if footer_payload := payload.get("footer"):
            icon = None
            if "icon_url" in footer_payload:
                raw_proxy_url = footer_payload.get("proxy_icon_url")
                icon = embed_models.EmbedResourceWithProxy(
                    resource=files.ensure_resource(footer_payload["icon_url"]),
                    proxy_resource=files.ensure_resource(raw_proxy_url) if raw_proxy_url else None,
                )

            footer = embed_models.EmbedFooter(text=footer_payload.get("text"), icon=icon)

        if fields_array := payload.get("fields"):
            fields = []
            for field_payload in fields_array:
                field = embed_models.EmbedField(
                    name=field_payload["name"], value=field_payload["value"], inline=field_payload.get("inline", False)
                )
                fields.append(field)

        return embed_models.Embed.from_received_embed(
            title=title,
            description=description,
            url=url,
            color=color,
            timestamp=timestamp,
            image=image,
            thumbnail=thumbnail,
            video=video,
            provider=provider,
            author=author,
            footer=footer,
            fields=fields,
        )

    # We rather keep everything we can here inline.
    def serialize_embed(  # noqa: C901, PLR0912, PLR0915
        self, embed: embed_models.Embed
    ) -> tuple[data_binding.JSONObject, list[files.Resource[files.AsyncReader]]]:
        payload: dict[str, typing.Any] = {}
        uploads: list[files.Resource[files.AsyncReader]] = []

        if embed.title is not None:
            payload["title"] = embed.title

        if embed.description is not None:
            payload["description"] = embed.description

        if embed.url is not None:
            payload["url"] = embed.url

        if embed.timestamp is not None:
            payload["timestamp"] = embed.timestamp.isoformat()

        if embed.color is not None:
            payload["color"] = int(embed.color)

        if embed.footer is not None:
            footer_payload: typing.MutableMapping[str, typing.Any] = {}

            if embed.footer.text is not None:
                footer_payload["text"] = embed.footer.text

            if embed.footer.icon is not None:
                if not isinstance(embed.footer.icon.resource, files.WebResource):
                    uploads.append(embed.footer.icon.resource)

                footer_payload["icon_url"] = embed.footer.icon.url

            payload["footer"] = footer_payload

        if embed.image is not None:
            image_payload: typing.MutableMapping[str, typing.Any] = {}

            if not isinstance(embed.image.resource, files.WebResource):
                uploads.append(embed.image.resource)

            image_payload["url"] = embed.image.url
            payload["image"] = image_payload

        if embed.thumbnail is not None:
            thumbnail_payload: typing.MutableMapping[str, typing.Any] = {}

            if not isinstance(embed.thumbnail.resource, files.WebResource):
                uploads.append(embed.thumbnail.resource)

            thumbnail_payload["url"] = embed.thumbnail.url
            payload["thumbnail"] = thumbnail_payload

        if embed.author is not None:
            author_payload: typing.MutableMapping[str, typing.Any] = {}

            if embed.author.name is not None:
                author_payload["name"] = embed.author.name

            if embed.author.url is not None:
                author_payload["url"] = embed.author.url

            if embed.author.icon is not None:
                if not isinstance(embed.author.icon.resource, files.WebResource):
                    uploads.append(embed.author.icon.resource)
                author_payload["icon_url"] = embed.author.icon.url

            payload["author"] = author_payload

        if embed.fields:
            field_payloads: list[data_binding.JSONObject] = []
            for i, field in enumerate(embed.fields):
                # Yep, these are technically two unreachable branches. However, this is an incredibly
                # common mistake to make when working with embeds and not using a static type
                # checker, so I have added these as additional safeguards for UX and ease
                # of debugging. The case that there are `None` should be detected immediately by
                # static type checkers, regardless.
                name = str(field.name) if field.name is not None else None
                value = str(field.value) if field.value is not None else None

                if name is None:
                    msg = f"in embed.fields[{i}].name - cannot have `None`"  # type: ignore[unreachable]
                    raise TypeError(msg)

                if value is None:
                    msg = f"in embed.fields[{i}].value - cannot have `None`"  # type: ignore[unreachable]
                    raise TypeError(msg)

                # Name and value always have to be specified; we can always
                # send a default `inline` value also just to keep this simpler.
                field_payloads.append({"name": name, "value": value, "inline": field.is_inline})
            payload["fields"] = field_payloads

        return payload, uploads

    ################
    # EMOJI MODELS #
    ################

    def deserialize_unicode_emoji(self, payload: data_binding.JSONObject) -> emoji_models.UnicodeEmoji:
        return emoji_models.UnicodeEmoji(payload["name"])

    def deserialize_custom_emoji(self, payload: data_binding.JSONObject) -> emoji_models.CustomEmoji:
        return emoji_models.CustomEmoji(
            id=snowflakes.Snowflake(payload["id"]), name=payload["name"], is_animated=payload.get("animated", False)
        )

    def deserialize_known_custom_emoji(
        self,
        payload: data_binding.JSONObject,
        *,
        guild_id: undefined.UndefinedOr[snowflakes.Snowflake] = undefined.UNDEFINED,
    ) -> emoji_models.KnownCustomEmoji:
        role_ids = [snowflakes.Snowflake(role_id) for role_id in payload["roles"]] if "roles" in payload else []

        user: typing.Optional[user_models.User] = None
        if (raw_user := payload.get("user")) is not None:
            user = self.deserialize_user(raw_user)

        return emoji_models.KnownCustomEmoji(
            app=self._app,
            id=snowflakes.Snowflake(payload["id"]),
            name=payload["name"],
            is_animated=payload.get("animated", False),
            guild_id=guild_id or None,
            role_ids=role_ids,
            user=user,
            is_colons_required=payload["require_colons"],
            is_managed=payload["managed"],
            is_available=payload["available"],
        )

    def deserialize_emoji(
        self, payload: data_binding.JSONObject
    ) -> typing.Union[emoji_models.UnicodeEmoji, emoji_models.CustomEmoji]:
        if payload.get("id") is not None:
            return self.deserialize_custom_emoji(payload)

        return self.deserialize_unicode_emoji(payload)

    ##################
    # GATEWAY MODELS #
    ##################

    def deserialize_gateway_bot_info(self, payload: data_binding.JSONObject) -> gateway_models.GatewayBotInfo:
        session_start_limit_payload = payload["session_start_limit"]
        session_start_limit = gateway_models.SessionStartLimit(
            total=int(session_start_limit_payload["total"]),
            remaining=int(session_start_limit_payload["remaining"]),
            reset_after=datetime.timedelta(milliseconds=session_start_limit_payload["reset_after"]),
            # I do not trust that this may never be zero for some unknown reason. If it was 0, it
            # would hang the application on start up, so I enforce it is at least 1.
            max_concurrency=max(session_start_limit_payload.get("max_concurrency", 0), 1),
        )
        return gateway_models.GatewayBotInfo(
            url=payload["url"], shard_count=int(payload["shards"]), session_start_limit=session_start_limit
        )

    ################
    # GUILD MODELS #
    ################

    def deserialize_guild_widget(self, payload: data_binding.JSONObject) -> guild_models.GuildWidget:
        channel_id: typing.Optional[snowflakes.Snowflake] = None
        if (raw_channel_id := payload["channel_id"]) is not None:
            channel_id = snowflakes.Snowflake(raw_channel_id)

        return guild_models.GuildWidget(app=self._app, channel_id=channel_id, is_enabled=payload["enabled"])

    def deserialize_welcome_screen(self, payload: data_binding.JSONObject) -> guild_models.WelcomeScreen:
        channels: list[guild_models.WelcomeChannel] = []

        for channel_payload in payload["welcome_channels"]:
            raw_emoji_id = channel_payload["emoji_id"]
            emoji_id = snowflakes.Snowflake(raw_emoji_id) if raw_emoji_id else None

            emoji_name: typing.Union[None, emoji_models.UnicodeEmoji, str]
            if (emoji_name := channel_payload["emoji_name"]) and not emoji_id:
                emoji_name = emoji_models.UnicodeEmoji(emoji_name)

            channels.append(
                guild_models.WelcomeChannel(
                    channel_id=snowflakes.Snowflake(channel_payload["channel_id"]),
                    description=channel_payload["description"],
                    emoji_id=emoji_id,
                    emoji_name=emoji_name,
                )
            )

        return guild_models.WelcomeScreen(description=payload["description"], channels=channels)

    def serialize_welcome_channel(self, welcome_channel: guild_models.WelcomeChannel) -> data_binding.JSONObject:
        payload: dict[str, typing.Any] = {
            "channel_id": str(welcome_channel.channel_id),
            "description": welcome_channel.description,
        }

        if welcome_channel.emoji_id is not None:
            payload["emoji_id"] = str(welcome_channel.emoji_id)

        elif welcome_channel.emoji_name is not None:
            payload["emoji_name"] = str(welcome_channel.emoji_name)

        return payload

    def deserialize_member(
        self,
        payload: data_binding.JSONObject,
        *,
        user: undefined.UndefinedOr[user_models.User] = undefined.UNDEFINED,
        guild_id: undefined.UndefinedOr[snowflakes.Snowflake] = undefined.UNDEFINED,
    ) -> guild_models.Member:
        if user is undefined.UNDEFINED:
            user = self.deserialize_user(payload["user"])

        if guild_id is undefined.UNDEFINED:
            guild_id = snowflakes.Snowflake(payload["guild_id"])

        role_ids = [snowflakes.Snowflake(role_id) for role_id in payload["roles"]]
        # If Discord ever does start including this here without warning we don't want to duplicate the entry.
        if guild_id not in role_ids:
            role_ids.append(guild_id)

        raw_joined_at = payload["joined_at"]
        joined_at = time.iso8601_datetime_string_to_datetime(raw_joined_at) if raw_joined_at is not None else None

        raw_premium_since = payload.get("premium_since")
        premium_since = (
            time.iso8601_datetime_string_to_datetime(raw_premium_since) if raw_premium_since is not None else None
        )

        guild_flags = guild_models.GuildMemberFlags(payload.get("flags") or guild_models.GuildMemberFlags.NONE)

        communication_disabled_until: typing.Optional[datetime.datetime] = None
        if raw_communication_disabled_until := payload.get("communication_disabled_until"):
            communication_disabled_until = time.iso8601_datetime_string_to_datetime(raw_communication_disabled_until)

        return guild_models.Member(
            user=user,
            guild_id=guild_id,
            role_ids=role_ids,
            joined_at=joined_at,
            nickname=payload.get("nick"),
            guild_avatar_hash=payload.get("avatar"),
            premium_since=premium_since,
            is_deaf=payload.get("deaf", undefined.UNDEFINED),
            is_mute=payload.get("mute", undefined.UNDEFINED),
            is_pending=payload.get("pending", undefined.UNDEFINED),
            raw_communication_disabled_until=communication_disabled_until,
            guild_flags=guild_flags,
        )

    def deserialize_role(
        self, payload: data_binding.JSONObject, *, guild_id: snowflakes.Snowflake
    ) -> guild_models.Role:
        bot_id: typing.Optional[snowflakes.Snowflake] = None
        integration_id: typing.Optional[snowflakes.Snowflake] = None
        subscription_listing_id: typing.Optional[snowflakes.Snowflake] = None
        is_premium_subscriber_role: bool = False
        is_available_for_purchase: bool = False
        is_guild_linked_role: bool = False
        if "tags" in payload:
            tags_payload = payload["tags"]
            if "bot_id" in tags_payload:
                bot_id = snowflakes.Snowflake(tags_payload["bot_id"])
            if "integration_id" in tags_payload:
                integration_id = snowflakes.Snowflake(tags_payload["integration_id"])
            if "premium_subscriber" in tags_payload:
                is_premium_subscriber_role = True
            if "subscription_listing_id" in tags_payload:
                subscription_listing_id = snowflakes.Snowflake(tags_payload["subscription_listing_id"])
            if "available_for_purchase" in tags_payload:
                is_available_for_purchase = True
            if "guild_connections" in tags_payload:
                is_guild_linked_role = True

        emoji: typing.Optional[emoji_models.UnicodeEmoji] = None
        if (raw_emoji := payload.get("unicode_emoji")) is not None:
            emoji = emoji_models.UnicodeEmoji(raw_emoji)

        return guild_models.Role(
            app=self._app,
            id=snowflakes.Snowflake(payload["id"]),
            guild_id=guild_id,
            name=payload["name"],
            color=color_models.Color(payload["color"]),
            is_hoisted=payload["hoist"],
            icon_hash=payload.get("icon"),
            unicode_emoji=emoji,
            position=int(payload["position"]),
            permissions=permission_models.Permissions(int(payload["permissions"])),
            is_managed=payload["managed"],
            is_mentionable=payload["mentionable"],
            bot_id=bot_id,
            integration_id=integration_id,
            is_premium_subscriber_role=is_premium_subscriber_role,
            subscription_listing_id=subscription_listing_id,
            is_available_for_purchase=is_available_for_purchase,
            is_guild_linked_role=is_guild_linked_role,
        )

    @staticmethod
    def _set_partial_integration_attributes(payload: data_binding.JSONObject) -> _IntegrationFields:
        account_payload = payload["account"]
        account = guild_models.IntegrationAccount(id=account_payload["id"], name=account_payload["name"])
        return _IntegrationFields(
            id=snowflakes.Snowflake(payload["id"]),
            name=payload["name"],
            type=guild_models.IntegrationType(payload["type"]),
            account=account,
        )

    def deserialize_partial_integration(self, payload: data_binding.JSONObject) -> guild_models.PartialIntegration:
        integration_fields = self._set_partial_integration_attributes(payload)
        return guild_models.PartialIntegration(
            id=integration_fields.id,
            name=integration_fields.name,
            type=integration_fields.type,
            account=integration_fields.account,
        )

    def deserialize_integration(
        self,
        payload: data_binding.JSONObject,
        *,
        guild_id: undefined.UndefinedOr[snowflakes.Snowflake] = undefined.UNDEFINED,
    ) -> guild_models.Integration:
        integration_fields = self._set_partial_integration_attributes(payload)

        role_id: typing.Optional[snowflakes.Snowflake] = None
        if (raw_role_id := payload.get("role_id")) is not None:
            role_id = snowflakes.Snowflake(raw_role_id)

        last_synced_at: typing.Optional[datetime.datetime] = None
        if (raw_last_synced_at := payload.get("synced_at")) is not None:
            last_synced_at = time.iso8601_datetime_string_to_datetime(raw_last_synced_at)

        expire_grace_period: typing.Optional[datetime.timedelta] = None
        if (raw_expire_grace_period := payload.get("expire_grace_period")) is not None:
            expire_grace_period = datetime.timedelta(days=raw_expire_grace_period)

        expire_behavior: typing.Union[guild_models.IntegrationExpireBehaviour, int, None] = None
        if (raw_expire_behavior := payload.get("expire_behavior")) is not None:
            expire_behavior = guild_models.IntegrationExpireBehaviour(raw_expire_behavior)

        user: typing.Optional[user_models.User] = None
        if (raw_user := payload.get("user")) is not None:
            user = self.deserialize_user(raw_user)

        application: typing.Optional[guild_models.IntegrationApplication] = None
        if (raw_application := payload.get("application")) is not None:
            bot: typing.Optional[user_models.User] = None
            if (raw_application_bot := raw_application.get("bot")) is not None:
                bot = self.deserialize_user(raw_application_bot)

            application = guild_models.IntegrationApplication(
                id=snowflakes.Snowflake(raw_application["id"]),
                name=raw_application["name"],
                icon_hash=raw_application["icon"],
                description=raw_application["description"] or None,
                bot=bot,
            )

        return guild_models.Integration(
            id=integration_fields.id,
            guild_id=guild_id if guild_id is not undefined.UNDEFINED else snowflakes.Snowflake(payload["guild_id"]),
            name=integration_fields.name,
            type=integration_fields.type,
            account=integration_fields.account,
            is_enabled=payload["enabled"],
            is_syncing=payload.get("syncing"),
            is_revoked=payload.get("revoked"),
            role_id=role_id,
            is_emojis_enabled=payload.get("enable_emoticons"),
            expire_behavior=expire_behavior,
            expire_grace_period=expire_grace_period,
            user=user,
            last_synced_at=last_synced_at,
            subscriber_count=payload.get("subscriber_count"),
            application=application,
        )

    def deserialize_guild_member_ban(self, payload: data_binding.JSONObject) -> guild_models.GuildBan:
        return guild_models.GuildBan(reason=payload["reason"], user=self.deserialize_user(payload["user"]))

    def deserialize_guild_preview(self, payload: data_binding.JSONObject) -> guild_models.GuildPreview:
        guild_id = snowflakes.Snowflake(payload["id"])
        emojis = {
            snowflakes.Snowflake(emoji["id"]): self.deserialize_known_custom_emoji(emoji, guild_id=guild_id)
            for emoji in payload["emojis"]
        }
        return guild_models.GuildPreview(
            app=self._app,
            id=guild_id,
            name=payload["name"],
            icon_hash=payload["icon"],
            features=[guild_models.GuildFeature(feature) for feature in payload["features"]],
            splash_hash=payload["splash"],
            discovery_splash_hash=payload["discovery_splash"],
            emojis=emojis,
            approximate_active_member_count=int(payload["approximate_presence_count"]),
            approximate_member_count=int(payload["approximate_member_count"]),
            description=payload["description"],
        )

    def deserialize_rest_guild(self, payload: data_binding.JSONObject) -> guild_models.RESTGuild:
        guild_fields = _GuildFields.from_payload(payload)

        approximate_member_count: typing.Optional[int] = None
        if "approximate_member_count" in payload:
            approximate_member_count = int(payload["approximate_member_count"])

        approximate_active_member_count: typing.Optional[int] = None
        if "approximate_presence_count" in payload:
            approximate_active_member_count = int(payload["approximate_presence_count"])

        max_members = int(payload["max_members"])

        raw_max_presences = payload["max_presences"]
        max_presences = int(raw_max_presences) if raw_max_presences is not None else None

        roles = {
            snowflakes.Snowflake(role["id"]): self.deserialize_role(role, guild_id=guild_fields.id)
            for role in payload["roles"]
        }
        emojis = {
            snowflakes.Snowflake(emoji["id"]): self.deserialize_known_custom_emoji(emoji, guild_id=guild_fields.id)
            for emoji in payload["emojis"]
        }
        stickers = {
            snowflakes.Snowflake(sticker["id"]): self.deserialize_guild_sticker(sticker)
            for sticker in payload["stickers"]
        }
        return guild_models.RESTGuild(
            app=self._app,
            id=guild_fields.id,
            name=guild_fields.name,
            icon_hash=guild_fields.icon_hash,
            features=guild_fields.features,
            splash_hash=guild_fields.splash_hash,
            discovery_splash_hash=guild_fields.discovery_splash_hash,
            owner_id=guild_fields.owner_id,
            afk_channel_id=guild_fields.afk_channel_id,
            afk_timeout=guild_fields.afk_timeout,
            verification_level=guild_fields.verification_level,
            default_message_notifications=guild_fields.default_message_notifications,
            explicit_content_filter=guild_fields.explicit_content_filter,
            mfa_level=guild_fields.mfa_level,
            application_id=guild_fields.application_id,
            widget_channel_id=guild_fields.widget_channel_id,
            system_channel_id=guild_fields.system_channel_id,
            is_widget_enabled=guild_fields.is_widget_enabled,
            system_channel_flags=guild_fields.system_channel_flags,
            rules_channel_id=guild_fields.rules_channel_id,
            max_presences=max_presences,
            max_members=max_members,
            max_video_channel_users=guild_fields.max_video_channel_users,
            vanity_url_code=guild_fields.vanity_url_code,
            description=guild_fields.description,
            banner_hash=guild_fields.banner_hash,
            premium_tier=guild_fields.premium_tier,
            nsfw_level=guild_fields.nsfw_level,
            premium_subscription_count=guild_fields.premium_subscription_count,
            preferred_locale=guild_fields.preferred_locale,
            public_updates_channel_id=guild_fields.public_updates_channel_id,
            approximate_member_count=approximate_member_count,
            approximate_active_member_count=approximate_active_member_count,
            roles=roles,
            emojis=emojis,
            stickers=stickers,
        )

    def deserialize_gateway_guild(
        self, payload: data_binding.JSONObject, *, user_id: snowflakes.Snowflake
    ) -> entity_factory.GatewayGuildDefinition:
        guild_id = snowflakes.Snowflake(payload["id"])
        return _GatewayGuildDefinition(id=guild_id, payload=payload, entity_factory=self, user_id=user_id)

    #################
    # INVITE MODELS #
    #################

    def deserialize_vanity_url(self, payload: data_binding.JSONObject) -> invite_models.VanityURL:
        return invite_models.VanityURL(app=self._app, code=payload["code"], uses=int(payload["uses"]))

    def _set_invite_attributes(self, payload: data_binding.JSONObject) -> _InviteFields:
        guild: typing.Optional[invite_models.InviteGuild] = None
        guild_id: typing.Optional[snowflakes.Snowflake] = None
        if "guild" in payload:
            guild_payload = payload["guild"]
            raw_welcome_screen = guild_payload.get("welcome_screen")

            guild = invite_models.InviteGuild(
                app=self._app,
                id=snowflakes.Snowflake(guild_payload["id"]),
                name=guild_payload["name"],
                features=[guild_models.GuildFeature(feature) for feature in guild_payload["features"]],
                icon_hash=guild_payload["icon"],
                splash_hash=guild_payload["splash"],
                banner_hash=guild_payload["banner"],
                description=guild_payload["description"],
                verification_level=guild_models.GuildVerificationLevel(guild_payload["verification_level"]),
                vanity_url_code=guild_payload["vanity_url_code"],
                welcome_screen=self.deserialize_welcome_screen(raw_welcome_screen) if raw_welcome_screen else None,
                nsfw_level=guild_models.GuildNSFWLevel(guild_payload["nsfw_level"]),
            )
            guild_id = guild.id
        elif "guild_id" in payload:
            guild_id = snowflakes.Snowflake(payload["guild_id"])

        channel: typing.Optional[channel_models.PartialChannel] = None
        if (raw_channel := payload.get("channel")) is not None:
            channel = self.deserialize_partial_channel(raw_channel)
            channel_id = channel.id
        else:
            channel_id = snowflakes.Snowflake(payload["channel_id"])

        target_application: typing.Optional[application_models.InviteApplication] = None
        if (invite_payload := payload.get("target_application")) is not None:
            target_application = application_models.InviteApplication(
                app=self._app,
                id=snowflakes.Snowflake(invite_payload["id"]),
                name=invite_payload["name"],
                description=invite_payload["description"] or None,
                public_key=bytes.fromhex(invite_payload["verify_key"]),
                icon_hash=invite_payload.get("icon"),
                cover_image_hash=invite_payload.get("cover_image"),
            )

        approximate_active_member_count = (
            int(payload["approximate_presence_count"]) if "approximate_presence_count" in payload else None
        )
        approximate_member_count = (
            int(payload["approximate_member_count"]) if "approximate_member_count" in payload else None
        )
        return _InviteFields(
            code=payload["code"],
            guild=guild,
            guild_id=guild_id,
            channel=channel,
            channel_id=channel_id,
            inviter=self.deserialize_user(payload["inviter"]) if "inviter" in payload else None,
            target_type=invite_models.TargetType(payload["target_type"]) if "target_type" in payload else None,
            target_user=self.deserialize_user(payload["target_user"]) if "target_user" in payload else None,
            target_application=target_application,
            approximate_active_member_count=approximate_active_member_count,
            approximate_member_count=approximate_member_count,
        )

    def deserialize_invite(self, payload: data_binding.JSONObject) -> invite_models.Invite:
        invite_fields = self._set_invite_attributes(payload)

        expires_at: typing.Optional[datetime.datetime] = None
        if raw_expires_at := payload.get("expires_at"):
            expires_at = time.iso8601_datetime_string_to_datetime(raw_expires_at)

        return invite_models.Invite(
            app=self._app,
            code=invite_fields.code,
            guild=invite_fields.guild,
            guild_id=invite_fields.guild_id,
            channel=invite_fields.channel,
            channel_id=invite_fields.channel_id,
            inviter=invite_fields.inviter,
            target_type=invite_fields.target_type,
            target_user=invite_fields.target_user,
            target_application=invite_fields.target_application,
            approximate_member_count=invite_fields.approximate_member_count,
            approximate_active_member_count=invite_fields.approximate_active_member_count,
            expires_at=expires_at,
        )

    def deserialize_invite_with_metadata(self, payload: data_binding.JSONObject) -> invite_models.InviteWithMetadata:
        invite_fields = self._set_invite_attributes(payload)
        created_at = time.iso8601_datetime_string_to_datetime(payload["created_at"])
        max_uses = int(payload["max_uses"])

        expires_at: typing.Optional[datetime.datetime] = None
        max_age: typing.Optional[datetime.timedelta] = None
        if (raw_max_age := payload["max_age"]) > 0:
            max_age = datetime.timedelta(seconds=raw_max_age)
            expires_at = created_at + max_age

        return invite_models.InviteWithMetadata(
            app=self._app,
            code=invite_fields.code,
            guild=invite_fields.guild,
            guild_id=invite_fields.guild_id,
            channel=invite_fields.channel,
            channel_id=invite_fields.channel_id,
            inviter=invite_fields.inviter,
            target_type=invite_fields.target_type,
            target_user=invite_fields.target_user,
            target_application=invite_fields.target_application,
            approximate_member_count=invite_fields.approximate_member_count,
            approximate_active_member_count=invite_fields.approximate_active_member_count,
            uses=int(payload["uses"]),
            max_uses=max_uses if max_uses > 0 else None,
            max_age=max_age,
            is_temporary=payload["temporary"],
            created_at=created_at,
            expires_at=expires_at,
        )

    ######################
    # INTERACTION MODELS #
    ######################

    def _deserialize_command_option(self, payload: data_binding.JSONObject) -> commands.CommandOption:
        choices: typing.Optional[list[commands.CommandChoice]] = None
        if raw_choices := payload.get("choices"):
            choices = [
                commands.CommandChoice(
                    name=choice["name"],
                    name_localizations=choice.get("name_localizations") or {},
                    value=choice["value"],
                )
                for choice in raw_choices
            ]

        suboptions: typing.Optional[list[commands.CommandOption]] = None
        if raw_options := payload.get("options"):
            suboptions = [self._deserialize_command_option(option) for option in raw_options]

        channel_types: typing.Optional[typing.Sequence[typing.Union[channel_models.ChannelType, int]]] = None
        if raw_channel_types := payload.get("channel_types"):
            channel_types = [channel_models.ChannelType(channel_type) for channel_type in raw_channel_types]

        name_localizations: typing.Mapping[str, str]
        if raw_name_localizations := payload.get("name_localizations"):
            name_localizations = {locales.Locale(k): raw_name_localizations[k] for k in raw_name_localizations}
        else:
            name_localizations = {}

        description_localizations: typing.Mapping[str, str]
        if raw_description_localizations := payload.get("description_localizations"):
            description_localizations = {
                locales.Locale(k): raw_description_localizations[k] for k in raw_description_localizations
            }
        else:
            description_localizations = {}

        return commands.CommandOption(
            type=commands.OptionType(payload["type"]),
            name=payload["name"],
            description=payload["description"],
            is_required=payload.get("required", False),
            choices=choices,
            options=suboptions,
            channel_types=channel_types,
            autocomplete=payload.get("autocomplete", False),
            min_value=payload.get("min_value"),
            max_value=payload.get("max_value"),
            name_localizations=name_localizations,
            description_localizations=description_localizations,
            min_length=payload.get("min_length"),
            max_length=payload.get("max_length"),
        )

    def deserialize_slash_command(
        self,
        payload: data_binding.JSONObject,
        *,
        guild_id: undefined.UndefinedNoneOr[snowflakes.Snowflake] = undefined.UNDEFINED,
    ) -> commands.SlashCommand:
        if guild_id is undefined.UNDEFINED:
            raw_guild_id = payload["guild_id"]
            guild_id = snowflakes.Snowflake(raw_guild_id) if raw_guild_id is not None else None

        options: typing.Optional[list[commands.CommandOption]] = None
        if raw_options := payload.get("options"):
            options = [self._deserialize_command_option(option) for option in raw_options]

        name_localizations: typing.Mapping[typing.Union[locales.Locale, str], str]
        if raw_name_localizations := payload.get("name_localizations"):
            name_localizations = {locales.Locale(k): raw_name_localizations[k] for k in raw_name_localizations}
        else:
            name_localizations = {}

        description_localizations: typing.Mapping[typing.Union[locales.Locale, str], str]
        if raw_description_localizations := payload.get("description_localizations"):
            description_localizations = {
                locales.Locale(k): raw_description_localizations[k] for k in raw_description_localizations
            }
        else:
            description_localizations = {}

        # Discord considers 0 the same thing as ADMINISTRATORS, but we make it nicer to work with
        # by setting it correctly.
        default_member_permissions = payload["default_member_permissions"]
        if default_member_permissions == 0:
            default_member_permissions = permission_models.Permissions.ADMINISTRATOR
        else:
            default_member_permissions = permission_models.Permissions(default_member_permissions or 0)

        integration_types = [
            application_models.ApplicationIntegrationType(int(integration_type))
            for integration_type in payload.get("integration_types", ())
        ]

        context_types = [
            application_models.ApplicationContextType(int(context)) for context in payload.get("contexts") or ()
        ]

        return commands.SlashCommand(
            app=self._app,
            id=snowflakes.Snowflake(payload["id"]),
            type=commands.CommandType(payload["type"]),
            application_id=snowflakes.Snowflake(payload["application_id"]),
            name=payload["name"],
            description=payload["description"],
            options=options,
            default_member_permissions=default_member_permissions,
            is_nsfw=payload.get("nsfw", False),
            guild_id=guild_id,
            version=snowflakes.Snowflake(payload["version"]),
            name_localizations=name_localizations,
            description_localizations=description_localizations,
            integration_types=integration_types,
            context_types=context_types,
        )

    def deserialize_context_menu_command(
        self,
        payload: data_binding.JSONObject,
        *,
        guild_id: undefined.UndefinedNoneOr[snowflakes.Snowflake] = undefined.UNDEFINED,
    ) -> commands.ContextMenuCommand:
        if guild_id is undefined.UNDEFINED:
            raw_guild_id = payload["guild_id"]
            guild_id = snowflakes.Snowflake(raw_guild_id) if raw_guild_id is not None else None

        name_localizations: typing.Mapping[typing.Union[locales.Locale, str], str]
        if raw_name_localizations := payload.get("name_localizations"):
            name_localizations = {locales.Locale(k): raw_name_localizations[k] for k in raw_name_localizations}
        else:
            name_localizations = {}

        # Discord considers 0 the same thing as ADMINISTRATORS, but we make it nicer to work with
        # by setting it correctly.
        default_member_permissions = payload["default_member_permissions"]
        if default_member_permissions == 0:
            default_member_permissions = permission_models.Permissions.ADMINISTRATOR
        else:
            default_member_permissions = permission_models.Permissions(default_member_permissions or 0)

        integration_types = [
            application_models.ApplicationIntegrationType(int(integration_type))
            for integration_type in payload.get("integration_types", ())
        ]

        context_types = [
            application_models.ApplicationContextType(int(context)) for context in payload.get("contexts") or ()
        ]

        return commands.ContextMenuCommand(
            app=self._app,
            id=snowflakes.Snowflake(payload["id"]),
            type=commands.CommandType(payload["type"]),
            application_id=snowflakes.Snowflake(payload["application_id"]),
            name=payload["name"],
            default_member_permissions=default_member_permissions,
            is_nsfw=payload.get("nsfw", False),
            guild_id=guild_id,
            version=snowflakes.Snowflake(payload["version"]),
            name_localizations=name_localizations,
            integration_types=integration_types,
            context_types=context_types,
        )

    def deserialize_command(
        self,
        payload: data_binding.JSONObject,
        *,
        guild_id: undefined.UndefinedNoneOr[snowflakes.Snowflake] = undefined.UNDEFINED,
    ) -> commands.PartialCommand:
        command_type = commands.CommandType(payload["type"])

        if deserialize := self._command_mapping.get(command_type):
            return deserialize(payload, guild_id=guild_id)

        _LOGGER.debug("Unknown command type %s", command_type)
        msg = f"Unrecognised command type {command_type}"
        raise errors.UnrecognisedEntityError(msg)

    def deserialize_guild_command_permissions(
        self, payload: data_binding.JSONObject
    ) -> commands.GuildCommandPermissions:
        permissions = [
            commands.CommandPermission(
                id=snowflakes.Snowflake(perm["id"]),
                type=commands.CommandPermissionType(perm["type"]),
                has_access=perm["permission"],
            )
            for perm in payload["permissions"]
        ]
        return commands.GuildCommandPermissions(
            id=snowflakes.Snowflake(payload["id"]),
            application_id=snowflakes.Snowflake(payload["application_id"]),
            command_id=snowflakes.Snowflake(payload["id"]),
            guild_id=snowflakes.Snowflake(payload["guild_id"]),
            permissions=permissions,
        )

    def serialize_command_permission(self, permission: commands.CommandPermission) -> data_binding.JSONObject:
        return {"id": str(permission.id), "type": permission.type, "permission": permission.has_access}

    def _deserialize_interaction_command_option(
        self, payload: data_binding.JSONObject
    ) -> command_interactions.CommandInteractionOption:
        suboptions: typing.Optional[typing.Sequence[command_interactions.CommandInteractionOption]] = None
        if raw_suboptions := payload.get("options"):
            suboptions = [self._deserialize_interaction_command_option(suboption) for suboption in raw_suboptions]

        option_type = commands.OptionType(payload["type"])
        value = payload.get("value")
        if modifier := _interaction_option_type_mapping.get(option_type):
            value = modifier(value)

        return command_interactions.CommandInteractionOption(
            name=payload["name"],
            type=option_type,
            value=value,
            options=suboptions,  # type: ignore[arg-type]  # MyPy gets the type equality wrong here.
        )

    def _deserialize_autocomplete_interaction_option(
        self, payload: data_binding.JSONObject
    ) -> command_interactions.AutocompleteInteractionOption:
        suboptions: typing.Optional[typing.Sequence[command_interactions.AutocompleteInteractionOption]] = None
        if raw_suboptions := payload.get("options"):
            suboptions = [self._deserialize_autocomplete_interaction_option(suboption) for suboption in raw_suboptions]

        is_focused = payload.get("focused", False)

        option_type = commands.OptionType(payload["type"])
        value = payload.get("value")
        if is_focused and (modifier := _interaction_option_type_mapping.get(option_type)):
            value = modifier(value)

        return command_interactions.AutocompleteInteractionOption(
            name=payload["name"],
            type=option_type,
            value=value,
            options=suboptions,  # type: ignore[arg-type]  # MyPy gets the type equality wrong here.
            is_focused=is_focused,
        )

    def _deserialize_interaction_member(
        self,
        payload: data_binding.JSONObject,
        *,
        guild_id: snowflakes.Snowflake,
        user: typing.Optional[user_models.User] = None,
    ) -> base_interactions.InteractionMember:
        if not user:
            user = self.deserialize_user(payload["user"])

        role_ids = [snowflakes.Snowflake(role_id) for role_id in payload["roles"]]
        # If Discord ever does start including this here without warning we don't want to duplicate the entry.
        if guild_id not in role_ids:
            role_ids.append(guild_id)

        premium_since: typing.Optional[datetime.datetime] = None
        if (raw_premium_since := payload.get("premium_since")) is not None:
            premium_since = time.iso8601_datetime_string_to_datetime(raw_premium_since)

        if raw_disabled_until := payload.get("communication_disabled_until"):
            disabled_until = time.iso8601_datetime_string_to_datetime(raw_disabled_until)
        else:
            disabled_until = None

        guild_flags = guild_models.GuildMemberFlags(payload.get("flags") or guild_models.GuildMemberFlags.NONE)

        # TODO: deduplicate member unmarshalling logic
        return base_interactions.InteractionMember(
            user=user,
            guild_id=guild_id,
            role_ids=role_ids,
            joined_at=time.iso8601_datetime_string_to_datetime(payload["joined_at"]),
            premium_since=premium_since,
            guild_avatar_hash=payload.get("avatar"),
            nickname=payload.get("nick"),
            is_deaf=payload.get("deaf", undefined.UNDEFINED),
            is_mute=payload.get("mute", undefined.UNDEFINED),
            is_pending=payload.get("pending", undefined.UNDEFINED),
            permissions=permission_models.Permissions(int(payload["permissions"])),
            raw_communication_disabled_until=disabled_until,
            guild_flags=guild_flags,
        )

    def _deserialize_interaction_channel(
        self, payload: data_binding.JSONObject
    ) -> base_interactions.InteractionChannel:
        channel_id = snowflakes.Snowflake(payload["id"])

        thread_metadata = (
            self._deserialize_thread_metadata(payload["thread_metadata"]) if "thread_metadata" in payload else None
        )

        return base_interactions.InteractionChannel(
            app=self._app,
            id=channel_id,
            type=channel_models.ChannelType(payload["type"]),
            name=payload.get("name"),
            # Even tho (at the time of writing) it is documented that these partial channels will always contain
            # this field, they are explicitly avoided for DM channels.
            permissions=permission_models.Permissions(int(payload.get("permissions", 0))),
            parent_id=snowflakes.Snowflake(payload["parent_id"]) if payload.get("parent_id") else None,
            thread_metadata=thread_metadata,
        )

    def _deserialize_resolved_option_data(
        self, payload: data_binding.JSONObject, *, guild_id: typing.Optional[snowflakes.Snowflake] = None
    ) -> base_interactions.ResolvedOptionData:
        channels: dict[snowflakes.Snowflake, base_interactions.InteractionChannel] = {}
        if raw_channels := payload.get("channels"):
            for channel_payload in raw_channels.values():
                channel_id = snowflakes.Snowflake(channel_payload["id"])
                channels[channel_id] = self._deserialize_interaction_channel(channel_payload)

        if raw_users := payload.get("users"):
            users = {u.id: u for u in map(self.deserialize_user, raw_users.values())}

        else:
            users = {}

        members: dict[snowflakes.Snowflake, base_interactions.InteractionMember] = {}
        if raw_members := payload.get("members"):
            for raw_user_id, member_payload in raw_members.items():
                assert guild_id is not None
                user_id = snowflakes.Snowflake(raw_user_id)
                members[user_id] = self._deserialize_interaction_member(
                    member_payload, user=users[user_id], guild_id=guild_id
                )

        if raw_roles := payload.get("roles"):
            assert guild_id is not None
            roles_iter = (self.deserialize_role(role, guild_id=guild_id) for role in raw_roles.values())
            roles = {r.id: r for r in roles_iter}

        else:
            roles = {}

        if raw_messages := payload.get("messages"):
            messages = {m.id: m for m in map(self.deserialize_message, raw_messages.values())}

        else:
            messages = {}

        if raw_attachments := payload.get("attachments"):
            attachments = {a.id: a for a in map(self._deserialize_message_attachment, raw_attachments.values())}

        else:
            attachments = {}

        return base_interactions.ResolvedOptionData(
            attachments=attachments, channels=channels, members=members, messages=messages, roles=roles, users=users
        )

    def deserialize_command_interaction(
        self, payload: data_binding.JSONObject
    ) -> command_interactions.CommandInteraction:
        data_payload = payload["data"]

        guild_id: typing.Optional[snowflakes.Snowflake] = None
        if raw_guild_id := payload.get("guild_id"):
            guild_id = snowflakes.Snowflake(raw_guild_id)

        options = [self._deserialize_interaction_command_option(option) for option in data_payload.get("options", ())]

        member: typing.Optional[base_interactions.InteractionMember]
        if member_payload := payload.get("member"):
            assert guild_id is not None
            member = self._deserialize_interaction_member(member_payload, guild_id=guild_id)
            # See https://github.com/discord/discord-api-docs/pull/2568
            user = member.user

        else:
            member = None
            user = self.deserialize_user(payload["user"])

        resolved: typing.Optional[base_interactions.ResolvedOptionData] = None
        if resolved_payload := data_payload.get("resolved"):
            resolved = self._deserialize_resolved_option_data(resolved_payload, guild_id=guild_id)

        target_id: typing.Optional[snowflakes.Snowflake] = None
        if raw_target_id := data_payload.get("target_id"):
            target_id = snowflakes.Snowflake(raw_target_id)

        entitlements = [self.deserialize_entitlement(entitlement) for entitlement in payload.get("entitlements", ())]

        authorizing_integration_owners = {
            application_models.ApplicationIntegrationType(int(integration_type)): snowflakes.Snowflake(
                integration_owner_id
            )
            for integration_type, integration_owner_id in payload["authorizing_integration_owners"].items()
        }

        return command_interactions.CommandInteraction(
            app=self._app,
            application_id=snowflakes.Snowflake(payload["application_id"]),
            id=snowflakes.Snowflake(payload["id"]),
            type=base_interactions.InteractionType(payload["type"]),
            guild_id=guild_id,
            guild_locale=locales.Locale(payload["guild_locale"]) if "guild_locale" in payload else None,
            locale=locales.Locale(payload["locale"]),
            channel=self._deserialize_interaction_channel(payload["channel"]),
            member=member,
            user=user,
            token=payload["token"],
            version=payload["version"],
            command_id=snowflakes.Snowflake(data_payload["id"]),
            command_name=data_payload["name"],
            command_type=commands.CommandType(data_payload.get("type", commands.CommandType.SLASH)),
            options=options,
            resolved=resolved,
            target_id=target_id,
            app_permissions=permission_models.Permissions(payload["app_permissions"]),
            registered_guild_id=snowflakes.Snowflake(data_payload["guild_id"]) if "guild_id" in data_payload else None,
            entitlements=entitlements,
            authorizing_integration_owners=authorizing_integration_owners,
            context=application_models.ApplicationContextType(payload["context"]),
        )

    def deserialize_autocomplete_interaction(
        self, payload: data_binding.JSONObject
    ) -> command_interactions.AutocompleteInteraction:
        data_payload = payload["data"]

        guild_id: typing.Optional[snowflakes.Snowflake] = None
        if raw_guild_id := payload.get("guild_id"):
            guild_id = snowflakes.Snowflake(raw_guild_id)

        options = [self._deserialize_autocomplete_interaction_option(option) for option in data_payload["options"]]

        member: typing.Optional[base_interactions.InteractionMember]
        if member_payload := payload.get("member"):
            assert guild_id is not None
            member = self._deserialize_interaction_member(member_payload, guild_id=guild_id)
            # See https://github.com/discord/discord-api-docs/pull/2568
            user = member.user

        else:
            member = None
            user = self.deserialize_user(payload["user"])

        authorizing_integration_owners = {
            application_models.ApplicationIntegrationType(int(integration_type)): snowflakes.Snowflake(
                integration_owner_id
            )
            for integration_type, integration_owner_id in payload["authorizing_integration_owners"].items()
        }

        return command_interactions.AutocompleteInteraction(
            app=self._app,
            application_id=snowflakes.Snowflake(payload["application_id"]),
            id=snowflakes.Snowflake(payload["id"]),
            type=base_interactions.InteractionType(payload["type"]),
            guild_id=guild_id,
            channel=self._deserialize_interaction_channel(payload["channel"]),
            member=member,
            user=user,
            token=payload["token"],
            version=payload["version"],
            command_id=snowflakes.Snowflake(data_payload["id"]),
            command_name=data_payload["name"],
            command_type=commands.CommandType(data_payload.get("type", commands.CommandType.SLASH)),
            options=options,
            locale=locales.Locale(payload["locale"]),
            app_permissions=permission_models.Permissions(payload["app_permissions"]),
            guild_locale=locales.Locale(payload["guild_locale"]) if "guild_locale" in payload else None,
            registered_guild_id=snowflakes.Snowflake(data_payload["guild_id"]) if "guild_id" in data_payload else None,
            entitlements=[self.deserialize_entitlement(entitlement) for entitlement in payload.get("entitlements", ())],
            authorizing_integration_owners=authorizing_integration_owners,
            context=application_models.ApplicationContextType(payload["context"]),
        )

    def deserialize_modal_interaction(self, payload: data_binding.JSONObject) -> modal_interactions.ModalInteraction:
        data_payload = payload["data"]

        guild_id: typing.Optional[snowflakes.Snowflake] = None
        if raw_guild_id := payload.get("guild_id"):
            guild_id = snowflakes.Snowflake(raw_guild_id)

        member: typing.Optional[base_interactions.InteractionMember]
        if member_payload := payload.get("member"):
            assert guild_id is not None
            member = self._deserialize_interaction_member(member_payload, guild_id=guild_id)
            # See https://github.com/discord/discord-api-docs/pull/2568
            user = member.user

        else:
            member = None
            user = self.deserialize_user(payload["user"])

        message: typing.Optional[message_models.Message] = None
        if message_payload := payload.get("message"):
            message = self.deserialize_message(message_payload)

        authorizing_integration_owners = {
            application_models.ApplicationIntegrationType(int(integration_type)): snowflakes.Snowflake(
                integration_owner_id
            )
            for integration_type, integration_owner_id in payload["authorizing_integration_owners"].items()
        }

        return modal_interactions.ModalInteraction(
            app=self._app,
            application_id=snowflakes.Snowflake(payload["application_id"]),
            id=snowflakes.Snowflake(payload["id"]),
            type=base_interactions.InteractionType(payload["type"]),
            guild_id=guild_id,
            app_permissions=permission_models.Permissions(payload["app_permissions"]),
            guild_locale=locales.Locale(payload["guild_locale"]) if "guild_locale" in payload else None,
            locale=locales.Locale(payload["locale"]),
            channel=self._deserialize_interaction_channel(payload["channel"]),
            member=member,
            user=user,
            token=payload["token"],
            version=payload["version"],
            custom_id=data_payload["custom_id"],
            components=self._deserialize_components(data_payload["components"], self._modal_component_type_mapping),
            message=message,
            entitlements=[self.deserialize_entitlement(entitlement) for entitlement in payload.get("entitlements", ())],
            authorizing_integration_owners=authorizing_integration_owners,
            context=application_models.ApplicationContextType(payload["context"]),
        )

    def deserialize_interaction(self, payload: data_binding.JSONObject) -> base_interactions.PartialInteraction:
        interaction_type = base_interactions.InteractionType(payload["type"])

        if deserialize := self._interaction_type_mapping.get(interaction_type):
            return deserialize(payload)

        _LOGGER.debug("Unknown interaction type %s", interaction_type)
        msg = f"Unrecognised interaction type {interaction_type}"
        raise errors.UnrecognisedEntityError(msg)

    def serialize_command_option(self, option: commands.CommandOption) -> data_binding.JSONObject:
        payload: typing.MutableMapping[str, typing.Any] = {
            "type": option.type,
            "name": option.name,
            "description": option.description,
            "required": option.is_required,
            "name_localizations": option.name_localizations,
            "description_localizations": option.description_localizations,
        }

        if option.channel_types is not None:
            payload["channel_types"] = option.channel_types

        if option.choices is not None:
            payload["choices"] = [
                {"name": choice.name, "name_localizations": choice.name_localizations, "value": choice.value}
                for choice in option.choices
            ]

        if option.options is not None:
            payload["options"] = [self.serialize_command_option(suboption) for suboption in option.options]

        if option.autocomplete:
            payload["autocomplete"] = True

        if option.min_value is not None:
            payload["min_value"] = option.min_value
        if option.max_value is not None:
            payload["max_value"] = option.max_value

        if option.min_length is not None:
            payload["min_length"] = option.min_length
        if option.max_length is not None:
            payload["max_length"] = option.max_length

        return payload

    def deserialize_component_interaction(
        self, payload: data_binding.JSONObject
    ) -> component_interactions.ComponentInteraction:
        data_payload = payload["data"]

        guild_id = None
        if raw_guild_id := payload.get("guild_id"):
            guild_id = snowflakes.Snowflake(raw_guild_id)

        member: typing.Optional[base_interactions.InteractionMember]
        if member_payload := payload.get("member"):
            assert guild_id is not None
            member = self._deserialize_interaction_member(member_payload, guild_id=guild_id)
            # See https://github.com/discord/discord-api-docs/pull/2568
            user = member.user

        else:
            member = None
            user = self.deserialize_user(payload["user"])

        resolved: typing.Optional[base_interactions.ResolvedOptionData] = None
        if resolved_payload := data_payload.get("resolved"):
            resolved = self._deserialize_resolved_option_data(resolved_payload, guild_id=guild_id)

        authorizing_integration_owners = {
            application_models.ApplicationIntegrationType(int(integration_type)): snowflakes.Snowflake(
                integration_owner_id
            )
            for integration_type, integration_owner_id in payload["authorizing_integration_owners"].items()
        }

        return component_interactions.ComponentInteraction(
            app=self._app,
            application_id=snowflakes.Snowflake(payload["application_id"]),
            id=snowflakes.Snowflake(payload["id"]),
            type=base_interactions.InteractionType(payload["type"]),
            guild_id=guild_id,
            channel=self._deserialize_interaction_channel(payload["channel"]),
            member=member,
            user=user,
            token=payload["token"],
            values=data_payload.get("values") or (),
            resolved=resolved,
            version=payload["version"],
            custom_id=data_payload["custom_id"],
            component_type=component_models.ComponentType(data_payload["component_type"]),
            message=self.deserialize_message(payload["message"]),
            locale=locales.Locale(payload["locale"]),
            guild_locale=locales.Locale(payload["guild_locale"]) if "guild_locale" in payload else None,
            app_permissions=permission_models.Permissions(payload["app_permissions"]),
            entitlements=[self.deserialize_entitlement(entitlement) for entitlement in payload.get("entitlements", ())],
            authorizing_integration_owners=authorizing_integration_owners,
            context=application_models.ApplicationContextType(payload["context"]),
        )

    ##################
    # STICKER MODELS #
    ##################

    def deserialize_sticker_pack(self, payload: data_binding.JSONObject) -> sticker_models.StickerPack:
        pack_stickers: list[sticker_models.StandardSticker] = [
            self.deserialize_standard_sticker(p) for p in payload["stickers"]
        ]

        cover_sticker_id: typing.Optional[snowflakes.Snowflake] = None
        if raw_cover_sticker_id := payload.get("cover_sticker_id"):
            cover_sticker_id = snowflakes.Snowflake(raw_cover_sticker_id)

        banner_asset_id: typing.Optional[snowflakes.Snowflake] = None
        if raw_banner_asset_id := payload.get("banner_asset_id"):
            banner_asset_id = snowflakes.Snowflake(raw_banner_asset_id)

        return sticker_models.StickerPack(
            id=snowflakes.Snowflake(payload["id"]),
            name=payload["name"],
            description=payload["description"],
            cover_sticker_id=cover_sticker_id,
            stickers=pack_stickers,
            sku_id=snowflakes.Snowflake(payload["sku_id"]),
            banner_asset_id=banner_asset_id,
        )

    def deserialize_partial_sticker(self, payload: data_binding.JSONObject) -> sticker_models.PartialSticker:
        return sticker_models.PartialSticker(
            id=snowflakes.Snowflake(payload["id"]),
            name=payload["name"],
            format_type=sticker_models.StickerFormatType(payload["format_type"]),
        )

    def deserialize_standard_sticker(self, payload: data_binding.JSONObject) -> sticker_models.StandardSticker:
        return sticker_models.StandardSticker(
            id=snowflakes.Snowflake(payload["id"]),
            name=payload["name"],
            description=payload["description"],
            format_type=sticker_models.StickerFormatType(payload["format_type"]),
            pack_id=snowflakes.Snowflake(payload["pack_id"]),
            sort_value=payload["sort_value"],
            tags=[tag.strip() for tag in payload["tags"].split(",")],
        )

    def deserialize_guild_sticker(self, payload: data_binding.JSONObject) -> sticker_models.GuildSticker:
        return sticker_models.GuildSticker(
            id=snowflakes.Snowflake(payload["id"]),
            name=payload["name"],
            description=payload["description"],
            format_type=sticker_models.StickerFormatType(payload["format_type"]),
            guild_id=snowflakes.Snowflake(payload["guild_id"]),
            is_available=payload["available"],
            tag=payload["tags"],
            user=self.deserialize_user(payload["user"]) if "user" in payload else None,
        )

    ####################
    # COMPONENT MODELS #
    ####################

    @typing.overload
    def _deserialize_components(
        self,
        payloads: data_binding.JSONArray,
        mapping: dict[int, typing.Callable[[data_binding.JSONObject], component_models.MessageComponentTypesT]],
    ) -> list[component_models.MessageActionRowComponent]: ...

    @typing.overload
    def _deserialize_components(
        self,
        payloads: data_binding.JSONArray,
        mapping: dict[int, typing.Callable[[data_binding.JSONObject], component_models.ModalComponentTypesT]],
    ) -> list[component_models.ModalActionRowComponent]: ...

    def _deserialize_components(
        self,
        payloads: data_binding.JSONArray,
        mapping: dict[int, typing.Callable[[data_binding.JSONObject], typing.Any]],
    ) -> list[component_models.ActionRowComponent[typing.Any]]:
        top_level_components = []

        for payload in payloads:
            top_level_component_type = component_models.ComponentType(payload["type"])

            if top_level_component_type != component_models.ComponentType.ACTION_ROW:
                _LOGGER.debug("Unknown top-level message component type %s", top_level_component_type)
                continue

            components = []

            for component_payload in payload["components"]:
                component_type = component_models.ComponentType(component_payload["type"])

                if (deserializer := mapping.get(component_type)) is None:
                    _LOGGER.debug("Unknown component type %s", component_type)
                    continue

                components.append(deserializer(component_payload))

            if components:
                # If we somehow get a top-level component full of unknown components, ignore the top-level
                # component all-together
                top_level_components.append(
                    component_models.ActionRowComponent(type=top_level_component_type, components=components)
                )

        return top_level_components

    def _deserialize_button(self, payload: data_binding.JSONObject) -> component_models.ButtonComponent:
        emoji_payload = payload.get("emoji")
        return component_models.ButtonComponent(
            type=component_models.ComponentType(payload["type"]),
            style=component_models.ButtonStyle(payload["style"]),
            label=payload.get("label"),
            emoji=self.deserialize_emoji(emoji_payload) if emoji_payload else None,
            custom_id=payload.get("custom_id"),
            url=payload.get("url"),
            is_disabled=payload.get("disabled", False),
        )

    def _deserialize_select_menu(self, payload: data_binding.JSONObject) -> component_models.SelectMenuComponent:
        return component_models.SelectMenuComponent(
            type=component_models.ComponentType(payload["type"]),
            custom_id=payload["custom_id"],
            placeholder=payload.get("placeholder"),
            min_values=payload.get("min_values", 1),
            max_values=payload.get("max_values", 1),
            is_disabled=payload.get("disabled", False),
        )

    def _deserialize_text_select_menu(
        self, payload: data_binding.JSONObject
    ) -> component_models.TextSelectMenuComponent:
        options: list[component_models.SelectMenuOption] = []
        if "options" in payload:
            for option_payload in payload["options"]:
                emoji = None
                if emoji_payload := option_payload.get("emoji"):
                    emoji = self.deserialize_emoji(emoji_payload)

                options.append(
                    component_models.SelectMenuOption(
                        label=option_payload["label"],
                        value=option_payload["value"],
                        description=option_payload.get("description"),
                        emoji=emoji,
                        is_default=option_payload.get("default", False),
                    )
                )

        return component_models.TextSelectMenuComponent(
            type=component_models.ComponentType(payload["type"]),
            custom_id=payload["custom_id"],
            options=options,
            placeholder=payload.get("placeholder"),
            min_values=payload.get("min_values", 1),
            max_values=payload.get("max_values", 1),
            is_disabled=payload.get("disabled", False),
        )

    def _deserialize_channel_select_menu(
        self, payload: data_binding.JSONObject
    ) -> component_models.ChannelSelectMenuComponent:
        channel_types: list[typing.Union[int, channel_models.ChannelType]] = []
        if "channel_types" in payload:
            channel_types.extend(channel_models.ChannelType(t) for t in payload["channel_types"])

        return component_models.ChannelSelectMenuComponent(
            type=component_models.ComponentType(payload["type"]),
            custom_id=payload["custom_id"],
            channel_types=channel_types,
            placeholder=payload.get("placeholder"),
            min_values=payload.get("min_values", 1),
            max_values=payload.get("max_values", 1),
            is_disabled=payload.get("disabled", False),
        )

    def _deserialize_text_input(self, payload: data_binding.JSONObject) -> component_models.TextInputComponent:
        return component_models.TextInputComponent(
            type=component_models.ComponentType(payload["type"]), custom_id=payload["custom_id"], value=payload["value"]
        )

    ##################
    # MESSAGE MODELS #
    ##################

    def _deserialize_message_activity(self, payload: data_binding.JSONObject) -> message_models.MessageActivity:
        return message_models.MessageActivity(
            type=message_models.MessageActivityType(payload["type"]), party_id=payload.get("party_id")
        )

    def _deserialize_message_application(self, payload: data_binding.JSONObject) -> message_models.MessageApplication:
        return message_models.MessageApplication(
            id=snowflakes.Snowflake(payload["id"]),
            name=payload["name"],
            description=payload["description"] or None,
            icon_hash=payload["icon"],
            cover_image_hash=payload.get("cover_image"),
        )

    def _deserialize_message_attachment(self, payload: data_binding.JSONObject) -> message_models.Attachment:
        return message_models.Attachment(
            id=snowflakes.Snowflake(payload["id"]),
            filename=payload["filename"],
            title=payload.get("title"),
            description=payload.get("description"),
            media_type=payload.get("content_type"),
            size=int(payload["size"]),
            url=payload["url"],
            proxy_url=payload["proxy_url"],
            height=payload.get("height"),
            width=payload.get("width"),
            is_ephemeral=payload.get("ephemeral", False),
            duration=payload.get("duration_secs"),
            waveform=payload.get("waveform"),
        )

    def _deserialize_message_reaction(self, payload: data_binding.JSONObject) -> message_models.Reaction:
        return message_models.Reaction(
            count=int(payload["count"]), emoji=self.deserialize_emoji(payload["emoji"]), is_me=payload["me"]
        )

    def _deserialize_message_reference(self, payload: data_binding.JSONObject) -> message_models.MessageReference:
        message_reference_message_id: typing.Optional[snowflakes.Snowflake] = None
        if "message_id" in payload:
            message_reference_message_id = snowflakes.Snowflake(payload["message_id"])

        message_reference_guild_id: typing.Optional[snowflakes.Snowflake] = None
        if "guild_id" in payload:
            message_reference_guild_id = snowflakes.Snowflake(payload["guild_id"])

        return message_models.MessageReference(
            app=self._app,
            id=message_reference_message_id,
            channel_id=snowflakes.Snowflake(payload["channel_id"]),
            guild_id=message_reference_guild_id,
        )

    def _deserialize_partial_message_interaction_metadata(
        self, payload: data_binding.JSONObject
    ) -> base_interactions.PartialInteractionMetadata:
        authorizing_integration_owners = {
            application_models.ApplicationIntegrationType(int(integration_type)): snowflakes.Snowflake(
                integration_owner_id
            )
            for integration_type, integration_owner_id in payload["authorizing_integration_owners"].items()
        }
        return base_interactions.PartialInteractionMetadata(
            interaction_id=snowflakes.Snowflake(payload["id"]),
            type=base_interactions.InteractionType(payload["type"]),
            user=self.deserialize_user(payload["user"]),
            authorizing_integration_owners=authorizing_integration_owners,
            original_response_message_id=snowflakes.Snowflake(payload["original_response_message_id"])
            if "original_response_message_id" in payload
            else None,
        )

    def _deserialize_command_interaction_metadata(
        self, payload: data_binding.JSONObject
    ) -> command_interactions.CommandInteractionMetadata:
        partial_message_interaction_metadata = self._deserialize_partial_message_interaction_metadata(payload)

        return command_interactions.CommandInteractionMetadata(
            interaction_id=partial_message_interaction_metadata.interaction_id,
            type=partial_message_interaction_metadata.type,
            user=partial_message_interaction_metadata.user,
            authorizing_integration_owners=partial_message_interaction_metadata.authorizing_integration_owners,
            original_response_message_id=partial_message_interaction_metadata.original_response_message_id,
            target_user=self.deserialize_user(payload["target_user"]) if "target_user" in payload else None,
            target_message_id=snowflakes.Snowflake(payload["target_message_id"])
            if "target_message_id" in payload
            else None,
        )

    def _deserialize_message_component_interaction_metadata(
        self, payload: data_binding.JSONObject
    ) -> component_interactions.ComponentInteractionMetadata:
        partial_message_interaction_metadata = self._deserialize_partial_message_interaction_metadata(payload)

        return component_interactions.ComponentInteractionMetadata(
            interaction_id=partial_message_interaction_metadata.interaction_id,
            type=partial_message_interaction_metadata.type,
            user=partial_message_interaction_metadata.user,
            authorizing_integration_owners=partial_message_interaction_metadata.authorizing_integration_owners,
            original_response_message_id=partial_message_interaction_metadata.original_response_message_id,
            interacted_message_id=snowflakes.Snowflake(payload["interacted_message_id"]),
        )

    def _deserialize_modal_interaction_metadata(
        self, payload: data_binding.JSONObject
    ) -> modal_interactions.ModalInteractionMetadata:
        partial_message_interaction_metadata = self._deserialize_partial_message_interaction_metadata(payload)
        triggering_interaction_metadata = self._deserialize_interaction_metadata(
            payload["triggering_interaction_metadata"]
        )

        return modal_interactions.ModalInteractionMetadata(
            interaction_id=partial_message_interaction_metadata.interaction_id,
            type=partial_message_interaction_metadata.type,
            user=partial_message_interaction_metadata.user,
            authorizing_integration_owners=partial_message_interaction_metadata.authorizing_integration_owners,
            original_response_message_id=partial_message_interaction_metadata.original_response_message_id,
            triggering_interaction_metadata=triggering_interaction_metadata,
        )

    def _deserialize_interaction_metadata(
        self, payload: data_binding.JSONObject
    ) -> base_interactions.PartialInteractionMetadata:
        interaction_metadata_type = base_interactions.InteractionType(payload["type"])
        if deserializer := self._interaction_metadata_mapping.get(interaction_metadata_type):
            return deserializer(payload)
        _LOGGER.debug("Unrecognised interaction metadata type: %s", interaction_metadata_type)
        msg = f"Unrecognised interaction metadata type: {interaction_metadata_type}"
        raise errors.UnrecognisedEntityError(msg)

<<<<<<< HEAD
    def deserialize_partial_message(  # noqa: C901, CFQ001 - Too complex, Exceeds allowed length
=======
    def deserialize_partial_message(  # noqa: C901, PLR0912, PLR0915
>>>>>>> 5d073b8f
        self, payload: data_binding.JSONObject
    ) -> message_models.PartialMessage:
        author: undefined.UndefinedOr[user_models.User] = undefined.UNDEFINED
        if author_pl := payload.get("author"):
            author = self.deserialize_user(author_pl)

        guild_id: typing.Optional[snowflakes.Snowflake] = None
        member: undefined.UndefinedNoneOr[guild_models.Member] = None
        if "guild_id" in payload:
            guild_id = snowflakes.Snowflake(payload["guild_id"])

            # Webhook messages will never have a member attached to them
            if member_pl := payload.get("member"):
                assert author is not undefined.UNDEFINED, "received message with a member object without a user object"
                member = self.deserialize_member(member_pl, user=author, guild_id=guild_id)
            elif author is not undefined.UNDEFINED:
                member = undefined.UNDEFINED

        timestamp: undefined.UndefinedOr[datetime.datetime] = undefined.UNDEFINED
        if "timestamp" in payload:
            timestamp = time.iso8601_datetime_string_to_datetime(payload["timestamp"])

        edited_timestamp: undefined.UndefinedNoneOr[datetime.datetime] = undefined.UNDEFINED
        if "edited_timestamp" in payload:
            if (raw_edited_timestamp := payload["edited_timestamp"]) is not None:
                edited_timestamp = time.iso8601_datetime_string_to_datetime(raw_edited_timestamp)
            else:
                edited_timestamp = None

        attachments: undefined.UndefinedOr[list[message_models.Attachment]] = undefined.UNDEFINED
        if "attachments" in payload:
            attachments = [self._deserialize_message_attachment(attachment) for attachment in payload["attachments"]]

        embeds: undefined.UndefinedOr[list[embed_models.Embed]] = undefined.UNDEFINED
        if "embeds" in payload:
            embeds = [self.deserialize_embed(embed) for embed in payload["embeds"]]

        poll: undefined.UndefinedOr[poll_models.Poll] = undefined.UNDEFINED
        if "poll" in payload:
            poll = self.deserialize_poll(payload["poll"])

        reactions: undefined.UndefinedOr[list[message_models.Reaction]] = undefined.UNDEFINED
        if "reactions" in payload:
            reactions = [self._deserialize_message_reaction(reaction) for reaction in payload["reactions"]]

        activity: undefined.UndefinedOr[message_models.MessageActivity] = undefined.UNDEFINED
        if "activity" in payload:
            activity = self._deserialize_message_activity(payload["activity"])

        application: undefined.UndefinedOr[message_models.MessageApplication] = undefined.UNDEFINED
        if "application" in payload:
            application = self._deserialize_message_application(payload["application"])

        message_reference: undefined.UndefinedOr[message_models.MessageReference] = undefined.UNDEFINED
        if "message_reference" in payload:
            message_reference = self._deserialize_message_reference(payload["message_reference"])

        referenced_message: undefined.UndefinedNoneOr[message_models.Message] = undefined.UNDEFINED
        if "referenced_message" in payload:
            if (referenced_message_payload := payload["referenced_message"]) is not None:
                referenced_message = self.deserialize_message(referenced_message_payload)
            else:
                referenced_message = None

        stickers: undefined.UndefinedOr[typing.Sequence[sticker_models.PartialSticker]] = undefined.UNDEFINED
        if "sticker_items" in payload:
            stickers = [self.deserialize_partial_sticker(sticker) for sticker in payload["sticker_items"]]
        # This is only here for backwards compatibility as old messages still return this field
        elif "stickers" in payload:
            stickers = [self.deserialize_partial_sticker(sticker) for sticker in payload["stickers"]]

        content = payload.get("content", undefined.UNDEFINED)
        if content is not undefined.UNDEFINED:
            content = content or None  # Default to None if content is an empty string

        application_id: undefined.UndefinedNoneOr[snowflakes.Snowflake] = undefined.UNDEFINED
        if raw_application_id := payload.get("application_id"):
            application_id = snowflakes.Snowflake(raw_application_id)

        components: undefined.UndefinedOr[list[component_models.MessageActionRowComponent]] = undefined.UNDEFINED
        if component_payloads := payload.get("components"):
            components = self._deserialize_components(component_payloads, self._message_component_type_mapping)

        channel_mentions: undefined.UndefinedOr[dict[snowflakes.Snowflake, channel_models.PartialChannel]] = (
            undefined.UNDEFINED
        )
        if raw_channel_mentions := payload.get("mention_channels"):
            channel_mentions = {c.id: c for c in map(self.deserialize_partial_channel, raw_channel_mentions)}

        user_mentions: undefined.UndefinedOr[dict[snowflakes.Snowflake, user_models.User]] = undefined.UNDEFINED
        if raw_user_mentions := payload.get("mentions"):
            user_mentions = {u.id: u for u in map(self.deserialize_user, raw_user_mentions)}

        role_mention_ids: undefined.UndefinedOr[list[snowflakes.Snowflake]] = undefined.UNDEFINED
        if raw_role_mention_ids := payload.get("mention_roles"):
            role_mention_ids = [snowflakes.Snowflake(i) for i in raw_role_mention_ids]

        interaction_metadata = None
        if interaction_metadata_payload := payload.get("interaction_metadata"):
            interaction_metadata = self._deserialize_interaction_metadata(interaction_metadata_payload)

        return message_models.PartialMessage(
            app=self._app,
            id=snowflakes.Snowflake(payload["id"]),
            channel_id=snowflakes.Snowflake(payload["channel_id"]),
            guild_id=guild_id,
            author=author,
            member=member,
            content=content,
            timestamp=timestamp,
            edited_timestamp=edited_timestamp,
            is_tts=payload.get("tts", undefined.UNDEFINED),
            attachments=attachments,
            embeds=embeds,
            poll=poll,
            reactions=reactions,
            is_pinned=payload.get("pinned", undefined.UNDEFINED),
            webhook_id=snowflakes.Snowflake(payload["webhook_id"]) if "webhook_id" in payload else undefined.UNDEFINED,
            type=message_models.MessageType(payload["type"]) if "type" in payload else undefined.UNDEFINED,
            activity=activity,
            application=application,
            message_reference=message_reference,
            referenced_message=referenced_message,
            flags=message_models.MessageFlag(payload["flags"]) if "flags" in payload else undefined.UNDEFINED,
            stickers=stickers,
            nonce=payload.get("nonce", undefined.UNDEFINED),
            application_id=application_id,
            components=components,
            channel_mentions=channel_mentions,
            user_mentions=user_mentions,
            role_mention_ids=role_mention_ids,
            mentions_everyone=payload.get("mention_everyone", undefined.UNDEFINED),
            interaction_metadata=interaction_metadata,
        )

    def deserialize_message(self, payload: data_binding.JSONObject) -> message_models.Message:  # noqa: PLR0912
        author = self.deserialize_user(payload["author"])

        guild_id: typing.Optional[snowflakes.Snowflake] = None
        member: typing.Optional[guild_models.Member] = None
        if "guild_id" in payload:
            guild_id = snowflakes.Snowflake(payload["guild_id"])

            if member_pl := payload.get("member"):
                member = self.deserialize_member(member_pl, user=author, guild_id=guild_id)

        edited_timestamp: typing.Optional[datetime.datetime] = None
        if (raw_edited_timestamp := payload["edited_timestamp"]) is not None:
            edited_timestamp = time.iso8601_datetime_string_to_datetime(raw_edited_timestamp)

        attachments = [self._deserialize_message_attachment(attachment) for attachment in payload["attachments"]]

        embeds = [self.deserialize_embed(embed) for embed in payload["embeds"]]

        poll: typing.Optional[poll_models.Poll] = None
        if "poll" in payload:
            poll = self.deserialize_poll(payload["poll"])

        if "reactions" in payload:
            reactions = [self._deserialize_message_reaction(reaction) for reaction in payload["reactions"]]
        else:
            reactions = []

        activity: typing.Optional[message_models.MessageActivity] = None
        if "activity" in payload:
            activity = self._deserialize_message_activity(payload["activity"])

        message_reference: typing.Optional[message_models.MessageReference] = None
        if "message_reference" in payload:
            message_reference = self._deserialize_message_reference(payload["message_reference"])

        referenced_message: typing.Optional[message_models.PartialMessage] = None
        if referenced_message_payload := payload.get("referenced_message"):
            referenced_message = self.deserialize_partial_message(referenced_message_payload)

        application: typing.Optional[message_models.MessageApplication] = None
        if "application" in payload:
            application = self._deserialize_message_application(payload["application"])

        if "sticker_items" in payload:
            stickers = [self.deserialize_partial_sticker(sticker) for sticker in payload["sticker_items"]]
        elif "stickers" in payload:
            stickers = [self.deserialize_partial_sticker(sticker) for sticker in payload["stickers"]]
        else:
            stickers = []

        thread: typing.Optional[channel_models.GuildThreadChannel] = None
        if thread_payload := payload.get("thread"):
            thread = self.deserialize_guild_thread(thread_payload)

        components: list[component_models.MessageActionRowComponent]
        if component_payloads := payload.get("components"):
            components = self._deserialize_components(component_payloads, self._message_component_type_mapping)

        else:
            components = []

        user_mentions = {u.id: u for u in map(self.deserialize_user, payload.get("mentions", ()))}
        role_mention_ids = [snowflakes.Snowflake(i) for i in payload.get("mention_roles", ())]
        channel_mentions = {u.id: u for u in map(self.deserialize_partial_channel, payload.get("mention_channels", ()))}

        interaction_metadata = None
        if interaction_metadata_payload := payload.get("interaction_metadata"):
            interaction_metadata = self._deserialize_interaction_metadata(interaction_metadata_payload)

        return message_models.Message(
            app=self._app,
            id=snowflakes.Snowflake(payload["id"]),
            channel_id=snowflakes.Snowflake(payload["channel_id"]),
            guild_id=guild_id,
            author=author,
            member=member,
            content=payload["content"] or None,
            timestamp=time.iso8601_datetime_string_to_datetime(payload["timestamp"]),
            edited_timestamp=edited_timestamp,
            is_tts=payload["tts"],
            attachments=attachments,
            embeds=embeds,
            poll=poll,
            reactions=reactions,
            is_pinned=payload["pinned"],
            webhook_id=snowflakes.Snowflake(payload["webhook_id"]) if "webhook_id" in payload else None,
            type=message_models.MessageType(payload["type"]),
            activity=activity,
            application=application,
            message_reference=message_reference,
            referenced_message=referenced_message,
            flags=message_models.MessageFlag(payload["flags"]),
            stickers=stickers,
            nonce=payload.get("nonce"),
            application_id=snowflakes.Snowflake(payload["application_id"]) if "application_id" in payload else None,
            components=components,
            user_mentions=user_mentions,
            channel_mentions=channel_mentions,
            role_mention_ids=role_mention_ids,
            mentions_everyone=payload.get("mention_everyone", False),
            thread=thread,
            interaction_metadata=interaction_metadata,
        )

    ###################
    # PRESENCE MODELS #
    ###################

    def deserialize_member_presence(
        self,
        payload: data_binding.JSONObject,
        *,
        guild_id: undefined.UndefinedOr[snowflakes.Snowflake] = undefined.UNDEFINED,
    ) -> presence_models.MemberPresence:
        activities: list[presence_models.RichActivity] = []
        for activity_payload in payload["activities"]:
            timestamps: typing.Optional[presence_models.ActivityTimestamps] = None
            if "timestamps" in activity_payload:
                timestamps_payload = activity_payload["timestamps"]
                start = (
                    time.unix_epoch_to_datetime(timestamps_payload["start"]) if "start" in timestamps_payload else None
                )
                end = time.unix_epoch_to_datetime(timestamps_payload["end"]) if "end" in timestamps_payload else None
                timestamps = presence_models.ActivityTimestamps(start=start, end=end)

            application_id = (
                snowflakes.Snowflake(activity_payload["application_id"])
                if "application_id" in activity_payload
                else None
            )

            party: typing.Optional[presence_models.ActivityParty] = None
            if "party" in activity_payload:
                party_payload = activity_payload["party"]

                current_size: typing.Optional[int]
                max_size: typing.Optional[int]
                if "size" in party_payload:
                    raw_current_size, raw_max_size = party_payload["size"]
                    current_size = int(raw_current_size)
                    max_size = int(raw_max_size)
                else:
                    current_size = max_size = None

                party = presence_models.ActivityParty(
                    id=party_payload.get("id"), current_size=current_size, max_size=max_size
                )

            assets: typing.Optional[presence_models.ActivityAssets] = None
            if "assets" in activity_payload:
                assets_payload = activity_payload["assets"]
                assets = presence_models.ActivityAssets(
                    application_id=application_id,
                    large_image=assets_payload.get("large_image"),
                    large_text=assets_payload.get("large_text"),
                    small_image=assets_payload.get("small_image"),
                    small_text=assets_payload.get("small_text"),
                )

            secrets: typing.Optional[presence_models.ActivitySecret] = None
            if "secrets" in activity_payload:
                secrets_payload = activity_payload["secrets"]
                secrets = presence_models.ActivitySecret(
                    join=secrets_payload.get("join"),
                    spectate=secrets_payload.get("spectate"),
                    match=secrets_payload.get("match"),
                )

            emoji: typing.Optional[emoji_models.Emoji] = None
            raw_emoji = activity_payload.get("emoji")
            if raw_emoji is not None:
                emoji = self.deserialize_emoji(raw_emoji)

            activity = presence_models.RichActivity(
                name=activity_payload["name"],
                # RichActivity's generated init already declares a converter for the "type" field
                type=activity_payload["type"],
                url=activity_payload.get("url"),
                created_at=time.unix_epoch_to_datetime(activity_payload["created_at"]),
                timestamps=timestamps,
                application_id=application_id,
                details=activity_payload.get("details"),
                state=activity_payload.get("state"),
                emoji=emoji,
                party=party,
                assets=assets,
                secrets=secrets,
                is_instance=activity_payload.get("instance"),  # TODO: can we safely default this to False?
                flags=presence_models.ActivityFlag(activity_payload["flags"]) if "flags" in activity_payload else None,
                buttons=activity_payload.get("buttons") or [],
            )
            activities.append(activity)

        client_status_payload = payload["client_status"]
        desktop = (
            presence_models.Status(client_status_payload["desktop"])
            if "desktop" in client_status_payload
            else presence_models.Status.OFFLINE
        )
        mobile = (
            presence_models.Status(client_status_payload["mobile"])
            if "mobile" in client_status_payload
            else presence_models.Status.OFFLINE
        )
        web = (
            presence_models.Status(client_status_payload["web"])
            if "web" in client_status_payload
            else presence_models.Status.OFFLINE
        )
        client_status = presence_models.ClientStatus(desktop=desktop, mobile=mobile, web=web)

        return presence_models.MemberPresence(
            app=self._app,
            user_id=snowflakes.Snowflake(payload["user"]["id"]),
            guild_id=guild_id if guild_id is not undefined.UNDEFINED else snowflakes.Snowflake(payload["guild_id"]),
            visible_status=presence_models.Status(payload["status"]),
            activities=activities,
            client_status=client_status,
        )

    ##########################
    # SCHEDULED EVENT MODELS #
    ##########################

    def deserialize_scheduled_external_event(
        self, payload: data_binding.JSONObject
    ) -> scheduled_events_models.ScheduledExternalEvent:
        creator: typing.Optional[user_models.User] = None
        if raw_creator := payload.get("creator"):
            creator = self.deserialize_user(raw_creator)

        return scheduled_events_models.ScheduledExternalEvent(
            app=self._app,
            id=snowflakes.Snowflake(payload["id"]),
            guild_id=snowflakes.Snowflake(payload["guild_id"]),
            name=payload["name"],
            description=payload.get("description"),
            start_time=time.iso8601_datetime_string_to_datetime(payload["scheduled_start_time"]),
            end_time=time.iso8601_datetime_string_to_datetime(payload["scheduled_end_time"]),
            privacy_level=scheduled_events_models.EventPrivacyLevel(payload["privacy_level"]),
            status=scheduled_events_models.ScheduledEventStatus(payload["status"]),
            entity_type=scheduled_events_models.ScheduledEventType(payload["entity_type"]),
            creator=creator,
            user_count=payload.get("user_count"),
            image_hash=payload.get("image"),
            location=payload["entity_metadata"]["location"],
        )

    def deserialize_scheduled_stage_event(
        self, payload: data_binding.JSONObject
    ) -> scheduled_events_models.ScheduledStageEvent:
        creator: typing.Optional[user_models.User] = None
        if raw_creator := payload.get("creator"):
            creator = self.deserialize_user(raw_creator)

        end_time: typing.Optional[datetime.datetime] = None
        if raw_end_time := payload.get("scheduled_end_time"):
            end_time = time.iso8601_datetime_string_to_datetime(raw_end_time)

        return scheduled_events_models.ScheduledStageEvent(
            app=self._app,
            id=snowflakes.Snowflake(payload["id"]),
            guild_id=snowflakes.Snowflake(payload["guild_id"]),
            name=payload["name"],
            description=payload.get("description"),
            start_time=time.iso8601_datetime_string_to_datetime(payload["scheduled_start_time"]),
            end_time=end_time,
            privacy_level=scheduled_events_models.EventPrivacyLevel(payload["privacy_level"]),
            status=scheduled_events_models.ScheduledEventStatus(payload["status"]),
            entity_type=scheduled_events_models.ScheduledEventType(payload["entity_type"]),
            creator=creator,
            user_count=payload.get("user_count"),
            image_hash=payload.get("image"),
            channel_id=snowflakes.Snowflake(payload["channel_id"]),
        )

    def deserialize_scheduled_voice_event(
        self, payload: data_binding.JSONObject
    ) -> scheduled_events_models.ScheduledVoiceEvent:
        creator: typing.Optional[user_models.User] = None
        if raw_creator := payload.get("creator"):
            creator = self.deserialize_user(raw_creator)

        end_time: typing.Optional[datetime.datetime] = None
        if raw_end_time := payload.get("scheduled_end_time"):
            end_time = time.iso8601_datetime_string_to_datetime(raw_end_time)

        return scheduled_events_models.ScheduledVoiceEvent(
            app=self._app,
            id=snowflakes.Snowflake(payload["id"]),
            guild_id=snowflakes.Snowflake(payload["guild_id"]),
            name=payload["name"],
            description=payload.get("description"),
            start_time=time.iso8601_datetime_string_to_datetime(payload["scheduled_start_time"]),
            end_time=end_time,
            privacy_level=scheduled_events_models.EventPrivacyLevel(payload["privacy_level"]),
            status=scheduled_events_models.ScheduledEventStatus(payload["status"]),
            entity_type=scheduled_events_models.ScheduledEventType(payload["entity_type"]),
            creator=creator,
            user_count=payload.get("user_count"),
            image_hash=payload.get("image"),
            channel_id=snowflakes.Snowflake(payload["channel_id"]),
        )

    def deserialize_scheduled_event(self, payload: data_binding.JSONObject) -> scheduled_events_models.ScheduledEvent:
        event_type = scheduled_events_models.ScheduledEventType(payload["entity_type"])

        if converter := self._scheduled_event_type_mapping.get(event_type):
            return converter(payload)

        _LOGGER.debug("Unrecognised scheduled event type %s", event_type)
        msg = f"Unrecognised scheduled event type {event_type}"
        raise errors.UnrecognisedEntityError(msg)

    def deserialize_scheduled_event_user(
        self,
        payload: data_binding.JSONObject,
        *,
        guild_id: undefined.UndefinedOr[snowflakes.Snowflake] = undefined.UNDEFINED,
    ) -> scheduled_events_models.ScheduledEventUser:
        user = self.deserialize_user(payload["user"])

        member: typing.Optional[guild_models.Member] = None
        if raw_member := payload.get("member"):
            member = self.deserialize_member(raw_member, user=user, guild_id=guild_id)

        return scheduled_events_models.ScheduledEventUser(
            event_id=snowflakes.Snowflake(payload["guild_scheduled_event_id"]), user=user, member=member
        )

    ###################
    # TEMPLATE MODELS #
    ###################

    def deserialize_template(self, payload: data_binding.JSONObject) -> template_models.Template:
        source_guild_payload = payload["serialized_source_guild"]
        # For some reason the guild ID isn't on the actual guild object in this special case.
        guild_id = snowflakes.Snowflake(payload["source_guild_id"])
        default_message_notifications = guild_models.GuildMessageNotificationsLevel(
            source_guild_payload["default_message_notifications"]
        )
        explicit_content_filter = guild_models.GuildExplicitContentFilterLevel(
            source_guild_payload["explicit_content_filter"]
        )

        roles: dict[snowflakes.Snowflake, template_models.TemplateRole] = {}
        for role_payload in source_guild_payload["roles"]:
            role = template_models.TemplateRole(
                app=self._app,
                id=snowflakes.Snowflake(role_payload["id"]),
                name=role_payload["name"],
                permissions=permission_models.Permissions(int(role_payload["permissions"])),
                color=color_models.Color(role_payload["color"]),
                is_hoisted=role_payload["hoist"],
                is_mentionable=role_payload["mentionable"],
            )
            roles[role.id] = role

        channels = {}
        for channel_payload in source_guild_payload["channels"]:
            channel = self.deserialize_channel(channel_payload, guild_id=guild_id)
            assert isinstance(channel, channel_models.GuildChannel)
            channels[channel.id] = channel

        afk_channel_id = source_guild_payload["afk_channel_id"]
        system_channel_id = source_guild_payload["system_channel_id"]

        source_guild = template_models.TemplateGuild(
            app=self._app,
            id=guild_id,
            # For some reason in this case they use the key "icon_hash" rather than "icon".
            # Cause Discord:TM:
            icon_hash=source_guild_payload["icon_hash"],
            name=source_guild_payload["name"],
            description=source_guild_payload["description"],
            verification_level=guild_models.GuildVerificationLevel(source_guild_payload["verification_level"]),
            default_message_notifications=default_message_notifications,
            explicit_content_filter=explicit_content_filter,
            preferred_locale=locales.Locale(source_guild_payload["preferred_locale"]),
            afk_timeout=datetime.timedelta(seconds=source_guild_payload["afk_timeout"]),
            roles=roles,
            channels=channels,
            afk_channel_id=snowflakes.Snowflake(afk_channel_id) if afk_channel_id is not None else None,
            system_channel_id=snowflakes.Snowflake(system_channel_id) if system_channel_id is not None else None,
            system_channel_flags=guild_models.GuildSystemChannelFlag(source_guild_payload["system_channel_flags"]),
        )

        return template_models.Template(
            app=self._app,
            code=payload["code"],
            name=payload["name"],
            description=payload["description"],
            usage_count=payload["usage_count"],
            creator=self.deserialize_user(payload["creator"]),
            created_at=time.iso8601_datetime_string_to_datetime(payload["created_at"]),
            updated_at=time.iso8601_datetime_string_to_datetime(payload["updated_at"]),
            source_guild=source_guild,
            is_unsynced=bool(payload["is_dirty"]),
        )

    ###############
    # USER MODELS #
    ###############

    @staticmethod
    def _set_user_attributes(payload: data_binding.JSONObject) -> _UserFields:
        accent_color = payload.get("accent_color")
        return _UserFields(
            id=snowflakes.Snowflake(payload["id"]),
            discriminator=payload["discriminator"],
            username=payload["username"],
            global_name=payload.get("global_name"),
            avatar_hash=payload["avatar"],
            banner_hash=payload.get("banner", None),
            accent_color=color_models.Color(accent_color) if accent_color is not None else None,
            is_bot=payload.get("bot", False),
            is_system=payload.get("system", False),
        )

    def deserialize_user(self, payload: data_binding.JSONObject) -> user_models.User:
        user_fields = self._set_user_attributes(payload)
        flags = (
            user_models.UserFlag(payload["public_flags"]) if "public_flags" in payload else user_models.UserFlag.NONE
        )
        return user_models.UserImpl(
            app=self._app,
            id=user_fields.id,
            discriminator=user_fields.discriminator,
            username=user_fields.username,
            global_name=payload.get("global_name"),
            avatar_hash=user_fields.avatar_hash,
            banner_hash=user_fields.banner_hash,
            accent_color=user_fields.accent_color,
            is_bot=user_fields.is_bot,
            is_system=user_fields.is_system,
            flags=flags,
        )

    def deserialize_my_user(self, payload: data_binding.JSONObject) -> user_models.OwnUser:
        user_fields = self._set_user_attributes(payload)
        return user_models.OwnUser(
            app=self._app,
            id=user_fields.id,
            discriminator=user_fields.discriminator,
            username=user_fields.username,
            global_name=payload.get("global_name"),
            avatar_hash=user_fields.avatar_hash,
            banner_hash=user_fields.banner_hash,
            accent_color=user_fields.accent_color,
            is_bot=user_fields.is_bot,
            is_system=user_fields.is_system,
            is_mfa_enabled=payload["mfa_enabled"],
            locale=locales.Locale(payload["locale"]) if "locale" in payload else None,
            is_verified=payload.get("verified"),
            email=payload.get("email"),
            flags=user_models.UserFlag(payload["flags"]),
            premium_type=user_models.PremiumType(payload["premium_type"]) if "premium_type" in payload else None,
        )

    ################
    # VOICE MODELS #
    ################

    def deserialize_voice_state(
        self,
        payload: data_binding.JSONObject,
        *,
        guild_id: undefined.UndefinedOr[snowflakes.Snowflake] = undefined.UNDEFINED,
        member: undefined.UndefinedOr[guild_models.Member] = undefined.UNDEFINED,
    ) -> voice_models.VoiceState:
        if guild_id is undefined.UNDEFINED:
            guild_id = snowflakes.Snowflake(payload["guild_id"])

        channel_id: typing.Optional[snowflakes.Snowflake] = None
        if (raw_channel_id := payload["channel_id"]) is not None:
            channel_id = snowflakes.Snowflake(raw_channel_id)

        member_obj: typing.Optional[guild_models.Member] = None
        if member is undefined.UNDEFINED:
            # It is insanely rare for this to happen, but we can receive voice states
            # with no member object attached to them unfortunately.
            member_obj = self.deserialize_member(payload["member"], guild_id=guild_id) if "member" in payload else None
        else:
            member_obj = member

        requested_to_speak_at: typing.Optional[datetime.datetime] = None
        if raw_requested_to_speak_at := payload.get("request_to_speak_timestamp"):
            requested_to_speak_at = time.iso8601_datetime_string_to_datetime(raw_requested_to_speak_at)

        return voice_models.VoiceState(
            app=self._app,
            guild_id=guild_id,
            channel_id=channel_id,
            user_id=snowflakes.Snowflake(payload["user_id"]),
            member=member_obj,
            session_id=payload["session_id"],
            is_guild_deafened=payload["deaf"],
            is_guild_muted=payload["mute"],
            is_self_deafened=payload["self_deaf"],
            is_self_muted=payload["self_mute"],
            is_streaming=payload.get("self_stream", False),
            is_video_enabled=payload["self_video"],
            is_suppressed=payload["suppress"],
            requested_to_speak_at=requested_to_speak_at,
        )

    def deserialize_voice_region(self, payload: data_binding.JSONObject) -> voice_models.VoiceRegion:
        return voice_models.VoiceRegion(
            id=payload["id"],
            name=payload["name"],
            is_optimal_location=payload["optimal"],
            is_deprecated=payload["deprecated"],
            is_custom=payload["custom"],
        )

    ##################
    # WEBHOOK MODELS #
    ##################

    def deserialize_incoming_webhook(self, payload: data_binding.JSONObject) -> webhook_models.IncomingWebhook:
        application_id: typing.Optional[snowflakes.Snowflake] = None
        if (raw_application_id := payload.get("application_id")) is not None:
            application_id = snowflakes.Snowflake(raw_application_id)

        return webhook_models.IncomingWebhook(
            app=self._app,
            id=snowflakes.Snowflake(payload["id"]),
            type=webhook_models.WebhookType(payload["type"]),
            guild_id=snowflakes.Snowflake(payload["guild_id"]),
            channel_id=snowflakes.Snowflake(payload["channel_id"]),
            author=self.deserialize_user(payload["user"]) if "user" in payload else None,
            name=payload["name"],
            avatar_hash=payload["avatar"],
            token=payload.get("token"),
            application_id=application_id,
        )

    def deserialize_channel_follower_webhook(
        self, payload: data_binding.JSONObject
    ) -> webhook_models.ChannelFollowerWebhook:
        application_id: typing.Optional[snowflakes.Snowflake] = None
        if raw_application_id := payload.get("application_id"):
            application_id = snowflakes.Snowflake(raw_application_id)

        source_channel: typing.Optional[channel_models.PartialChannel] = None
        if raw_source_channel := payload.get("source_channel"):
            # In this case the channel type isn't provided as we can safely
            # assume it's a news channel.
            raw_source_channel.setdefault("type", channel_models.ChannelType.GUILD_NEWS)
            source_channel = self.deserialize_partial_channel(raw_source_channel)

        source_guild: typing.Optional[guild_models.PartialGuild] = None
        if source_guild_payload := payload.get("source_guild"):
            source_guild = guild_models.PartialGuild(
                app=self._app,
                id=snowflakes.Snowflake(source_guild_payload["id"]),
                name=source_guild_payload["name"],
                icon_hash=source_guild_payload.get("icon"),
            )

        return webhook_models.ChannelFollowerWebhook(
            app=self._app,
            id=snowflakes.Snowflake(payload["id"]),
            type=webhook_models.WebhookType(payload["type"]),
            guild_id=snowflakes.Snowflake(payload["guild_id"]),
            channel_id=snowflakes.Snowflake(payload["channel_id"]),
            author=self.deserialize_user(payload["user"]) if "user" in payload else None,
            name=payload["name"],
            avatar_hash=payload["avatar"],
            application_id=application_id,
            source_channel=source_channel,
            source_guild=source_guild,
        )

    def deserialize_application_webhook(self, payload: data_binding.JSONObject) -> webhook_models.ApplicationWebhook:
        return webhook_models.ApplicationWebhook(
            app=self._app,
            id=snowflakes.Snowflake(payload["id"]),
            type=webhook_models.WebhookType(payload["type"]),
            name=payload["name"],
            avatar_hash=payload["avatar"],
            application_id=snowflakes.Snowflake(payload["application_id"]),
        )

    def deserialize_webhook(self, payload: data_binding.JSONObject) -> webhook_models.PartialWebhook:
        webhook_type = webhook_models.WebhookType(payload["type"])

        if converter := self._webhook_type_mapping.get(webhook_type):
            return converter(payload)

        _LOGGER.debug("Unrecognised webhook type %s", webhook_type)
        msg = f"Unrecognised webhook type {webhook_type}"
        raise errors.UnrecognisedEntityError(msg)

    ##################
    #  MONETIZATION  #
    ##################

    def deserialize_entitlement(self, payload: data_binding.JSONObject) -> monetization_models.Entitlement:
        starts_at = time.iso8601_datetime_string_to_datetime(payload["starts_at"]) if payload.get("starts_at") else None

        return monetization_models.Entitlement(
            id=snowflakes.Snowflake(payload["id"]),
            type=monetization_models.EntitlementType(payload["type"]),
            sku_id=snowflakes.Snowflake(payload["sku_id"]),
            application_id=snowflakes.Snowflake(payload["application_id"]),
            guild_id=snowflakes.Snowflake(payload["guild_id"]) if "guild_id" in payload else None,
            user_id=snowflakes.Snowflake(payload["user_id"]) if "user_id" in payload else None,
            is_deleted=payload["deleted"],
            starts_at=starts_at,
            ends_at=time.iso8601_datetime_string_to_datetime(payload["ends_at"]) if payload.get("ends_at") else None,
            subscription_id=snowflakes.Snowflake(payload["subscription_id"]) if "subscription_id" in payload else None,
        )

    def deserialize_sku(self, payload: data_binding.JSONObject) -> monetization_models.SKU:
        return monetization_models.SKU(
            id=snowflakes.Snowflake(payload["id"]),
            type=monetization_models.SKUType(payload["type"]),
            application_id=snowflakes.Snowflake(payload["application_id"]),
            name=payload["name"],
            slug=payload["slug"],
            flags=monetization_models.SKUFlags(payload["flags"]),
        )

    ###############
    # POLL MODELS #
    ###############

    def _deserialize_poll_media(self, payload: data_binding.JSONObject) -> poll_models.PollMedia:
        return poll_models.PollMedia(
            text=payload.get("text"), emoji=self.deserialize_emoji(payload["emoji"]) if "emoji" in payload else None
        )

    def deserialize_poll(self, payload: data_binding.JSONObject) -> poll_models.Poll:
        answers: list[poll_models.PollAnswer] = []
        for answer_payload in payload["answers"]:
            answer = poll_models.PollAnswer(
                answer_id=answer_payload["answer_id"],
                poll_media=self._deserialize_poll_media(answer_payload["poll_media"]),
            )

            answers.append(answer)

        expiry: typing.Optional[datetime.datetime] = None
        if expiry_payload := payload["expiry"]:
            expiry = time.iso8601_datetime_string_to_datetime(expiry_payload)

        results: typing.Optional[poll_models.PollResult] = None
        if (result_payload := payload.get("results")) is not None:
            is_finalized = result_payload["is_finalized"]

            answer_counts = tuple(
                poll_models.PollAnswerCount(id=payload["id"], count=payload["count"], me_voted=payload["me_voted"])
                for payload in result_payload["answer_counts"]
            )
            results = poll_models.PollResult(is_finalized=is_finalized, answer_counts=answer_counts)

        return poll_models.Poll(
            question=self._deserialize_poll_media(payload["question"]),
            answers=answers,
            expiry=expiry,
            allow_multiselect=payload["allow_multiselect"],
            layout_type=poll_models.PollLayoutType(payload["layout_type"]),
            results=results,
        )<|MERGE_RESOLUTION|>--- conflicted
+++ resolved
@@ -3167,11 +3167,7 @@
         msg = f"Unrecognised interaction metadata type: {interaction_metadata_type}"
         raise errors.UnrecognisedEntityError(msg)
 
-<<<<<<< HEAD
-    def deserialize_partial_message(  # noqa: C901, CFQ001 - Too complex, Exceeds allowed length
-=======
     def deserialize_partial_message(  # noqa: C901, PLR0912, PLR0915
->>>>>>> 5d073b8f
         self, payload: data_binding.JSONObject
     ) -> message_models.PartialMessage:
         author: undefined.UndefinedOr[user_models.User] = undefined.UNDEFINED
