--- conflicted
+++ resolved
@@ -3070,15 +3070,11 @@
         if "embeds" in payload:
             embeds = [self.deserialize_embed(embed) for embed in payload["embeds"]]
 
-<<<<<<< HEAD
         poll: undefined.UndefinedOr[poll_models.Poll] = undefined.UNDEFINED
         if "poll" in payload:
             poll = self.deserialize_poll(payload["poll"])
 
-        reactions: undefined.UndefinedOr[typing.List[message_models.Reaction]] = undefined.UNDEFINED
-=======
         reactions: undefined.UndefinedOr[list[message_models.Reaction]] = undefined.UNDEFINED
->>>>>>> 981f04fe
         if "reactions" in payload:
             reactions = [self._deserialize_message_reaction(reaction) for reaction in payload["reactions"]]
 
