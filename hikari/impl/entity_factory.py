# -*- coding: utf-8 -*-
# cython: language_level=3
# Copyright (c) 2020 Nekokatt
# Copyright (c) 2021-present davfsa
#
# Permission is hereby granted, free of charge, to any person obtaining a copy
# of this software and associated documentation files (the "Software"), to deal
# in the Software without restriction, including without limitation the rights
# to use, copy, modify, merge, publish, distribute, sublicense, and/or sell
# copies of the Software, and to permit persons to whom the Software is
# furnished to do so, subject to the following conditions:
#
# The above copyright notice and this permission notice shall be included in all
# copies or substantial portions of the Software.
#
# THE SOFTWARE IS PROVIDED "AS IS", WITHOUT WARRANTY OF ANY KIND, EXPRESS OR
# IMPLIED, INCLUDING BUT NOT LIMITED TO THE WARRANTIES OF MERCHANTABILITY,
# FITNESS FOR A PARTICULAR PURPOSE AND NONINFRINGEMENT. IN NO EVENT SHALL THE
# AUTHORS OR COPYRIGHT HOLDERS BE LIABLE FOR ANY CLAIM, DAMAGES OR OTHER
# LIABILITY, WHETHER IN AN ACTION OF CONTRACT, TORT OR OTHERWISE, ARISING FROM,
# OUT OF OR IN CONNECTION WITH THE SOFTWARE OR THE USE OR OTHER DEALINGS IN THE
# SOFTWARE.
"""Basic implementation of an entity factory for general bots and HTTP apps."""

from __future__ import annotations

__all__: typing.Sequence[str] = ("EntityFactoryImpl",)

import datetime
import logging
import typing

import attrs

from hikari import applications as application_models
from hikari import audit_logs as audit_log_models
from hikari import channels as channel_models
from hikari import colors as color_models
from hikari import commands
from hikari import components as component_models
from hikari import embeds as embed_models
from hikari import emojis as emoji_models
from hikari import errors
from hikari import files
from hikari import guilds as guild_models
from hikari import invites as invite_models
from hikari import locales
from hikari import messages as message_models
from hikari import monetization as monetization_models
from hikari import permissions as permission_models
from hikari import polls as poll_models
from hikari import presences as presence_models
from hikari import scheduled_events as scheduled_events_models
from hikari import sessions as gateway_models
from hikari import snowflakes
from hikari import stickers as sticker_models
from hikari import templates as template_models
from hikari import traits
from hikari import undefined
from hikari import users as user_models
from hikari import voices as voice_models
from hikari import webhooks as webhook_models
from hikari.api import entity_factory
from hikari.interactions import base_interactions
from hikari.interactions import command_interactions
from hikari.interactions import component_interactions
from hikari.interactions import modal_interactions
from hikari.internal import attrs_extensions
from hikari.internal import data_binding
from hikari.internal import time

if typing.TYPE_CHECKING:
    ValueT = typing.TypeVar("ValueT")
    EntityT = typing.TypeVar("EntityT")
    UndefinedSnowflakeMapping = undefined.UndefinedOr[typing.Mapping[snowflakes.Snowflake, EntityT]]


_LOGGER: typing.Final[logging.Logger] = logging.getLogger("hikari.entity_factory")

_interaction_option_type_mapping: typing.Dict[int, typing.Callable[[typing.Any], typing.Any]] = {
    commands.OptionType.USER: snowflakes.Snowflake,
    commands.OptionType.CHANNEL: snowflakes.Snowflake,
    commands.OptionType.ROLE: snowflakes.Snowflake,
    commands.OptionType.MENTIONABLE: snowflakes.Snowflake,
    commands.OptionType.ATTACHMENT: snowflakes.Snowflake,
}


def _with_int_cast(cast: typing.Callable[[int], ValueT]) -> typing.Callable[[typing.Any], ValueT]:
    """Wrap a cast to ensure the value passed to it will first be cast to int."""
    return lambda value: cast(int(value))


def _deserialize_seconds_timedelta(seconds: typing.Union[str, int]) -> datetime.timedelta:
    return datetime.timedelta(seconds=int(seconds))


def _deserialize_day_timedelta(days: typing.Union[str, int]) -> datetime.timedelta:
    return datetime.timedelta(days=int(days))


def _deserialize_max_uses(age: int) -> typing.Optional[int]:
    return age if age > 0 else None


def _deserialize_max_age(seconds: int) -> typing.Optional[datetime.timedelta]:
    return datetime.timedelta(seconds=seconds) if seconds > 0 else None


@attrs_extensions.with_copy
@attrs.define(kw_only=True, repr=False, weakref_slot=False)
class _GuildChannelFields:
    id: snowflakes.Snowflake = attrs.field()
    name: typing.Optional[str] = attrs.field()
    type: typing.Union[channel_models.ChannelType, int] = attrs.field()
    guild_id: snowflakes.Snowflake = attrs.field()
    parent_id: typing.Optional[snowflakes.Snowflake] = attrs.field()


@attrs_extensions.with_copy
@attrs.define(kw_only=True, repr=False, weakref_slot=False)
class _IntegrationFields:
    id: snowflakes.Snowflake = attrs.field()
    name: str = attrs.field()
    type: typing.Union[guild_models.IntegrationType, str] = attrs.field()
    account: guild_models.IntegrationAccount = attrs.field()


@attrs_extensions.with_copy
@attrs.define(kw_only=True, repr=False, weakref_slot=False)
class _GuildFields:
    id: snowflakes.Snowflake = attrs.field()
    name: str = attrs.field()
    icon_hash: str = attrs.field()
    features: typing.List[typing.Union[guild_models.GuildFeature, str]] = attrs.field()
    splash_hash: typing.Optional[str] = attrs.field()
    discovery_splash_hash: typing.Optional[str] = attrs.field()
    owner_id: snowflakes.Snowflake = attrs.field()
    afk_channel_id: typing.Optional[snowflakes.Snowflake] = attrs.field()
    afk_timeout: datetime.timedelta = attrs.field()
    verification_level: typing.Union[guild_models.GuildVerificationLevel, int] = attrs.field()
    default_message_notifications: typing.Union[guild_models.GuildMessageNotificationsLevel, int] = attrs.field()
    explicit_content_filter: typing.Union[guild_models.GuildVerificationLevel, int] = attrs.field()
    mfa_level: typing.Union[guild_models.GuildMFALevel, int] = attrs.field()
    application_id: typing.Optional[snowflakes.Snowflake] = attrs.field()
    widget_channel_id: typing.Optional[snowflakes.Snowflake] = attrs.field()
    system_channel_id: typing.Optional[snowflakes.Snowflake] = attrs.field()
    is_widget_enabled: typing.Optional[bool] = attrs.field()
    system_channel_flags: guild_models.GuildSystemChannelFlag = attrs.field()
    rules_channel_id: typing.Optional[snowflakes.Snowflake] = attrs.field()
    max_video_channel_users: typing.Optional[int] = attrs.field()
    vanity_url_code: typing.Optional[str] = attrs.field()
    description: typing.Optional[str] = attrs.field()
    banner_hash: typing.Optional[str] = attrs.field()
    premium_tier: typing.Union[guild_models.GuildPremiumTier, int] = attrs.field()
    premium_subscription_count: typing.Optional[int] = attrs.field()
    preferred_locale: typing.Union[str, locales.Locale] = attrs.field()
    public_updates_channel_id: typing.Optional[snowflakes.Snowflake] = attrs.field()
    nsfw_level: guild_models.GuildNSFWLevel = attrs.field()

    @classmethod
    def from_payload(cls, payload: data_binding.JSONObject) -> _GuildFields:
        afk_channel_id = payload["afk_channel_id"]
        default_message_notifications = guild_models.GuildMessageNotificationsLevel(
            payload["default_message_notifications"]
        )
        application_id = payload["application_id"]
        widget_channel_id = payload.get("widget_channel_id")
        system_channel_id = payload["system_channel_id"]
        rules_channel_id = payload["rules_channel_id"]
        max_video_channel_users = (
            int(payload["max_video_channel_users"]) if "max_video_channel_users" in payload else None
        )
        public_updates_channel_id = payload["public_updates_channel_id"]
        public_updates_channel_id = (
            snowflakes.Snowflake(public_updates_channel_id) if public_updates_channel_id is not None else None
        )
        return _GuildFields(
            id=snowflakes.Snowflake(payload["id"]),
            name=payload["name"],
            icon_hash=payload["icon"],
            features=[guild_models.GuildFeature(feature) for feature in payload["features"]],
            splash_hash=payload["splash"],
            # This is documented as always being present, but we have found old guilds where this is
            # not present. Quicker to just assume the documentation is wrong at this point than try
            # to contest whether this is right or not with Discord.
            discovery_splash_hash=payload.get("discovery_splash"),
            owner_id=snowflakes.Snowflake(payload["owner_id"]),
            afk_channel_id=snowflakes.Snowflake(afk_channel_id) if afk_channel_id is not None else None,
            afk_timeout=datetime.timedelta(seconds=payload["afk_timeout"]),
            verification_level=guild_models.GuildVerificationLevel(payload["verification_level"]),
            default_message_notifications=default_message_notifications,
            explicit_content_filter=guild_models.GuildExplicitContentFilterLevel(payload["explicit_content_filter"]),
            mfa_level=guild_models.GuildMFALevel(payload["mfa_level"]),
            application_id=snowflakes.Snowflake(application_id) if application_id is not None else None,
            widget_channel_id=snowflakes.Snowflake(widget_channel_id) if widget_channel_id is not None else None,
            system_channel_id=snowflakes.Snowflake(system_channel_id) if system_channel_id is not None else None,
            is_widget_enabled=payload.get("widget_enabled"),
            system_channel_flags=guild_models.GuildSystemChannelFlag(payload["system_channel_flags"]),
            rules_channel_id=snowflakes.Snowflake(rules_channel_id) if rules_channel_id is not None else None,
            max_video_channel_users=max_video_channel_users,
            vanity_url_code=payload["vanity_url_code"],
            description=payload["description"],
            banner_hash=payload["banner"],
            premium_tier=guild_models.GuildPremiumTier(payload["premium_tier"]),
            premium_subscription_count=payload.get("premium_subscription_count"),
            preferred_locale=locales.Locale(payload["preferred_locale"]),
            public_updates_channel_id=public_updates_channel_id,
            nsfw_level=guild_models.GuildNSFWLevel(payload["nsfw_level"]),
        )


@attrs_extensions.with_copy
@attrs.define(kw_only=True, repr=False, weakref_slot=False)
class _InviteFields:
    code: str = attrs.field()
    guild: typing.Optional[invite_models.InviteGuild] = attrs.field()
    guild_id: typing.Optional[snowflakes.Snowflake] = attrs.field()
    channel: typing.Optional[channel_models.PartialChannel] = attrs.field()
    channel_id: snowflakes.Snowflake = attrs.field()
    inviter: typing.Optional[user_models.User] = attrs.field()
    target_user: typing.Optional[user_models.User] = attrs.field()
    target_application: typing.Optional[application_models.InviteApplication] = attrs.field()
    target_type: typing.Union[invite_models.TargetType, int, None] = attrs.field()
    approximate_active_member_count: typing.Optional[int] = attrs.field()
    approximate_member_count: typing.Optional[int] = attrs.field()


@attrs_extensions.with_copy
@attrs.define(kw_only=True, repr=False, weakref_slot=False)
class _UserFields:
    id: snowflakes.Snowflake = attrs.field()
    discriminator: str = attrs.field()
    username: str = attrs.field()
    global_name: typing.Optional[str] = attrs.field()
    avatar_hash: str = attrs.field()
    banner_hash: typing.Optional[str] = attrs.field()
    accent_color: typing.Optional[color_models.Color] = attrs.field()
    is_bot: bool = attrs.field()
    is_system: bool = attrs.field()


@attrs_extensions.with_copy
@attrs.define(kw_only=True, weakref_slot=False)
class _GatewayGuildDefinition(entity_factory.GatewayGuildDefinition):
    id: snowflakes.Snowflake = attrs.field()
    _payload: data_binding.JSONObject = attrs.field(alias="payload")
    _entity_factory: EntityFactoryImpl = attrs.field(alias="entity_factory")
    _user_id: snowflakes.Snowflake = attrs.field(alias="user_id")
    # These will get deserialized as needed
    _channels: UndefinedSnowflakeMapping[channel_models.PermissibleGuildChannel] = attrs.field(
        init=False, default=undefined.UNDEFINED
    )
    _guild: undefined.UndefinedOr[guild_models.GatewayGuild] = attrs.field(init=False, default=undefined.UNDEFINED)
    _emojis: UndefinedSnowflakeMapping[emoji_models.KnownCustomEmoji] = attrs.field(
        init=False, default=undefined.UNDEFINED
    )
    _stickers: UndefinedSnowflakeMapping[sticker_models.GuildSticker] = attrs.field(
        init=False, default=undefined.UNDEFINED
    )
    _members: UndefinedSnowflakeMapping[guild_models.Member] = attrs.field(init=False, default=undefined.UNDEFINED)
    _presences: UndefinedSnowflakeMapping[presence_models.MemberPresence] = attrs.field(
        init=False, default=undefined.UNDEFINED
    )
    _roles: UndefinedSnowflakeMapping[guild_models.Role] = attrs.field(init=False, default=undefined.UNDEFINED)
    _threads: UndefinedSnowflakeMapping[channel_models.GuildThreadChannel] = attrs.field(
        init=False, default=undefined.UNDEFINED
    )
    _voice_states: UndefinedSnowflakeMapping[voice_models.VoiceState] = attrs.field(
        init=False, default=undefined.UNDEFINED
    )

    def channels(self) -> typing.Mapping[snowflakes.Snowflake, channel_models.PermissibleGuildChannel]:
        if self._channels is undefined.UNDEFINED:
            if "channels" not in self._payload:
                raise LookupError("'channels' not in payload")

            self._channels = {}

            for channel_payload in self._payload["channels"]:
                try:
                    channel = self._entity_factory.deserialize_channel(channel_payload, guild_id=self.id)
                except errors.UnrecognisedEntityError:
                    # Ignore the channel, this has already been logged
                    continue

                assert isinstance(channel, channel_models.PermissibleGuildChannel)
                self._channels[channel.id] = channel

        return self._channels

    def emojis(self) -> typing.Mapping[snowflakes.Snowflake, emoji_models.KnownCustomEmoji]:
        if self._emojis is undefined.UNDEFINED:
            self._emojis = {
                snowflakes.Snowflake(e["id"]): self._entity_factory.deserialize_known_custom_emoji(e, guild_id=self.id)
                for e in self._payload["emojis"]
            }

        return self._emojis

    def stickers(self) -> typing.Mapping[snowflakes.Snowflake, sticker_models.GuildSticker]:
        if self._stickers is undefined.UNDEFINED:
            self._stickers = {
                snowflakes.Snowflake(s["id"]): self._entity_factory.deserialize_guild_sticker(s)
                for s in self._payload["stickers"]
            }

        return self._stickers

    def guild(self) -> guild_models.GatewayGuild:
        if self._guild is undefined.UNDEFINED:
            payload = self._payload
            guild_fields = _GuildFields.from_payload(payload)
            self._guild = guild_models.GatewayGuild(
                app=self._entity_factory.app,
                id=guild_fields.id,
                name=guild_fields.name,
                icon_hash=guild_fields.icon_hash,
                features=guild_fields.features,
                splash_hash=guild_fields.splash_hash,
                discovery_splash_hash=guild_fields.discovery_splash_hash,
                owner_id=guild_fields.owner_id,
                afk_channel_id=guild_fields.afk_channel_id,
                afk_timeout=guild_fields.afk_timeout,
                verification_level=guild_fields.verification_level,
                default_message_notifications=guild_fields.default_message_notifications,
                explicit_content_filter=guild_fields.explicit_content_filter,
                mfa_level=guild_fields.mfa_level,
                application_id=guild_fields.application_id,
                widget_channel_id=guild_fields.widget_channel_id,
                system_channel_id=guild_fields.system_channel_id,
                is_widget_enabled=guild_fields.is_widget_enabled,
                system_channel_flags=guild_fields.system_channel_flags,
                rules_channel_id=guild_fields.rules_channel_id,
                max_video_channel_users=guild_fields.max_video_channel_users,
                vanity_url_code=guild_fields.vanity_url_code,
                description=guild_fields.description,
                banner_hash=guild_fields.banner_hash,
                premium_tier=guild_fields.premium_tier,
                premium_subscription_count=guild_fields.premium_subscription_count,
                preferred_locale=guild_fields.preferred_locale,
                public_updates_channel_id=guild_fields.public_updates_channel_id,
                nsfw_level=guild_fields.nsfw_level,
                is_large=payload.get("large"),
                joined_at=(
                    time.iso8601_datetime_string_to_datetime(payload["joined_at"]) if "joined_at" in payload else None
                ),
                member_count=int(payload["member_count"]) if "member_count" in payload else None,
            )

        return self._guild

    def members(self) -> typing.Mapping[snowflakes.Snowflake, guild_models.Member]:
        if self._members is undefined.UNDEFINED:
            if "members" not in self._payload:
                raise LookupError("'members' not in payload")

            self._members = {
                snowflakes.Snowflake(m["user"]["id"]): self._entity_factory.deserialize_member(m, guild_id=self.id)
                for m in self._payload["members"]
            }

        return self._members

    def presences(self) -> typing.Mapping[snowflakes.Snowflake, presence_models.MemberPresence]:
        if self._presences is undefined.UNDEFINED:
            if "presences" not in self._payload:
                raise LookupError("'presences' not in payload")

            self._presences = {
                snowflakes.Snowflake(p["user"]["id"]): self._entity_factory.deserialize_member_presence(
                    p, guild_id=self.id
                )
                for p in self._payload["presences"]
            }

        return self._presences

    def roles(self) -> typing.Mapping[snowflakes.Snowflake, guild_models.Role]:
        if self._roles is undefined.UNDEFINED:
            self._roles = {
                snowflakes.Snowflake(r["id"]): self._entity_factory.deserialize_role(r, guild_id=self.id)
                for r in self._payload["roles"]
            }

        return self._roles

    def threads(self) -> typing.Mapping[snowflakes.Snowflake, channel_models.GuildThreadChannel]:
        if self._threads is undefined.UNDEFINED:
            if "threads" not in self._payload:
                raise LookupError("'threads' not in payload")

            self._threads = {}

            for thread_payload in self._payload["threads"]:
                try:
                    thread = self._entity_factory.deserialize_guild_thread(
                        thread_payload, guild_id=self.id, user_id=self._user_id
                    )
                except errors.UnrecognisedEntityError:
                    # Ignore the channel, this has already been logged
                    continue

                self._threads[thread.id] = thread

        return self._threads

    def voice_states(self) -> typing.Mapping[snowflakes.Snowflake, voice_models.VoiceState]:
        if self._voice_states is undefined.UNDEFINED:
            if "voice_states" not in self._payload:
                raise LookupError("'voice_states' not in payload")

            members = self.members()
            self._voice_states = {}

            for voice_state_payload in self._payload["voice_states"]:
                member = members[snowflakes.Snowflake(voice_state_payload["user_id"])]
                voice_state = self._entity_factory.deserialize_voice_state(
                    voice_state_payload, guild_id=self.id, member=member
                )
                self._voice_states[voice_state.user_id] = voice_state

        return self._voice_states


class EntityFactoryImpl(entity_factory.EntityFactory):
    """Standard implementation for a serializer/deserializer.

    This will convert objects to/from JSON compatible representations.
    """

    __slots__: typing.Sequence[str] = (
        "_app",
        "_audit_log_entry_converters",
        "_audit_log_event_mapping",
        "_command_mapping",
        "_message_component_type_mapping",
        "_modal_component_type_mapping",
        "_dm_channel_type_mapping",
        "_guild_channel_type_mapping",
        "_thread_channel_type_mapping",
        "_interaction_type_mapping",
        "_scheduled_event_type_mapping",
        "_webhook_type_mapping",
    )

    def __init__(self, app: traits.RESTAware) -> None:
        self._app = app
        self._audit_log_entry_converters: typing.Dict[str, typing.Callable[[typing.Any], typing.Any]] = {
            audit_log_models.AuditLogChangeKey.OWNER_ID: snowflakes.Snowflake,
            audit_log_models.AuditLogChangeKey.AFK_CHANNEL_ID: snowflakes.Snowflake,
            audit_log_models.AuditLogChangeKey.AFK_TIMEOUT: _deserialize_seconds_timedelta,
            audit_log_models.AuditLogChangeKey.RULES_CHANNEL_ID: snowflakes.Snowflake,
            audit_log_models.AuditLogChangeKey.PUBLIC_UPDATES_CHANNEL_ID: snowflakes.Snowflake,
            audit_log_models.AuditLogChangeKey.MFA_LEVEL: guild_models.GuildMFALevel,
            audit_log_models.AuditLogChangeKey.VERIFICATION_LEVEL: guild_models.GuildVerificationLevel,
            audit_log_models.AuditLogChangeKey.EXPLICIT_CONTENT_FILTER: guild_models.GuildExplicitContentFilterLevel,
            audit_log_models.AuditLogChangeKey.DEFAULT_MESSAGE_NOTIFICATIONS: guild_models.GuildMessageNotificationsLevel,
            audit_log_models.AuditLogChangeKey.PRUNE_DELETE_DAYS: _deserialize_day_timedelta,
            audit_log_models.AuditLogChangeKey.WIDGET_CHANNEL_ID: snowflakes.Snowflake,
            audit_log_models.AuditLogChangeKey.POSITION: int,
            audit_log_models.AuditLogChangeKey.BITRATE: int,
            audit_log_models.AuditLogChangeKey.DEFAULT_AUTO_ARCHIVE_DURATION: lambda v: datetime.timedelta(minutes=v),
            audit_log_models.AuditLogChangeKey.AUTO_ARCHIVE_DURATION: lambda v: datetime.timedelta(minutes=v),
            audit_log_models.AuditLogChangeKey.APPLICATION_ID: snowflakes.Snowflake,
            audit_log_models.AuditLogChangeKey.PERMISSIONS: _with_int_cast(permission_models.Permissions),
            audit_log_models.AuditLogChangeKey.COLOR: color_models.Color,
            audit_log_models.AuditLogChangeKey.COMMAND_ID: snowflakes.Snowflake,
            audit_log_models.AuditLogChangeKey.ALLOW: _with_int_cast(permission_models.Permissions),
            audit_log_models.AuditLogChangeKey.DENY: _with_int_cast(permission_models.Permissions),
            audit_log_models.AuditLogChangeKey.CHANNEL_ID: snowflakes.Snowflake,
            audit_log_models.AuditLogChangeKey.INVITER_ID: snowflakes.Snowflake,
            audit_log_models.AuditLogChangeKey.MAX_USES: _deserialize_max_uses,
            audit_log_models.AuditLogChangeKey.USES: int,
            audit_log_models.AuditLogChangeKey.MAX_AGE: _deserialize_max_age,
            audit_log_models.AuditLogChangeKey.ID: snowflakes.Snowflake,
            audit_log_models.AuditLogChangeKey.TYPE: str,
            audit_log_models.AuditLogChangeKey.ENABLE_EMOTICONS: bool,
            audit_log_models.AuditLogChangeKey.EXPIRE_BEHAVIOR: guild_models.IntegrationExpireBehaviour,
            audit_log_models.AuditLogChangeKey.EXPIRE_GRACE_PERIOD: _deserialize_day_timedelta,
            audit_log_models.AuditLogChangeKey.RATE_LIMIT_PER_USER: _deserialize_seconds_timedelta,
            audit_log_models.AuditLogChangeKey.SYSTEM_CHANNEL_ID: snowflakes.Snowflake,
            audit_log_models.AuditLogChangeKey.FORMAT_TYPE: sticker_models.StickerFormatType,
            audit_log_models.AuditLogChangeKey.GUILD_ID: snowflakes.Snowflake,
            audit_log_models.AuditLogChangeKey.ADD_ROLE_TO_MEMBER: self._deserialize_audit_log_change_roles,
            audit_log_models.AuditLogChangeKey.REMOVE_ROLE_FROM_MEMBER: self._deserialize_audit_log_change_roles,
            audit_log_models.AuditLogChangeKey.PERMISSION_OVERWRITES: self._deserialize_audit_log_overwrites,
        }
        self._audit_log_event_mapping: typing.Dict[
            typing.Union[int, audit_log_models.AuditLogEventType],
            typing.Callable[[data_binding.JSONObject], audit_log_models.BaseAuditLogEntryInfo],
        ] = {
            audit_log_models.AuditLogEventType.CHANNEL_OVERWRITE_CREATE: self._deserialize_channel_overwrite_entry_info,
            audit_log_models.AuditLogEventType.CHANNEL_OVERWRITE_UPDATE: self._deserialize_channel_overwrite_entry_info,
            audit_log_models.AuditLogEventType.CHANNEL_OVERWRITE_DELETE: self._deserialize_channel_overwrite_entry_info,
            audit_log_models.AuditLogEventType.MESSAGE_PIN: self._deserialize_message_pin_entry_info,
            audit_log_models.AuditLogEventType.MESSAGE_UNPIN: self._deserialize_message_pin_entry_info,
            audit_log_models.AuditLogEventType.MEMBER_PRUNE: self._deserialize_member_prune_entry_info,
            audit_log_models.AuditLogEventType.MESSAGE_BULK_DELETE: self._deserialize_message_bulk_delete_entry_info,
            audit_log_models.AuditLogEventType.MESSAGE_DELETE: self._deserialize_message_delete_entry_info,
            audit_log_models.AuditLogEventType.MEMBER_DISCONNECT: self._deserialize_member_disconnect_entry_info,
            audit_log_models.AuditLogEventType.MEMBER_MOVE: self._deserialize_member_move_entry_info,
        }
        self._command_mapping = {
            commands.CommandType.SLASH: self.deserialize_slash_command,
            commands.CommandType.USER: self.deserialize_context_menu_command,
            commands.CommandType.MESSAGE: self.deserialize_context_menu_command,
        }
        self._message_component_type_mapping: typing.Dict[
            int, typing.Callable[[data_binding.JSONObject], component_models.MessageComponentTypesT]
        ] = {
            component_models.ComponentType.BUTTON: self._deserialize_button,
            component_models.ComponentType.TEXT_SELECT_MENU: self._deserialize_text_select_menu,
            component_models.ComponentType.USER_SELECT_MENU: self._deserialize_select_menu,
            component_models.ComponentType.ROLE_SELECT_MENU: self._deserialize_select_menu,
            component_models.ComponentType.MENTIONABLE_SELECT_MENU: self._deserialize_select_menu,
            component_models.ComponentType.CHANNEL_SELECT_MENU: self._deserialize_channel_select_menu,
        }
        self._modal_component_type_mapping: typing.Dict[
            int, typing.Callable[[data_binding.JSONObject], component_models.ModalComponentTypesT]
        ] = {component_models.ComponentType.TEXT_INPUT: self._deserialize_text_input}
        self._dm_channel_type_mapping = {
            channel_models.ChannelType.DM: self.deserialize_dm,
            channel_models.ChannelType.GROUP_DM: self.deserialize_group_dm,
        }
        self._guild_channel_type_mapping = {
            channel_models.ChannelType.GUILD_CATEGORY: self.deserialize_guild_category,
            channel_models.ChannelType.GUILD_TEXT: self.deserialize_guild_text_channel,
            channel_models.ChannelType.GUILD_NEWS: self.deserialize_guild_news_channel,
            channel_models.ChannelType.GUILD_VOICE: self.deserialize_guild_voice_channel,
            channel_models.ChannelType.GUILD_STAGE: self.deserialize_guild_stage_channel,
            channel_models.ChannelType.GUILD_FORUM: self.deserialize_guild_forum_channel,
        }
        self._thread_channel_type_mapping = {
            channel_models.ChannelType.GUILD_NEWS_THREAD: self.deserialize_guild_news_thread,
            channel_models.ChannelType.GUILD_PUBLIC_THREAD: self.deserialize_guild_public_thread,
            channel_models.ChannelType.GUILD_PRIVATE_THREAD: self.deserialize_guild_private_thread,
        }
        self._interaction_type_mapping: typing.Dict[
            int, typing.Callable[[data_binding.JSONObject], base_interactions.PartialInteraction]
        ] = {
            base_interactions.InteractionType.APPLICATION_COMMAND: self.deserialize_command_interaction,
            base_interactions.InteractionType.MESSAGE_COMPONENT: self.deserialize_component_interaction,
            base_interactions.InteractionType.AUTOCOMPLETE: self.deserialize_autocomplete_interaction,
            base_interactions.InteractionType.MODAL_SUBMIT: self.deserialize_modal_interaction,
        }
        self._scheduled_event_type_mapping = {
            scheduled_events_models.ScheduledEventType.STAGE_INSTANCE: self.deserialize_scheduled_stage_event,
            scheduled_events_models.ScheduledEventType.VOICE: self.deserialize_scheduled_voice_event,
            scheduled_events_models.ScheduledEventType.EXTERNAL: self.deserialize_scheduled_external_event,
        }
        self._webhook_type_mapping = {
            webhook_models.WebhookType.INCOMING: self.deserialize_incoming_webhook,
            webhook_models.WebhookType.CHANNEL_FOLLOWER: self.deserialize_channel_follower_webhook,
            webhook_models.WebhookType.APPLICATION: self.deserialize_application_webhook,
        }

    @property
    def app(self) -> traits.RESTAware:
        """Object of the application this entity factory is bound to."""
        return self._app

    ######################
    # APPLICATION MODELS #
    ######################

    def deserialize_own_connection(self, payload: data_binding.JSONObject) -> application_models.OwnConnection:
        if (integration_payloads := payload.get("integrations")) is not None:
            integrations = [self.deserialize_partial_integration(integration) for integration in integration_payloads]
        else:
            integrations = []

        return application_models.OwnConnection(
            id=payload["id"],
            name=payload["name"],
            type=payload["type"],
            is_revoked=payload.get("revoked", False),
            integrations=integrations,
            is_verified=payload["verified"],
            is_friend_sync_enabled=payload["friend_sync"],
            is_activity_visible=payload["show_activity"],
            visibility=application_models.ConnectionVisibility(payload["visibility"]),
        )

    def deserialize_own_guild(self, payload: data_binding.JSONObject) -> application_models.OwnGuild:
        return application_models.OwnGuild(
            app=self._app,
            id=snowflakes.Snowflake(payload["id"]),
            name=payload["name"],
            icon_hash=payload["icon"],
            features=[guild_models.GuildFeature(feature) for feature in payload["features"]],
            is_owner=bool(payload["owner"]),
            my_permissions=permission_models.Permissions(int(payload["permissions"])),
            approximate_member_count=int(payload["approximate_member_count"]),
            approximate_active_member_count=int(payload["approximate_presence_count"]),
        )

    def deserialize_own_application_role_connection(
        self, payload: data_binding.JSONObject
    ) -> application_models.OwnApplicationRoleConnection:
        return application_models.OwnApplicationRoleConnection(
            platform_name=payload.get("platform_name"),
            platform_username=payload.get("platform_username"),
            metadata=payload.get("metadata") or {},
        )

    def deserialize_application(self, payload: data_binding.JSONObject) -> application_models.Application:
        team: typing.Optional[application_models.Team] = None
        if (team_payload := payload.get("team")) is not None:
            members = {}
            for member_payload in team_payload["members"]:
                team_member = application_models.TeamMember(
                    membership_state=application_models.TeamMembershipState(member_payload["membership_state"]),
                    permissions=member_payload["permissions"],
                    team_id=snowflakes.Snowflake(member_payload["team_id"]),
                    user=self.deserialize_user(member_payload["user"]),
                )
                members[team_member.user.id] = team_member

            team = application_models.Team(
                app=self._app,
                id=snowflakes.Snowflake(team_payload["id"]),
                name=team_payload["name"],
                icon_hash=team_payload["icon"],
                members=members,
                owner_id=snowflakes.Snowflake(team_payload["owner_user_id"]),
            )

        install_parameters: typing.Optional[application_models.ApplicationInstallParameters] = None
        if (install_payload := payload.get("install_params")) is not None:
            install_parameters = application_models.ApplicationInstallParameters(
                scopes=[application_models.OAuth2Scope(scope) for scope in install_payload["scopes"]],
                permissions=permission_models.Permissions(install_payload["permissions"]),
            )

        return application_models.Application(
            app=self._app,
            id=snowflakes.Snowflake(payload["id"]),
            name=payload["name"],
            description=payload["description"] or None,
            is_bot_public=payload["bot_public"],
            is_bot_code_grant_required=payload["bot_require_code_grant"],
            owner=self.deserialize_user(payload["owner"]),
            rpc_origins=payload.get("rpc_origins"),
            public_key=bytes.fromhex(payload["verify_key"]),
            flags=application_models.ApplicationFlags(payload["flags"]),
            icon_hash=payload.get("icon"),
            team=team,
            cover_image_hash=payload.get("cover_image"),
            privacy_policy_url=payload.get("privacy_policy_url"),
            terms_of_service_url=payload.get("terms_of_service_url"),
            role_connections_verification_url=payload.get("role_connections_verification_url"),
            custom_install_url=payload.get("custom_install_url"),
            tags=payload.get("tags") or [],
            install_parameters=install_parameters,
            approximate_guild_count=payload["approximate_guild_count"],
        )

    def deserialize_authorization_information(
        self, payload: data_binding.JSONObject
    ) -> application_models.AuthorizationInformation:
        application_payload = payload["application"]
        application = application_models.AuthorizationApplication(
            id=snowflakes.Snowflake(application_payload["id"]),
            name=application_payload["name"],
            description=application_payload["description"] or None,
            icon_hash=application_payload.get("icon"),
            is_bot_public=application_payload.get("bot_public"),
            is_bot_code_grant_required=application_payload.get("bot_require_code_grant"),
            public_key=bytes.fromhex(application_payload["verify_key"]),
            terms_of_service_url=application_payload.get("terms_of_service_url"),
            privacy_policy_url=application_payload.get("privacy_policy_url"),
        )

        return application_models.AuthorizationInformation(
            application=application,
            scopes=[application_models.OAuth2Scope(scope) for scope in payload["scopes"]],
            expires_at=time.iso8601_datetime_string_to_datetime(payload["expires"]),
            user=self.deserialize_user(payload["user"]) if "user" in payload else None,
        )

    def deserialize_application_connection_metadata_record(
        self, payload: data_binding.JSONObject
    ) -> application_models.ApplicationRoleConnectionMetadataRecord:
        name_localizations: typing.Mapping[str, str]
        if raw_name_localizations := payload.get("name_localizations"):
            name_localizations = {locales.Locale(k): raw_name_localizations[k] for k in raw_name_localizations}
        else:
            name_localizations = {}

        description_localizations: typing.Mapping[str, str]
        if raw_description_localizations := payload.get("description_localizations"):
            description_localizations = {
                locales.Locale(k): raw_description_localizations[k] for k in raw_description_localizations
            }
        else:
            description_localizations = {}

        return application_models.ApplicationRoleConnectionMetadataRecord(
            type=application_models.ApplicationRoleConnectionMetadataRecordType(payload["type"]),
            key=payload["key"],
            name=payload["name"],
            description=payload["description"],
            name_localizations=name_localizations,
            description_localizations=description_localizations,
        )

    def serialize_application_connection_metadata_record(
        self, record: application_models.ApplicationRoleConnectionMetadataRecord
    ) -> data_binding.JSONObject:
        return {
            "type": int(record.type),
            "key": record.key,
            "name": record.name,
            "description": record.description,
            "name_localizations": record.name_localizations,
            "description_localizations": record.description_localizations,
        }

    def deserialize_partial_token(self, payload: data_binding.JSONObject) -> application_models.PartialOAuth2Token:
        return application_models.PartialOAuth2Token(
            access_token=payload["access_token"],
            token_type=application_models.TokenType(payload["token_type"]),
            expires_in=datetime.timedelta(seconds=int(payload["expires_in"])),
            scopes=[application_models.OAuth2Scope(scope) for scope in payload["scope"].split(" ")],
        )

    def deserialize_authorization_token(
        self, payload: data_binding.JSONObject
    ) -> application_models.OAuth2AuthorizationToken:
        return application_models.OAuth2AuthorizationToken(
            access_token=payload["access_token"],
            token_type=application_models.TokenType(payload["token_type"]),
            expires_in=datetime.timedelta(seconds=int(payload["expires_in"])),
            scopes=[application_models.OAuth2Scope(scope) for scope in payload["scope"].split(" ")],
            refresh_token=payload["refresh_token"],
            webhook=self.deserialize_incoming_webhook(payload["webhook"]) if "webhook" in payload else None,
            guild=self.deserialize_rest_guild(payload["guild"]) if "guild" in payload else None,
        )

    def deserialize_implicit_token(self, query: data_binding.Query) -> application_models.OAuth2ImplicitToken:
        return application_models.OAuth2ImplicitToken(
            access_token=query["access_token"],
            token_type=application_models.TokenType(query["token_type"]),
            expires_in=datetime.timedelta(seconds=int(query["expires_in"])),
            scopes=[application_models.OAuth2Scope(scope) for scope in query["scope"].split(" ")],
            state=query.get("state"),
        )

    #####################
    # AUDIT LOGS MODELS #
    #####################

    def _deserialize_audit_log_change_roles(
        self, payload: data_binding.JSONArray
    ) -> typing.Mapping[snowflakes.Snowflake, guild_models.PartialRole]:
        roles: typing.Dict[snowflakes.Snowflake, guild_models.PartialRole] = {}
        for role_payload in payload:
            role = guild_models.PartialRole(
                app=self._app, id=snowflakes.Snowflake(role_payload["id"]), name=role_payload["name"]
            )
            roles[role.id] = role

        return roles

    def _deserialize_audit_log_overwrites(
        self, payload: data_binding.JSONArray
    ) -> typing.Mapping[snowflakes.Snowflake, channel_models.PermissionOverwrite]:
        return {
            snowflakes.Snowflake(overwrite["id"]): self.deserialize_permission_overwrite(overwrite)
            for overwrite in payload
        }

    def _deserialize_channel_overwrite_entry_info(
        self, payload: data_binding.JSONObject
    ) -> audit_log_models.ChannelOverwriteEntryInfo:
        return audit_log_models.ChannelOverwriteEntryInfo(
            app=self._app,
            id=snowflakes.Snowflake(payload["id"]),
            type=channel_models.PermissionOverwriteType(payload["type"]),
            role_name=payload.get("role_name"),
        )

    def _deserialize_message_pin_entry_info(
        self, payload: data_binding.JSONObject
    ) -> audit_log_models.MessagePinEntryInfo:
        return audit_log_models.MessagePinEntryInfo(
            app=self._app,
            channel_id=snowflakes.Snowflake(payload["channel_id"]),
            message_id=snowflakes.Snowflake(payload["message_id"]),
        )

    def _deserialize_member_prune_entry_info(
        self, payload: data_binding.JSONObject
    ) -> audit_log_models.MemberPruneEntryInfo:
        return audit_log_models.MemberPruneEntryInfo(
            app=self._app,
            delete_member_days=datetime.timedelta(days=int(payload["delete_member_days"])),
            members_removed=int(payload["members_removed"]),
        )

    def _deserialize_message_bulk_delete_entry_info(
        self, payload: data_binding.JSONObject
    ) -> audit_log_models.MessageBulkDeleteEntryInfo:
        return audit_log_models.MessageBulkDeleteEntryInfo(app=self._app, count=int(payload["count"]))

    def _deserialize_message_delete_entry_info(
        self, payload: data_binding.JSONObject
    ) -> audit_log_models.MessageDeleteEntryInfo:
        return audit_log_models.MessageDeleteEntryInfo(
            app=self._app, channel_id=snowflakes.Snowflake(payload["channel_id"]), count=int(payload["count"])
        )

    def _deserialize_member_disconnect_entry_info(
        self, payload: data_binding.JSONObject
    ) -> audit_log_models.MemberDisconnectEntryInfo:
        return audit_log_models.MemberDisconnectEntryInfo(app=self._app, count=int(payload["count"]))

    def _deserialize_member_move_entry_info(
        self, payload: data_binding.JSONObject
    ) -> audit_log_models.MemberMoveEntryInfo:
        return audit_log_models.MemberMoveEntryInfo(
            app=self._app, channel_id=snowflakes.Snowflake(payload["channel_id"]), count=int(payload["count"])
        )

    def deserialize_audit_log_entry(
        self,
        payload: data_binding.JSONObject,
        *,
        guild_id: undefined.UndefinedOr[snowflakes.Snowflake] = undefined.UNDEFINED,
    ) -> audit_log_models.AuditLogEntry:
        if guild_id is undefined.UNDEFINED:
            guild_id = snowflakes.Snowflake(payload["guild_id"])

        entry_id = snowflakes.Snowflake(payload["id"])

        changes: typing.List[audit_log_models.AuditLogChange] = []
        if (change_payloads := payload.get("changes")) is not None:
            for change_payload in change_payloads:
                key: typing.Union[audit_log_models.AuditLogChangeKey, str] = audit_log_models.AuditLogChangeKey(
                    change_payload["key"]
                )

                new_value = change_payload.get("new_value")
                old_value = change_payload.get("old_value")
                if value_converter := self._audit_log_entry_converters.get(key):
                    new_value = value_converter(new_value) if new_value is not None else None
                    old_value = value_converter(old_value) if old_value is not None else None

                elif not isinstance(
                    key, audit_log_models.AuditLogChangeKey
                ):  # pyright: ignore [reportUnnecessaryIsInstance]
                    _LOGGER.debug("Unknown audit log change key found %r", key)

                changes.append(audit_log_models.AuditLogChange(key=key, new_value=new_value, old_value=old_value))

        target_id: typing.Optional[snowflakes.Snowflake] = None
        if (raw_target_id := payload["target_id"]) is not None:
            target_id = snowflakes.Snowflake(raw_target_id)

        user_id: typing.Optional[snowflakes.Snowflake] = None
        if (raw_user_id := payload["user_id"]) is not None:
            user_id = snowflakes.Snowflake(raw_user_id)

        action_type: typing.Union[audit_log_models.AuditLogEventType, int]
        action_type = audit_log_models.AuditLogEventType(payload["action_type"])

        options: typing.Optional[audit_log_models.BaseAuditLogEntryInfo] = None
        if (raw_option := payload.get("options")) is not None:
            if option_converter := self._audit_log_event_mapping.get(action_type):
                options = option_converter(raw_option)

            else:
                raise errors.UnrecognisedEntityError(f"Unknown audit log action type found {action_type!r}")

        return audit_log_models.AuditLogEntry(
            app=self._app,
            id=entry_id,
            target_id=target_id,
            changes=changes,
            user_id=user_id,
            action_type=action_type,
            options=options,
            reason=payload.get("reason"),
            guild_id=guild_id,
        )

    def deserialize_audit_log(
        self, payload: data_binding.JSONObject, *, guild_id: snowflakes.Snowflake
    ) -> audit_log_models.AuditLog:
        entries = {}
        for entry_payload in payload["audit_log_entries"]:
            try:
                entry = self.deserialize_audit_log_entry(entry_payload, guild_id=guild_id)

            except errors.UnrecognisedEntityError as exc:
                _LOGGER.debug(exc.reason)

            else:
                entries[entry.id] = entry

        integrations = {
            snowflakes.Snowflake(integration["id"]): self.deserialize_partial_integration(integration)
            for integration in payload["integrations"]
        }
        users = {snowflakes.Snowflake(user["id"]): self.deserialize_user(user) for user in payload["users"]}

        threads: typing.Dict[snowflakes.Snowflake, channel_models.GuildThreadChannel] = {}
        for thread_payload in payload["threads"]:
            try:
                thread = self.deserialize_guild_thread(thread_payload)

            except errors.UnrecognisedEntityError:
                continue

            threads[thread.id] = thread

        webhooks: typing.Dict[snowflakes.Snowflake, webhook_models.PartialWebhook] = {}
        for webhook_payload in payload["webhooks"]:
            try:
                webhook = self.deserialize_webhook(webhook_payload)

            except errors.UnrecognisedEntityError:
                continue

            webhooks[webhook.id] = webhook

        return audit_log_models.AuditLog(
            entries=entries, integrations=integrations, threads=threads, users=users, webhooks=webhooks
        )

    ##################
    # CHANNEL MODELS #
    ##################

    def deserialize_channel_follow(self, payload: data_binding.JSONObject) -> channel_models.ChannelFollow:
        return channel_models.ChannelFollow(
            app=self._app,
            channel_id=snowflakes.Snowflake(payload["channel_id"]),
            webhook_id=snowflakes.Snowflake(payload["webhook_id"]),
        )

    def deserialize_permission_overwrite(self, payload: data_binding.JSONObject) -> channel_models.PermissionOverwrite:
        return channel_models.PermissionOverwrite(
            # PermissionOverwrite's init has converters set for these fields which will handle casting
            id=payload["id"],
            type=payload["type"],
            # Permissions still have to be cast to int before they can be cast to Permission typing wise.
            allow=int(payload["allow"]),
            deny=int(payload["deny"]),
        )

    def serialize_permission_overwrite(self, overwrite: channel_models.PermissionOverwrite) -> data_binding.JSONObject:
        # https://github.com/discord/discord-api-docs/pull/1843/commits/470677363ba88fbc1fe79228821146c6d6b488b9
        # allow and deny can be strings instead now.
        return {
            "id": str(overwrite.id),
            "type": overwrite.type,
            "allow": str(int(overwrite.allow)),
            "deny": str(int(overwrite.deny)),
        }

    def deserialize_partial_channel(self, payload: data_binding.JSONObject) -> channel_models.PartialChannel:
        return channel_models.PartialChannel(
            app=self._app,
            id=snowflakes.Snowflake(payload["id"]),
            name=payload.get("name"),
            type=channel_models.ChannelType(payload["type"]),
        )

    def deserialize_dm(self, payload: data_binding.JSONObject) -> channel_models.DMChannel:
        last_message_id: typing.Optional[snowflakes.Snowflake] = None
        if (raw_last_message_id := payload.get("last_message_id")) is not None:
            last_message_id = snowflakes.Snowflake(raw_last_message_id)

        return channel_models.DMChannel(
            app=self._app,
            id=snowflakes.Snowflake(payload["id"]),
            name=payload.get("name"),
            type=channel_models.ChannelType(payload["type"]),
            last_message_id=last_message_id,
            recipient=self.deserialize_user(payload["recipients"][0]),
        )

    def deserialize_group_dm(self, payload: data_binding.JSONObject) -> channel_models.GroupDMChannel:
        last_message_id: typing.Optional[snowflakes.Snowflake] = None
        if (raw_last_message_id := payload.get("last_message_id")) is not None:
            last_message_id = snowflakes.Snowflake(raw_last_message_id)

        if (raw_nicks := payload.get("nicks")) is not None:
            nicknames = {snowflakes.Snowflake(entry["id"]): entry["nick"] for entry in raw_nicks}
        else:
            nicknames = {}

        recipients = {snowflakes.Snowflake(user["id"]): self.deserialize_user(user) for user in payload["recipients"]}

        return channel_models.GroupDMChannel(
            app=self._app,
            id=snowflakes.Snowflake(payload["id"]),
            name=payload.get("name"),
            type=channel_models.ChannelType(payload["type"]),
            last_message_id=last_message_id,
            owner_id=snowflakes.Snowflake(payload["owner_id"]),
            icon_hash=payload["icon"],
            nicknames=nicknames,
            application_id=snowflakes.Snowflake(payload["application_id"]) if "application_id" in payload else None,
            recipients=recipients,
        )

    def _set_guild_channel_attributes(
        self, payload: data_binding.JSONObject, *, guild_id: undefined.UndefinedOr[snowflakes.Snowflake]
    ) -> _GuildChannelFields:
        if guild_id is undefined.UNDEFINED:
            guild_id = snowflakes.Snowflake(payload["guild_id"])

        parent_id: typing.Optional[snowflakes.Snowflake] = None
        if (raw_parent_id := payload.get("parent_id")) is not None:
            parent_id = snowflakes.Snowflake(raw_parent_id)

        return _GuildChannelFields(
            id=snowflakes.Snowflake(payload["id"]),
            name=payload.get("name"),
            type=channel_models.ChannelType(payload["type"]),
            guild_id=guild_id,
            parent_id=parent_id,
        )

    def deserialize_guild_category(
        self,
        payload: data_binding.JSONObject,
        *,
        guild_id: undefined.UndefinedOr[snowflakes.Snowflake] = undefined.UNDEFINED,
    ) -> channel_models.GuildCategory:
        channel_fields = self._set_guild_channel_attributes(payload, guild_id=guild_id)
        permission_overwrites = {
            snowflakes.Snowflake(overwrite["id"]): self.deserialize_permission_overwrite(overwrite)
            for overwrite in payload["permission_overwrites"]
        }
        return channel_models.GuildCategory(
            app=self._app,
            id=channel_fields.id,
            name=channel_fields.name,
            type=channel_fields.type,
            guild_id=channel_fields.guild_id,
            permission_overwrites=permission_overwrites,
            is_nsfw=payload.get("nsfw", False),
            parent_id=None,
            position=int(payload["position"]),
        )

    def deserialize_guild_text_channel(
        self,
        payload: data_binding.JSONObject,
        *,
        guild_id: undefined.UndefinedOr[snowflakes.Snowflake] = undefined.UNDEFINED,
    ) -> channel_models.GuildTextChannel:
        channel_fields = self._set_guild_channel_attributes(payload, guild_id=guild_id)
        # As of present this isn't included in the payloads of old channels where it hasn't been explicitly set.
        # In this case it's 1440 minutes.
        default_auto_archive_duration = datetime.timedelta(minutes=payload.get("default_auto_archive_duration", 1440))
        permission_overwrites = {
            snowflakes.Snowflake(overwrite["id"]): self.deserialize_permission_overwrite(overwrite)
            for overwrite in payload["permission_overwrites"]
        }

        last_message_id: typing.Optional[snowflakes.Snowflake] = None
        if (raw_last_message_id := payload.get("last_message_id")) is not None:
            last_message_id = snowflakes.Snowflake(raw_last_message_id)

        last_pin_timestamp: typing.Optional[datetime.datetime] = None
        if (raw_last_pin_timestamp := payload.get("last_pin_timestamp")) is not None:
            last_pin_timestamp = time.iso8601_datetime_string_to_datetime(raw_last_pin_timestamp)

        return channel_models.GuildTextChannel(
            app=self._app,
            id=channel_fields.id,
            name=channel_fields.name,
            type=channel_fields.type,
            guild_id=channel_fields.guild_id,
            permission_overwrites=permission_overwrites,
            is_nsfw=payload.get("nsfw", False),
            parent_id=channel_fields.parent_id,
            topic=payload["topic"],
            last_message_id=last_message_id,
            # Usually this is 0 if unset, but some old channels made before the
            # rate_limit_per_user field was implemented will not have this field
            # at all if they have never had the rate limit changed...
            rate_limit_per_user=datetime.timedelta(seconds=payload.get("rate_limit_per_user", 0)),
            last_pin_timestamp=last_pin_timestamp,
            default_auto_archive_duration=default_auto_archive_duration,
            position=int(payload["position"]),
        )

    def deserialize_guild_news_channel(
        self,
        payload: data_binding.JSONObject,
        *,
        guild_id: undefined.UndefinedOr[snowflakes.Snowflake] = undefined.UNDEFINED,
    ) -> channel_models.GuildNewsChannel:
        channel_fields = self._set_guild_channel_attributes(payload, guild_id=guild_id)
        # As of present this isn't included in the payloads of old channels where it hasn't been explicitly set.
        # In this case it's 1440 minutes.
        default_auto_archive_duration = datetime.timedelta(minutes=payload.get("default_auto_archive_duration", 1440))
        permission_overwrites = {
            snowflakes.Snowflake(overwrite["id"]): self.deserialize_permission_overwrite(overwrite)
            for overwrite in payload["permission_overwrites"]
        }

        last_message_id: typing.Optional[snowflakes.Snowflake] = None
        if (raw_last_message_id := payload.get("last_message_id")) is not None:
            last_message_id = snowflakes.Snowflake(raw_last_message_id)

        last_pin_timestamp: typing.Optional[datetime.datetime] = None
        if (raw_last_pin_timestamp := payload.get("last_pin_timestamp")) is not None:
            last_pin_timestamp = time.iso8601_datetime_string_to_datetime(raw_last_pin_timestamp)

        return channel_models.GuildNewsChannel(
            app=self._app,
            id=channel_fields.id,
            name=channel_fields.name,
            type=channel_fields.type,
            guild_id=channel_fields.guild_id,
            permission_overwrites=permission_overwrites,
            is_nsfw=payload.get("nsfw", False),
            parent_id=channel_fields.parent_id,
            topic=payload["topic"],
            last_message_id=last_message_id,
            last_pin_timestamp=last_pin_timestamp,
            default_auto_archive_duration=default_auto_archive_duration,
            position=int(payload["position"]),
        )

    def deserialize_guild_voice_channel(
        self,
        payload: data_binding.JSONObject,
        *,
        guild_id: undefined.UndefinedOr[snowflakes.Snowflake] = undefined.UNDEFINED,
    ) -> channel_models.GuildVoiceChannel:
        channel_fields = self._set_guild_channel_attributes(payload, guild_id=guild_id)
        # Discord seems to be only returning this after it's been initially PATCHed in for older channels.
        video_quality_mode = payload.get("video_quality_mode", channel_models.VideoQualityMode.AUTO)

        last_message_id: typing.Optional[snowflakes.Snowflake] = None
        if (raw_last_message_id := payload.get("last_message_id")) is not None:
            last_message_id = snowflakes.Snowflake(raw_last_message_id)

        return channel_models.GuildVoiceChannel(
            app=self._app,
            id=channel_fields.id,
            name=channel_fields.name,
            type=channel_fields.type,
            guild_id=channel_fields.guild_id,
            permission_overwrites={
                snowflakes.Snowflake(overwrite["id"]): self.deserialize_permission_overwrite(overwrite)
                for overwrite in payload["permission_overwrites"]
            },
            is_nsfw=payload.get("nsfw", False),
            parent_id=channel_fields.parent_id,
            # There seems to be an edge case where rtc_region won't be included in gateway events (e.g. GUILD_CREATE)
            # for a voice channel that just hasn't been touched since this was introduced (e.g. has been archived).
            region=payload.get("rtc_region"),
            bitrate=int(payload["bitrate"]),
            user_limit=int(payload["user_limit"]),
            video_quality_mode=channel_models.VideoQualityMode(int(video_quality_mode)),
            last_message_id=last_message_id,
            position=int(payload["position"]),
        )

    def deserialize_guild_stage_channel(
        self,
        payload: data_binding.JSONObject,
        *,
        guild_id: undefined.UndefinedOr[snowflakes.Snowflake] = undefined.UNDEFINED,
    ) -> channel_models.GuildStageChannel:
        channel_fields = self._set_guild_channel_attributes(payload, guild_id=guild_id)

        # Discord seems to be only returning this after it's been initially PATCHed in for older channels.
        video_quality_mode = payload.get("video_quality_mode", channel_models.VideoQualityMode.AUTO)

        last_message_id: typing.Optional[snowflakes.Snowflake] = None
        if (raw_last_message_id := payload.get("last_message_id")) is not None:
            last_message_id = snowflakes.Snowflake(raw_last_message_id)

        return channel_models.GuildStageChannel(
            app=self._app,
            id=channel_fields.id,
            name=channel_fields.name,
            type=channel_fields.type,
            guild_id=channel_fields.guild_id,
            permission_overwrites={
                snowflakes.Snowflake(overwrite["id"]): self.deserialize_permission_overwrite(overwrite)
                for overwrite in payload["permission_overwrites"]
            },
            is_nsfw=payload.get("nsfw", False),
            parent_id=channel_fields.parent_id,
            region=payload["rtc_region"],
            bitrate=int(payload["bitrate"]),
            user_limit=int(payload["user_limit"]),
            video_quality_mode=channel_models.VideoQualityMode(int(video_quality_mode)),
            position=int(payload["position"]),
            last_message_id=last_message_id,
        )

    def deserialize_guild_forum_channel(
        self,
        payload: data_binding.JSONObject,
        *,
        guild_id: undefined.UndefinedOr[snowflakes.Snowflake] = undefined.UNDEFINED,
    ) -> channel_models.GuildForumChannel:
        channel_fields = self._set_guild_channel_attributes(payload, guild_id=guild_id)

        # As of present this isn't included in the payloads of old channels where it hasn't been explicitly set.
        # In this case it's 1440 minutes.
        default_auto_archive_duration = datetime.timedelta(minutes=payload.get("default_auto_archive_duration", 1440))
        default_thread_rate_limit_per_user = datetime.timedelta(
            seconds=payload.get("default_thread_rate_limit_per_user", 0)
        )

        permission_overwrites = {
            snowflakes.Snowflake(overwrite["id"]): self.deserialize_permission_overwrite(overwrite)
            for overwrite in payload["permission_overwrites"]
        }

        last_thread_id: typing.Optional[snowflakes.Snowflake] = None
        if raw_last_thread_id := payload.get("last_message_id"):
            last_thread_id = snowflakes.Snowflake(raw_last_thread_id)

        available_tags: typing.List[channel_models.ForumTag] = []
        for tag_payload in payload.get("available_tags", ()):
            tag_emoji: typing.Union[emoji_models.UnicodeEmoji, snowflakes.Snowflake, None]
            if tag_emoji := tag_payload["emoji_id"]:
                tag_emoji = snowflakes.Snowflake(tag_emoji)

            elif tag_emoji := tag_payload["emoji_name"]:
                tag_emoji = emoji_models.UnicodeEmoji(tag_emoji)

            available_tags.append(
                channel_models.ForumTag(
                    id=snowflakes.Snowflake(tag_payload["id"]),
                    name=tag_payload["name"],
                    moderated=tag_payload["moderated"],
                    emoji=tag_emoji,
                )
            )

        reaction_emoji_id: typing.Optional[snowflakes.Snowflake] = None
        reaction_emoji_name: typing.Union[None, emoji_models.UnicodeEmoji, str] = None
        if reaction_emoji_payload := payload.get("default_reaction_emoji"):
            if reaction_emoji_id := reaction_emoji_payload["emoji_id"]:
                reaction_emoji_id = snowflakes.Snowflake(reaction_emoji_id)

            if reaction_emoji_name := reaction_emoji_payload["emoji_name"]:
                reaction_emoji_name = emoji_models.UnicodeEmoji(reaction_emoji_name)

        return channel_models.GuildForumChannel(
            app=self._app,
            id=channel_fields.id,
            name=channel_fields.name,
            type=channel_fields.type,
            guild_id=channel_fields.guild_id,
            permission_overwrites=permission_overwrites,
            is_nsfw=payload.get("nsfw", False),
            parent_id=channel_fields.parent_id,
            topic=payload["topic"],
            last_thread_id=last_thread_id,
            # Usually this is 0 if unset, but some old channels made before the
            # rate_limit_per_user field was implemented will not have this field
            # at all if they have never had the rate limit changed...
            rate_limit_per_user=datetime.timedelta(seconds=payload.get("rate_limit_per_user", 0)),
            default_thread_rate_limit_per_user=default_thread_rate_limit_per_user,
            default_auto_archive_duration=default_auto_archive_duration,
            position=int(payload["position"]),
            available_tags=available_tags,
            flags=channel_models.ChannelFlag(payload["flags"]),
            # Discord may send None here for old channels, but they are just NOT_SET
            default_layout=channel_models.ForumLayoutType(payload.get("default_forum_layout", 0)),
            # Discord may send None here for old channels, but they are just LATEST_ACTIVITY
            default_sort_order=channel_models.ForumSortOrderType(payload.get("default_sort_order") or 0),
            default_reaction_emoji_id=reaction_emoji_id,
            default_reaction_emoji_name=reaction_emoji_name,
        )

    def serialize_forum_tag(self, tag: channel_models.ForumTag) -> data_binding.JSONObject:
        return {
            "id": tag.id,
            "name": tag.name,
            "moderated": tag.moderated,
            "emoji_id": tag.emoji_id,
            "emoji_name": tag.unicode_emoji,
        }

    def deserialize_thread_member(
        self,
        payload: data_binding.JSONObject,
        *,
        thread_id: undefined.UndefinedOr[snowflakes.Snowflake] = undefined.UNDEFINED,
        user_id: undefined.UndefinedOr[snowflakes.Snowflake] = undefined.UNDEFINED,
    ) -> channel_models.ThreadMember:
        return channel_models.ThreadMember(
            thread_id=thread_id or snowflakes.Snowflake(payload["id"]),
            user_id=user_id or snowflakes.Snowflake(payload["user_id"]),
            joined_at=time.iso8601_datetime_string_to_datetime(payload["join_timestamp"]),
            flags=int(payload["flags"]),
        )

    def deserialize_guild_thread(
        self,
        payload: data_binding.JSONObject,
        *,
        guild_id: undefined.UndefinedOr[snowflakes.Snowflake] = undefined.UNDEFINED,
        member: undefined.UndefinedNoneOr[channel_models.ThreadMember] = undefined.UNDEFINED,
        user_id: undefined.UndefinedOr[snowflakes.Snowflake] = undefined.UNDEFINED,
    ) -> channel_models.GuildThreadChannel:
        channel_type = channel_models.ChannelType(payload["type"])
        if deserialize := self._thread_channel_type_mapping.get(channel_type):
            return deserialize(payload, guild_id=guild_id, member=member, user_id=user_id)

        _LOGGER.debug(f"Unrecognised thread channel type {channel_type}")
        raise errors.UnrecognisedEntityError(f"Unrecognised thread channel type {channel_type}")

    def deserialize_guild_news_thread(
        self,
        payload: data_binding.JSONObject,
        *,
        guild_id: undefined.UndefinedOr[snowflakes.Snowflake] = undefined.UNDEFINED,
        member: undefined.UndefinedNoneOr[channel_models.ThreadMember] = undefined.UNDEFINED,
        user_id: undefined.UndefinedOr[snowflakes.Snowflake] = undefined.UNDEFINED,
    ) -> channel_models.GuildNewsThread:
        channel_fields = self._set_guild_channel_attributes(payload, guild_id=guild_id)
        last_message_id: typing.Optional[snowflakes.Snowflake] = None
        if (raw_last_message_id := payload.get("last_message_id")) is not None:
            last_message_id = snowflakes.Snowflake(raw_last_message_id)

        last_pin_timestamp: typing.Optional[datetime.datetime] = None
        if (raw_last_pin_timestamp := payload.get("last_pin_timestamp")) is not None:
            last_pin_timestamp = time.iso8601_datetime_string_to_datetime(raw_last_pin_timestamp)

        metadata = payload["thread_metadata"]
        actual_member = member if member is not undefined.UNDEFINED else None
        if member_payload := payload.get("member"):
            actual_member = self.deserialize_thread_member(member_payload, thread_id=channel_fields.id, user_id=user_id)

        thread_created_at: typing.Optional[datetime.datetime] = None
        if raw_thread_created_at := metadata.get("create_timestamp"):
            thread_created_at = time.iso8601_datetime_string_to_datetime(raw_thread_created_at)

        assert channel_fields.parent_id is not None
        return channel_models.GuildNewsThread(
            app=self._app,
            id=channel_fields.id,
            name=channel_fields.name,
            type=channel_fields.type,
            guild_id=channel_fields.guild_id,
            parent_id=channel_fields.parent_id,
            last_message_id=last_message_id,
            last_pin_timestamp=last_pin_timestamp,
            rate_limit_per_user=datetime.timedelta(seconds=payload.get("rate_limit_per_user", 0)),
            approximate_member_count=int(payload["member_count"]),
            approximate_message_count=int(payload["message_count"]),
            is_archived=metadata["archived"],
            auto_archive_duration=datetime.timedelta(minutes=metadata["auto_archive_duration"]),
            archive_timestamp=time.iso8601_datetime_string_to_datetime(metadata["archive_timestamp"]),
            is_locked=metadata["locked"],
            member=actual_member,
            owner_id=snowflakes.Snowflake(payload["owner_id"]),
            thread_created_at=thread_created_at,
        )

    def deserialize_guild_public_thread(
        self,
        payload: data_binding.JSONObject,
        *,
        guild_id: undefined.UndefinedOr[snowflakes.Snowflake] = undefined.UNDEFINED,
        member: undefined.UndefinedNoneOr[channel_models.ThreadMember] = undefined.UNDEFINED,
        user_id: undefined.UndefinedOr[snowflakes.Snowflake] = undefined.UNDEFINED,
    ) -> channel_models.GuildPublicThread:
        channel_fields = self._set_guild_channel_attributes(payload, guild_id=guild_id)
        flags = (
            channel_models.ChannelFlag(raw_flags)
            if (raw_flags := payload.get("flags"))
            else channel_models.ChannelFlag.NONE
        )

        last_message_id: typing.Optional[snowflakes.Snowflake] = None
        if (raw_last_message_id := payload.get("last_message_id")) is not None:
            last_message_id = snowflakes.Snowflake(raw_last_message_id)

        last_pin_timestamp: typing.Optional[datetime.datetime] = None
        if (raw_last_pin_timestamp := payload.get("last_pin_timestamp")) is not None:
            last_pin_timestamp = time.iso8601_datetime_string_to_datetime(raw_last_pin_timestamp)

        metadata = payload["thread_metadata"]
        actual_member = member if member is not undefined.UNDEFINED else None
        if member_payload := payload.get("member"):
            actual_member = self.deserialize_thread_member(member_payload, thread_id=channel_fields.id, user_id=user_id)

        thread_created_at: typing.Optional[datetime.datetime] = None
        if raw_thread_created_at := metadata.get("create_timestamp"):
            thread_created_at = time.iso8601_datetime_string_to_datetime(raw_thread_created_at)

        assert channel_fields.parent_id is not None
        return channel_models.GuildPublicThread(
            app=self._app,
            id=channel_fields.id,
            name=channel_fields.name,
            type=channel_fields.type,
            guild_id=channel_fields.guild_id,
            parent_id=channel_fields.parent_id,
            last_message_id=last_message_id,
            last_pin_timestamp=last_pin_timestamp,
            rate_limit_per_user=datetime.timedelta(seconds=payload.get("rate_limit_per_user", 0)),
            approximate_member_count=int(payload["member_count"]),
            approximate_message_count=int(payload["message_count"]),
            is_archived=metadata["archived"],
            auto_archive_duration=datetime.timedelta(minutes=metadata["auto_archive_duration"]),
            archive_timestamp=time.iso8601_datetime_string_to_datetime(metadata["archive_timestamp"]),
            is_locked=metadata["locked"],
            member=actual_member,
            owner_id=snowflakes.Snowflake(payload["owner_id"]),
            thread_created_at=thread_created_at,
            applied_tag_ids=[snowflakes.Snowflake(p) for p in payload.get("applied_tags", ())],
            flags=flags,
        )

    def deserialize_guild_private_thread(
        self,
        payload: data_binding.JSONObject,
        *,
        guild_id: undefined.UndefinedOr[snowflakes.Snowflake] = undefined.UNDEFINED,
        member: undefined.UndefinedNoneOr[channel_models.ThreadMember] = undefined.UNDEFINED,
        user_id: undefined.UndefinedOr[snowflakes.Snowflake] = undefined.UNDEFINED,
    ) -> channel_models.GuildPrivateThread:
        channel_fields = self._set_guild_channel_attributes(payload, guild_id=guild_id)
        last_message_id: typing.Optional[snowflakes.Snowflake] = None
        if (raw_last_message_id := payload.get("last_message_id")) is not None:
            last_message_id = snowflakes.Snowflake(raw_last_message_id)

        last_pin_timestamp: typing.Optional[datetime.datetime] = None
        if (raw_last_pin_timestamp := payload.get("last_pin_timestamp")) is not None:
            last_pin_timestamp = time.iso8601_datetime_string_to_datetime(raw_last_pin_timestamp)

        metadata = payload["thread_metadata"]
        actual_member = member if member is not undefined.UNDEFINED else None
        if member_payload := payload.get("member"):
            actual_member = self.deserialize_thread_member(member_payload, thread_id=channel_fields.id, user_id=user_id)

        thread_created_at: typing.Optional[datetime.datetime] = None
        if raw_thread_created_at := metadata.get("create_timestamp"):
            thread_created_at = time.iso8601_datetime_string_to_datetime(raw_thread_created_at)

        assert channel_fields.parent_id is not None
        return channel_models.GuildPrivateThread(
            app=self._app,
            id=channel_fields.id,
            name=channel_fields.name,
            type=channel_fields.type,
            guild_id=channel_fields.guild_id,
            parent_id=channel_fields.parent_id,
            last_message_id=last_message_id,
            last_pin_timestamp=last_pin_timestamp,
            rate_limit_per_user=datetime.timedelta(seconds=payload.get("rate_limit_per_user", 0)),
            approximate_member_count=int(payload["member_count"]),
            approximate_message_count=int(payload["message_count"]),
            is_archived=metadata["archived"],
            auto_archive_duration=datetime.timedelta(minutes=metadata["auto_archive_duration"]),
            archive_timestamp=time.iso8601_datetime_string_to_datetime(metadata["archive_timestamp"]),
            is_locked=metadata["locked"],
            member=actual_member,
            owner_id=snowflakes.Snowflake(payload["owner_id"]),
            is_invitable=metadata["invitable"],
            thread_created_at=thread_created_at,
        )

    def deserialize_channel(
        self,
        payload: data_binding.JSONObject,
        *,
        guild_id: undefined.UndefinedOr[snowflakes.Snowflake] = undefined.UNDEFINED,
    ) -> channel_models.PartialChannel:
        channel_type = channel_models.ChannelType(payload["type"])
        if guild_channel_model := self._guild_channel_type_mapping.get(channel_type):
            return guild_channel_model(payload, guild_id=guild_id)

        if thread_channel_deserialize := self._thread_channel_type_mapping.get(channel_type):
            return thread_channel_deserialize(payload, guild_id=guild_id)

        if dm_channel_model := self._dm_channel_type_mapping.get(channel_type):
            return dm_channel_model(payload)

        _LOGGER.debug(f"Unrecognised channel type {channel_type}")
        raise errors.UnrecognisedEntityError(f"Unrecognised channel type {channel_type}")

    ################
    # EMBED MODELS #
    ################

    def deserialize_embed(self, payload: data_binding.JSONObject) -> embed_models.Embed:
        # Keep these separate to aid debugging later.
        title = payload.get("title")
        description = payload.get("description")
        url = payload.get("url")
        color = color_models.Color(payload["color"]) if "color" in payload else None
        timestamp = time.iso8601_datetime_string_to_datetime(payload["timestamp"]) if "timestamp" in payload else None
        fields: typing.Optional[typing.List[embed_models.EmbedField]] = None

        image: typing.Optional[embed_models.EmbedImage] = None
        if (image_payload := payload.get("image")) and "url" in image_payload:
            proxy = files.ensure_resource(image_payload["proxy_url"]) if "proxy_url" in image_payload else None
            image = embed_models.EmbedImage(
                resource=files.ensure_resource(image_payload["url"]),
                proxy_resource=proxy,
                height=image_payload.get("height"),
                width=image_payload.get("width"),
            )

        thumbnail: typing.Optional[embed_models.EmbedImage] = None
        if (thumbnail_payload := payload.get("thumbnail")) and "url" in thumbnail_payload:
            proxy = files.ensure_resource(thumbnail_payload["proxy_url"]) if "proxy_url" in thumbnail_payload else None
            thumbnail = embed_models.EmbedImage(
                resource=files.ensure_resource(thumbnail_payload["url"]),
                proxy_resource=proxy,
                height=thumbnail_payload.get("height"),
                width=thumbnail_payload.get("width"),
            )

        video: typing.Optional[embed_models.EmbedVideo] = None
        if (video_payload := payload.get("video")) and "url" in video_payload:
            raw_proxy_url = video_payload.get("proxy_url")
            video = embed_models.EmbedVideo(
                resource=files.ensure_resource(video_payload["url"]),
                proxy_resource=files.ensure_resource(raw_proxy_url) if raw_proxy_url else None,
                height=video_payload.get("height"),
                width=video_payload.get("width"),
            )

        provider: typing.Optional[embed_models.EmbedProvider] = None
        if provider_payload := payload.get("provider"):
            provider = embed_models.EmbedProvider(name=provider_payload.get("name"), url=provider_payload.get("url"))

        icon: typing.Optional[embed_models.EmbedResourceWithProxy]
        author: typing.Optional[embed_models.EmbedAuthor] = None
        if author_payload := payload.get("author"):
            icon = None
            if "icon_url" in author_payload:
                raw_proxy_url = author_payload.get("proxy_icon_url")
                icon = embed_models.EmbedResourceWithProxy(
                    resource=files.ensure_resource(author_payload["icon_url"]),
                    proxy_resource=files.ensure_resource(raw_proxy_url) if raw_proxy_url else None,
                )

            author = embed_models.EmbedAuthor(name=author_payload.get("name"), url=author_payload.get("url"), icon=icon)

        footer: typing.Optional[embed_models.EmbedFooter] = None
        if footer_payload := payload.get("footer"):
            icon = None
            if "icon_url" in footer_payload:
                raw_proxy_url = footer_payload.get("proxy_icon_url")
                icon = embed_models.EmbedResourceWithProxy(
                    resource=files.ensure_resource(footer_payload["icon_url"]),
                    proxy_resource=files.ensure_resource(raw_proxy_url) if raw_proxy_url else None,
                )

            footer = embed_models.EmbedFooter(text=footer_payload.get("text"), icon=icon)

        if fields_array := payload.get("fields"):
            fields = []
            for field_payload in fields_array:
                field = embed_models.EmbedField(
                    name=field_payload["name"], value=field_payload["value"], inline=field_payload.get("inline", False)
                )
                fields.append(field)

        return embed_models.Embed.from_received_embed(
            title=title,
            description=description,
            url=url,
            color=color,
            timestamp=timestamp,
            image=image,
            thumbnail=thumbnail,
            video=video,
            provider=provider,
            author=author,
            footer=footer,
            fields=fields,
        )

    def serialize_embed(  # noqa: C901 - Function too complex
        self, embed: embed_models.Embed
    ) -> typing.Tuple[data_binding.JSONObject, typing.List[files.Resource[files.AsyncReader]]]:
        payload: typing.Dict[str, typing.Any] = {}
        uploads: typing.List[files.Resource[files.AsyncReader]] = []

        if embed.title is not None:
            payload["title"] = embed.title

        if embed.description is not None:
            payload["description"] = embed.description

        if embed.url is not None:
            payload["url"] = embed.url

        if embed.timestamp is not None:
            payload["timestamp"] = embed.timestamp.isoformat()

        if embed.color is not None:
            payload["color"] = int(embed.color)

        if embed.footer is not None:
            footer_payload: typing.MutableMapping[str, typing.Any] = {}

            if embed.footer.text is not None:
                footer_payload["text"] = embed.footer.text

            if embed.footer.icon is not None:
                if not isinstance(embed.footer.icon.resource, files.WebResource):
                    uploads.append(embed.footer.icon.resource)

                footer_payload["icon_url"] = embed.footer.icon.url

            payload["footer"] = footer_payload

        if embed.image is not None:
            image_payload: typing.MutableMapping[str, typing.Any] = {}

            if not isinstance(embed.image.resource, files.WebResource):
                uploads.append(embed.image.resource)

            image_payload["url"] = embed.image.url
            payload["image"] = image_payload

        if embed.thumbnail is not None:
            thumbnail_payload: typing.MutableMapping[str, typing.Any] = {}

            if not isinstance(embed.thumbnail.resource, files.WebResource):
                uploads.append(embed.thumbnail.resource)

            thumbnail_payload["url"] = embed.thumbnail.url
            payload["thumbnail"] = thumbnail_payload

        if embed.author is not None:
            author_payload: typing.MutableMapping[str, typing.Any] = {}

            if embed.author.name is not None:
                author_payload["name"] = embed.author.name

            if embed.author.url is not None:
                author_payload["url"] = embed.author.url

            if embed.author.icon is not None:
                if not isinstance(embed.author.icon.resource, files.WebResource):
                    uploads.append(embed.author.icon.resource)
                author_payload["icon_url"] = embed.author.icon.url

            payload["author"] = author_payload

        if embed.fields:
            field_payloads: typing.List[data_binding.JSONObject] = []
            for i, field in enumerate(embed.fields):
                # Yep, these are technically two unreachable branches. However, this is an incredibly
                # common mistake to make when working with embeds and not using a static type
                # checker, so I have added these as additional safeguards for UX and ease
                # of debugging. The case that there are `None` should be detected immediately by
                # static type checkers, regardless.
                name = str(field.name) if field.name is not None else None
                value = str(field.value) if field.value is not None else None

                if name is None:
                    raise TypeError(f"in embed.fields[{i}].name - cannot have `None`")
                if not name:
                    raise TypeError(f"in embed.fields[{i}].name - cannot have empty string")
                if not name.strip():
                    raise TypeError(f"in embed.fields[{i}].name - cannot have only whitespace")

                if value is None:
                    raise TypeError(f"in embed.fields[{i}].value - cannot have `None`")
                if not value:
                    raise TypeError(f"in embed.fields[{i}].value - cannot have empty string")
                if not value.strip():
                    raise TypeError(f"in embed.fields[{i}].value - cannot have only whitespace")

                # Name and value always have to be specified; we can always
                # send a default `inline` value also just to keep this simpler.
                field_payloads.append({"name": name, "value": value, "inline": field.is_inline})
            payload["fields"] = field_payloads

        return payload, uploads

    ################
    # EMOJI MODELS #
    ################

    def deserialize_unicode_emoji(self, payload: data_binding.JSONObject) -> emoji_models.UnicodeEmoji:
        return emoji_models.UnicodeEmoji(payload["name"])

    def deserialize_custom_emoji(self, payload: data_binding.JSONObject) -> emoji_models.CustomEmoji:
        return emoji_models.CustomEmoji(
            id=snowflakes.Snowflake(payload["id"]), name=payload["name"], is_animated=payload.get("animated", False)
        )

    def deserialize_known_custom_emoji(
        self, payload: data_binding.JSONObject, *, guild_id: snowflakes.Snowflake
    ) -> emoji_models.KnownCustomEmoji:
        role_ids = [snowflakes.Snowflake(role_id) for role_id in payload["roles"]] if "roles" in payload else []

        user: typing.Optional[user_models.User] = None
        if (raw_user := payload.get("user")) is not None:
            user = self.deserialize_user(raw_user)

        return emoji_models.KnownCustomEmoji(
            app=self._app,
            id=snowflakes.Snowflake(payload["id"]),
            name=payload["name"],
            is_animated=payload.get("animated", False),
            guild_id=guild_id,
            role_ids=role_ids,
            user=user,
            is_colons_required=payload["require_colons"],
            is_managed=payload["managed"],
            is_available=payload["available"],
        )

    def deserialize_emoji(
        self, payload: data_binding.JSONObject
    ) -> typing.Union[emoji_models.UnicodeEmoji, emoji_models.CustomEmoji]:
        if payload.get("id") is not None:
            return self.deserialize_custom_emoji(payload)

        return self.deserialize_unicode_emoji(payload)

    ##################
    # GATEWAY MODELS #
    ##################

    def deserialize_gateway_bot_info(self, payload: data_binding.JSONObject) -> gateway_models.GatewayBotInfo:
        session_start_limit_payload = payload["session_start_limit"]
        session_start_limit = gateway_models.SessionStartLimit(
            total=int(session_start_limit_payload["total"]),
            remaining=int(session_start_limit_payload["remaining"]),
            reset_after=datetime.timedelta(milliseconds=session_start_limit_payload["reset_after"]),
            # I do not trust that this may never be zero for some unknown reason. If it was 0, it
            # would hang the application on start up, so I enforce it is at least 1.
            max_concurrency=max(session_start_limit_payload.get("max_concurrency", 0), 1),
        )
        return gateway_models.GatewayBotInfo(
            url=payload["url"], shard_count=int(payload["shards"]), session_start_limit=session_start_limit
        )

    ################
    # GUILD MODELS #
    ################

    def deserialize_guild_widget(self, payload: data_binding.JSONObject) -> guild_models.GuildWidget:
        channel_id: typing.Optional[snowflakes.Snowflake] = None
        if (raw_channel_id := payload["channel_id"]) is not None:
            channel_id = snowflakes.Snowflake(raw_channel_id)

        return guild_models.GuildWidget(app=self._app, channel_id=channel_id, is_enabled=payload["enabled"])

    def deserialize_welcome_screen(self, payload: data_binding.JSONObject) -> guild_models.WelcomeScreen:
        channels: typing.List[guild_models.WelcomeChannel] = []

        for channel_payload in payload["welcome_channels"]:
            raw_emoji_id = channel_payload["emoji_id"]
            emoji_id = snowflakes.Snowflake(raw_emoji_id) if raw_emoji_id else None

            emoji_name: typing.Union[None, emoji_models.UnicodeEmoji, str]
            if (emoji_name := channel_payload["emoji_name"]) and not emoji_id:
                emoji_name = emoji_models.UnicodeEmoji(emoji_name)

            channels.append(
                guild_models.WelcomeChannel(
                    channel_id=snowflakes.Snowflake(channel_payload["channel_id"]),
                    description=channel_payload["description"],
                    emoji_id=emoji_id,
                    emoji_name=emoji_name,
                )
            )

        return guild_models.WelcomeScreen(description=payload["description"], channels=channels)

    def serialize_welcome_channel(self, welcome_channel: guild_models.WelcomeChannel) -> data_binding.JSONObject:
        payload: typing.Dict[str, typing.Any] = {
            "channel_id": str(welcome_channel.channel_id),
            "description": welcome_channel.description,
        }

        if welcome_channel.emoji_id is not None:
            payload["emoji_id"] = str(welcome_channel.emoji_id)

        elif welcome_channel.emoji_name is not None:
            payload["emoji_name"] = str(welcome_channel.emoji_name)

        return payload

    def deserialize_member(
        self,
        payload: data_binding.JSONObject,
        *,
        user: undefined.UndefinedOr[user_models.User] = undefined.UNDEFINED,
        guild_id: undefined.UndefinedOr[snowflakes.Snowflake] = undefined.UNDEFINED,
    ) -> guild_models.Member:
        if user is undefined.UNDEFINED:
            user = self.deserialize_user(payload["user"])

        if guild_id is undefined.UNDEFINED:
            guild_id = snowflakes.Snowflake(payload["guild_id"])

        role_ids = [snowflakes.Snowflake(role_id) for role_id in payload["roles"]]
        # If Discord ever does start including this here without warning we don't want to duplicate the entry.
        if guild_id not in role_ids:
            role_ids.append(guild_id)

        raw_joined_at = payload["joined_at"]
        joined_at = time.iso8601_datetime_string_to_datetime(raw_joined_at) if raw_joined_at is not None else None

        raw_premium_since = payload.get("premium_since")
        premium_since = (
            time.iso8601_datetime_string_to_datetime(raw_premium_since) if raw_premium_since is not None else None
        )

        communication_disabled_until: typing.Optional[datetime.datetime] = None
        if raw_communication_disabled_until := payload.get("communication_disabled_until"):
            communication_disabled_until = time.iso8601_datetime_string_to_datetime(raw_communication_disabled_until)

        return guild_models.Member(
            user=user,
            guild_id=guild_id,
            role_ids=role_ids,
            joined_at=joined_at,
            nickname=payload.get("nick"),
            guild_avatar_hash=payload.get("avatar"),
            premium_since=premium_since,
            is_deaf=payload.get("deaf", undefined.UNDEFINED),
            is_mute=payload.get("mute", undefined.UNDEFINED),
            is_pending=payload.get("pending", undefined.UNDEFINED),
            raw_communication_disabled_until=communication_disabled_until,
        )

    def deserialize_role(
        self, payload: data_binding.JSONObject, *, guild_id: snowflakes.Snowflake
    ) -> guild_models.Role:
        bot_id: typing.Optional[snowflakes.Snowflake] = None
        integration_id: typing.Optional[snowflakes.Snowflake] = None
        subscription_listing_id: typing.Optional[snowflakes.Snowflake] = None
        is_premium_subscriber_role: bool = False
        is_available_for_purchase: bool = False
        is_guild_linked_role: bool = False
        if "tags" in payload:
            tags_payload = payload["tags"]
            if "bot_id" in tags_payload:
                bot_id = snowflakes.Snowflake(tags_payload["bot_id"])
            if "integration_id" in tags_payload:
                integration_id = snowflakes.Snowflake(tags_payload["integration_id"])
            if "premium_subscriber" in tags_payload:
                is_premium_subscriber_role = True
            if "subscription_listing_id" in tags_payload:
                subscription_listing_id = snowflakes.Snowflake(tags_payload["subscription_listing_id"])
            if "available_for_purchase" in tags_payload:
                is_available_for_purchase = True
            if "guild_connections" in tags_payload:
                is_guild_linked_role = True

        emoji: typing.Optional[emoji_models.UnicodeEmoji] = None
        if (raw_emoji := payload.get("unicode_emoji")) is not None:
            emoji = emoji_models.UnicodeEmoji(raw_emoji)

        return guild_models.Role(
            app=self._app,
            id=snowflakes.Snowflake(payload["id"]),
            guild_id=guild_id,
            name=payload["name"],
            color=color_models.Color(payload["color"]),
            is_hoisted=payload["hoist"],
            icon_hash=payload.get("icon"),
            unicode_emoji=emoji,
            position=int(payload["position"]),
            permissions=permission_models.Permissions(int(payload["permissions"])),
            is_managed=payload["managed"],
            is_mentionable=payload["mentionable"],
            bot_id=bot_id,
            integration_id=integration_id,
            is_premium_subscriber_role=is_premium_subscriber_role,
            subscription_listing_id=subscription_listing_id,
            is_available_for_purchase=is_available_for_purchase,
            is_guild_linked_role=is_guild_linked_role,
        )

    @staticmethod
    def _set_partial_integration_attributes(payload: data_binding.JSONObject) -> _IntegrationFields:
        account_payload = payload["account"]
        account = guild_models.IntegrationAccount(id=account_payload["id"], name=account_payload["name"])
        return _IntegrationFields(
            id=snowflakes.Snowflake(payload["id"]),
            name=payload["name"],
            type=guild_models.IntegrationType(payload["type"]),
            account=account,
        )

    def deserialize_partial_integration(self, payload: data_binding.JSONObject) -> guild_models.PartialIntegration:
        integration_fields = self._set_partial_integration_attributes(payload)
        return guild_models.PartialIntegration(
            id=integration_fields.id,
            name=integration_fields.name,
            type=integration_fields.type,
            account=integration_fields.account,
        )

    def deserialize_integration(
        self,
        payload: data_binding.JSONObject,
        *,
        guild_id: undefined.UndefinedOr[snowflakes.Snowflake] = undefined.UNDEFINED,
    ) -> guild_models.Integration:
        integration_fields = self._set_partial_integration_attributes(payload)

        role_id: typing.Optional[snowflakes.Snowflake] = None
        if (raw_role_id := payload.get("role_id")) is not None:
            role_id = snowflakes.Snowflake(raw_role_id)

        last_synced_at: typing.Optional[datetime.datetime] = None
        if (raw_last_synced_at := payload.get("synced_at")) is not None:
            last_synced_at = time.iso8601_datetime_string_to_datetime(raw_last_synced_at)

        expire_grace_period: typing.Optional[datetime.timedelta] = None
        if (raw_expire_grace_period := payload.get("expire_grace_period")) is not None:
            expire_grace_period = datetime.timedelta(days=raw_expire_grace_period)

        expire_behavior: typing.Union[guild_models.IntegrationExpireBehaviour, int, None] = None
        if (raw_expire_behavior := payload.get("expire_behavior")) is not None:
            expire_behavior = guild_models.IntegrationExpireBehaviour(raw_expire_behavior)

        user: typing.Optional[user_models.User] = None
        if (raw_user := payload.get("user")) is not None:
            user = self.deserialize_user(raw_user)

        application: typing.Optional[guild_models.IntegrationApplication] = None
        if (raw_application := payload.get("application")) is not None:
            bot: typing.Optional[user_models.User] = None
            if (raw_application_bot := raw_application.get("bot")) is not None:
                bot = self.deserialize_user(raw_application_bot)

            application = guild_models.IntegrationApplication(
                id=snowflakes.Snowflake(raw_application["id"]),
                name=raw_application["name"],
                icon_hash=raw_application["icon"],
                description=raw_application["description"] or None,
                bot=bot,
            )

        return guild_models.Integration(
            id=integration_fields.id,
            guild_id=guild_id if guild_id is not undefined.UNDEFINED else snowflakes.Snowflake(payload["guild_id"]),
            name=integration_fields.name,
            type=integration_fields.type,
            account=integration_fields.account,
            is_enabled=payload["enabled"],
            is_syncing=payload.get("syncing"),
            is_revoked=payload.get("revoked"),
            role_id=role_id,
            is_emojis_enabled=payload.get("enable_emoticons"),
            expire_behavior=expire_behavior,
            expire_grace_period=expire_grace_period,
            user=user,
            last_synced_at=last_synced_at,
            subscriber_count=payload.get("subscriber_count"),
            application=application,
        )

    def deserialize_guild_member_ban(self, payload: data_binding.JSONObject) -> guild_models.GuildBan:
        return guild_models.GuildBan(reason=payload["reason"], user=self.deserialize_user(payload["user"]))

    def deserialize_guild_preview(self, payload: data_binding.JSONObject) -> guild_models.GuildPreview:
        guild_id = snowflakes.Snowflake(payload["id"])
        emojis = {
            snowflakes.Snowflake(emoji["id"]): self.deserialize_known_custom_emoji(emoji, guild_id=guild_id)
            for emoji in payload["emojis"]
        }
        return guild_models.GuildPreview(
            app=self._app,
            id=guild_id,
            name=payload["name"],
            icon_hash=payload["icon"],
            features=[guild_models.GuildFeature(feature) for feature in payload["features"]],
            splash_hash=payload["splash"],
            discovery_splash_hash=payload["discovery_splash"],
            emojis=emojis,
            approximate_active_member_count=int(payload["approximate_presence_count"]),
            approximate_member_count=int(payload["approximate_member_count"]),
            description=payload["description"],
        )

    def deserialize_rest_guild(self, payload: data_binding.JSONObject) -> guild_models.RESTGuild:
        guild_fields = _GuildFields.from_payload(payload)

        approximate_member_count: typing.Optional[int] = None
        if "approximate_member_count" in payload:
            approximate_member_count = int(payload["approximate_member_count"])

        approximate_active_member_count: typing.Optional[int] = None
        if "approximate_presence_count" in payload:
            approximate_active_member_count = int(payload["approximate_presence_count"])

        max_members = int(payload["max_members"])

        raw_max_presences = payload["max_presences"]
        max_presences = int(raw_max_presences) if raw_max_presences is not None else None

        roles = {
            snowflakes.Snowflake(role["id"]): self.deserialize_role(role, guild_id=guild_fields.id)
            for role in payload["roles"]
        }
        emojis = {
            snowflakes.Snowflake(emoji["id"]): self.deserialize_known_custom_emoji(emoji, guild_id=guild_fields.id)
            for emoji in payload["emojis"]
        }
        stickers = {
            snowflakes.Snowflake(sticker["id"]): self.deserialize_guild_sticker(sticker)
            for sticker in payload["stickers"]
        }
        return guild_models.RESTGuild(
            app=self._app,
            id=guild_fields.id,
            name=guild_fields.name,
            icon_hash=guild_fields.icon_hash,
            features=guild_fields.features,
            splash_hash=guild_fields.splash_hash,
            discovery_splash_hash=guild_fields.discovery_splash_hash,
            owner_id=guild_fields.owner_id,
            afk_channel_id=guild_fields.afk_channel_id,
            afk_timeout=guild_fields.afk_timeout,
            verification_level=guild_fields.verification_level,
            default_message_notifications=guild_fields.default_message_notifications,
            explicit_content_filter=guild_fields.explicit_content_filter,
            mfa_level=guild_fields.mfa_level,
            application_id=guild_fields.application_id,
            widget_channel_id=guild_fields.widget_channel_id,
            system_channel_id=guild_fields.system_channel_id,
            is_widget_enabled=guild_fields.is_widget_enabled,
            system_channel_flags=guild_fields.system_channel_flags,
            rules_channel_id=guild_fields.rules_channel_id,
            max_presences=max_presences,
            max_members=max_members,
            max_video_channel_users=guild_fields.max_video_channel_users,
            vanity_url_code=guild_fields.vanity_url_code,
            description=guild_fields.description,
            banner_hash=guild_fields.banner_hash,
            premium_tier=guild_fields.premium_tier,
            nsfw_level=guild_fields.nsfw_level,
            premium_subscription_count=guild_fields.premium_subscription_count,
            preferred_locale=guild_fields.preferred_locale,
            public_updates_channel_id=guild_fields.public_updates_channel_id,
            approximate_member_count=approximate_member_count,
            approximate_active_member_count=approximate_active_member_count,
            roles=roles,
            emojis=emojis,
            stickers=stickers,
        )

    def deserialize_gateway_guild(
        self, payload: data_binding.JSONObject, *, user_id: snowflakes.Snowflake
    ) -> entity_factory.GatewayGuildDefinition:
        guild_id = snowflakes.Snowflake(payload["id"])
        return _GatewayGuildDefinition(id=guild_id, payload=payload, entity_factory=self, user_id=user_id)

    #################
    # INVITE MODELS #
    #################

    def deserialize_vanity_url(self, payload: data_binding.JSONObject) -> invite_models.VanityURL:
        return invite_models.VanityURL(app=self._app, code=payload["code"], uses=int(payload["uses"]))

    def _set_invite_attributes(self, payload: data_binding.JSONObject) -> _InviteFields:
        guild: typing.Optional[invite_models.InviteGuild] = None
        guild_id: typing.Optional[snowflakes.Snowflake] = None
        if "guild" in payload:
            guild_payload = payload["guild"]
            raw_welcome_screen = guild_payload.get("welcome_screen")

            guild = invite_models.InviteGuild(
                app=self._app,
                id=snowflakes.Snowflake(guild_payload["id"]),
                name=guild_payload["name"],
                features=[guild_models.GuildFeature(feature) for feature in guild_payload["features"]],
                icon_hash=guild_payload["icon"],
                splash_hash=guild_payload["splash"],
                banner_hash=guild_payload["banner"],
                description=guild_payload["description"],
                verification_level=guild_models.GuildVerificationLevel(guild_payload["verification_level"]),
                vanity_url_code=guild_payload["vanity_url_code"],
                welcome_screen=self.deserialize_welcome_screen(raw_welcome_screen) if raw_welcome_screen else None,
                nsfw_level=guild_models.GuildNSFWLevel(guild_payload["nsfw_level"]),
            )
            guild_id = guild.id
        elif "guild_id" in payload:
            guild_id = snowflakes.Snowflake(payload["guild_id"])

        channel: typing.Optional[channel_models.PartialChannel] = None
        if (raw_channel := payload.get("channel")) is not None:
            channel = self.deserialize_partial_channel(raw_channel)
            channel_id = channel.id
        else:
            channel_id = snowflakes.Snowflake(payload["channel_id"])

        target_application: typing.Optional[application_models.InviteApplication] = None
        if (invite_payload := payload.get("target_application")) is not None:
            target_application = application_models.InviteApplication(
                app=self._app,
                id=snowflakes.Snowflake(invite_payload["id"]),
                name=invite_payload["name"],
                description=invite_payload["description"] or None,
                public_key=bytes.fromhex(invite_payload["verify_key"]),
                icon_hash=invite_payload.get("icon"),
                cover_image_hash=invite_payload.get("cover_image"),
            )

        approximate_active_member_count = (
            int(payload["approximate_presence_count"]) if "approximate_presence_count" in payload else None
        )
        approximate_member_count = (
            int(payload["approximate_member_count"]) if "approximate_member_count" in payload else None
        )
        return _InviteFields(
            code=payload["code"],
            guild=guild,
            guild_id=guild_id,
            channel=channel,
            channel_id=channel_id,
            inviter=self.deserialize_user(payload["inviter"]) if "inviter" in payload else None,
            target_type=invite_models.TargetType(payload["target_type"]) if "target_type" in payload else None,
            target_user=self.deserialize_user(payload["target_user"]) if "target_user" in payload else None,
            target_application=target_application,
            approximate_active_member_count=approximate_active_member_count,
            approximate_member_count=approximate_member_count,
        )

    def deserialize_invite(self, payload: data_binding.JSONObject) -> invite_models.Invite:
        invite_fields = self._set_invite_attributes(payload)

        expires_at: typing.Optional[datetime.datetime] = None
        if raw_expires_at := payload.get("expires_at"):
            expires_at = time.iso8601_datetime_string_to_datetime(raw_expires_at)

        return invite_models.Invite(
            app=self._app,
            code=invite_fields.code,
            guild=invite_fields.guild,
            guild_id=invite_fields.guild_id,
            channel=invite_fields.channel,
            channel_id=invite_fields.channel_id,
            inviter=invite_fields.inviter,
            target_type=invite_fields.target_type,
            target_user=invite_fields.target_user,
            target_application=invite_fields.target_application,
            approximate_member_count=invite_fields.approximate_member_count,
            approximate_active_member_count=invite_fields.approximate_active_member_count,
            expires_at=expires_at,
        )

    def deserialize_invite_with_metadata(self, payload: data_binding.JSONObject) -> invite_models.InviteWithMetadata:
        invite_fields = self._set_invite_attributes(payload)
        created_at = time.iso8601_datetime_string_to_datetime(payload["created_at"])
        max_uses = int(payload["max_uses"])

        expires_at: typing.Optional[datetime.datetime] = None
        max_age: typing.Optional[datetime.timedelta] = None
        if (raw_max_age := payload["max_age"]) > 0:
            max_age = datetime.timedelta(seconds=raw_max_age)
            expires_at = created_at + max_age

        return invite_models.InviteWithMetadata(
            app=self._app,
            code=invite_fields.code,
            guild=invite_fields.guild,
            guild_id=invite_fields.guild_id,
            channel=invite_fields.channel,
            channel_id=invite_fields.channel_id,
            inviter=invite_fields.inviter,
            target_type=invite_fields.target_type,
            target_user=invite_fields.target_user,
            target_application=invite_fields.target_application,
            approximate_member_count=invite_fields.approximate_member_count,
            approximate_active_member_count=invite_fields.approximate_active_member_count,
            uses=int(payload["uses"]),
            max_uses=max_uses if max_uses > 0 else None,
            max_age=max_age,
            is_temporary=payload["temporary"],
            created_at=created_at,
            expires_at=expires_at,
        )

    ######################
    # INTERACTION MODELS #
    ######################

    def _deserialize_command_option(self, payload: data_binding.JSONObject) -> commands.CommandOption:
        choices: typing.Optional[typing.List[commands.CommandChoice]] = None
        if raw_choices := payload.get("choices"):
            choices = [
                commands.CommandChoice(
                    name=choice["name"],
                    name_localizations=choice.get("name_localizations") or {},
                    value=choice["value"],
                )
                for choice in raw_choices
            ]

        suboptions: typing.Optional[typing.List[commands.CommandOption]] = None
        if raw_options := payload.get("options"):
            suboptions = [self._deserialize_command_option(option) for option in raw_options]

        channel_types: typing.Optional[typing.Sequence[typing.Union[channel_models.ChannelType, int]]] = None
        if raw_channel_types := payload.get("channel_types"):
            channel_types = [channel_models.ChannelType(channel_type) for channel_type in raw_channel_types]

        name_localizations: typing.Mapping[str, str]
        if raw_name_localizations := payload.get("name_localizations"):
            name_localizations = {locales.Locale(k): raw_name_localizations[k] for k in raw_name_localizations}
        else:
            name_localizations = {}

        description_localizations: typing.Mapping[str, str]
        if raw_description_localizations := payload.get("description_localizations"):
            description_localizations = {
                locales.Locale(k): raw_description_localizations[k] for k in raw_description_localizations
            }
        else:
            description_localizations = {}

        return commands.CommandOption(
            type=commands.OptionType(payload["type"]),
            name=payload["name"],
            description=payload["description"],
            is_required=payload.get("required", False),
            choices=choices,
            options=suboptions,
            channel_types=channel_types,
            autocomplete=payload.get("autocomplete", False),
            min_value=payload.get("min_value"),
            max_value=payload.get("max_value"),
            name_localizations=name_localizations,
            description_localizations=description_localizations,
            min_length=payload.get("min_length"),
            max_length=payload.get("max_length"),
        )

    def deserialize_slash_command(
        self,
        payload: data_binding.JSONObject,
        *,
        guild_id: undefined.UndefinedNoneOr[snowflakes.Snowflake] = undefined.UNDEFINED,
    ) -> commands.SlashCommand:
        if guild_id is undefined.UNDEFINED:
            raw_guild_id = payload["guild_id"]
            guild_id = snowflakes.Snowflake(raw_guild_id) if raw_guild_id is not None else None

        options: typing.Optional[typing.List[commands.CommandOption]] = None
        if raw_options := payload.get("options"):
            options = [self._deserialize_command_option(option) for option in raw_options]

        name_localizations: typing.Mapping[typing.Union[locales.Locale, str], str]
        if raw_name_localizations := payload.get("name_localizations"):
            name_localizations = {locales.Locale(k): raw_name_localizations[k] for k in raw_name_localizations}
        else:
            name_localizations = {}

        description_localizations: typing.Mapping[typing.Union[locales.Locale, str], str]
        if raw_description_localizations := payload.get("description_localizations"):
            description_localizations = {
                locales.Locale(k): raw_description_localizations[k] for k in raw_description_localizations
            }
        else:
            description_localizations = {}

        # Discord considers 0 the same thing as ADMINISTRATORS, but we make it nicer to work with
        # by setting it correctly.
        default_member_permissions = payload["default_member_permissions"]
        if default_member_permissions == 0:
            default_member_permissions = permission_models.Permissions.ADMINISTRATOR
        else:
            default_member_permissions = permission_models.Permissions(default_member_permissions or 0)

        return commands.SlashCommand(
            app=self._app,
            id=snowflakes.Snowflake(payload["id"]),
            type=commands.CommandType(payload["type"]),
            application_id=snowflakes.Snowflake(payload["application_id"]),
            name=payload["name"],
            description=payload["description"],
            options=options,
            default_member_permissions=default_member_permissions,
            is_dm_enabled=payload.get("dm_permission", True),
            is_nsfw=payload.get("nsfw", False),
            guild_id=guild_id,
            version=snowflakes.Snowflake(payload["version"]),
            name_localizations=name_localizations,
            description_localizations=description_localizations,
        )

    def deserialize_context_menu_command(
        self,
        payload: data_binding.JSONObject,
        *,
        guild_id: undefined.UndefinedNoneOr[snowflakes.Snowflake] = undefined.UNDEFINED,
    ) -> commands.ContextMenuCommand:
        if guild_id is undefined.UNDEFINED:
            raw_guild_id = payload["guild_id"]
            guild_id = snowflakes.Snowflake(raw_guild_id) if raw_guild_id is not None else None

        name_localizations: typing.Mapping[typing.Union[locales.Locale, str], str]
        if raw_name_localizations := payload.get("name_localizations"):
            name_localizations = {locales.Locale(k): raw_name_localizations[k] for k in raw_name_localizations}
        else:
            name_localizations = {}

        # Discord considers 0 the same thing as ADMINISTRATORS, but we make it nicer to work with
        # by setting it correctly.
        default_member_permissions = payload["default_member_permissions"]
        if default_member_permissions == 0:
            default_member_permissions = permission_models.Permissions.ADMINISTRATOR
        else:
            default_member_permissions = permission_models.Permissions(default_member_permissions or 0)

        return commands.ContextMenuCommand(
            app=self._app,
            id=snowflakes.Snowflake(payload["id"]),
            type=commands.CommandType(payload["type"]),
            application_id=snowflakes.Snowflake(payload["application_id"]),
            name=payload["name"],
            default_member_permissions=default_member_permissions,
            is_dm_enabled=payload.get("dm_permission", True),
            is_nsfw=payload.get("nsfw", False),
            guild_id=guild_id,
            version=snowflakes.Snowflake(payload["version"]),
            name_localizations=name_localizations,
        )

    def deserialize_command(
        self,
        payload: data_binding.JSONObject,
        *,
        guild_id: undefined.UndefinedNoneOr[snowflakes.Snowflake] = undefined.UNDEFINED,
    ) -> commands.PartialCommand:
        command_type = commands.CommandType(payload["type"])

        if deserialize := self._command_mapping.get(command_type):
            return deserialize(payload, guild_id=guild_id)

        _LOGGER.debug("Unknown command type %s", command_type)
        raise errors.UnrecognisedEntityError(f"Unrecognised command type {command_type}")

    def deserialize_guild_command_permissions(
        self, payload: data_binding.JSONObject
    ) -> commands.GuildCommandPermissions:
        permissions = [
            commands.CommandPermission(
                id=snowflakes.Snowflake(perm["id"]),
                type=commands.CommandPermissionType(perm["type"]),
                has_access=perm["permission"],
            )
            for perm in payload["permissions"]
        ]
        return commands.GuildCommandPermissions(
            id=snowflakes.Snowflake(payload["id"]),
            application_id=snowflakes.Snowflake(payload["application_id"]),
            command_id=snowflakes.Snowflake(payload["id"]),
            guild_id=snowflakes.Snowflake(payload["guild_id"]),
            permissions=permissions,
        )

    def serialize_command_permission(self, permission: commands.CommandPermission) -> data_binding.JSONObject:
        return {"id": str(permission.id), "type": permission.type, "permission": permission.has_access}

    def deserialize_partial_interaction(self, payload: data_binding.JSONObject) -> base_interactions.PartialInteraction:
        return base_interactions.PartialInteraction(
            app=self._app,
            id=snowflakes.Snowflake(payload["id"]),
            type=base_interactions.InteractionType(payload["type"]),
            token=payload["token"],
            version=payload["version"],
            application_id=snowflakes.Snowflake(payload["application_id"]),
        )

    def _deserialize_interaction_command_option(
        self, payload: data_binding.JSONObject
    ) -> command_interactions.CommandInteractionOption:
        suboptions: typing.Optional[typing.Sequence[command_interactions.CommandInteractionOption]] = None
        if raw_suboptions := payload.get("options"):
            suboptions = [self._deserialize_interaction_command_option(suboption) for suboption in raw_suboptions]

        option_type = commands.OptionType(payload["type"])
        value = payload.get("value")
        if modifier := _interaction_option_type_mapping.get(option_type):
            value = modifier(value)

        return command_interactions.CommandInteractionOption(
            name=payload["name"],
            type=option_type,
            value=value,
            options=suboptions,  # type: ignore[arg-type]  # MyPy gets the type equality wrong here.
        )

    def _deserialize_autocomplete_interaction_option(
        self, payload: data_binding.JSONObject
    ) -> command_interactions.AutocompleteInteractionOption:
        suboptions: typing.Optional[typing.Sequence[command_interactions.AutocompleteInteractionOption]] = None
        if raw_suboptions := payload.get("options"):
            suboptions = [self._deserialize_autocomplete_interaction_option(suboption) for suboption in raw_suboptions]

        is_focused = payload.get("focused", False)

        option_type = commands.OptionType(payload["type"])
        value = payload.get("value")
        if is_focused and (modifier := _interaction_option_type_mapping.get(option_type)):
            value = modifier(value)

        return command_interactions.AutocompleteInteractionOption(
            name=payload["name"],
            type=option_type,
            value=value,
            options=suboptions,  # type: ignore[arg-type]  # MyPy gets the type equality wrong here.
            is_focused=is_focused,
        )

    def _deserialize_interaction_member(
        self,
        payload: data_binding.JSONObject,
        *,
        guild_id: snowflakes.Snowflake,
        user: typing.Optional[user_models.User] = None,
    ) -> base_interactions.InteractionMember:
        if not user:
            user = self.deserialize_user(payload["user"])

        role_ids = [snowflakes.Snowflake(role_id) for role_id in payload["roles"]]
        # If Discord ever does start including this here without warning we don't want to duplicate the entry.
        if guild_id not in role_ids:
            role_ids.append(guild_id)

        premium_since: typing.Optional[datetime.datetime] = None
        if (raw_premium_since := payload.get("premium_since")) is not None:
            premium_since = time.iso8601_datetime_string_to_datetime(raw_premium_since)

        if raw_disabled_until := payload.get("communication_disabled_until"):
            disabled_until = time.iso8601_datetime_string_to_datetime(raw_disabled_until)
        else:
            disabled_until = None

        # TODO: deduplicate member unmarshalling logic
        return base_interactions.InteractionMember(
            user=user,
            guild_id=guild_id,
            role_ids=role_ids,
            joined_at=time.iso8601_datetime_string_to_datetime(payload["joined_at"]),
            premium_since=premium_since,
            guild_avatar_hash=payload.get("avatar"),
            nickname=payload.get("nick"),
            is_deaf=payload.get("deaf", undefined.UNDEFINED),
            is_mute=payload.get("mute", undefined.UNDEFINED),
            is_pending=payload.get("pending", undefined.UNDEFINED),
            permissions=permission_models.Permissions(int(payload["permissions"])),
            raw_communication_disabled_until=disabled_until,
        )

    def _deserialize_resolved_option_data(
        self, payload: data_binding.JSONObject, *, guild_id: typing.Optional[snowflakes.Snowflake] = None
    ) -> base_interactions.ResolvedOptionData:
        channels: typing.Dict[snowflakes.Snowflake, base_interactions.InteractionChannel] = {}
        if raw_channels := payload.get("channels"):
            for channel_payload in raw_channels.values():
                channel_id = snowflakes.Snowflake(channel_payload["id"])

                # Even tho (at the time of writing) it is documented that these partial channels will always contain
                # this field, they are explicitly avoided for DM channels.
                if "permissions" in channel_payload:
                    permissions = permission_models.Permissions(int(channel_payload["permissions"]))
                else:
                    permissions = permission_models.Permissions.NONE

                channels[channel_id] = base_interactions.InteractionChannel(
                    app=self._app,
                    id=channel_id,
                    type=channel_models.ChannelType(channel_payload["type"]),
                    name=channel_payload.get("name"),
                    permissions=permissions,
                )

        if raw_users := payload.get("users"):
            users = {u.id: u for u in map(self.deserialize_user, raw_users.values())}

        else:
            users = {}

        members: typing.Dict[snowflakes.Snowflake, base_interactions.InteractionMember] = {}
        if raw_members := payload.get("members"):
            for user_id, member_payload in raw_members.items():
                assert guild_id is not None
                user_id = snowflakes.Snowflake(user_id)
                members[user_id] = self._deserialize_interaction_member(
                    member_payload, user=users[user_id], guild_id=guild_id
                )

        if raw_roles := payload.get("roles"):
            assert guild_id is not None
            roles_iter = (self.deserialize_role(role, guild_id=guild_id) for role in raw_roles.values())
            roles = {r.id: r for r in roles_iter}

        else:
            roles = {}

        if raw_messages := payload.get("messages"):
            messages = {m.id: m for m in map(self.deserialize_message, raw_messages.values())}

        else:
            messages = {}

        if raw_attachments := payload.get("attachments"):
            attachments = {a.id: a for a in map(self._deserialize_message_attachment, raw_attachments.values())}

        else:
            attachments = {}

        return base_interactions.ResolvedOptionData(
            attachments=attachments, channels=channels, members=members, messages=messages, roles=roles, users=users
        )

    def deserialize_command_interaction(
        self, payload: data_binding.JSONObject
    ) -> command_interactions.CommandInteraction:
        data_payload = payload["data"]

        guild_id: typing.Optional[snowflakes.Snowflake] = None
        if raw_guild_id := payload.get("guild_id"):
            guild_id = snowflakes.Snowflake(raw_guild_id)

        options: typing.Optional[typing.List[command_interactions.CommandInteractionOption]] = None
        if raw_options := data_payload.get("options"):
            options = [self._deserialize_interaction_command_option(option) for option in raw_options]

        member: typing.Optional[base_interactions.InteractionMember]
        if member_payload := payload.get("member"):
            assert guild_id is not None
            member = self._deserialize_interaction_member(member_payload, guild_id=guild_id)
            # See https://github.com/discord/discord-api-docs/pull/2568
            user = member.user

        else:
            member = None
            user = self.deserialize_user(payload["user"])

        resolved: typing.Optional[base_interactions.ResolvedOptionData] = None
        if resolved_payload := data_payload.get("resolved"):
            resolved = self._deserialize_resolved_option_data(resolved_payload, guild_id=guild_id)

        target_id: typing.Optional[snowflakes.Snowflake] = None
        if raw_target_id := data_payload.get("target_id"):
            target_id = snowflakes.Snowflake(raw_target_id)

        app_perms = payload.get("app_permissions")

        entitlements = [self.deserialize_entitlement(entitlement) for entitlement in payload.get("entitlements", ())]

        return command_interactions.CommandInteraction(
            app=self._app,
            application_id=snowflakes.Snowflake(payload["application_id"]),
            id=snowflakes.Snowflake(payload["id"]),
            type=base_interactions.InteractionType(payload["type"]),
            guild_id=guild_id,
            guild_locale=locales.Locale(payload["guild_locale"]) if "guild_locale" in payload else None,
            locale=locales.Locale(payload["locale"]),
            channel_id=snowflakes.Snowflake(payload["channel_id"]),
            member=member,
            user=user,
            token=payload["token"],
            version=payload["version"],
            command_id=snowflakes.Snowflake(data_payload["id"]),
            command_name=data_payload["name"],
            command_type=commands.CommandType(data_payload.get("type", commands.CommandType.SLASH)),
            options=options,
            resolved=resolved,
            target_id=target_id,
            app_permissions=permission_models.Permissions(app_perms) if app_perms else None,
            entitlements=entitlements,
        )

    def deserialize_autocomplete_interaction(
        self, payload: data_binding.JSONObject
    ) -> command_interactions.AutocompleteInteraction:
        data_payload = payload["data"]

        guild_id: typing.Optional[snowflakes.Snowflake] = None
        if raw_guild_id := payload.get("guild_id"):
            guild_id = snowflakes.Snowflake(raw_guild_id)

        options = [self._deserialize_autocomplete_interaction_option(option) for option in data_payload["options"]]

        member: typing.Optional[base_interactions.InteractionMember]
        if member_payload := payload.get("member"):
            assert guild_id is not None
            member = self._deserialize_interaction_member(member_payload, guild_id=guild_id)
            # See https://github.com/discord/discord-api-docs/pull/2568
            user = member.user

        else:
            member = None
            user = self.deserialize_user(payload["user"])

        return command_interactions.AutocompleteInteraction(
            app=self._app,
            application_id=snowflakes.Snowflake(payload["application_id"]),
            id=snowflakes.Snowflake(payload["id"]),
            type=base_interactions.InteractionType(payload["type"]),
            guild_id=guild_id,
            channel_id=snowflakes.Snowflake(payload["channel_id"]),
            member=member,
            user=user,
            token=payload["token"],
            version=payload["version"],
            command_id=snowflakes.Snowflake(data_payload["id"]),
            command_name=data_payload["name"],
            command_type=commands.CommandType(data_payload.get("type", commands.CommandType.SLASH)),
            options=options,
            locale=locales.Locale(payload["locale"]),
            guild_locale=locales.Locale(payload["guild_locale"]) if "guild_locale" in payload else None,
            entitlements=[self.deserialize_entitlement(entitlement) for entitlement in payload.get("entitlements", ())],
        )

    def deserialize_modal_interaction(self, payload: data_binding.JSONObject) -> modal_interactions.ModalInteraction:
        data_payload = payload["data"]

        guild_id: typing.Optional[snowflakes.Snowflake] = None
        if raw_guild_id := payload.get("guild_id"):
            guild_id = snowflakes.Snowflake(raw_guild_id)

        member: typing.Optional[base_interactions.InteractionMember]
        if member_payload := payload.get("member"):
            assert guild_id is not None
            member = self._deserialize_interaction_member(member_payload, guild_id=guild_id)
            # See https://github.com/discord/discord-api-docs/pull/2568
            user = member.user

        else:
            member = None
            user = self.deserialize_user(payload["user"])

        message: typing.Optional[message_models.Message] = None
        if message_payload := payload.get("message"):
            message = self.deserialize_message(message_payload)

        app_perms = payload.get("app_permissions")
        return modal_interactions.ModalInteraction(
            app=self._app,
            application_id=snowflakes.Snowflake(payload["application_id"]),
            id=snowflakes.Snowflake(payload["id"]),
            type=base_interactions.InteractionType(payload["type"]),
            guild_id=guild_id,
            app_permissions=permission_models.Permissions(app_perms) if app_perms else None,
            guild_locale=locales.Locale(payload["guild_locale"]) if "guild_locale" in payload else None,
            locale=locales.Locale(payload["locale"]),
            channel_id=snowflakes.Snowflake(payload["channel_id"]),
            member=member,
            user=user,
            token=payload["token"],
            version=payload["version"],
            custom_id=data_payload["custom_id"],
            components=self._deserialize_components(data_payload["components"], self._modal_component_type_mapping),
            message=message,
            entitlements=[self.deserialize_entitlement(entitlement) for entitlement in payload.get("entitlements", ())],
        )

    def deserialize_interaction(self, payload: data_binding.JSONObject) -> base_interactions.PartialInteraction:
        interaction_type = base_interactions.InteractionType(payload["type"])

        if deserialize := self._interaction_type_mapping.get(interaction_type):
            return deserialize(payload)

        _LOGGER.debug("Unknown interaction type %s", interaction_type)
        raise errors.UnrecognisedEntityError(f"Unrecognised interaction type {interaction_type}")

    def serialize_command_option(self, option: commands.CommandOption) -> data_binding.JSONObject:
        payload: typing.MutableMapping[str, typing.Any] = {
            "type": option.type,
            "name": option.name,
            "description": option.description,
            "required": option.is_required,
            "name_localizations": option.name_localizations,
            "description_localizations": option.description_localizations,
        }

        if option.channel_types is not None:
            payload["channel_types"] = option.channel_types

        if option.choices is not None:
            payload["choices"] = [
                {"name": choice.name, "name_localizations": choice.name_localizations, "value": choice.value}
                for choice in option.choices
            ]

        if option.options is not None:
            payload["options"] = [self.serialize_command_option(suboption) for suboption in option.options]

        if option.autocomplete:
            payload["autocomplete"] = True

        if option.min_value is not None:
            payload["min_value"] = option.min_value
        if option.max_value is not None:
            payload["max_value"] = option.max_value

        if option.min_length is not None:
            payload["min_length"] = option.min_length
        if option.max_length is not None:
            payload["max_length"] = option.max_length

        return payload

    def deserialize_component_interaction(
        self, payload: data_binding.JSONObject
    ) -> component_interactions.ComponentInteraction:
        data_payload = payload["data"]

        guild_id = None
        if raw_guild_id := payload.get("guild_id"):
            guild_id = snowflakes.Snowflake(raw_guild_id)

        member: typing.Optional[base_interactions.InteractionMember]
        if member_payload := payload.get("member"):
            assert guild_id is not None
            member = self._deserialize_interaction_member(member_payload, guild_id=guild_id)
            # See https://github.com/discord/discord-api-docs/pull/2568
            user = member.user

        else:
            member = None
            user = self.deserialize_user(payload["user"])

        resolved: typing.Optional[base_interactions.ResolvedOptionData] = None
        if resolved_payload := data_payload.get("resolved"):
            resolved = self._deserialize_resolved_option_data(resolved_payload, guild_id=guild_id)

        app_perms = payload.get("app_permissions")
        return component_interactions.ComponentInteraction(
            app=self._app,
            application_id=snowflakes.Snowflake(payload["application_id"]),
            id=snowflakes.Snowflake(payload["id"]),
            type=base_interactions.InteractionType(payload["type"]),
            guild_id=guild_id,
            channel_id=snowflakes.Snowflake(payload["channel_id"]),
            member=member,
            user=user,
            token=payload["token"],
            values=data_payload.get("values") or (),
            resolved=resolved,
            version=payload["version"],
            custom_id=data_payload["custom_id"],
            component_type=component_models.ComponentType(data_payload["component_type"]),
            message=self.deserialize_message(payload["message"]),
            locale=locales.Locale(payload["locale"]),
            guild_locale=locales.Locale(payload["guild_locale"]) if "guild_locale" in payload else None,
            app_permissions=permission_models.Permissions(app_perms) if app_perms else None,
            entitlements=[self.deserialize_entitlement(entitlement) for entitlement in payload.get("entitlements", ())],
        )

    ##################
    # STICKER MODELS #
    ##################

    def deserialize_sticker_pack(self, payload: data_binding.JSONObject) -> sticker_models.StickerPack:
        pack_stickers: typing.List[sticker_models.StandardSticker] = []
        for sticker_payload in payload["stickers"]:
            pack_stickers.append(self.deserialize_standard_sticker(sticker_payload))

        cover_sticker_id: typing.Optional[snowflakes.Snowflake] = None
        if raw_cover_sticker_id := payload.get("cover_sticker_id"):
            cover_sticker_id = snowflakes.Snowflake(raw_cover_sticker_id)

        banner_asset_id: typing.Optional[snowflakes.Snowflake] = None
        if raw_banner_asset_id := payload.get("banner_asset_id"):
            banner_asset_id = snowflakes.Snowflake(raw_banner_asset_id)

        return sticker_models.StickerPack(
            id=snowflakes.Snowflake(payload["id"]),
            name=payload["name"],
            description=payload["description"],
            cover_sticker_id=cover_sticker_id,
            stickers=pack_stickers,
            sku_id=snowflakes.Snowflake(payload["sku_id"]),
            banner_asset_id=banner_asset_id,
        )

    def deserialize_partial_sticker(self, payload: data_binding.JSONObject) -> sticker_models.PartialSticker:
        return sticker_models.PartialSticker(
            id=snowflakes.Snowflake(payload["id"]),
            name=payload["name"],
            format_type=sticker_models.StickerFormatType(payload["format_type"]),
        )

    def deserialize_standard_sticker(self, payload: data_binding.JSONObject) -> sticker_models.StandardSticker:
        return sticker_models.StandardSticker(
            id=snowflakes.Snowflake(payload["id"]),
            name=payload["name"],
            description=payload["description"],
            format_type=sticker_models.StickerFormatType(payload["format_type"]),
            pack_id=snowflakes.Snowflake(payload["pack_id"]),
            sort_value=payload["sort_value"],
            tags=[tag.strip() for tag in payload["tags"].split(",")],
        )

    def deserialize_guild_sticker(self, payload: data_binding.JSONObject) -> sticker_models.GuildSticker:
        return sticker_models.GuildSticker(
            id=snowflakes.Snowflake(payload["id"]),
            name=payload["name"],
            description=payload["description"],
            format_type=sticker_models.StickerFormatType(payload["format_type"]),
            guild_id=snowflakes.Snowflake(payload["guild_id"]),
            is_available=payload["available"],
            tag=payload["tags"],
            user=self.deserialize_user(payload["user"]) if "user" in payload else None,
        )

    ####################
    # COMPONENT MODELS #
    ####################

    @typing.overload
    def _deserialize_components(
        self,
        payloads: data_binding.JSONArray,
        mapping: typing.Dict[int, typing.Callable[[data_binding.JSONObject], component_models.MessageComponentTypesT]],
    ) -> typing.List[component_models.MessageActionRowComponent]: ...

    @typing.overload
    def _deserialize_components(
        self,
        payloads: data_binding.JSONArray,
        mapping: typing.Dict[int, typing.Callable[[data_binding.JSONObject], component_models.ModalComponentTypesT]],
    ) -> typing.List[component_models.ModalActionRowComponent]: ...

    def _deserialize_components(
        self,
        payloads: data_binding.JSONArray,
        mapping: typing.Dict[int, typing.Callable[[data_binding.JSONObject], typing.Any]],
    ) -> typing.List[component_models.ActionRowComponent[typing.Any]]:
        top_level_components = []

        for payload in payloads:
            top_level_component_type = component_models.ComponentType(payload["type"])

            if top_level_component_type != component_models.ComponentType.ACTION_ROW:
                _LOGGER.debug("Unknown top-level message component type %s", top_level_component_type)
                continue

            components = []

            for component_payload in payload["components"]:
                component_type = component_models.ComponentType(component_payload["type"])

                if (deserializer := mapping.get(component_type)) is None:
                    _LOGGER.debug("Unknown component type %s", component_type)
                    continue

                components.append(deserializer(component_payload))

            if components:
                # If we somehow get a top-level component full of unknown components, ignore the top-level
                # component all-together
                top_level_components.append(
                    component_models.ActionRowComponent(type=top_level_component_type, components=components)
                )

        return top_level_components

    def _deserialize_button(self, payload: data_binding.JSONObject) -> component_models.ButtonComponent:
        emoji_payload = payload.get("emoji")
        return component_models.ButtonComponent(
            type=component_models.ComponentType(payload["type"]),
            style=component_models.ButtonStyle(payload["style"]),
            label=payload.get("label"),
            emoji=self.deserialize_emoji(emoji_payload) if emoji_payload else None,
            custom_id=payload.get("custom_id"),
            url=payload.get("url"),
            is_disabled=payload.get("disabled", False),
        )

    def _deserialize_select_menu(self, payload: data_binding.JSONObject) -> component_models.SelectMenuComponent:
        return component_models.SelectMenuComponent(
            type=component_models.ComponentType(payload["type"]),
            custom_id=payload["custom_id"],
            placeholder=payload.get("placeholder"),
            min_values=payload.get("min_values", 1),
            max_values=payload.get("max_values", 1),
            is_disabled=payload.get("disabled", False),
        )

    def _deserialize_text_select_menu(
        self, payload: data_binding.JSONObject
    ) -> component_models.TextSelectMenuComponent:
        options: typing.List[component_models.SelectMenuOption] = []
        if "options" in payload:
            for option_payload in payload["options"]:
                emoji = None
                if emoji_payload := option_payload.get("emoji"):
                    emoji = self.deserialize_emoji(emoji_payload)

                options.append(
                    component_models.SelectMenuOption(
                        label=option_payload["label"],
                        value=option_payload["value"],
                        description=option_payload.get("description"),
                        emoji=emoji,
                        is_default=option_payload.get("default", False),
                    )
                )

        return component_models.TextSelectMenuComponent(
            type=component_models.ComponentType(payload["type"]),
            custom_id=payload["custom_id"],
            options=options,
            placeholder=payload.get("placeholder"),
            min_values=payload.get("min_values", 1),
            max_values=payload.get("max_values", 1),
            is_disabled=payload.get("disabled", False),
        )

    def _deserialize_channel_select_menu(
        self, payload: data_binding.JSONObject
    ) -> component_models.ChannelSelectMenuComponent:
        channel_types: typing.List[typing.Union[int, channel_models.ChannelType]] = []
        if "channel_types" in payload:
            for channel_type in payload["channel_types"]:
                channel_types.append(channel_models.ChannelType(channel_type))

        return component_models.ChannelSelectMenuComponent(
            type=component_models.ComponentType(payload["type"]),
            custom_id=payload["custom_id"],
            channel_types=channel_types,
            placeholder=payload.get("placeholder"),
            min_values=payload.get("min_values", 1),
            max_values=payload.get("max_values", 1),
            is_disabled=payload.get("disabled", False),
        )

    def _deserialize_text_input(self, payload: data_binding.JSONObject) -> component_models.TextInputComponent:
        return component_models.TextInputComponent(
            type=component_models.ComponentType(payload["type"]), custom_id=payload["custom_id"], value=payload["value"]
        )

    ##################
    # MESSAGE MODELS #
    ##################

    def _deserialize_message_activity(self, payload: data_binding.JSONObject) -> message_models.MessageActivity:
        return message_models.MessageActivity(
            type=message_models.MessageActivityType(payload["type"]), party_id=payload.get("party_id")
        )

    def _deserialize_message_application(self, payload: data_binding.JSONObject) -> message_models.MessageApplication:
        return message_models.MessageApplication(
            id=snowflakes.Snowflake(payload["id"]),
            name=payload["name"],
            description=payload["description"] or None,
            icon_hash=payload["icon"],
            cover_image_hash=payload.get("cover_image"),
        )

    def _deserialize_message_attachment(self, payload: data_binding.JSONObject) -> message_models.Attachment:
        return message_models.Attachment(
            id=snowflakes.Snowflake(payload["id"]),
            filename=payload["filename"],
            media_type=payload.get("content_type"),
            size=int(payload["size"]),
            url=payload["url"],
            proxy_url=payload["proxy_url"],
            height=payload.get("height"),
            width=payload.get("width"),
            is_ephemeral=payload.get("ephemeral", False),
            duration=payload.get("duration_secs"),
            waveform=payload.get("waveform"),
        )

    def _deserialize_message_reaction(self, payload: data_binding.JSONObject) -> message_models.Reaction:
        return message_models.Reaction(
            count=int(payload["count"]), emoji=self.deserialize_emoji(payload["emoji"]), is_me=payload["me"]
        )

    def _deserialize_message_reference(self, payload: data_binding.JSONObject) -> message_models.MessageReference:
        message_reference_message_id: typing.Optional[snowflakes.Snowflake] = None
        if "message_id" in payload:
            message_reference_message_id = snowflakes.Snowflake(payload["message_id"])

        message_reference_guild_id: typing.Optional[snowflakes.Snowflake] = None
        if "guild_id" in payload:
            message_reference_guild_id = snowflakes.Snowflake(payload["guild_id"])

        return message_models.MessageReference(
            app=self._app,
            id=message_reference_message_id,
            channel_id=snowflakes.Snowflake(payload["channel_id"]),
            guild_id=message_reference_guild_id,
        )

    def _deserialize_message_interaction(self, payload: data_binding.JSONObject) -> message_models.MessageInteraction:
        return message_models.MessageInteraction(
            id=snowflakes.Snowflake(payload["id"]),
            type=base_interactions.InteractionType(payload["type"]),
            name=payload["name"],
            user=self.deserialize_user(payload["user"]),
        )

    def deserialize_partial_message(  # noqa: C901 - Too complex
        self, payload: data_binding.JSONObject
    ) -> message_models.PartialMessage:
        author: undefined.UndefinedOr[user_models.User] = undefined.UNDEFINED
        if author_pl := payload.get("author"):
            author = self.deserialize_user(author_pl)

        guild_id: typing.Optional[snowflakes.Snowflake] = None
        member: undefined.UndefinedNoneOr[guild_models.Member] = None
        if "guild_id" in payload:
            guild_id = snowflakes.Snowflake(payload["guild_id"])

            # Webhook messages will never have a member attached to them
            if member_pl := payload.get("member"):
                assert author is not undefined.UNDEFINED, "received message with a member object without a user object"
                member = self.deserialize_member(member_pl, user=author, guild_id=guild_id)
            elif author is not undefined.UNDEFINED:
                member = undefined.UNDEFINED

        timestamp: undefined.UndefinedOr[datetime.datetime] = undefined.UNDEFINED
        if "timestamp" in payload:
            timestamp = time.iso8601_datetime_string_to_datetime(payload["timestamp"])

        edited_timestamp: undefined.UndefinedNoneOr[datetime.datetime] = undefined.UNDEFINED
        if "edited_timestamp" in payload:
            if (raw_edited_timestamp := payload["edited_timestamp"]) is not None:
                edited_timestamp = time.iso8601_datetime_string_to_datetime(raw_edited_timestamp)
            else:
                edited_timestamp = None

        attachments: undefined.UndefinedOr[typing.List[message_models.Attachment]] = undefined.UNDEFINED
        if "attachments" in payload:
            attachments = [self._deserialize_message_attachment(attachment) for attachment in payload["attachments"]]

        embeds: undefined.UndefinedOr[typing.List[embed_models.Embed]] = undefined.UNDEFINED
        if "embeds" in payload:
            embeds = [self.deserialize_embed(embed) for embed in payload["embeds"]]

        poll: undefined.UndefinedOr[poll_models.Poll] = undefined.UNDEFINED
        if "poll" in payload:
            poll = self.deserialize_poll(payload["poll"])

        reactions: undefined.UndefinedOr[typing.List[message_models.Reaction]] = undefined.UNDEFINED
        if "reactions" in payload:
            reactions = [self._deserialize_message_reaction(reaction) for reaction in payload["reactions"]]

        activity: undefined.UndefinedOr[message_models.MessageActivity] = undefined.UNDEFINED
        if "activity" in payload:
            activity = self._deserialize_message_activity(payload["activity"])

        application: undefined.UndefinedOr[message_models.MessageApplication] = undefined.UNDEFINED
        if "application" in payload:
            application = self._deserialize_message_application(payload["application"])

        message_reference: undefined.UndefinedOr[message_models.MessageReference] = undefined.UNDEFINED
        if "message_reference" in payload:
            message_reference = self._deserialize_message_reference(payload["message_reference"])

        referenced_message: undefined.UndefinedNoneOr[message_models.Message] = undefined.UNDEFINED
        if "referenced_message" in payload:
            if (referenced_message_payload := payload["referenced_message"]) is not None:
                referenced_message = self.deserialize_message(referenced_message_payload)
            else:
                referenced_message = None

        stickers: undefined.UndefinedOr[typing.Sequence[sticker_models.PartialSticker]] = undefined.UNDEFINED
        if "sticker_items" in payload:
            stickers = [self.deserialize_partial_sticker(sticker) for sticker in payload["sticker_items"]]
        # This is only here for backwards compatibility as old messages still return this field
        elif "stickers" in payload:
            stickers = [self.deserialize_partial_sticker(sticker) for sticker in payload["stickers"]]

        content = payload.get("content", undefined.UNDEFINED)
        if content is not undefined.UNDEFINED:
            content = content or None  # Default to None if content is an empty string

        application_id: undefined.UndefinedNoneOr[snowflakes.Snowflake] = undefined.UNDEFINED
        if raw_application_id := payload.get("application_id"):
            application_id = snowflakes.Snowflake(raw_application_id)

        interaction: undefined.UndefinedNoneOr[message_models.MessageInteraction] = undefined.UNDEFINED
        if interaction_payload := payload.get("interaction"):
            interaction = self._deserialize_message_interaction(interaction_payload)

        components: undefined.UndefinedOr[typing.List[component_models.MessageActionRowComponent]] = undefined.UNDEFINED
        if component_payloads := payload.get("components"):
            components = self._deserialize_components(component_payloads, self._message_component_type_mapping)

        channel_mentions: undefined.UndefinedOr[typing.Dict[snowflakes.Snowflake, channel_models.PartialChannel]] = (
            undefined.UNDEFINED
        )
        if raw_channel_mentions := payload.get("mention_channels"):
            channel_mentions = {c.id: c for c in map(self.deserialize_partial_channel, raw_channel_mentions)}

        user_mentions: undefined.UndefinedOr[typing.Dict[snowflakes.Snowflake, user_models.User]] = undefined.UNDEFINED
        if raw_user_mentions := payload.get("mentions"):
            user_mentions = {u.id: u for u in map(self.deserialize_user, raw_user_mentions)}

        role_mention_ids: undefined.UndefinedOr[typing.List[snowflakes.Snowflake]] = undefined.UNDEFINED
        if raw_role_mention_ids := payload.get("mention_roles"):
            role_mention_ids = [snowflakes.Snowflake(i) for i in raw_role_mention_ids]

        return message_models.PartialMessage(
            app=self._app,
            id=snowflakes.Snowflake(payload["id"]),
            channel_id=snowflakes.Snowflake(payload["channel_id"]),
            guild_id=guild_id,
            author=author,
            member=member,
            content=content,
            timestamp=timestamp,
            edited_timestamp=edited_timestamp,
            is_tts=payload.get("tts", undefined.UNDEFINED),
            attachments=attachments,
            embeds=embeds,
            poll=poll,
            reactions=reactions,
            is_pinned=payload.get("pinned", undefined.UNDEFINED),
            webhook_id=snowflakes.Snowflake(payload["webhook_id"]) if "webhook_id" in payload else undefined.UNDEFINED,
            type=message_models.MessageType(payload["type"]) if "type" in payload else undefined.UNDEFINED,
            activity=activity,
            application=application,
            message_reference=message_reference,
            referenced_message=referenced_message,
            flags=message_models.MessageFlag(payload["flags"]) if "flags" in payload else undefined.UNDEFINED,
            stickers=stickers,
            nonce=payload.get("nonce", undefined.UNDEFINED),
            application_id=application_id,
            interaction=interaction,
            components=components,
            channel_mentions=channel_mentions,
            user_mentions=user_mentions,
            role_mention_ids=role_mention_ids,
            mentions_everyone=payload.get("mention_everyone", undefined.UNDEFINED),
        )

    def deserialize_message(self, payload: data_binding.JSONObject) -> message_models.Message:
        author = self.deserialize_user(payload["author"])

        guild_id: typing.Optional[snowflakes.Snowflake] = None
        member: typing.Optional[guild_models.Member] = None
        if "guild_id" in payload:
            guild_id = snowflakes.Snowflake(payload["guild_id"])

            if member_pl := payload.get("member"):
                member = self.deserialize_member(member_pl, user=author, guild_id=guild_id)

        edited_timestamp: typing.Optional[datetime.datetime] = None
        if (raw_edited_timestamp := payload["edited_timestamp"]) is not None:
            edited_timestamp = time.iso8601_datetime_string_to_datetime(raw_edited_timestamp)

        attachments = [self._deserialize_message_attachment(attachment) for attachment in payload["attachments"]]

        embeds = [self.deserialize_embed(embed) for embed in payload["embeds"]]

        poll: typing.Optional[poll_models.Poll] = None
        if "polls" in payload:
            poll = self.deserialize_poll(payload["poll"])

        if "reactions" in payload:
            reactions = [self._deserialize_message_reaction(reaction) for reaction in payload["reactions"]]
        else:
            reactions = []

        activity: typing.Optional[message_models.MessageActivity] = None
        if "activity" in payload:
            activity = self._deserialize_message_activity(payload["activity"])

        message_reference: typing.Optional[message_models.MessageReference] = None
        if "message_reference" in payload:
            message_reference = self._deserialize_message_reference(payload["message_reference"])

        referenced_message: typing.Optional[message_models.PartialMessage] = None
        if referenced_message_payload := payload.get("referenced_message"):
            referenced_message = self.deserialize_partial_message(referenced_message_payload)

        application: typing.Optional[message_models.MessageApplication] = None
        if "application" in payload:
            application = self._deserialize_message_application(payload["application"])

        if "sticker_items" in payload:
            stickers = [self.deserialize_partial_sticker(sticker) for sticker in payload["sticker_items"]]
        elif "stickers" in payload:
            stickers = [self.deserialize_partial_sticker(sticker) for sticker in payload["stickers"]]
        else:
            stickers = []

        interaction: typing.Optional[message_models.MessageInteraction] = None
        if interaction_payload := payload.get("interaction"):
            interaction = self._deserialize_message_interaction(interaction_payload)

        components: typing.List[component_models.MessageActionRowComponent]
        if component_payloads := payload.get("components"):
            components = self._deserialize_components(component_payloads, self._message_component_type_mapping)

        else:
            components = []

        user_mentions = {u.id: u for u in map(self.deserialize_user, payload.get("mentions", ()))}
        role_mention_ids = [snowflakes.Snowflake(i) for i in payload.get("mention_roles", ())]
        channel_mentions = {u.id: u for u in map(self.deserialize_partial_channel, payload.get("mention_channels", ()))}

        return message_models.Message(
            app=self._app,
            id=snowflakes.Snowflake(payload["id"]),
            channel_id=snowflakes.Snowflake(payload["channel_id"]),
            guild_id=guild_id,
            author=author,
            member=member,
            content=payload["content"] or None,
            timestamp=time.iso8601_datetime_string_to_datetime(payload["timestamp"]),
            edited_timestamp=edited_timestamp,
            is_tts=payload["tts"],
            attachments=attachments,
            embeds=embeds,
            poll=poll,
            reactions=reactions,
            is_pinned=payload["pinned"],
            webhook_id=snowflakes.Snowflake(payload["webhook_id"]) if "webhook_id" in payload else None,
            type=message_models.MessageType(payload["type"]),
            activity=activity,
            application=application,
            message_reference=message_reference,
            referenced_message=referenced_message,
            flags=message_models.MessageFlag(payload["flags"]),
            stickers=stickers,
            nonce=payload.get("nonce"),
            application_id=snowflakes.Snowflake(payload["application_id"]) if "application_id" in payload else None,
            interaction=interaction,
            components=components,
            user_mentions=user_mentions,
            channel_mentions=channel_mentions,
            role_mention_ids=role_mention_ids,
            mentions_everyone=payload.get("mention_everyone", False),
        )

    ###################
    # PRESENCE MODELS #
    ###################

    def deserialize_member_presence(
        self,
        payload: data_binding.JSONObject,
        *,
        guild_id: undefined.UndefinedOr[snowflakes.Snowflake] = undefined.UNDEFINED,
    ) -> presence_models.MemberPresence:
        activities: typing.List[presence_models.RichActivity] = []
        for activity_payload in payload["activities"]:
            timestamps: typing.Optional[presence_models.ActivityTimestamps] = None
            if "timestamps" in activity_payload:
                timestamps_payload = activity_payload["timestamps"]
                start = (
                    time.unix_epoch_to_datetime(timestamps_payload["start"]) if "start" in timestamps_payload else None
                )
                end = time.unix_epoch_to_datetime(timestamps_payload["end"]) if "end" in timestamps_payload else None
                timestamps = presence_models.ActivityTimestamps(start=start, end=end)

            application_id = (
                snowflakes.Snowflake(activity_payload["application_id"])
                if "application_id" in activity_payload
                else None
            )

            party: typing.Optional[presence_models.ActivityParty] = None
            if "party" in activity_payload:
                party_payload = activity_payload["party"]

                current_size: typing.Optional[int]
                max_size: typing.Optional[int]
                if "size" in party_payload:
                    raw_current_size, raw_max_size = party_payload["size"]
                    current_size = int(raw_current_size)
                    max_size = int(raw_max_size)
                else:
                    current_size = max_size = None

                party = presence_models.ActivityParty(
                    id=party_payload.get("id"), current_size=current_size, max_size=max_size
                )

            assets: typing.Optional[presence_models.ActivityAssets] = None
            if "assets" in activity_payload:
                assets_payload = activity_payload["assets"]
                assets = presence_models.ActivityAssets(
                    application_id=application_id,
                    large_image=assets_payload.get("large_image"),
                    large_text=assets_payload.get("large_text"),
                    small_image=assets_payload.get("small_image"),
                    small_text=assets_payload.get("small_text"),
                )

            secrets: typing.Optional[presence_models.ActivitySecret] = None
            if "secrets" in activity_payload:
                secrets_payload = activity_payload["secrets"]
                secrets = presence_models.ActivitySecret(
                    join=secrets_payload.get("join"),
                    spectate=secrets_payload.get("spectate"),
                    match=secrets_payload.get("match"),
                )

            emoji: typing.Optional[emoji_models.Emoji] = None
            raw_emoji = activity_payload.get("emoji")
            if raw_emoji is not None:
                emoji = self.deserialize_emoji(raw_emoji)

            activity = presence_models.RichActivity(
                name=activity_payload["name"],
                # RichActivity's generated init already declares a converter for the "type" field
                type=activity_payload["type"],
                url=activity_payload.get("url"),
                created_at=time.unix_epoch_to_datetime(activity_payload["created_at"]),
                timestamps=timestamps,
                application_id=application_id,
                details=activity_payload.get("details"),
                state=activity_payload.get("state"),
                emoji=emoji,
                party=party,
                assets=assets,
                secrets=secrets,
                is_instance=activity_payload.get("instance"),  # TODO: can we safely default this to False?
                flags=presence_models.ActivityFlag(activity_payload["flags"]) if "flags" in activity_payload else None,
                buttons=activity_payload.get("buttons") or [],
            )
            activities.append(activity)

        client_status_payload = payload["client_status"]
        desktop = (
            presence_models.Status(client_status_payload["desktop"])
            if "desktop" in client_status_payload
            else presence_models.Status.OFFLINE
        )
        mobile = (
            presence_models.Status(client_status_payload["mobile"])
            if "mobile" in client_status_payload
            else presence_models.Status.OFFLINE
        )
        web = (
            presence_models.Status(client_status_payload["web"])
            if "web" in client_status_payload
            else presence_models.Status.OFFLINE
        )
        client_status = presence_models.ClientStatus(desktop=desktop, mobile=mobile, web=web)

        return presence_models.MemberPresence(
            app=self._app,
            user_id=snowflakes.Snowflake(payload["user"]["id"]),
            guild_id=guild_id if guild_id is not undefined.UNDEFINED else snowflakes.Snowflake(payload["guild_id"]),
            visible_status=presence_models.Status(payload["status"]),
            activities=activities,
            client_status=client_status,
        )

    ##########################
    # SCHEDULED EVENT MODELS #
    ##########################

    def deserialize_scheduled_external_event(
        self, payload: data_binding.JSONObject
    ) -> scheduled_events_models.ScheduledExternalEvent:
        creator: typing.Optional[user_models.User] = None
        if raw_creator := payload.get("creator"):
            creator = self.deserialize_user(raw_creator)

        return scheduled_events_models.ScheduledExternalEvent(
            app=self._app,
            id=snowflakes.Snowflake(payload["id"]),
            guild_id=snowflakes.Snowflake(payload["guild_id"]),
            name=payload["name"],
            description=payload.get("description"),
            start_time=time.iso8601_datetime_string_to_datetime(payload["scheduled_start_time"]),
            end_time=time.iso8601_datetime_string_to_datetime(payload["scheduled_end_time"]),
            privacy_level=scheduled_events_models.EventPrivacyLevel(payload["privacy_level"]),
            status=scheduled_events_models.ScheduledEventStatus(payload["status"]),
            entity_type=scheduled_events_models.ScheduledEventType(payload["entity_type"]),
            creator=creator,
            user_count=payload.get("user_count"),
            image_hash=payload.get("image"),
            location=payload["entity_metadata"]["location"],
        )

    def deserialize_scheduled_stage_event(
        self, payload: data_binding.JSONObject
    ) -> scheduled_events_models.ScheduledStageEvent:
        creator: typing.Optional[user_models.User] = None
        if raw_creator := payload.get("creator"):
            creator = self.deserialize_user(raw_creator)

        end_time: typing.Optional[datetime.datetime] = None
        if raw_end_time := payload.get("scheduled_end_time"):
            end_time = time.iso8601_datetime_string_to_datetime(raw_end_time)

        return scheduled_events_models.ScheduledStageEvent(
            app=self._app,
            id=snowflakes.Snowflake(payload["id"]),
            guild_id=snowflakes.Snowflake(payload["guild_id"]),
            name=payload["name"],
            description=payload.get("description"),
            start_time=time.iso8601_datetime_string_to_datetime(payload["scheduled_start_time"]),
            end_time=end_time,
            privacy_level=scheduled_events_models.EventPrivacyLevel(payload["privacy_level"]),
            status=scheduled_events_models.ScheduledEventStatus(payload["status"]),
            entity_type=scheduled_events_models.ScheduledEventType(payload["entity_type"]),
            creator=creator,
            user_count=payload.get("user_count"),
            image_hash=payload.get("image"),
            channel_id=snowflakes.Snowflake(payload["channel_id"]),
        )

    def deserialize_scheduled_voice_event(
        self, payload: data_binding.JSONObject
    ) -> scheduled_events_models.ScheduledVoiceEvent:
        creator: typing.Optional[user_models.User] = None
        if raw_creator := payload.get("creator"):
            creator = self.deserialize_user(raw_creator)

        end_time: typing.Optional[datetime.datetime] = None
        if raw_end_time := payload.get("scheduled_end_time"):
            end_time = time.iso8601_datetime_string_to_datetime(raw_end_time)

        return scheduled_events_models.ScheduledVoiceEvent(
            app=self._app,
            id=snowflakes.Snowflake(payload["id"]),
            guild_id=snowflakes.Snowflake(payload["guild_id"]),
            name=payload["name"],
            description=payload.get("description"),
            start_time=time.iso8601_datetime_string_to_datetime(payload["scheduled_start_time"]),
            end_time=end_time,
            privacy_level=scheduled_events_models.EventPrivacyLevel(payload["privacy_level"]),
            status=scheduled_events_models.ScheduledEventStatus(payload["status"]),
            entity_type=scheduled_events_models.ScheduledEventType(payload["entity_type"]),
            creator=creator,
            user_count=payload.get("user_count"),
            image_hash=payload.get("image"),
            channel_id=snowflakes.Snowflake(payload["channel_id"]),
        )

    def deserialize_scheduled_event(self, payload: data_binding.JSONObject) -> scheduled_events_models.ScheduledEvent:
        event_type = scheduled_events_models.ScheduledEventType(payload["entity_type"])

        if converter := self._scheduled_event_type_mapping.get(event_type):
            return converter(payload)

        _LOGGER.debug(f"Unrecognised scheduled event type {event_type}")
        raise errors.UnrecognisedEntityError(f"Unrecognised scheduled event type {event_type}")

    def deserialize_scheduled_event_user(
        self,
        payload: data_binding.JSONObject,
        *,
        guild_id: undefined.UndefinedOr[snowflakes.Snowflake] = undefined.UNDEFINED,
    ) -> scheduled_events_models.ScheduledEventUser:
        user = self.deserialize_user(payload["user"])

        member: typing.Optional[guild_models.Member] = None
        if raw_member := payload.get("member"):
            member = self.deserialize_member(raw_member, user=user, guild_id=guild_id)

        return scheduled_events_models.ScheduledEventUser(
            event_id=snowflakes.Snowflake(payload["guild_scheduled_event_id"]), user=user, member=member
        )

    ###################
    # TEMPLATE MODELS #
    ###################

    def deserialize_template(self, payload: data_binding.JSONObject) -> template_models.Template:
        source_guild_payload = payload["serialized_source_guild"]
        # For some reason the guild ID isn't on the actual guild object in this special case.
        guild_id = snowflakes.Snowflake(payload["source_guild_id"])
        default_message_notifications = guild_models.GuildMessageNotificationsLevel(
            source_guild_payload["default_message_notifications"]
        )
        explicit_content_filter = guild_models.GuildExplicitContentFilterLevel(
            source_guild_payload["explicit_content_filter"]
        )

        roles: typing.Dict[snowflakes.Snowflake, template_models.TemplateRole] = {}
        for role_payload in source_guild_payload["roles"]:
            role = template_models.TemplateRole(
                app=self._app,
                id=snowflakes.Snowflake(role_payload["id"]),
                name=role_payload["name"],
                permissions=permission_models.Permissions(int(role_payload["permissions"])),
                color=color_models.Color(role_payload["color"]),
                is_hoisted=role_payload["hoist"],
                is_mentionable=role_payload["mentionable"],
            )
            roles[role.id] = role

        channels = {}
        for channel_payload in source_guild_payload["channels"]:
            channel = self.deserialize_channel(channel_payload, guild_id=guild_id)
            assert isinstance(channel, channel_models.GuildChannel)
            channels[channel.id] = channel

        afk_channel_id = source_guild_payload["afk_channel_id"]
        system_channel_id = source_guild_payload["system_channel_id"]

        source_guild = template_models.TemplateGuild(
            app=self._app,
            id=guild_id,
            # For some reason in this case they use the key "icon_hash" rather than "icon".
            # Cause Discord:TM:
            icon_hash=source_guild_payload["icon_hash"],
            name=source_guild_payload["name"],
            description=source_guild_payload["description"],
            verification_level=guild_models.GuildVerificationLevel(source_guild_payload["verification_level"]),
            default_message_notifications=default_message_notifications,
            explicit_content_filter=explicit_content_filter,
            preferred_locale=locales.Locale(source_guild_payload["preferred_locale"]),
            afk_timeout=datetime.timedelta(seconds=source_guild_payload["afk_timeout"]),
            roles=roles,
            channels=channels,
            afk_channel_id=snowflakes.Snowflake(afk_channel_id) if afk_channel_id is not None else None,
            system_channel_id=snowflakes.Snowflake(system_channel_id) if system_channel_id is not None else None,
            system_channel_flags=guild_models.GuildSystemChannelFlag(source_guild_payload["system_channel_flags"]),
        )

        return template_models.Template(
            app=self._app,
            code=payload["code"],
            name=payload["name"],
            description=payload["description"],
            usage_count=payload["usage_count"],
            creator=self.deserialize_user(payload["creator"]),
            created_at=time.iso8601_datetime_string_to_datetime(payload["created_at"]),
            updated_at=time.iso8601_datetime_string_to_datetime(payload["updated_at"]),
            source_guild=source_guild,
            is_unsynced=bool(payload["is_dirty"]),
        )

    ###############
    # USER MODELS #
    ###############

    @staticmethod
    def _set_user_attributes(payload: data_binding.JSONObject) -> _UserFields:
        accent_color = payload.get("accent_color")
        return _UserFields(
            id=snowflakes.Snowflake(payload["id"]),
            discriminator=payload["discriminator"],
            username=payload["username"],
            global_name=payload.get("global_name"),
            avatar_hash=payload["avatar"],
            banner_hash=payload.get("banner", None),
            accent_color=color_models.Color(accent_color) if accent_color is not None else None,
            is_bot=payload.get("bot", False),
            is_system=payload.get("system", False),
        )

    def deserialize_user(self, payload: data_binding.JSONObject) -> user_models.User:
        user_fields = self._set_user_attributes(payload)
        flags = (
            user_models.UserFlag(payload["public_flags"]) if "public_flags" in payload else user_models.UserFlag.NONE
        )
        return user_models.UserImpl(
            app=self._app,
            id=user_fields.id,
            discriminator=user_fields.discriminator,
            username=user_fields.username,
            global_name=payload.get("global_name"),
            avatar_hash=user_fields.avatar_hash,
            banner_hash=user_fields.banner_hash,
            accent_color=user_fields.accent_color,
            is_bot=user_fields.is_bot,
            is_system=user_fields.is_system,
            flags=flags,
        )

    def deserialize_my_user(self, payload: data_binding.JSONObject) -> user_models.OwnUser:
        user_fields = self._set_user_attributes(payload)
        return user_models.OwnUser(
            app=self._app,
            id=user_fields.id,
            discriminator=user_fields.discriminator,
            username=user_fields.username,
            global_name=payload.get("global_name"),
            avatar_hash=user_fields.avatar_hash,
            banner_hash=user_fields.banner_hash,
            accent_color=user_fields.accent_color,
            is_bot=user_fields.is_bot,
            is_system=user_fields.is_system,
            is_mfa_enabled=payload["mfa_enabled"],
            locale=locales.Locale(payload["locale"]) if "locale" in payload else None,
            is_verified=payload.get("verified"),
            email=payload.get("email"),
            flags=user_models.UserFlag(payload["flags"]),
            premium_type=user_models.PremiumType(payload["premium_type"]) if "premium_type" in payload else None,
        )

    ################
    # VOICE MODELS #
    ################

    def deserialize_voice_state(
        self,
        payload: data_binding.JSONObject,
        *,
        guild_id: undefined.UndefinedOr[snowflakes.Snowflake] = undefined.UNDEFINED,
        member: undefined.UndefinedOr[guild_models.Member] = undefined.UNDEFINED,
    ) -> voice_models.VoiceState:
        if guild_id is undefined.UNDEFINED:
            guild_id = snowflakes.Snowflake(payload["guild_id"])

        channel_id: typing.Optional[snowflakes.Snowflake] = None
        if (raw_channel_id := payload["channel_id"]) is not None:
            channel_id = snowflakes.Snowflake(raw_channel_id)

        if member is undefined.UNDEFINED:
            member = self.deserialize_member(payload["member"], guild_id=guild_id)

        requested_to_speak_at: typing.Optional[datetime.datetime] = None
        if raw_requested_to_speak_at := payload.get("request_to_speak_timestamp"):
            requested_to_speak_at = time.iso8601_datetime_string_to_datetime(raw_requested_to_speak_at)

        return voice_models.VoiceState(
            app=self._app,
            guild_id=guild_id,
            channel_id=channel_id,
            user_id=snowflakes.Snowflake(payload["user_id"]),
            member=member,
            session_id=payload["session_id"],
            is_guild_deafened=payload["deaf"],
            is_guild_muted=payload["mute"],
            is_self_deafened=payload["self_deaf"],
            is_self_muted=payload["self_mute"],
            is_streaming=payload.get("self_stream", False),
            is_video_enabled=payload["self_video"],
            is_suppressed=payload["suppress"],
            requested_to_speak_at=requested_to_speak_at,
        )

    def deserialize_voice_region(self, payload: data_binding.JSONObject) -> voice_models.VoiceRegion:
        return voice_models.VoiceRegion(
            id=payload["id"],
            name=payload["name"],
            is_optimal_location=payload["optimal"],
            is_deprecated=payload["deprecated"],
            is_custom=payload["custom"],
        )

    ##################
    # WEBHOOK MODELS #
    ##################

    def deserialize_incoming_webhook(self, payload: data_binding.JSONObject) -> webhook_models.IncomingWebhook:
        application_id: typing.Optional[snowflakes.Snowflake] = None
        if (raw_application_id := payload.get("application_id")) is not None:
            application_id = snowflakes.Snowflake(raw_application_id)

        return webhook_models.IncomingWebhook(
            app=self._app,
            id=snowflakes.Snowflake(payload["id"]),
            type=webhook_models.WebhookType(payload["type"]),
            guild_id=snowflakes.Snowflake(payload["guild_id"]),
            channel_id=snowflakes.Snowflake(payload["channel_id"]),
            author=self.deserialize_user(payload["user"]) if "user" in payload else None,
            name=payload["name"],
            avatar_hash=payload["avatar"],
            token=payload.get("token"),
            application_id=application_id,
        )

    def deserialize_channel_follower_webhook(
        self, payload: data_binding.JSONObject
    ) -> webhook_models.ChannelFollowerWebhook:
        application_id: typing.Optional[snowflakes.Snowflake] = None
        if raw_application_id := payload.get("application_id"):
            application_id = snowflakes.Snowflake(raw_application_id)

        source_channel: typing.Optional[channel_models.PartialChannel] = None
        if raw_source_channel := payload.get("source_channel"):
            # In this case the channel type isn't provided as we can safely
            # assume it's a news channel.
            raw_source_channel.setdefault("type", channel_models.ChannelType.GUILD_NEWS)
            source_channel = self.deserialize_partial_channel(raw_source_channel)

        source_guild: typing.Optional[guild_models.PartialGuild] = None
        if source_guild_payload := payload.get("source_guild"):
            source_guild = guild_models.PartialGuild(
                app=self._app,
                id=snowflakes.Snowflake(source_guild_payload["id"]),
                name=source_guild_payload["name"],
                icon_hash=source_guild_payload.get("icon"),
            )

        return webhook_models.ChannelFollowerWebhook(
            app=self._app,
            id=snowflakes.Snowflake(payload["id"]),
            type=webhook_models.WebhookType(payload["type"]),
            guild_id=snowflakes.Snowflake(payload["guild_id"]),
            channel_id=snowflakes.Snowflake(payload["channel_id"]),
            author=self.deserialize_user(payload["user"]) if "user" in payload else None,
            name=payload["name"],
            avatar_hash=payload["avatar"],
            application_id=application_id,
            source_channel=source_channel,
            source_guild=source_guild,
        )

    def deserialize_application_webhook(self, payload: data_binding.JSONObject) -> webhook_models.ApplicationWebhook:
        return webhook_models.ApplicationWebhook(
            app=self._app,
            id=snowflakes.Snowflake(payload["id"]),
            type=webhook_models.WebhookType(payload["type"]),
            name=payload["name"],
            avatar_hash=payload["avatar"],
            application_id=snowflakes.Snowflake(payload["application_id"]),
        )

    def deserialize_webhook(self, payload: data_binding.JSONObject) -> webhook_models.PartialWebhook:
        webhook_type = webhook_models.WebhookType(payload["type"])

        if converter := self._webhook_type_mapping.get(webhook_type):
            return converter(payload)

        _LOGGER.debug(f"Unrecognised webhook type {webhook_type}")
        raise errors.UnrecognisedEntityError(f"Unrecognised webhook type {webhook_type}")

    ##################
    #  MONETIZATION  #
    ##################

    def deserialize_entitlement(self, payload: data_binding.JSONObject) -> monetization_models.Entitlement:
        starts_at = time.iso8601_datetime_string_to_datetime(payload["starts_at"]) if "starts_at" in payload else None

        return monetization_models.Entitlement(
            id=snowflakes.Snowflake(payload["id"]),
            type=monetization_models.EntitlementType(payload["type"]),
            sku_id=snowflakes.Snowflake(payload["sku_id"]),
            application_id=snowflakes.Snowflake(payload["application_id"]),
            guild_id=snowflakes.Snowflake(payload["guild_id"]) if "guild_id" in payload else None,
            user_id=snowflakes.Snowflake(payload["user_id"]) if "user_id" in payload else None,
            is_deleted=payload["deleted"],
            starts_at=starts_at,
            ends_at=time.iso8601_datetime_string_to_datetime(payload["ends_at"]) if "ends_at" in payload else None,
            subscription_id=snowflakes.Snowflake(payload["subscription_id"]) if "subscription_id" in payload else None,
        )

    def deserialize_sku(self, payload: data_binding.JSONObject) -> monetization_models.SKU:
        return monetization_models.SKU(
            id=snowflakes.Snowflake(payload["id"]),
            type=monetization_models.SKUType(payload["type"]),
            application_id=snowflakes.Snowflake(payload["application_id"]),
            name=payload["name"],
            slug=payload["slug"],
            flags=monetization_models.SKUFlags(payload["flags"]),
        )

    ###############
    # POLL MODELS #
    ###############
    def _deserialize_poll_answer_count(self, payload: data_binding.JSONObject) -> poll_models.PollAnswerCount:
        return poll_models.PollAnswerCount(
            answer_id=payload["answer_id"], count=payload["count"], me_voted=payload["me_voted"]
        )

    def deserialize_poll(self, payload: data_binding.JSONObject) -> poll_models.Poll:
        question = payload["question"]["text"]
        expiry = time.iso8601_datetime_string_to_datetime(payload["expiry"])
        allow_multiselect = payload["allow_multiselect"]
        layout_type = poll_models.PollLayoutType(payload["layout_type"])

        answers: typing.MutableSequence[poll_models.PollAnswer] = []
        for answer_payload in payload["answers"]:
            answer_id = answer_payload["answer_id"]
<<<<<<< HEAD

            emoji = answer_payload["emoji"]
            poll_media = poll_models.PollMedia(
                text=answer_payload["text"], emoji=self.deserialize_emoji(emoji) if emoji else None
            )
=======
            _LOGGER.warning(answer_payload)
            poll_media = self._deserialize_poll_media(answer_payload["poll_media"])
>>>>>>> 43fee962

            answers.append(poll_models.PollAnswer(answer_id=answer_id, poll_media=poll_media))

        results = None
        if (result_payload := payload.get("result")) is not None:
            is_finalized = result_payload["is_finalized"]

            answer_counts = tuple(
                poll_models.PollAnswerCount(
                    answer_id=payload["answer_id"], count=payload["count"], me_voted=payload["me_voted"]
                )
                for payload in result_payload["answer_counts"]
            )
            results = poll_models.PollResult(is_finalized=is_finalized, answer_counts=answer_counts)

        return poll_models.Poll(
            question=question,
            answers=answers,
            expiry=expiry,
            allow_multiselect=allow_multiselect,
            layout_type=layout_type,
            results=results,
        )

    def _serialize_poll_media(self, poll_media: poll_models.PollMedia) -> data_binding.JSONObject:
        # FIXME: Typing is **very** dodgy here. Revise this before shipping.
        serialised_poll_media: typing.MutableMapping[str, typing.Any] = {"text": poll_media.text}

        if isinstance(poll_media.emoji, emoji_models.UnicodeEmoji):
            serialised_poll_media["emoji"] = {"name": poll_media.emoji.name}
        elif isinstance(poll_media.emoji, emoji_models.CustomEmoji):
            serialised_poll_media["emoji"] = {"name": poll_media.emoji.name, "id": poll_media.emoji.id}

        return serialised_poll_media

    def serialize_poll(self, poll: poll_models.PollBuilder) -> data_binding.JSONObject:
        answers: typing.MutableSequence[typing.Any] = []
        for answer in poll.answers:
            answers.append({"poll_media": self._serialize_poll_media(answer.poll_media)})

        return {
            "question": self._serialize_poll_media(poll.question),
            "answers": answers,
            "duration": poll.duration,
            "allow_multiple_options": poll.allow_multiselect,
            "layout_type": poll.layout_type,
        }<|MERGE_RESOLUTION|>--- conflicted
+++ resolved
@@ -3773,16 +3773,11 @@
         answers: typing.MutableSequence[poll_models.PollAnswer] = []
         for answer_payload in payload["answers"]:
             answer_id = answer_payload["answer_id"]
-<<<<<<< HEAD
 
             emoji = answer_payload["emoji"]
             poll_media = poll_models.PollMedia(
                 text=answer_payload["text"], emoji=self.deserialize_emoji(emoji) if emoji else None
             )
-=======
-            _LOGGER.warning(answer_payload)
-            poll_media = self._deserialize_poll_media(answer_payload["poll_media"])
->>>>>>> 43fee962
 
             answers.append(poll_models.PollAnswer(answer_id=answer_id, poll_media=poll_media))
 
