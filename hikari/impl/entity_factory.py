--- conflicted
+++ resolved
@@ -3171,9 +3171,6 @@
             triggering_interaction_metadata=triggering_interaction_metadata,
         )
 
-<<<<<<< HEAD
-    def deserialize_partial_message(  # noqa: C901, CFQ001 - Too complex, Exceeds allowed length
-=======
     def _deserialize_interaction_metadata(
         self, payload: data_binding.JSONObject
     ) -> base_interactions.PartialInteractionMetadata:
@@ -3184,8 +3181,7 @@
             _LOGGER.debug(f"Unrecognised interaction metadata type: {interaction_metadata_type}")
             raise errors.UnrecognisedEntityError(f"Unrecognised interaction metadata type: {interaction_metadata_type}")
 
-    def deserialize_partial_message(  # noqa: C901 - Too complex
->>>>>>> 89da0c67
+    def deserialize_partial_message(  # noqa: C901, CFQ001 - Too complex, Exceeds allowed length
         self, payload: data_binding.JSONObject
     ) -> message_models.PartialMessage:
         author: undefined.UndefinedOr[user_models.User] = undefined.UNDEFINED
