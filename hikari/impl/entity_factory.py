# Copyright (c) 2020 Nekokatt
# Copyright (c) 2021-present davfsa
#
# Permission is hereby granted, free of charge, to any person obtaining a copy
# of this software and associated documentation files (the "Software"), to deal
# in the Software without restriction, including without limitation the rights
# to use, copy, modify, merge, publish, distribute, sublicense, and/or sell
# copies of the Software, and to permit persons to whom the Software is
# furnished to do so, subject to the following conditions:
#
# The above copyright notice and this permission notice shall be included in all
# copies or substantial portions of the Software.
#
# THE SOFTWARE IS PROVIDED "AS IS", WITHOUT WARRANTY OF ANY KIND, EXPRESS OR
# IMPLIED, INCLUDING BUT NOT LIMITED TO THE WARRANTIES OF MERCHANTABILITY,
# FITNESS FOR A PARTICULAR PURPOSE AND NONINFRINGEMENT. IN NO EVENT SHALL THE
# AUTHORS OR COPYRIGHT HOLDERS BE LIABLE FOR ANY CLAIM, DAMAGES OR OTHER
# LIABILITY, WHETHER IN AN ACTION OF CONTRACT, TORT OR OTHERWISE, ARISING FROM,
# OUT OF OR IN CONNECTION WITH THE SOFTWARE OR THE USE OR OTHER DEALINGS IN THE
# SOFTWARE.
"""Basic implementation of an entity factory for general bots and HTTP apps."""

from __future__ import annotations

__all__: typing.Sequence[str] = ("EntityFactoryImpl",)

import datetime
import logging
import typing

import attrs

from hikari import applications as application_models
from hikari import audit_logs as audit_log_models
from hikari import channels as channel_models
from hikari import colors as color_models
from hikari import commands
from hikari import components as component_models
from hikari import embeds as embed_models
from hikari import emojis as emoji_models
from hikari import errors
from hikari import files
from hikari import guilds as guild_models
from hikari import invites as invite_models
from hikari import locales
from hikari import messages as message_models
from hikari import monetization as monetization_models
from hikari import permissions as permission_models
from hikari import polls as poll_models
from hikari import presences as presence_models
from hikari import scheduled_events as scheduled_events_models
from hikari import sessions as gateway_models
from hikari import snowflakes
from hikari import stage_instances
from hikari import stickers as sticker_models
from hikari import templates as template_models
from hikari import traits
from hikari import undefined
from hikari import users as user_models
from hikari import voices as voice_models
from hikari import webhooks as webhook_models
from hikari.api import entity_factory
from hikari.interactions import base_interactions
from hikari.interactions import command_interactions
from hikari.interactions import component_interactions
from hikari.interactions import modal_interactions
from hikari.internal import attrs_extensions
from hikari.internal import data_binding
from hikari.internal import time
from hikari.internal import typing_extensions

if typing.TYPE_CHECKING:
    ValueT = typing.TypeVar("ValueT")
    EntityT = typing.TypeVar("EntityT")
    UndefinedSnowflakeMapping = undefined.UndefinedOr[typing.Mapping[snowflakes.Snowflake, EntityT]]


_LOGGER: typing.Final[logging.Logger] = logging.getLogger("hikari.entity_factory")

_interaction_option_type_mapping: dict[int, typing.Callable[[typing.Any], typing.Any]] = {
    commands.OptionType.USER: snowflakes.Snowflake,
    commands.OptionType.CHANNEL: snowflakes.Snowflake,
    commands.OptionType.ROLE: snowflakes.Snowflake,
    commands.OptionType.MENTIONABLE: snowflakes.Snowflake,
    commands.OptionType.ATTACHMENT: snowflakes.Snowflake,
}


def _with_int_cast(cast: typing.Callable[[int], ValueT]) -> typing.Callable[[typing.Any], ValueT]:
    """Wrap a cast to ensure the value passed to it will first be cast to int."""
    return lambda value: cast(int(value))


def _deserialize_seconds_timedelta(seconds: str | int) -> datetime.timedelta:
    return datetime.timedelta(seconds=int(seconds))


def _deserialize_day_timedelta(days: str | int) -> datetime.timedelta:
    return datetime.timedelta(days=int(days))


def _deserialize_max_uses(age: int) -> int | None:
    return age if age > 0 else None


def _deserialize_max_age(seconds: int) -> datetime.timedelta | None:
    return datetime.timedelta(seconds=seconds) if seconds > 0 else None


@attrs_extensions.with_copy
@attrs.define(kw_only=True, repr=False, weakref_slot=False)
class _GuildChannelFields:
    id: snowflakes.Snowflake = attrs.field()
    name: str | None = attrs.field()
    type: channel_models.ChannelType | int = attrs.field()
    guild_id: snowflakes.Snowflake = attrs.field()
    parent_id: snowflakes.Snowflake | None = attrs.field()


@attrs_extensions.with_copy
@attrs.define(kw_only=True, repr=False, weakref_slot=False)
class _IntegrationFields:
    id: snowflakes.Snowflake = attrs.field()
    name: str = attrs.field()
    type: guild_models.IntegrationType | str = attrs.field()
    account: guild_models.IntegrationAccount = attrs.field()


@attrs_extensions.with_copy
@attrs.define(kw_only=True, repr=False, weakref_slot=False)
class _GuildFields:
    id: snowflakes.Snowflake = attrs.field()
    name: str = attrs.field()
    icon_hash: str = attrs.field()
    features: list[guild_models.GuildFeature | str] = attrs.field()
    splash_hash: str | None = attrs.field()
    discovery_splash_hash: str | None = attrs.field()
    owner_id: snowflakes.Snowflake = attrs.field()
    afk_channel_id: snowflakes.Snowflake | None = attrs.field()
    afk_timeout: datetime.timedelta = attrs.field()
    verification_level: guild_models.GuildVerificationLevel | int = attrs.field()
    default_message_notifications: guild_models.GuildMessageNotificationsLevel | int = attrs.field()
    explicit_content_filter: guild_models.GuildVerificationLevel | int = attrs.field()
    mfa_level: guild_models.GuildMFALevel | int = attrs.field()
    application_id: snowflakes.Snowflake | None = attrs.field()
    widget_channel_id: snowflakes.Snowflake | None = attrs.field()
    system_channel_id: snowflakes.Snowflake | None = attrs.field()
    is_widget_enabled: bool | None = attrs.field()
    system_channel_flags: guild_models.GuildSystemChannelFlag = attrs.field()
    rules_channel_id: snowflakes.Snowflake | None = attrs.field()
    max_video_channel_users: int | None = attrs.field()
    vanity_url_code: str | None = attrs.field()
    description: str | None = attrs.field()
    banner_hash: str | None = attrs.field()
    premium_tier: guild_models.GuildPremiumTier | int = attrs.field()
    premium_subscription_count: int | None = attrs.field()
    preferred_locale: str | locales.Locale = attrs.field()
    public_updates_channel_id: snowflakes.Snowflake | None = attrs.field()
    nsfw_level: guild_models.GuildNSFWLevel = attrs.field()

    @classmethod
    def from_payload(cls, payload: data_binding.JSONObject) -> _GuildFields:
        afk_channel_id = payload["afk_channel_id"]
        default_message_notifications = guild_models.GuildMessageNotificationsLevel(
            payload["default_message_notifications"]
        )
        application_id = payload["application_id"]
        widget_channel_id = payload.get("widget_channel_id")
        system_channel_id = payload["system_channel_id"]
        rules_channel_id = payload["rules_channel_id"]
        max_video_channel_users = (
            int(payload["max_video_channel_users"]) if "max_video_channel_users" in payload else None
        )
        public_updates_channel_id = payload["public_updates_channel_id"]
        public_updates_channel_id = (
            snowflakes.Snowflake(public_updates_channel_id) if public_updates_channel_id is not None else None
        )
        return _GuildFields(
            id=snowflakes.Snowflake(payload["id"]),
            name=payload["name"],
            icon_hash=payload["icon"],
            features=[guild_models.GuildFeature(feature) for feature in payload["features"]],
            splash_hash=payload["splash"],
            # This is documented as always being present, but we have found old guilds where this is
            # not present. Quicker to just assume the documentation is wrong at this point than try
            # to contest whether this is right or not with Discord.
            discovery_splash_hash=payload.get("discovery_splash"),
            owner_id=snowflakes.Snowflake(payload["owner_id"]),
            afk_channel_id=snowflakes.Snowflake(afk_channel_id) if afk_channel_id is not None else None,
            afk_timeout=datetime.timedelta(seconds=payload["afk_timeout"]),
            verification_level=guild_models.GuildVerificationLevel(payload["verification_level"]),
            default_message_notifications=default_message_notifications,
            explicit_content_filter=guild_models.GuildExplicitContentFilterLevel(payload["explicit_content_filter"]),
            mfa_level=guild_models.GuildMFALevel(payload["mfa_level"]),
            application_id=snowflakes.Snowflake(application_id) if application_id is not None else None,
            widget_channel_id=snowflakes.Snowflake(widget_channel_id) if widget_channel_id is not None else None,
            system_channel_id=snowflakes.Snowflake(system_channel_id) if system_channel_id is not None else None,
            is_widget_enabled=payload.get("widget_enabled"),
            system_channel_flags=guild_models.GuildSystemChannelFlag(payload["system_channel_flags"]),
            rules_channel_id=snowflakes.Snowflake(rules_channel_id) if rules_channel_id is not None else None,
            max_video_channel_users=max_video_channel_users,
            vanity_url_code=payload["vanity_url_code"],
            description=payload["description"],
            banner_hash=payload["banner"],
            premium_tier=guild_models.GuildPremiumTier(payload["premium_tier"]),
            premium_subscription_count=payload.get("premium_subscription_count"),
            preferred_locale=locales.Locale(payload["preferred_locale"]),
            public_updates_channel_id=public_updates_channel_id,
            nsfw_level=guild_models.GuildNSFWLevel(payload["nsfw_level"]),
        )


@attrs_extensions.with_copy
@attrs.define(kw_only=True, repr=False, weakref_slot=False)
class _InviteFields:
    code: str = attrs.field()
    guild: invite_models.InviteGuild | None = attrs.field()
    guild_id: snowflakes.Snowflake | None = attrs.field()
    channel: channel_models.PartialChannel | None = attrs.field()
    channel_id: snowflakes.Snowflake = attrs.field()
    inviter: user_models.User | None = attrs.field()
    target_user: user_models.User | None = attrs.field()
    target_application: application_models.InviteApplication | None = attrs.field()
    target_type: invite_models.TargetType | int | None = attrs.field()
    approximate_active_member_count: int | None = attrs.field()
    approximate_member_count: int | None = attrs.field()


@attrs_extensions.with_copy
@attrs.define(kw_only=True, repr=False, weakref_slot=False)
class _UserFields:
    id: snowflakes.Snowflake = attrs.field()
    discriminator: str = attrs.field()
    username: str = attrs.field()
    global_name: str | None = attrs.field()
    avatar_decoration: user_models.AvatarDecoration | None = attrs.field()
    avatar_hash: str = attrs.field()
    banner_hash: str | None = attrs.field()
    accent_color: color_models.Color | None = attrs.field()
    is_bot: bool = attrs.field()
    is_system: bool = attrs.field()


@attrs_extensions.with_copy
@attrs.define(kw_only=True, weakref_slot=False)
class _GatewayGuildDefinition(entity_factory.GatewayGuildDefinition):
    id: snowflakes.Snowflake = attrs.field()
    _payload: data_binding.JSONObject = attrs.field(alias="payload")
    _entity_factory: EntityFactoryImpl = attrs.field(alias="entity_factory")
    _user_id: snowflakes.Snowflake = attrs.field(alias="user_id")
    # These will get deserialized as needed
    _channels: UndefinedSnowflakeMapping[channel_models.PermissibleGuildChannel] = attrs.field(
        init=False, default=undefined.UNDEFINED
    )
    _guild: undefined.UndefinedOr[guild_models.GatewayGuild] = attrs.field(init=False, default=undefined.UNDEFINED)
    _emojis: UndefinedSnowflakeMapping[emoji_models.KnownCustomEmoji] = attrs.field(
        init=False, default=undefined.UNDEFINED
    )
    _stickers: UndefinedSnowflakeMapping[sticker_models.GuildSticker] = attrs.field(
        init=False, default=undefined.UNDEFINED
    )
    _members: UndefinedSnowflakeMapping[guild_models.Member] = attrs.field(init=False, default=undefined.UNDEFINED)
    _presences: UndefinedSnowflakeMapping[presence_models.MemberPresence] = attrs.field(
        init=False, default=undefined.UNDEFINED
    )
    _roles: UndefinedSnowflakeMapping[guild_models.Role] = attrs.field(init=False, default=undefined.UNDEFINED)
    _threads: UndefinedSnowflakeMapping[channel_models.GuildThreadChannel] = attrs.field(
        init=False, default=undefined.UNDEFINED
    )
    _voice_states: UndefinedSnowflakeMapping[voice_models.VoiceState] = attrs.field(
        init=False, default=undefined.UNDEFINED
    )

    @typing_extensions.override
    def channels(self) -> typing.Mapping[snowflakes.Snowflake, channel_models.PermissibleGuildChannel]:
        if self._channels is undefined.UNDEFINED:
            if "channels" not in self._payload:
                msg = "'channels' not in payload"
                raise LookupError(msg)

            self._channels = {}

            for channel_payload in self._payload["channels"]:
                try:
                    channel = self._entity_factory.deserialize_channel(channel_payload, guild_id=self.id)
                except errors.UnrecognisedEntityError:
                    # Ignore the channel, this has already been logged
                    continue

                assert isinstance(channel, channel_models.PermissibleGuildChannel)
                self._channels[channel.id] = channel

        return self._channels

    @typing_extensions.override
    def emojis(self) -> typing.Mapping[snowflakes.Snowflake, emoji_models.KnownCustomEmoji]:
        if self._emojis is undefined.UNDEFINED:
            self._emojis = {
                snowflakes.Snowflake(e["id"]): self._entity_factory.deserialize_known_custom_emoji(e, guild_id=self.id)
                for e in self._payload["emojis"]
            }

        return self._emojis

    @typing_extensions.override
    def stickers(self) -> typing.Mapping[snowflakes.Snowflake, sticker_models.GuildSticker]:
        if self._stickers is undefined.UNDEFINED:
            self._stickers = {
                snowflakes.Snowflake(s["id"]): self._entity_factory.deserialize_guild_sticker(s)
                for s in self._payload["stickers"]
            }

        return self._stickers

    @typing_extensions.override
    def guild(self) -> guild_models.GatewayGuild:
        if self._guild is undefined.UNDEFINED:
            payload = self._payload
            guild_fields = _GuildFields.from_payload(payload)
            self._guild = guild_models.GatewayGuild(
                app=self._entity_factory.app,
                id=guild_fields.id,
                name=guild_fields.name,
                icon_hash=guild_fields.icon_hash,
                features=guild_fields.features,
                incidents=self._entity_factory.deserialize_guild_incidents(payload.get("incidents_data")),
                splash_hash=guild_fields.splash_hash,
                discovery_splash_hash=guild_fields.discovery_splash_hash,
                owner_id=guild_fields.owner_id,
                afk_channel_id=guild_fields.afk_channel_id,
                afk_timeout=guild_fields.afk_timeout,
                verification_level=guild_fields.verification_level,
                default_message_notifications=guild_fields.default_message_notifications,
                explicit_content_filter=guild_fields.explicit_content_filter,
                mfa_level=guild_fields.mfa_level,
                application_id=guild_fields.application_id,
                widget_channel_id=guild_fields.widget_channel_id,
                system_channel_id=guild_fields.system_channel_id,
                is_widget_enabled=guild_fields.is_widget_enabled,
                system_channel_flags=guild_fields.system_channel_flags,
                rules_channel_id=guild_fields.rules_channel_id,
                max_video_channel_users=guild_fields.max_video_channel_users,
                vanity_url_code=guild_fields.vanity_url_code,
                description=guild_fields.description,
                banner_hash=guild_fields.banner_hash,
                premium_tier=guild_fields.premium_tier,
                premium_subscription_count=guild_fields.premium_subscription_count,
                preferred_locale=guild_fields.preferred_locale,
                public_updates_channel_id=guild_fields.public_updates_channel_id,
                nsfw_level=guild_fields.nsfw_level,
                is_large=payload.get("large"),
                joined_at=(
                    time.iso8601_datetime_string_to_datetime(payload["joined_at"]) if "joined_at" in payload else None
                ),
                member_count=int(payload["member_count"]) if "member_count" in payload else None,
            )

        return self._guild

    @typing_extensions.override
    def members(self) -> typing.Mapping[snowflakes.Snowflake, guild_models.Member]:
        if self._members is undefined.UNDEFINED:
            if "members" not in self._payload:
                msg = "'members' not in payload"
                raise LookupError(msg)

            self._members = {
                snowflakes.Snowflake(m["user"]["id"]): self._entity_factory.deserialize_member(m, guild_id=self.id)
                for m in self._payload["members"]
            }

        return self._members

    @typing_extensions.override
    def presences(self) -> typing.Mapping[snowflakes.Snowflake, presence_models.MemberPresence]:
        if self._presences is undefined.UNDEFINED:
            if "presences" not in self._payload:
                msg = "'presences' not in payload"
                raise LookupError(msg)

            self._presences = {
                snowflakes.Snowflake(p["user"]["id"]): self._entity_factory.deserialize_member_presence(
                    p, guild_id=self.id
                )
                for p in self._payload["presences"]
            }

        return self._presences

    @typing_extensions.override
    def roles(self) -> typing.Mapping[snowflakes.Snowflake, guild_models.Role]:
        if self._roles is undefined.UNDEFINED:
            self._roles = {
                snowflakes.Snowflake(r["id"]): self._entity_factory.deserialize_role(r, guild_id=self.id)
                for r in self._payload["roles"]
            }

        return self._roles

    @typing_extensions.override
    def threads(self) -> typing.Mapping[snowflakes.Snowflake, channel_models.GuildThreadChannel]:
        if self._threads is undefined.UNDEFINED:
            if "threads" not in self._payload:
                msg = "'threads' not in payload"
                raise LookupError(msg)

            self._threads = {}

            for thread_payload in self._payload["threads"]:
                try:
                    thread = self._entity_factory.deserialize_guild_thread(
                        thread_payload, guild_id=self.id, user_id=self._user_id
                    )
                except errors.UnrecognisedEntityError:
                    # Ignore the channel, this has already been logged
                    continue

                self._threads[thread.id] = thread

        return self._threads

    @typing_extensions.override
    def voice_states(self) -> typing.Mapping[snowflakes.Snowflake, voice_models.VoiceState]:
        if self._voice_states is undefined.UNDEFINED:
            if "voice_states" not in self._payload:
                msg = "'voice_states' not in payload"
                raise LookupError(msg)

            members = self.members()
            self._voice_states = {}

            for voice_state_payload in self._payload["voice_states"]:
                member = members[snowflakes.Snowflake(voice_state_payload["user_id"])]
                voice_state = self._entity_factory.deserialize_voice_state(
                    voice_state_payload, guild_id=self.id, member=member
                )
                self._voice_states[voice_state.user_id] = voice_state

        return self._voice_states


class EntityFactoryImpl(entity_factory.EntityFactory):
    """Standard implementation for a serializer/deserializer.

    This will convert objects to/from JSON compatible representations.
    """

    __slots__: typing.Sequence[str] = (
        "_app",
        "_audit_log_entry_converters",
        "_audit_log_event_mapping",
        "_command_mapping",
<<<<<<< HEAD
        "_action_row_component_type_mapping",
        "_top_level_components_mapping",
        "_modal_component_type_mapping",
        "_container_component_mapping",
=======
>>>>>>> ba709ff6
        "_dm_channel_type_mapping",
        "_guild_channel_type_mapping",
        "_interaction_metadata_mapping",
        "_interaction_type_mapping",
        "_message_component_type_mapping",
        "_modal_component_type_mapping",
        "_scheduled_event_type_mapping",
        "_thread_channel_type_mapping",
        "_webhook_type_mapping",
        "_section_accessory_mapping",
        "_section_component_mapping",
    )

    def __init__(self, app: traits.RESTAware) -> None:  # noqa: CFQ001 - Too long
        self._app = app
        self._audit_log_entry_converters: dict[str, typing.Callable[[typing.Any], typing.Any]] = {
            audit_log_models.AuditLogChangeKey.OWNER_ID: snowflakes.Snowflake,
            audit_log_models.AuditLogChangeKey.AFK_CHANNEL_ID: snowflakes.Snowflake,
            audit_log_models.AuditLogChangeKey.AFK_TIMEOUT: _deserialize_seconds_timedelta,
            audit_log_models.AuditLogChangeKey.RULES_CHANNEL_ID: snowflakes.Snowflake,
            audit_log_models.AuditLogChangeKey.PUBLIC_UPDATES_CHANNEL_ID: snowflakes.Snowflake,
            audit_log_models.AuditLogChangeKey.MFA_LEVEL: guild_models.GuildMFALevel,
            audit_log_models.AuditLogChangeKey.VERIFICATION_LEVEL: guild_models.GuildVerificationLevel,
            audit_log_models.AuditLogChangeKey.EXPLICIT_CONTENT_FILTER: guild_models.GuildExplicitContentFilterLevel,
            audit_log_models.AuditLogChangeKey.DEFAULT_MESSAGE_NOTIFICATIONS: guild_models.GuildMessageNotificationsLevel,  # noqa: E501
            audit_log_models.AuditLogChangeKey.PRUNE_DELETE_DAYS: _deserialize_day_timedelta,
            audit_log_models.AuditLogChangeKey.WIDGET_CHANNEL_ID: snowflakes.Snowflake,
            audit_log_models.AuditLogChangeKey.POSITION: int,
            audit_log_models.AuditLogChangeKey.BITRATE: int,
            audit_log_models.AuditLogChangeKey.DEFAULT_AUTO_ARCHIVE_DURATION: lambda v: datetime.timedelta(minutes=v),
            audit_log_models.AuditLogChangeKey.AUTO_ARCHIVE_DURATION: lambda v: datetime.timedelta(minutes=v),
            audit_log_models.AuditLogChangeKey.APPLICATION_ID: snowflakes.Snowflake,
            audit_log_models.AuditLogChangeKey.PERMISSIONS: _with_int_cast(permission_models.Permissions),
            audit_log_models.AuditLogChangeKey.COLOR: color_models.Color,
            audit_log_models.AuditLogChangeKey.COMMAND_ID: snowflakes.Snowflake,
            audit_log_models.AuditLogChangeKey.ALLOW: _with_int_cast(permission_models.Permissions),
            audit_log_models.AuditLogChangeKey.DENY: _with_int_cast(permission_models.Permissions),
            audit_log_models.AuditLogChangeKey.CHANNEL_ID: snowflakes.Snowflake,
            audit_log_models.AuditLogChangeKey.INVITER_ID: snowflakes.Snowflake,
            audit_log_models.AuditLogChangeKey.MAX_USES: _deserialize_max_uses,
            audit_log_models.AuditLogChangeKey.USES: int,
            audit_log_models.AuditLogChangeKey.MAX_AGE: _deserialize_max_age,
            audit_log_models.AuditLogChangeKey.ID: snowflakes.Snowflake,
            audit_log_models.AuditLogChangeKey.TYPE: str,
            audit_log_models.AuditLogChangeKey.ENABLE_EMOTICONS: bool,
            audit_log_models.AuditLogChangeKey.EXPIRE_BEHAVIOR: guild_models.IntegrationExpireBehaviour,
            audit_log_models.AuditLogChangeKey.EXPIRE_GRACE_PERIOD: _deserialize_day_timedelta,
            audit_log_models.AuditLogChangeKey.RATE_LIMIT_PER_USER: _deserialize_seconds_timedelta,
            audit_log_models.AuditLogChangeKey.SYSTEM_CHANNEL_ID: snowflakes.Snowflake,
            audit_log_models.AuditLogChangeKey.FORMAT_TYPE: sticker_models.StickerFormatType,
            audit_log_models.AuditLogChangeKey.GUILD_ID: snowflakes.Snowflake,
            audit_log_models.AuditLogChangeKey.ADD_ROLE_TO_MEMBER: self._deserialize_audit_log_change_roles,
            audit_log_models.AuditLogChangeKey.REMOVE_ROLE_FROM_MEMBER: self._deserialize_audit_log_change_roles,
            audit_log_models.AuditLogChangeKey.PERMISSION_OVERWRITES: self._deserialize_audit_log_overwrites,
            audit_log_models.AuditLogChangeKey.COMMUNICATION_DISABLED_UNTIL: time.iso8601_datetime_string_to_datetime,
        }
        self._audit_log_event_mapping: dict[
            int | audit_log_models.AuditLogEventType,
            typing.Callable[[data_binding.JSONObject], audit_log_models.BaseAuditLogEntryInfo],
        ] = {
            audit_log_models.AuditLogEventType.CHANNEL_OVERWRITE_CREATE: self._deserialize_channel_overwrite_entry_info,
            audit_log_models.AuditLogEventType.CHANNEL_OVERWRITE_UPDATE: self._deserialize_channel_overwrite_entry_info,
            audit_log_models.AuditLogEventType.CHANNEL_OVERWRITE_DELETE: self._deserialize_channel_overwrite_entry_info,
            audit_log_models.AuditLogEventType.MESSAGE_PIN: self._deserialize_message_pin_entry_info,
            audit_log_models.AuditLogEventType.MESSAGE_UNPIN: self._deserialize_message_pin_entry_info,
            audit_log_models.AuditLogEventType.MEMBER_PRUNE: self._deserialize_member_prune_entry_info,
            audit_log_models.AuditLogEventType.MESSAGE_BULK_DELETE: self._deserialize_message_bulk_delete_entry_info,
            audit_log_models.AuditLogEventType.MESSAGE_DELETE: self._deserialize_message_delete_entry_info,
            audit_log_models.AuditLogEventType.MEMBER_DISCONNECT: self._deserialize_member_disconnect_entry_info,
            audit_log_models.AuditLogEventType.MEMBER_MOVE: self._deserialize_member_move_entry_info,
        }
        self._command_mapping = {
            commands.CommandType.SLASH: self.deserialize_slash_command,
            commands.CommandType.USER: self.deserialize_context_menu_command,
            commands.CommandType.MESSAGE: self.deserialize_context_menu_command,
        }
        self._action_row_component_type_mapping: dict[
            int, typing.Callable[[data_binding.JSONObject], component_models.MessageComponentTypesT]
        ] = {
            component_models.ComponentType.BUTTON: self._deserialize_button,
            component_models.ComponentType.TEXT_SELECT_MENU: self._deserialize_text_select_menu,
            component_models.ComponentType.USER_SELECT_MENU: self._deserialize_select_menu,
            component_models.ComponentType.ROLE_SELECT_MENU: self._deserialize_select_menu,
            component_models.ComponentType.MENTIONABLE_SELECT_MENU: self._deserialize_select_menu,
            component_models.ComponentType.CHANNEL_SELECT_MENU: self._deserialize_channel_select_menu,
        }
        self._top_level_components_mapping: dict[
            component_models.ComponentType,
            typing.Callable[[data_binding.JSONObject], component_models.TopLevelComponentTypesT],
        ] = {
            component_models.ComponentType.ACTION_ROW: self._deserialize_action_row_component,
            component_models.ComponentType.SECTION: self._deserialize_section_component,
            component_models.ComponentType.TEXT_DISPLAY: self._deserialize_text_display_component,
            component_models.ComponentType.MEDIA_GALLERY: self._deserialize_media_gallery_component,
            component_models.ComponentType.SEPARATOR: self._deserialize_separator_component,
            component_models.ComponentType.FILE: self._deserialize_file_component,
            component_models.ComponentType.CONTAINER: self._deserialize_container_component,
        }
        self._container_component_mapping: dict[
            component_models.ComponentType, typing.Callable[[data_binding.JSONObject], component_models.ContainerTypesT]
        ] = {
            component_models.ComponentType.SECTION: self._deserialize_section_component,
            component_models.ComponentType.TEXT_DISPLAY: self._deserialize_text_display_component,
            component_models.ComponentType.MEDIA_GALLERY: self._deserialize_media_gallery_component,
            component_models.ComponentType.SEPARATOR: self._deserialize_separator_component,
            component_models.ComponentType.FILE: self._deserialize_file_component,
        }
        self._section_component_mapping: dict[
            component_models.ComponentType,
            typing.Callable[[data_binding.JSONObject], component_models.SectionComponentTypesT],
        ] = {component_models.ComponentType.TEXT_DISPLAY: self._deserialize_text_display_component}
        self._section_accessory_mapping: dict[
            component_models.ComponentType,
            typing.Callable[[data_binding.JSONObject], component_models.SectionAccessoryTypesT],
        ] = {
            component_models.ComponentType.THUMBNAIL: self._deserialize_thumbnail_component,
            component_models.ComponentType.BUTTON: self._deserialize_button,
        }
        self._modal_component_type_mapping: dict[
            int, typing.Callable[[data_binding.JSONObject], component_models.ModalComponentTypesT]
        ] = {component_models.ComponentType.TEXT_INPUT: self._deserialize_text_input}
        self._dm_channel_type_mapping = {
            channel_models.ChannelType.DM: self.deserialize_dm,
            channel_models.ChannelType.GROUP_DM: self.deserialize_group_dm,
        }
        self._guild_channel_type_mapping = {
            channel_models.ChannelType.GUILD_CATEGORY: self.deserialize_guild_category,
            channel_models.ChannelType.GUILD_TEXT: self.deserialize_guild_text_channel,
            channel_models.ChannelType.GUILD_NEWS: self.deserialize_guild_news_channel,
            channel_models.ChannelType.GUILD_VOICE: self.deserialize_guild_voice_channel,
            channel_models.ChannelType.GUILD_STAGE: self.deserialize_guild_stage_channel,
            channel_models.ChannelType.GUILD_FORUM: self.deserialize_guild_forum_channel,
        }
        self._thread_channel_type_mapping = {
            channel_models.ChannelType.GUILD_NEWS_THREAD: self.deserialize_guild_news_thread,
            channel_models.ChannelType.GUILD_PUBLIC_THREAD: self.deserialize_guild_public_thread,
            channel_models.ChannelType.GUILD_PRIVATE_THREAD: self.deserialize_guild_private_thread,
        }
        self._interaction_type_mapping: dict[
            int, typing.Callable[[data_binding.JSONObject], base_interactions.PartialInteraction]
        ] = {
            base_interactions.InteractionType.APPLICATION_COMMAND: self.deserialize_command_interaction,
            base_interactions.InteractionType.MESSAGE_COMPONENT: self.deserialize_component_interaction,
            base_interactions.InteractionType.AUTOCOMPLETE: self.deserialize_autocomplete_interaction,
            base_interactions.InteractionType.MODAL_SUBMIT: self.deserialize_modal_interaction,
        }
        self._interaction_metadata_mapping: dict[
            int, typing.Callable[[data_binding.JSONObject], base_interactions.PartialInteractionMetadata]
        ] = {
            base_interactions.InteractionType.APPLICATION_COMMAND: self._deserialize_command_interaction_metadata,
            base_interactions.InteractionType.MESSAGE_COMPONENT: self._deserialize_message_component_interaction_metadata,  # noqa: E501
            base_interactions.InteractionType.MODAL_SUBMIT: self._deserialize_modal_interaction_metadata,
        }
        self._scheduled_event_type_mapping = {
            scheduled_events_models.ScheduledEventType.STAGE_INSTANCE: self.deserialize_scheduled_stage_event,
            scheduled_events_models.ScheduledEventType.VOICE: self.deserialize_scheduled_voice_event,
            scheduled_events_models.ScheduledEventType.EXTERNAL: self.deserialize_scheduled_external_event,
        }
        self._webhook_type_mapping = {
            webhook_models.WebhookType.INCOMING: self.deserialize_incoming_webhook,
            webhook_models.WebhookType.CHANNEL_FOLLOWER: self.deserialize_channel_follower_webhook,
            webhook_models.WebhookType.APPLICATION: self.deserialize_application_webhook,
        }

    @property
    def app(self) -> traits.RESTAware:
        """Object of the application this entity factory is bound to."""
        return self._app

    ######################
    # APPLICATION MODELS #
    ######################

    @typing_extensions.override
    def deserialize_own_connection(self, payload: data_binding.JSONObject) -> application_models.OwnConnection:
        if (integration_payloads := payload.get("integrations")) is not None:
            integrations = [self.deserialize_partial_integration(integration) for integration in integration_payloads]
        else:
            integrations = []

        return application_models.OwnConnection(
            id=payload["id"],
            name=payload["name"],
            type=payload["type"],
            is_revoked=payload.get("revoked", False),
            integrations=integrations,
            is_verified=payload["verified"],
            is_friend_sync_enabled=payload["friend_sync"],
            is_activity_visible=payload["show_activity"],
            visibility=application_models.ConnectionVisibility(payload["visibility"]),
        )

    @typing_extensions.override
    def deserialize_own_guild(self, payload: data_binding.JSONObject) -> application_models.OwnGuild:
        return application_models.OwnGuild(
            app=self._app,
            id=snowflakes.Snowflake(payload["id"]),
            name=payload["name"],
            icon_hash=payload["icon"],
            features=[guild_models.GuildFeature(feature) for feature in payload["features"]],
            is_owner=bool(payload["owner"]),
            my_permissions=permission_models.Permissions(int(payload["permissions"])),
            approximate_member_count=int(payload["approximate_member_count"]),
            approximate_active_member_count=int(payload["approximate_presence_count"]),
        )

    @typing_extensions.override
    def deserialize_own_application_role_connection(
        self, payload: data_binding.JSONObject
    ) -> application_models.OwnApplicationRoleConnection:
        return application_models.OwnApplicationRoleConnection(
            platform_name=payload.get("platform_name"),
            platform_username=payload.get("platform_username"),
            metadata=payload.get("metadata") or {},
        )

    @typing_extensions.override
    def deserialize_application(self, payload: data_binding.JSONObject) -> application_models.Application:
        team: application_models.Team | None = None
        if (team_payload := payload.get("team")) is not None:
            members = {}
            for member_payload in team_payload["members"]:
                team_member = application_models.TeamMember(
                    membership_state=application_models.TeamMembershipState(member_payload["membership_state"]),
                    permissions=member_payload["permissions"],
                    team_id=snowflakes.Snowflake(member_payload["team_id"]),
                    user=self.deserialize_user(member_payload["user"]),
                )
                members[team_member.user.id] = team_member

            team = application_models.Team(
                app=self._app,
                id=snowflakes.Snowflake(team_payload["id"]),
                name=team_payload["name"],
                icon_hash=team_payload["icon"],
                members=members,
                owner_id=snowflakes.Snowflake(team_payload["owner_user_id"]),
            )

        install_parameters: application_models.ApplicationInstallParameters | None = None
        if (install_payload := payload.get("install_params")) is not None:
            install_parameters = application_models.ApplicationInstallParameters(
                scopes=[application_models.OAuth2Scope(scope) for scope in install_payload["scopes"]],
                permissions=permission_models.Permissions(install_payload["permissions"]),
            )

        integration_types_config: typing.MutableMapping[
            application_models.ApplicationIntegrationType, application_models.ApplicationIntegrationConfiguration
        ] = {}

        for raw_type, integration_payload in payload.get("integration_types_config", {}).items():
            integration_type = application_models.ApplicationIntegrationType(int(raw_type))

            oauth2_install_parameters = None
            if (oauth2_install_params_payload := integration_payload.get("oauth2_install_params")) is not None:
                oauth2_install_parameters = application_models.OAuth2InstallParameters(
                    scopes=[application_models.OAuth2Scope(scope) for scope in oauth2_install_params_payload["scopes"]],
                    permissions=permission_models.Permissions(int(oauth2_install_params_payload["permissions"])),
                )

            integration_types_config[integration_type] = application_models.ApplicationIntegrationConfiguration(
                oauth2_install_parameters=oauth2_install_parameters
            )

        return application_models.Application(
            app=self._app,
            id=snowflakes.Snowflake(payload["id"]),
            name=payload["name"],
            description=payload["description"] or None,
            is_bot_public=payload["bot_public"],
            is_bot_code_grant_required=payload["bot_require_code_grant"],
            owner=self.deserialize_user(payload["owner"]),
            rpc_origins=payload.get("rpc_origins"),
            public_key=bytes.fromhex(payload["verify_key"]),
            flags=application_models.ApplicationFlags(payload["flags"]),
            icon_hash=payload.get("icon"),
            team=team,
            cover_image_hash=payload.get("cover_image"),
            privacy_policy_url=payload.get("privacy_policy_url"),
            terms_of_service_url=payload.get("terms_of_service_url"),
            role_connections_verification_url=payload.get("role_connections_verification_url"),
            custom_install_url=payload.get("custom_install_url"),
            tags=payload.get("tags") or [],
            install_parameters=install_parameters,
            approximate_guild_count=payload["approximate_guild_count"],
            approximate_user_install_count=payload["approximate_user_install_count"],
            integration_types_config=integration_types_config,
        )

    @typing_extensions.override
    def deserialize_authorization_information(
        self, payload: data_binding.JSONObject
    ) -> application_models.AuthorizationInformation:
        application_payload = payload["application"]
        application = application_models.AuthorizationApplication(
            id=snowflakes.Snowflake(application_payload["id"]),
            name=application_payload["name"],
            description=application_payload["description"] or None,
            icon_hash=application_payload.get("icon"),
            is_bot_public=application_payload.get("bot_public"),
            is_bot_code_grant_required=application_payload.get("bot_require_code_grant"),
            public_key=bytes.fromhex(application_payload["verify_key"]),
            terms_of_service_url=application_payload.get("terms_of_service_url"),
            privacy_policy_url=application_payload.get("privacy_policy_url"),
        )

        return application_models.AuthorizationInformation(
            application=application,
            scopes=[application_models.OAuth2Scope(scope) for scope in payload["scopes"]],
            expires_at=time.iso8601_datetime_string_to_datetime(payload["expires"]),
            user=self.deserialize_user(payload["user"]) if "user" in payload else None,
        )

    @typing_extensions.override
    def deserialize_application_connection_metadata_record(
        self, payload: data_binding.JSONObject
    ) -> application_models.ApplicationRoleConnectionMetadataRecord:
        name_localizations: typing.Mapping[str, str]
        if raw_name_localizations := payload.get("name_localizations"):
            name_localizations = {locales.Locale(k): raw_name_localizations[k] for k in raw_name_localizations}
        else:
            name_localizations = {}

        description_localizations: typing.Mapping[str, str]
        if raw_description_localizations := payload.get("description_localizations"):
            description_localizations = {
                locales.Locale(k): raw_description_localizations[k] for k in raw_description_localizations
            }
        else:
            description_localizations = {}

        return application_models.ApplicationRoleConnectionMetadataRecord(
            type=application_models.ApplicationRoleConnectionMetadataRecordType(payload["type"]),
            key=payload["key"],
            name=payload["name"],
            description=payload["description"],
            name_localizations=name_localizations,
            description_localizations=description_localizations,
        )

    @typing_extensions.override
    def serialize_application_connection_metadata_record(
        self, record: application_models.ApplicationRoleConnectionMetadataRecord
    ) -> data_binding.JSONObject:
        return {
            "type": int(record.type),
            "key": record.key,
            "name": record.name,
            "description": record.description,
            "name_localizations": record.name_localizations,
            "description_localizations": record.description_localizations,
        }

    @typing_extensions.override
    def deserialize_partial_token(self, payload: data_binding.JSONObject) -> application_models.PartialOAuth2Token:
        return application_models.PartialOAuth2Token(
            access_token=payload["access_token"],
            token_type=application_models.TokenType(payload["token_type"]),
            expires_in=datetime.timedelta(seconds=int(payload["expires_in"])),
            scopes=[application_models.OAuth2Scope(scope) for scope in payload["scope"].split(" ")],
        )

    @typing_extensions.override
    def deserialize_authorization_token(
        self, payload: data_binding.JSONObject
    ) -> application_models.OAuth2AuthorizationToken:
        return application_models.OAuth2AuthorizationToken(
            access_token=payload["access_token"],
            token_type=application_models.TokenType(payload["token_type"]),
            expires_in=datetime.timedelta(seconds=int(payload["expires_in"])),
            scopes=[application_models.OAuth2Scope(scope) for scope in payload["scope"].split(" ")],
            refresh_token=payload["refresh_token"],
            webhook=self.deserialize_incoming_webhook(payload["webhook"]) if "webhook" in payload else None,
            guild=self.deserialize_rest_guild(payload["guild"]) if "guild" in payload else None,
        )

    @typing_extensions.override
    def deserialize_implicit_token(self, query: data_binding.Query) -> application_models.OAuth2ImplicitToken:
        return application_models.OAuth2ImplicitToken(
            access_token=query["access_token"],
            token_type=application_models.TokenType(query["token_type"]),
            expires_in=datetime.timedelta(seconds=int(query["expires_in"])),
            scopes=[application_models.OAuth2Scope(scope) for scope in query["scope"].split(" ")],
            state=query.get("state"),
        )

    #####################
    # AUDIT LOGS MODELS #
    #####################

    def _deserialize_audit_log_change_roles(
        self, payload: data_binding.JSONArray
    ) -> typing.Mapping[snowflakes.Snowflake, guild_models.PartialRole]:
        roles: dict[snowflakes.Snowflake, guild_models.PartialRole] = {}
        for role_payload in payload:
            role = guild_models.PartialRole(
                app=self._app, id=snowflakes.Snowflake(role_payload["id"]), name=role_payload["name"]
            )
            roles[role.id] = role

        return roles

    def _deserialize_audit_log_overwrites(
        self, payload: data_binding.JSONArray
    ) -> typing.Mapping[snowflakes.Snowflake, channel_models.PermissionOverwrite]:
        return {
            snowflakes.Snowflake(overwrite["id"]): self.deserialize_permission_overwrite(overwrite)
            for overwrite in payload
        }

    def _deserialize_channel_overwrite_entry_info(
        self, payload: data_binding.JSONObject
    ) -> audit_log_models.ChannelOverwriteEntryInfo:
        return audit_log_models.ChannelOverwriteEntryInfo(
            app=self._app,
            id=snowflakes.Snowflake(payload["id"]),
            type=channel_models.PermissionOverwriteType(int(payload["type"])),
            role_name=payload.get("role_name"),
        )

    def _deserialize_message_pin_entry_info(
        self, payload: data_binding.JSONObject
    ) -> audit_log_models.MessagePinEntryInfo:
        return audit_log_models.MessagePinEntryInfo(
            app=self._app,
            channel_id=snowflakes.Snowflake(payload["channel_id"]),
            message_id=snowflakes.Snowflake(payload["message_id"]),
        )

    def _deserialize_member_prune_entry_info(
        self, payload: data_binding.JSONObject
    ) -> audit_log_models.MemberPruneEntryInfo:
        return audit_log_models.MemberPruneEntryInfo(
            app=self._app,
            delete_member_days=datetime.timedelta(days=int(payload["delete_member_days"])),
            members_removed=int(payload["members_removed"]),
        )

    def _deserialize_message_bulk_delete_entry_info(
        self, payload: data_binding.JSONObject
    ) -> audit_log_models.MessageBulkDeleteEntryInfo:
        return audit_log_models.MessageBulkDeleteEntryInfo(app=self._app, count=int(payload["count"]))

    def _deserialize_message_delete_entry_info(
        self, payload: data_binding.JSONObject
    ) -> audit_log_models.MessageDeleteEntryInfo:
        return audit_log_models.MessageDeleteEntryInfo(
            app=self._app, channel_id=snowflakes.Snowflake(payload["channel_id"]), count=int(payload["count"])
        )

    def _deserialize_member_disconnect_entry_info(
        self, payload: data_binding.JSONObject
    ) -> audit_log_models.MemberDisconnectEntryInfo:
        return audit_log_models.MemberDisconnectEntryInfo(app=self._app, count=int(payload["count"]))

    def _deserialize_member_move_entry_info(
        self, payload: data_binding.JSONObject
    ) -> audit_log_models.MemberMoveEntryInfo:
        return audit_log_models.MemberMoveEntryInfo(
            app=self._app, channel_id=snowflakes.Snowflake(payload["channel_id"]), count=int(payload["count"])
        )

    @typing_extensions.override
    def deserialize_audit_log_entry(
        self,
        payload: data_binding.JSONObject,
        *,
        guild_id: undefined.UndefinedOr[snowflakes.Snowflake] = undefined.UNDEFINED,
    ) -> audit_log_models.AuditLogEntry:
        if guild_id is undefined.UNDEFINED:
            guild_id = snowflakes.Snowflake(payload["guild_id"])

        entry_id = snowflakes.Snowflake(payload["id"])

        changes: list[audit_log_models.AuditLogChange] = []
        if (change_payloads := payload.get("changes")) is not None:
            for change_payload in change_payloads:
                key: audit_log_models.AuditLogChangeKey | str = audit_log_models.AuditLogChangeKey(
                    change_payload["key"]
                )

                new_value = change_payload.get("new_value")
                old_value = change_payload.get("old_value")
                if value_converter := self._audit_log_entry_converters.get(key):
                    new_value = value_converter(new_value) if new_value is not None else None
                    old_value = value_converter(old_value) if old_value is not None else None

                elif not isinstance(key, audit_log_models.AuditLogChangeKey):  # pyright: ignore [reportUnnecessaryIsInstance]
                    _LOGGER.debug("Unknown audit log change key found %r", key)

                changes.append(audit_log_models.AuditLogChange(key=key, new_value=new_value, old_value=old_value))

        target_id: snowflakes.Snowflake | None = None
        if (raw_target_id := payload["target_id"]) is not None:
            target_id = snowflakes.Snowflake(raw_target_id)

        user_id: snowflakes.Snowflake | None = None
        if (raw_user_id := payload["user_id"]) is not None:
            user_id = snowflakes.Snowflake(raw_user_id)

        action_type: audit_log_models.AuditLogEventType | int
        action_type = audit_log_models.AuditLogEventType(payload["action_type"])

        options: audit_log_models.BaseAuditLogEntryInfo | None = None
        if (raw_option := payload.get("options")) is not None:
            if option_converter := self._audit_log_event_mapping.get(action_type):
                options = option_converter(raw_option)

            else:
                msg = f"Unknown audit log action type found {action_type!r}"
                raise errors.UnrecognisedEntityError(msg)

        return audit_log_models.AuditLogEntry(
            app=self._app,
            id=entry_id,
            target_id=target_id,
            changes=changes,
            user_id=user_id,
            action_type=action_type,
            options=options,
            reason=payload.get("reason"),
            guild_id=guild_id,
        )

    @typing_extensions.override
    def deserialize_audit_log(
        self, payload: data_binding.JSONObject, *, guild_id: snowflakes.Snowflake
    ) -> audit_log_models.AuditLog:
        entries = {}
        for entry_payload in payload["audit_log_entries"]:
            try:
                entry = self.deserialize_audit_log_entry(entry_payload, guild_id=guild_id)

            except errors.UnrecognisedEntityError as exc:  # noqa: PERF203 - try-except inside a loop
                _LOGGER.debug(exc.reason)

            else:
                entries[entry.id] = entry

        integrations = {
            snowflakes.Snowflake(integration["id"]): self.deserialize_partial_integration(integration)
            for integration in payload["integrations"]
        }
        users = {snowflakes.Snowflake(user["id"]): self.deserialize_user(user) for user in payload["users"]}

        threads: dict[snowflakes.Snowflake, channel_models.GuildThreadChannel] = {}
        for thread_payload in payload["threads"]:
            try:
                thread = self.deserialize_guild_thread(thread_payload)

            except errors.UnrecognisedEntityError:
                continue

            threads[thread.id] = thread

        webhooks: dict[snowflakes.Snowflake, webhook_models.PartialWebhook] = {}
        for webhook_payload in payload["webhooks"]:
            try:
                webhook = self.deserialize_webhook(webhook_payload)

            except errors.UnrecognisedEntityError:
                continue

            webhooks[webhook.id] = webhook

        return audit_log_models.AuditLog(
            entries=entries, integrations=integrations, threads=threads, users=users, webhooks=webhooks
        )

    ##################
    # CHANNEL MODELS #
    ##################

    @typing_extensions.override
    def deserialize_channel_follow(self, payload: data_binding.JSONObject) -> channel_models.ChannelFollow:
        return channel_models.ChannelFollow(
            app=self._app,
            channel_id=snowflakes.Snowflake(payload["channel_id"]),
            webhook_id=snowflakes.Snowflake(payload["webhook_id"]),
        )

    @typing_extensions.override
    def deserialize_permission_overwrite(self, payload: data_binding.JSONObject) -> channel_models.PermissionOverwrite:
        return channel_models.PermissionOverwrite(
            # PermissionOverwrite's init has converters set for these fields which will handle casting
            id=payload["id"],
            type=payload["type"],
            # Permissions still have to be cast to int before they can be cast to Permission typing wise.
            allow=int(payload["allow"]),
            deny=int(payload["deny"]),
        )

    @typing_extensions.override
    def serialize_permission_overwrite(self, overwrite: channel_models.PermissionOverwrite) -> data_binding.JSONObject:
        # https://github.com/discord/discord-api-docs/pull/1843/commits/470677363ba88fbc1fe79228821146c6d6b488b9
        # allow and deny can be strings instead now.
        return {
            "id": str(overwrite.id),
            "type": overwrite.type,
            "allow": str(int(overwrite.allow)),
            "deny": str(int(overwrite.deny)),
        }

    @typing_extensions.override
    def deserialize_partial_channel(self, payload: data_binding.JSONObject) -> channel_models.PartialChannel:
        return channel_models.PartialChannel(
            app=self._app,
            id=snowflakes.Snowflake(payload["id"]),
            name=payload.get("name"),
            type=channel_models.ChannelType(payload["type"]),
        )

    @typing_extensions.override
    def deserialize_dm(self, payload: data_binding.JSONObject) -> channel_models.DMChannel:
        last_message_id: snowflakes.Snowflake | None = None
        if (raw_last_message_id := payload.get("last_message_id")) is not None:
            last_message_id = snowflakes.Snowflake(raw_last_message_id)

        return channel_models.DMChannel(
            app=self._app,
            id=snowflakes.Snowflake(payload["id"]),
            name=payload.get("name"),
            type=channel_models.ChannelType(payload["type"]),
            last_message_id=last_message_id,
            recipient=self.deserialize_user(payload["recipients"][0]),
        )

    @typing_extensions.override
    def deserialize_group_dm(self, payload: data_binding.JSONObject) -> channel_models.GroupDMChannel:
        last_message_id: snowflakes.Snowflake | None = None
        if (raw_last_message_id := payload.get("last_message_id")) is not None:
            last_message_id = snowflakes.Snowflake(raw_last_message_id)

        if (raw_nicks := payload.get("nicks")) is not None:
            nicknames = {snowflakes.Snowflake(entry["id"]): entry["nick"] for entry in raw_nicks}
        else:
            nicknames = {}

        recipients = {snowflakes.Snowflake(user["id"]): self.deserialize_user(user) for user in payload["recipients"]}

        return channel_models.GroupDMChannel(
            app=self._app,
            id=snowflakes.Snowflake(payload["id"]),
            name=payload.get("name"),
            type=channel_models.ChannelType(payload["type"]),
            last_message_id=last_message_id,
            owner_id=snowflakes.Snowflake(payload["owner_id"]),
            icon_hash=payload["icon"],
            nicknames=nicknames,
            application_id=snowflakes.Snowflake(payload["application_id"]) if "application_id" in payload else None,
            recipients=recipients,
        )

    def _set_guild_channel_attributes(
        self, payload: data_binding.JSONObject, *, guild_id: undefined.UndefinedOr[snowflakes.Snowflake]
    ) -> _GuildChannelFields:
        if guild_id is undefined.UNDEFINED:
            guild_id = snowflakes.Snowflake(payload["guild_id"])

        parent_id: snowflakes.Snowflake | None = None
        if (raw_parent_id := payload.get("parent_id")) is not None:
            parent_id = snowflakes.Snowflake(raw_parent_id)

        return _GuildChannelFields(
            id=snowflakes.Snowflake(payload["id"]),
            name=payload.get("name"),
            type=channel_models.ChannelType(payload["type"]),
            guild_id=guild_id,
            parent_id=parent_id,
        )

    @typing_extensions.override
    def deserialize_guild_category(
        self,
        payload: data_binding.JSONObject,
        *,
        guild_id: undefined.UndefinedOr[snowflakes.Snowflake] = undefined.UNDEFINED,
    ) -> channel_models.GuildCategory:
        channel_fields = self._set_guild_channel_attributes(payload, guild_id=guild_id)
        permission_overwrites = {
            snowflakes.Snowflake(overwrite["id"]): self.deserialize_permission_overwrite(overwrite)
            for overwrite in payload["permission_overwrites"]
        }
        return channel_models.GuildCategory(
            app=self._app,
            id=channel_fields.id,
            name=channel_fields.name,
            type=channel_fields.type,
            guild_id=channel_fields.guild_id,
            permission_overwrites=permission_overwrites,
            is_nsfw=payload.get("nsfw", False),
            parent_id=None,
            position=int(payload["position"]),
        )

    @typing_extensions.override
    def deserialize_guild_text_channel(
        self,
        payload: data_binding.JSONObject,
        *,
        guild_id: undefined.UndefinedOr[snowflakes.Snowflake] = undefined.UNDEFINED,
    ) -> channel_models.GuildTextChannel:
        channel_fields = self._set_guild_channel_attributes(payload, guild_id=guild_id)
        # As of present this isn't included in the payloads of old channels where it hasn't been explicitly set.
        # In this case it's 1440 minutes.
        default_auto_archive_duration = datetime.timedelta(minutes=payload.get("default_auto_archive_duration", 1440))
        permission_overwrites = {
            snowflakes.Snowflake(overwrite["id"]): self.deserialize_permission_overwrite(overwrite)
            for overwrite in payload["permission_overwrites"]
        }

        last_message_id: snowflakes.Snowflake | None = None
        if (raw_last_message_id := payload.get("last_message_id")) is not None:
            last_message_id = snowflakes.Snowflake(raw_last_message_id)

        last_pin_timestamp: datetime.datetime | None = None
        if (raw_last_pin_timestamp := payload.get("last_pin_timestamp")) is not None:
            last_pin_timestamp = time.iso8601_datetime_string_to_datetime(raw_last_pin_timestamp)

        return channel_models.GuildTextChannel(
            app=self._app,
            id=channel_fields.id,
            name=channel_fields.name,
            type=channel_fields.type,
            guild_id=channel_fields.guild_id,
            permission_overwrites=permission_overwrites,
            is_nsfw=payload.get("nsfw", False),
            parent_id=channel_fields.parent_id,
            topic=payload["topic"],
            last_message_id=last_message_id,
            # Usually this is 0 if unset, but some old channels made before the
            # rate_limit_per_user field was implemented will not have this field
            # at all if they have never had the rate limit changed...
            rate_limit_per_user=datetime.timedelta(seconds=payload.get("rate_limit_per_user", 0)),
            last_pin_timestamp=last_pin_timestamp,
            default_auto_archive_duration=default_auto_archive_duration,
            position=int(payload["position"]),
        )

    @typing_extensions.override
    def deserialize_guild_news_channel(
        self,
        payload: data_binding.JSONObject,
        *,
        guild_id: undefined.UndefinedOr[snowflakes.Snowflake] = undefined.UNDEFINED,
    ) -> channel_models.GuildNewsChannel:
        channel_fields = self._set_guild_channel_attributes(payload, guild_id=guild_id)
        # As of present this isn't included in the payloads of old channels where it hasn't been explicitly set.
        # In this case it's 1440 minutes.
        default_auto_archive_duration = datetime.timedelta(minutes=payload.get("default_auto_archive_duration", 1440))
        permission_overwrites = {
            snowflakes.Snowflake(overwrite["id"]): self.deserialize_permission_overwrite(overwrite)
            for overwrite in payload["permission_overwrites"]
        }

        last_message_id: snowflakes.Snowflake | None = None
        if (raw_last_message_id := payload.get("last_message_id")) is not None:
            last_message_id = snowflakes.Snowflake(raw_last_message_id)

        last_pin_timestamp: datetime.datetime | None = None
        if (raw_last_pin_timestamp := payload.get("last_pin_timestamp")) is not None:
            last_pin_timestamp = time.iso8601_datetime_string_to_datetime(raw_last_pin_timestamp)

        return channel_models.GuildNewsChannel(
            app=self._app,
            id=channel_fields.id,
            name=channel_fields.name,
            type=channel_fields.type,
            guild_id=channel_fields.guild_id,
            permission_overwrites=permission_overwrites,
            is_nsfw=payload.get("nsfw", False),
            parent_id=channel_fields.parent_id,
            topic=payload["topic"],
            last_message_id=last_message_id,
            last_pin_timestamp=last_pin_timestamp,
            default_auto_archive_duration=default_auto_archive_duration,
            position=int(payload["position"]),
        )

    @typing_extensions.override
    def deserialize_guild_voice_channel(
        self,
        payload: data_binding.JSONObject,
        *,
        guild_id: undefined.UndefinedOr[snowflakes.Snowflake] = undefined.UNDEFINED,
    ) -> channel_models.GuildVoiceChannel:
        channel_fields = self._set_guild_channel_attributes(payload, guild_id=guild_id)
        # Discord seems to be only returning this after it's been initially PATCHed in for older channels.
        video_quality_mode = payload.get("video_quality_mode", channel_models.VideoQualityMode.AUTO)

        last_message_id: snowflakes.Snowflake | None = None
        if (raw_last_message_id := payload.get("last_message_id")) is not None:
            last_message_id = snowflakes.Snowflake(raw_last_message_id)

        return channel_models.GuildVoiceChannel(
            app=self._app,
            id=channel_fields.id,
            name=channel_fields.name,
            type=channel_fields.type,
            guild_id=channel_fields.guild_id,
            permission_overwrites={
                snowflakes.Snowflake(overwrite["id"]): self.deserialize_permission_overwrite(overwrite)
                for overwrite in payload["permission_overwrites"]
            },
            is_nsfw=payload.get("nsfw", False),
            parent_id=channel_fields.parent_id,
            # There seems to be an edge case where rtc_region won't be included in gateway events (e.g. GUILD_CREATE)
            # for a voice channel that just hasn't been touched since this was introduced (e.g. has been archived).
            region=payload.get("rtc_region"),
            bitrate=int(payload["bitrate"]),
            user_limit=int(payload["user_limit"]),
            video_quality_mode=channel_models.VideoQualityMode(int(video_quality_mode)),
            last_message_id=last_message_id,
            position=int(payload["position"]),
        )

    @typing_extensions.override
    def deserialize_guild_stage_channel(
        self,
        payload: data_binding.JSONObject,
        *,
        guild_id: undefined.UndefinedOr[snowflakes.Snowflake] = undefined.UNDEFINED,
    ) -> channel_models.GuildStageChannel:
        channel_fields = self._set_guild_channel_attributes(payload, guild_id=guild_id)

        # Discord seems to be only returning this after it's been initially PATCHed in for older channels.
        video_quality_mode = payload.get("video_quality_mode", channel_models.VideoQualityMode.AUTO)

        last_message_id: snowflakes.Snowflake | None = None
        if (raw_last_message_id := payload.get("last_message_id")) is not None:
            last_message_id = snowflakes.Snowflake(raw_last_message_id)

        return channel_models.GuildStageChannel(
            app=self._app,
            id=channel_fields.id,
            name=channel_fields.name,
            type=channel_fields.type,
            guild_id=channel_fields.guild_id,
            permission_overwrites={
                snowflakes.Snowflake(overwrite["id"]): self.deserialize_permission_overwrite(overwrite)
                for overwrite in payload["permission_overwrites"]
            },
            is_nsfw=payload.get("nsfw", False),
            parent_id=channel_fields.parent_id,
            region=payload["rtc_region"],
            bitrate=int(payload["bitrate"]),
            user_limit=int(payload["user_limit"]),
            video_quality_mode=channel_models.VideoQualityMode(int(video_quality_mode)),
            position=int(payload["position"]),
            last_message_id=last_message_id,
        )

    @typing_extensions.override
    def deserialize_guild_forum_channel(
        self,
        payload: data_binding.JSONObject,
        *,
        guild_id: undefined.UndefinedOr[snowflakes.Snowflake] = undefined.UNDEFINED,
    ) -> channel_models.GuildForumChannel:
        channel_fields = self._set_guild_channel_attributes(payload, guild_id=guild_id)

        # As of present this isn't included in the payloads of old channels where it hasn't been explicitly set.
        # In this case it's 1440 minutes.
        default_auto_archive_duration = datetime.timedelta(minutes=payload.get("default_auto_archive_duration", 1440))
        default_thread_rate_limit_per_user = datetime.timedelta(
            seconds=payload.get("default_thread_rate_limit_per_user", 0)
        )

        permission_overwrites = {
            snowflakes.Snowflake(overwrite["id"]): self.deserialize_permission_overwrite(overwrite)
            for overwrite in payload["permission_overwrites"]
        }

        last_thread_id: snowflakes.Snowflake | None = None
        if raw_last_thread_id := payload.get("last_message_id"):
            last_thread_id = snowflakes.Snowflake(raw_last_thread_id)

        available_tags: list[channel_models.ForumTag] = []
        for tag_payload in payload.get("available_tags", ()):
            tag_emoji: emoji_models.UnicodeEmoji | snowflakes.Snowflake | None
            if tag_emoji := tag_payload["emoji_id"]:
                tag_emoji = snowflakes.Snowflake(tag_emoji)

            elif tag_emoji := tag_payload["emoji_name"]:
                tag_emoji = emoji_models.UnicodeEmoji(tag_emoji)

            available_tags.append(
                channel_models.ForumTag(
                    id=snowflakes.Snowflake(tag_payload["id"]),
                    name=tag_payload["name"],
                    moderated=tag_payload["moderated"],
                    emoji=tag_emoji,
                )
            )

        reaction_emoji_id: snowflakes.Snowflake | None = None
        reaction_emoji_name: None | emoji_models.UnicodeEmoji | str = None
        if reaction_emoji_payload := payload.get("default_reaction_emoji"):
            if reaction_emoji_id := reaction_emoji_payload["emoji_id"]:
                reaction_emoji_id = snowflakes.Snowflake(reaction_emoji_id)

            if reaction_emoji_name := reaction_emoji_payload["emoji_name"]:
                reaction_emoji_name = emoji_models.UnicodeEmoji(reaction_emoji_name)

        return channel_models.GuildForumChannel(
            app=self._app,
            id=channel_fields.id,
            name=channel_fields.name,
            type=channel_fields.type,
            guild_id=channel_fields.guild_id,
            permission_overwrites=permission_overwrites,
            is_nsfw=payload.get("nsfw", False),
            parent_id=channel_fields.parent_id,
            topic=payload["topic"],
            last_thread_id=last_thread_id,
            # Usually this is 0 if unset, but some old channels made before the
            # rate_limit_per_user field was implemented will not have this field
            # at all if they have never had the rate limit changed...
            rate_limit_per_user=datetime.timedelta(seconds=payload.get("rate_limit_per_user", 0)),
            default_thread_rate_limit_per_user=default_thread_rate_limit_per_user,
            default_auto_archive_duration=default_auto_archive_duration,
            position=int(payload["position"]),
            available_tags=available_tags,
            flags=channel_models.ChannelFlag(payload["flags"]),
            # Discord may send None here for old channels, but they are just NOT_SET
            default_layout=channel_models.ForumLayoutType(payload.get("default_forum_layout", 0)),
            # Discord may send None here for old channels, but they are just LATEST_ACTIVITY
            default_sort_order=channel_models.ForumSortOrderType(payload.get("default_sort_order") or 0),
            default_reaction_emoji_id=reaction_emoji_id,
            default_reaction_emoji_name=reaction_emoji_name,
        )

    @typing_extensions.override
    def serialize_forum_tag(self, tag: channel_models.ForumTag) -> data_binding.JSONObject:
        return {
            "id": tag.id,
            "name": tag.name,
            "moderated": tag.moderated,
            "emoji_id": tag.emoji_id,
            "emoji_name": tag.unicode_emoji,
        }

    @typing_extensions.override
    def deserialize_thread_member(
        self,
        payload: data_binding.JSONObject,
        *,
        thread_id: undefined.UndefinedOr[snowflakes.Snowflake] = undefined.UNDEFINED,
        user_id: undefined.UndefinedOr[snowflakes.Snowflake] = undefined.UNDEFINED,
    ) -> channel_models.ThreadMember:
        return channel_models.ThreadMember(
            thread_id=thread_id or snowflakes.Snowflake(payload["id"]),
            user_id=user_id or snowflakes.Snowflake(payload["user_id"]),
            joined_at=time.iso8601_datetime_string_to_datetime(payload["join_timestamp"]),
            flags=int(payload["flags"]),
        )

    @typing_extensions.override
    def deserialize_guild_thread(
        self,
        payload: data_binding.JSONObject,
        *,
        guild_id: undefined.UndefinedOr[snowflakes.Snowflake] = undefined.UNDEFINED,
        member: undefined.UndefinedNoneOr[channel_models.ThreadMember] = undefined.UNDEFINED,
        user_id: undefined.UndefinedOr[snowflakes.Snowflake] = undefined.UNDEFINED,
    ) -> channel_models.GuildThreadChannel:
        channel_type = channel_models.ChannelType(payload["type"])
        if deserialize := self._thread_channel_type_mapping.get(channel_type):
            return deserialize(payload, guild_id=guild_id, member=member, user_id=user_id)

        _LOGGER.debug("Unrecognised thread channel type %s", channel_type)
        msg = f"Unrecognised thread channel type {channel_type}"
        raise errors.UnrecognisedEntityError(msg)

    def _deserialize_thread_metadata(self, payload: data_binding.JSONObject) -> channel_models.ThreadMetadata:
        created_at: datetime.datetime | None = None
        if raw_created_at := payload.get("create_timestamp"):
            created_at = time.iso8601_datetime_string_to_datetime(raw_created_at)

        return channel_models.ThreadMetadata(
            is_archived=payload["archived"],
            is_invitable=payload.get("invitable", True),
            archive_timestamp=time.iso8601_datetime_string_to_datetime(payload["archive_timestamp"]),
            is_locked=payload["locked"],
            created_at=created_at,
            auto_archive_duration=datetime.timedelta(minutes=payload["auto_archive_duration"]),
        )

    @typing_extensions.override
    def deserialize_guild_news_thread(
        self,
        payload: data_binding.JSONObject,
        *,
        guild_id: undefined.UndefinedOr[snowflakes.Snowflake] = undefined.UNDEFINED,
        member: undefined.UndefinedNoneOr[channel_models.ThreadMember] = undefined.UNDEFINED,
        user_id: undefined.UndefinedOr[snowflakes.Snowflake] = undefined.UNDEFINED,
    ) -> channel_models.GuildNewsThread:
        channel_fields = self._set_guild_channel_attributes(payload, guild_id=guild_id)
        last_message_id: snowflakes.Snowflake | None = None
        if (raw_last_message_id := payload.get("last_message_id")) is not None:
            last_message_id = snowflakes.Snowflake(raw_last_message_id)

        last_pin_timestamp: datetime.datetime | None = None
        if (raw_last_pin_timestamp := payload.get("last_pin_timestamp")) is not None:
            last_pin_timestamp = time.iso8601_datetime_string_to_datetime(raw_last_pin_timestamp)

        actual_member = member if member is not undefined.UNDEFINED else None
        if member_payload := payload.get("member"):
            actual_member = self.deserialize_thread_member(member_payload, thread_id=channel_fields.id, user_id=user_id)

        assert channel_fields.parent_id is not None
        return channel_models.GuildNewsThread(
            app=self._app,
            id=channel_fields.id,
            name=channel_fields.name,
            type=channel_fields.type,
            guild_id=channel_fields.guild_id,
            parent_id=channel_fields.parent_id,
            last_message_id=last_message_id,
            last_pin_timestamp=last_pin_timestamp,
            rate_limit_per_user=datetime.timedelta(seconds=payload.get("rate_limit_per_user", 0)),
            approximate_member_count=int(payload["member_count"]),
            approximate_message_count=int(payload["message_count"]),
            member=actual_member,
            owner_id=snowflakes.Snowflake(payload["owner_id"]),
            metadata=self._deserialize_thread_metadata(payload["thread_metadata"]),
        )

    @typing_extensions.override
    def deserialize_guild_public_thread(
        self,
        payload: data_binding.JSONObject,
        *,
        guild_id: undefined.UndefinedOr[snowflakes.Snowflake] = undefined.UNDEFINED,
        member: undefined.UndefinedNoneOr[channel_models.ThreadMember] = undefined.UNDEFINED,
        user_id: undefined.UndefinedOr[snowflakes.Snowflake] = undefined.UNDEFINED,
    ) -> channel_models.GuildPublicThread:
        channel_fields = self._set_guild_channel_attributes(payload, guild_id=guild_id)
        flags = (
            channel_models.ChannelFlag(raw_flags)
            if (raw_flags := payload.get("flags"))
            else channel_models.ChannelFlag.NONE
        )

        last_message_id: snowflakes.Snowflake | None = None
        if (raw_last_message_id := payload.get("last_message_id")) is not None:
            last_message_id = snowflakes.Snowflake(raw_last_message_id)

        last_pin_timestamp: datetime.datetime | None = None
        if (raw_last_pin_timestamp := payload.get("last_pin_timestamp")) is not None:
            last_pin_timestamp = time.iso8601_datetime_string_to_datetime(raw_last_pin_timestamp)

        actual_member = member if member is not undefined.UNDEFINED else None
        if member_payload := payload.get("member"):
            actual_member = self.deserialize_thread_member(member_payload, thread_id=channel_fields.id, user_id=user_id)

        assert channel_fields.parent_id is not None
        return channel_models.GuildPublicThread(
            app=self._app,
            id=channel_fields.id,
            name=channel_fields.name,
            type=channel_fields.type,
            guild_id=channel_fields.guild_id,
            parent_id=channel_fields.parent_id,
            last_message_id=last_message_id,
            last_pin_timestamp=last_pin_timestamp,
            rate_limit_per_user=datetime.timedelta(seconds=payload.get("rate_limit_per_user", 0)),
            approximate_member_count=int(payload["member_count"]),
            approximate_message_count=int(payload["message_count"]),
            member=actual_member,
            owner_id=snowflakes.Snowflake(payload["owner_id"]),
            applied_tag_ids=[snowflakes.Snowflake(p) for p in payload.get("applied_tags", ())],
            flags=flags,
            metadata=self._deserialize_thread_metadata(payload["thread_metadata"]),
        )

    @typing_extensions.override
    def deserialize_guild_private_thread(
        self,
        payload: data_binding.JSONObject,
        *,
        guild_id: undefined.UndefinedOr[snowflakes.Snowflake] = undefined.UNDEFINED,
        member: undefined.UndefinedNoneOr[channel_models.ThreadMember] = undefined.UNDEFINED,
        user_id: undefined.UndefinedOr[snowflakes.Snowflake] = undefined.UNDEFINED,
    ) -> channel_models.GuildPrivateThread:
        channel_fields = self._set_guild_channel_attributes(payload, guild_id=guild_id)
        last_message_id: snowflakes.Snowflake | None = None
        if (raw_last_message_id := payload.get("last_message_id")) is not None:
            last_message_id = snowflakes.Snowflake(raw_last_message_id)

        last_pin_timestamp: datetime.datetime | None = None
        if (raw_last_pin_timestamp := payload.get("last_pin_timestamp")) is not None:
            last_pin_timestamp = time.iso8601_datetime_string_to_datetime(raw_last_pin_timestamp)

        actual_member = member if member is not undefined.UNDEFINED else None
        if member_payload := payload.get("member"):
            actual_member = self.deserialize_thread_member(member_payload, thread_id=channel_fields.id, user_id=user_id)

        assert channel_fields.parent_id is not None
        return channel_models.GuildPrivateThread(
            app=self._app,
            id=channel_fields.id,
            name=channel_fields.name,
            type=channel_fields.type,
            guild_id=channel_fields.guild_id,
            parent_id=channel_fields.parent_id,
            last_message_id=last_message_id,
            last_pin_timestamp=last_pin_timestamp,
            rate_limit_per_user=datetime.timedelta(seconds=payload.get("rate_limit_per_user", 0)),
            approximate_member_count=int(payload["member_count"]),
            approximate_message_count=int(payload["message_count"]),
            member=actual_member,
            owner_id=snowflakes.Snowflake(payload["owner_id"]),
            metadata=self._deserialize_thread_metadata(payload["thread_metadata"]),
        )

    @typing_extensions.override
    def deserialize_stage_instance(self, payload: data_binding.JSONObject) -> stage_instances.StageInstance:
        raw_event_id = payload["guild_scheduled_event_id"]
        guild_scheduled_event_id = snowflakes.Snowflake(raw_event_id) if raw_event_id else None

        return stage_instances.StageInstance(
            app=self._app,
            id=snowflakes.Snowflake(payload["id"]),
            channel_id=snowflakes.Snowflake(payload["channel_id"]),
            guild_id=snowflakes.Snowflake(payload["guild_id"]),
            topic=payload["topic"],
            privacy_level=stage_instances.StageInstancePrivacyLevel(payload["privacy_level"]),
            discoverable_disabled=payload["discoverable_disabled"],
            scheduled_event_id=guild_scheduled_event_id,
        )

    @typing_extensions.override
    def deserialize_channel(
        self,
        payload: data_binding.JSONObject,
        *,
        guild_id: undefined.UndefinedOr[snowflakes.Snowflake] = undefined.UNDEFINED,
    ) -> channel_models.PartialChannel:
        channel_type = channel_models.ChannelType(payload["type"])
        if guild_channel_model := self._guild_channel_type_mapping.get(channel_type):
            return guild_channel_model(payload, guild_id=guild_id)

        if thread_channel_deserialize := self._thread_channel_type_mapping.get(channel_type):
            return thread_channel_deserialize(payload, guild_id=guild_id)

        if dm_channel_model := self._dm_channel_type_mapping.get(channel_type):
            return dm_channel_model(payload)

        _LOGGER.debug("Unrecognised channel type %s", channel_type)
        msg = f"Unrecognised channel type {channel_type}"
        raise errors.UnrecognisedEntityError(msg)

    ################
    # EMBED MODELS #
    ################

    @typing_extensions.override
    def deserialize_embed(self, payload: data_binding.JSONObject) -> embed_models.Embed:
        # Keep these separate to aid debugging later.
        title = payload.get("title")
        description = payload.get("description")
        url = payload.get("url")
        color = color_models.Color(payload["color"]) if "color" in payload else None
        timestamp = time.iso8601_datetime_string_to_datetime(payload["timestamp"]) if "timestamp" in payload else None
        fields: list[embed_models.EmbedField] | None = None

        image: embed_models.EmbedImage | None = None
        if (image_payload := payload.get("image")) and "url" in image_payload:
            proxy = files.ensure_resource(image_payload["proxy_url"]) if "proxy_url" in image_payload else None
            image = embed_models.EmbedImage(
                resource=files.ensure_resource(image_payload["url"]),
                proxy_resource=proxy,
                height=image_payload.get("height"),
                width=image_payload.get("width"),
            )

        thumbnail: embed_models.EmbedImage | None = None
        if (thumbnail_payload := payload.get("thumbnail")) and "url" in thumbnail_payload:
            proxy = files.ensure_resource(thumbnail_payload["proxy_url"]) if "proxy_url" in thumbnail_payload else None
            thumbnail = embed_models.EmbedImage(
                resource=files.ensure_resource(thumbnail_payload["url"]),
                proxy_resource=proxy,
                height=thumbnail_payload.get("height"),
                width=thumbnail_payload.get("width"),
            )

        video: embed_models.EmbedVideo | None = None
        if (video_payload := payload.get("video")) and "url" in video_payload:
            raw_proxy_url = video_payload.get("proxy_url")
            video = embed_models.EmbedVideo(
                resource=files.ensure_resource(video_payload["url"]),
                proxy_resource=files.ensure_resource(raw_proxy_url) if raw_proxy_url else None,
                height=video_payload.get("height"),
                width=video_payload.get("width"),
            )

        provider: embed_models.EmbedProvider | None = None
        if provider_payload := payload.get("provider"):
            provider = embed_models.EmbedProvider(name=provider_payload.get("name"), url=provider_payload.get("url"))

        icon: embed_models.EmbedResourceWithProxy | None
        author: embed_models.EmbedAuthor | None = None
        if author_payload := payload.get("author"):
            icon = None
            if "icon_url" in author_payload:
                raw_proxy_url = author_payload.get("proxy_icon_url")
                icon = embed_models.EmbedResourceWithProxy(
                    resource=files.ensure_resource(author_payload["icon_url"]),
                    proxy_resource=files.ensure_resource(raw_proxy_url) if raw_proxy_url else None,
                )

            author = embed_models.EmbedAuthor(name=author_payload.get("name"), url=author_payload.get("url"), icon=icon)

        footer: embed_models.EmbedFooter | None = None
        if footer_payload := payload.get("footer"):
            icon = None
            if "icon_url" in footer_payload:
                raw_proxy_url = footer_payload.get("proxy_icon_url")
                icon = embed_models.EmbedResourceWithProxy(
                    resource=files.ensure_resource(footer_payload["icon_url"]),
                    proxy_resource=files.ensure_resource(raw_proxy_url) if raw_proxy_url else None,
                )

            footer = embed_models.EmbedFooter(text=footer_payload.get("text"), icon=icon)

        if fields_array := payload.get("fields"):
            fields = []
            for field_payload in fields_array:
                field = embed_models.EmbedField(
                    name=field_payload["name"], value=field_payload["value"], inline=field_payload.get("inline", False)
                )
                fields.append(field)

        return embed_models.Embed.from_received_embed(
            title=title,
            description=description,
            url=url,
            color=color,
            timestamp=timestamp,
            image=image,
            thumbnail=thumbnail,
            video=video,
            provider=provider,
            author=author,
            footer=footer,
            fields=fields,
        )

    # We rather keep everything we can here inline.
    @typing_extensions.override
    def serialize_embed(  # noqa: C901, PLR0912, PLR0915
        self, embed: embed_models.Embed
    ) -> tuple[data_binding.JSONObject, list[files.Resource[files.AsyncReader]]]:
        payload: dict[str, typing.Any] = {}
        uploads: list[files.Resource[files.AsyncReader]] = []

        if embed.title is not None:
            payload["title"] = embed.title

        if embed.description is not None:
            payload["description"] = embed.description

        if embed.url is not None:
            payload["url"] = embed.url

        if embed.timestamp is not None:
            payload["timestamp"] = embed.timestamp.isoformat()

        if embed.color is not None:
            payload["color"] = int(embed.color)

        if embed.footer is not None:
            footer_payload: typing.MutableMapping[str, typing.Any] = {}

            if embed.footer.text is not None:
                footer_payload["text"] = embed.footer.text

            if embed.footer.icon is not None:
                if not isinstance(embed.footer.icon.resource, files.WebResource):
                    uploads.append(embed.footer.icon.resource)

                footer_payload["icon_url"] = embed.footer.icon.url

            payload["footer"] = footer_payload

        if embed.image is not None:
            image_payload: typing.MutableMapping[str, typing.Any] = {}

            if not isinstance(embed.image.resource, files.WebResource):
                uploads.append(embed.image.resource)

            image_payload["url"] = embed.image.url
            payload["image"] = image_payload

        if embed.thumbnail is not None:
            thumbnail_payload: typing.MutableMapping[str, typing.Any] = {}

            if not isinstance(embed.thumbnail.resource, files.WebResource):
                uploads.append(embed.thumbnail.resource)

            thumbnail_payload["url"] = embed.thumbnail.url
            payload["thumbnail"] = thumbnail_payload

        if embed.author is not None:
            author_payload: typing.MutableMapping[str, typing.Any] = {}

            if embed.author.name is not None:
                author_payload["name"] = embed.author.name

            if embed.author.url is not None:
                author_payload["url"] = embed.author.url

            if embed.author.icon is not None:
                if not isinstance(embed.author.icon.resource, files.WebResource):
                    uploads.append(embed.author.icon.resource)
                author_payload["icon_url"] = embed.author.icon.url

            payload["author"] = author_payload

        if embed.fields:
            field_payloads: list[data_binding.JSONObject] = []
            for i, field in enumerate(embed.fields):
                # Yep, these are technically two unreachable branches. However, this is an incredibly
                # common mistake to make when working with embeds and not using a static type
                # checker, so I have added these as additional safeguards for UX and ease
                # of debugging. The case that there are `None` should be detected immediately by
                # static type checkers, regardless.
                name = str(field.name) if field.name is not None else None
                value = str(field.value) if field.value is not None else None

                if name is None:
                    msg = f"in embed.fields[{i}].name - cannot have `None`"  # type: ignore[unreachable]
                    raise TypeError(msg)

                if value is None:
                    msg = f"in embed.fields[{i}].value - cannot have `None`"  # type: ignore[unreachable]
                    raise TypeError(msg)

                # Name and value always have to be specified; we can always
                # send a default `inline` value also just to keep this simpler.
                field_payloads.append({"name": name, "value": value, "inline": field.is_inline})
            payload["fields"] = field_payloads

        return payload, uploads

    ################
    # EMOJI MODELS #
    ################

    @typing_extensions.override
    def deserialize_unicode_emoji(self, payload: data_binding.JSONObject) -> emoji_models.UnicodeEmoji:
        return emoji_models.UnicodeEmoji(payload["name"])

    @typing_extensions.override
    def deserialize_custom_emoji(self, payload: data_binding.JSONObject) -> emoji_models.CustomEmoji:
        return emoji_models.CustomEmoji(
            id=snowflakes.Snowflake(payload["id"]), name=payload["name"], is_animated=payload.get("animated", False)
        )

    @typing_extensions.override
    def deserialize_known_custom_emoji(
        self,
        payload: data_binding.JSONObject,
        *,
        guild_id: undefined.UndefinedOr[snowflakes.Snowflake] = undefined.UNDEFINED,
    ) -> emoji_models.KnownCustomEmoji:
        role_ids = [snowflakes.Snowflake(role_id) for role_id in payload["roles"]] if "roles" in payload else []

        user: user_models.User | None = None
        if (raw_user := payload.get("user")) is not None:
            user = self.deserialize_user(raw_user)

        return emoji_models.KnownCustomEmoji(
            app=self._app,
            id=snowflakes.Snowflake(payload["id"]),
            name=payload["name"],
            is_animated=payload.get("animated", False),
            guild_id=guild_id or None,
            role_ids=role_ids,
            user=user,
            is_colons_required=payload["require_colons"],
            is_managed=payload["managed"],
            is_available=payload["available"],
        )

    @typing_extensions.override
    def deserialize_emoji(
        self, payload: data_binding.JSONObject
    ) -> emoji_models.UnicodeEmoji | emoji_models.CustomEmoji:
        if payload.get("id") is not None:
            return self.deserialize_custom_emoji(payload)

        return self.deserialize_unicode_emoji(payload)

    ##################
    # GATEWAY MODELS #
    ##################

    @typing_extensions.override
    def deserialize_gateway_bot_info(self, payload: data_binding.JSONObject) -> gateway_models.GatewayBotInfo:
        session_start_limit_payload = payload["session_start_limit"]
        session_start_limit = gateway_models.SessionStartLimit(
            total=int(session_start_limit_payload["total"]),
            remaining=int(session_start_limit_payload["remaining"]),
            reset_after=datetime.timedelta(milliseconds=session_start_limit_payload["reset_after"]),
            # I do not trust that this may never be zero for some unknown reason. If it was 0, it
            # would hang the application on start up, so I enforce it is at least 1.
            max_concurrency=max(session_start_limit_payload.get("max_concurrency", 0), 1),
        )
        return gateway_models.GatewayBotInfo(
            url=payload["url"], shard_count=int(payload["shards"]), session_start_limit=session_start_limit
        )

    ################
    # GUILD MODELS #
    ################

    @typing_extensions.override
    def deserialize_guild_widget(self, payload: data_binding.JSONObject) -> guild_models.GuildWidget:
        channel_id: snowflakes.Snowflake | None = None
        if (raw_channel_id := payload["channel_id"]) is not None:
            channel_id = snowflakes.Snowflake(raw_channel_id)

        return guild_models.GuildWidget(app=self._app, channel_id=channel_id, is_enabled=payload["enabled"])

    @typing_extensions.override
    def deserialize_welcome_screen(self, payload: data_binding.JSONObject) -> guild_models.WelcomeScreen:
        channels: list[guild_models.WelcomeChannel] = []

        for channel_payload in payload["welcome_channels"]:
            raw_emoji_id = channel_payload["emoji_id"]
            emoji_id = snowflakes.Snowflake(raw_emoji_id) if raw_emoji_id else None

            emoji_name: None | emoji_models.UnicodeEmoji | str
            if (emoji_name := channel_payload["emoji_name"]) and not emoji_id:
                emoji_name = emoji_models.UnicodeEmoji(emoji_name)

            channels.append(
                guild_models.WelcomeChannel(
                    channel_id=snowflakes.Snowflake(channel_payload["channel_id"]),
                    description=channel_payload["description"],
                    emoji_id=emoji_id,
                    emoji_name=emoji_name,
                )
            )

        return guild_models.WelcomeScreen(description=payload["description"], channels=channels)

    @typing_extensions.override
    def serialize_welcome_channel(self, welcome_channel: guild_models.WelcomeChannel) -> data_binding.JSONObject:
        payload: dict[str, typing.Any] = {
            "channel_id": str(welcome_channel.channel_id),
            "description": welcome_channel.description,
        }

        if welcome_channel.emoji_id is not None:
            payload["emoji_id"] = str(welcome_channel.emoji_id)

        elif welcome_channel.emoji_name is not None:
            payload["emoji_name"] = str(welcome_channel.emoji_name)

        return payload

    @typing_extensions.override
    def deserialize_member(
        self,
        payload: data_binding.JSONObject,
        *,
        user: undefined.UndefinedOr[user_models.User] = undefined.UNDEFINED,
        guild_id: undefined.UndefinedOr[snowflakes.Snowflake] = undefined.UNDEFINED,
    ) -> guild_models.Member:
        if user is undefined.UNDEFINED:
            user = self.deserialize_user(payload["user"])

        if guild_id is undefined.UNDEFINED:
            guild_id = snowflakes.Snowflake(payload["guild_id"])

        role_ids = [snowflakes.Snowflake(role_id) for role_id in payload["roles"]]
        # If Discord ever does start including this here without warning we don't want to duplicate the entry.
        if guild_id not in role_ids:
            role_ids.append(guild_id)

        raw_joined_at = payload["joined_at"]
        joined_at = time.iso8601_datetime_string_to_datetime(raw_joined_at) if raw_joined_at is not None else None

        raw_premium_since = payload.get("premium_since")
        premium_since = (
            time.iso8601_datetime_string_to_datetime(raw_premium_since) if raw_premium_since is not None else None
        )

        guild_flags = guild_models.GuildMemberFlags(payload.get("flags") or guild_models.GuildMemberFlags.NONE)

        communication_disabled_until: datetime.datetime | None = None
        if raw_communication_disabled_until := payload.get("communication_disabled_until"):
            communication_disabled_until = time.iso8601_datetime_string_to_datetime(raw_communication_disabled_until)

        avatar_decoration = self._deserialize_avatar_decoration(payload.get("avatar_decoration_data"))

        return guild_models.Member(
            user=user,
            guild_id=guild_id,
            role_ids=role_ids,
            joined_at=joined_at,
            nickname=payload.get("nick"),
            guild_avatar_decoration=avatar_decoration,
            guild_avatar_hash=payload.get("avatar"),
            guild_banner_hash=payload.get("banner"),
            premium_since=premium_since,
            is_deaf=payload.get("deaf", undefined.UNDEFINED),
            is_mute=payload.get("mute", undefined.UNDEFINED),
            is_pending=payload.get("pending", undefined.UNDEFINED),
            raw_communication_disabled_until=communication_disabled_until,
            guild_flags=guild_flags,
        )

    @typing_extensions.override
    def deserialize_role(
        self, payload: data_binding.JSONObject, *, guild_id: snowflakes.Snowflake
    ) -> guild_models.Role:
        bot_id: snowflakes.Snowflake | None = None
        integration_id: snowflakes.Snowflake | None = None
        subscription_listing_id: snowflakes.Snowflake | None = None
        is_premium_subscriber_role: bool = False
        is_available_for_purchase: bool = False
        is_guild_linked_role: bool = False
        if "tags" in payload:
            tags_payload = payload["tags"]
            if "bot_id" in tags_payload:
                bot_id = snowflakes.Snowflake(tags_payload["bot_id"])
            if "integration_id" in tags_payload:
                integration_id = snowflakes.Snowflake(tags_payload["integration_id"])
            if "premium_subscriber" in tags_payload:
                is_premium_subscriber_role = True
            if "subscription_listing_id" in tags_payload:
                subscription_listing_id = snowflakes.Snowflake(tags_payload["subscription_listing_id"])
            if "available_for_purchase" in tags_payload:
                is_available_for_purchase = True
            if "guild_connections" in tags_payload:
                is_guild_linked_role = True

        emoji: emoji_models.UnicodeEmoji | None = None
        if (raw_emoji := payload.get("unicode_emoji")) is not None:
            emoji = emoji_models.UnicodeEmoji(raw_emoji)

        return guild_models.Role(
            app=self._app,
            id=snowflakes.Snowflake(payload["id"]),
            guild_id=guild_id,
            name=payload["name"],
            color=color_models.Color(payload["color"]),
            is_hoisted=payload["hoist"],
            icon_hash=payload.get("icon"),
            unicode_emoji=emoji,
            position=int(payload["position"]),
            permissions=permission_models.Permissions(int(payload["permissions"])),
            is_managed=payload["managed"],
            is_mentionable=payload["mentionable"],
            bot_id=bot_id,
            integration_id=integration_id,
            is_premium_subscriber_role=is_premium_subscriber_role,
            subscription_listing_id=subscription_listing_id,
            is_available_for_purchase=is_available_for_purchase,
            is_guild_linked_role=is_guild_linked_role,
        )

    @staticmethod
    def _set_partial_integration_attributes(payload: data_binding.JSONObject) -> _IntegrationFields:
        account_payload = payload["account"]
        account = guild_models.IntegrationAccount(id=account_payload["id"], name=account_payload["name"])
        return _IntegrationFields(
            id=snowflakes.Snowflake(payload["id"]),
            name=payload["name"],
            type=guild_models.IntegrationType(payload["type"]),
            account=account,
        )

    @typing_extensions.override
    def deserialize_partial_integration(self, payload: data_binding.JSONObject) -> guild_models.PartialIntegration:
        integration_fields = self._set_partial_integration_attributes(payload)
        return guild_models.PartialIntegration(
            id=integration_fields.id,
            name=integration_fields.name,
            type=integration_fields.type,
            account=integration_fields.account,
        )

    @typing_extensions.override
    def deserialize_integration(
        self,
        payload: data_binding.JSONObject,
        *,
        guild_id: undefined.UndefinedOr[snowflakes.Snowflake] = undefined.UNDEFINED,
    ) -> guild_models.Integration:
        integration_fields = self._set_partial_integration_attributes(payload)

        role_id: snowflakes.Snowflake | None = None
        if (raw_role_id := payload.get("role_id")) is not None:
            role_id = snowflakes.Snowflake(raw_role_id)

        last_synced_at: datetime.datetime | None = None
        if (raw_last_synced_at := payload.get("synced_at")) is not None:
            last_synced_at = time.iso8601_datetime_string_to_datetime(raw_last_synced_at)

        expire_grace_period: datetime.timedelta | None = None
        if (raw_expire_grace_period := payload.get("expire_grace_period")) is not None:
            expire_grace_period = datetime.timedelta(days=raw_expire_grace_period)

        expire_behavior: guild_models.IntegrationExpireBehaviour | int | None = None
        if (raw_expire_behavior := payload.get("expire_behavior")) is not None:
            expire_behavior = guild_models.IntegrationExpireBehaviour(raw_expire_behavior)

        user: user_models.User | None = None
        if (raw_user := payload.get("user")) is not None:
            user = self.deserialize_user(raw_user)

        application: guild_models.IntegrationApplication | None = None
        if (raw_application := payload.get("application")) is not None:
            bot: user_models.User | None = None
            if (raw_application_bot := raw_application.get("bot")) is not None:
                bot = self.deserialize_user(raw_application_bot)

            application = guild_models.IntegrationApplication(
                id=snowflakes.Snowflake(raw_application["id"]),
                name=raw_application["name"],
                icon_hash=raw_application["icon"],
                description=raw_application["description"] or None,
                bot=bot,
            )

        return guild_models.Integration(
            id=integration_fields.id,
            guild_id=guild_id if guild_id is not undefined.UNDEFINED else snowflakes.Snowflake(payload["guild_id"]),
            name=integration_fields.name,
            type=integration_fields.type,
            account=integration_fields.account,
            is_enabled=payload["enabled"],
            is_syncing=payload.get("syncing"),
            is_revoked=payload.get("revoked"),
            role_id=role_id,
            is_emojis_enabled=payload.get("enable_emoticons"),
            expire_behavior=expire_behavior,
            expire_grace_period=expire_grace_period,
            user=user,
            last_synced_at=last_synced_at,
            subscriber_count=payload.get("subscriber_count"),
            application=application,
        )

    @typing_extensions.override
    def deserialize_guild_member_ban(self, payload: data_binding.JSONObject) -> guild_models.GuildBan:
        return guild_models.GuildBan(reason=payload["reason"], user=self.deserialize_user(payload["user"]))

    @typing_extensions.override
    def deserialize_guild_preview(self, payload: data_binding.JSONObject) -> guild_models.GuildPreview:
        guild_id = snowflakes.Snowflake(payload["id"])
        emojis = {
            snowflakes.Snowflake(emoji["id"]): self.deserialize_known_custom_emoji(emoji, guild_id=guild_id)
            for emoji in payload["emojis"]
        }
        return guild_models.GuildPreview(
            app=self._app,
            id=guild_id,
            name=payload["name"],
            icon_hash=payload["icon"],
            features=[guild_models.GuildFeature(feature) for feature in payload["features"]],
            splash_hash=payload["splash"],
            discovery_splash_hash=payload["discovery_splash"],
            emojis=emojis,
            approximate_active_member_count=int(payload["approximate_presence_count"]),
            approximate_member_count=int(payload["approximate_member_count"]),
            description=payload["description"],
        )

    @typing_extensions.override
    def deserialize_guild_incidents(self, payload: data_binding.JSONObject | None) -> guild_models.GuildIncidents:
        if not payload:
            return guild_models.GuildIncidents(
                invites_disabled_until=None, dms_disabled_until=None, dm_spam_detected_at=None, raid_detected_at=None
            )

        return guild_models.GuildIncidents(
            invites_disabled_until=(
                time.iso8601_datetime_string_to_datetime(payload["invites_disabled_until"])
                if payload.get("invites_disabled_until")
                else None
            ),
            dms_disabled_until=(
                time.iso8601_datetime_string_to_datetime(payload["dms_disabled_until"])
                if payload.get("dms_disabled_until")
                else None
            ),
            dm_spam_detected_at=(
                time.iso8601_datetime_string_to_datetime(payload["dm_spam_detected_at"])
                if payload.get("dm_spam_detected_at")
                else None
            ),
            raid_detected_at=(
                time.iso8601_datetime_string_to_datetime(payload["raid_detected_at"])
                if payload.get("raid_detected_at")
                else None
            ),
        )

    @typing_extensions.override
    def deserialize_rest_guild(self, payload: data_binding.JSONObject) -> guild_models.RESTGuild:
        guild_fields = _GuildFields.from_payload(payload)

        approximate_member_count: int | None = None
        if "approximate_member_count" in payload:
            approximate_member_count = int(payload["approximate_member_count"])

        approximate_active_member_count: int | None = None
        if "approximate_presence_count" in payload:
            approximate_active_member_count = int(payload["approximate_presence_count"])

        max_members = int(payload["max_members"])

        raw_max_presences = payload["max_presences"]
        max_presences = int(raw_max_presences) if raw_max_presences is not None else None

        roles = {
            snowflakes.Snowflake(role["id"]): self.deserialize_role(role, guild_id=guild_fields.id)
            for role in payload["roles"]
        }
        emojis = {
            snowflakes.Snowflake(emoji["id"]): self.deserialize_known_custom_emoji(emoji, guild_id=guild_fields.id)
            for emoji in payload["emojis"]
        }
        stickers = {
            snowflakes.Snowflake(sticker["id"]): self.deserialize_guild_sticker(sticker)
            for sticker in payload["stickers"]
        }
        incidents = self.deserialize_guild_incidents(payload.get("incidents_data"))
        return guild_models.RESTGuild(
            app=self._app,
            id=guild_fields.id,
            name=guild_fields.name,
            icon_hash=guild_fields.icon_hash,
            features=guild_fields.features,
            incidents=incidents,
            splash_hash=guild_fields.splash_hash,
            discovery_splash_hash=guild_fields.discovery_splash_hash,
            owner_id=guild_fields.owner_id,
            afk_channel_id=guild_fields.afk_channel_id,
            afk_timeout=guild_fields.afk_timeout,
            verification_level=guild_fields.verification_level,
            default_message_notifications=guild_fields.default_message_notifications,
            explicit_content_filter=guild_fields.explicit_content_filter,
            mfa_level=guild_fields.mfa_level,
            application_id=guild_fields.application_id,
            widget_channel_id=guild_fields.widget_channel_id,
            system_channel_id=guild_fields.system_channel_id,
            is_widget_enabled=guild_fields.is_widget_enabled,
            system_channel_flags=guild_fields.system_channel_flags,
            rules_channel_id=guild_fields.rules_channel_id,
            max_presences=max_presences,
            max_members=max_members,
            max_video_channel_users=guild_fields.max_video_channel_users,
            vanity_url_code=guild_fields.vanity_url_code,
            description=guild_fields.description,
            banner_hash=guild_fields.banner_hash,
            premium_tier=guild_fields.premium_tier,
            nsfw_level=guild_fields.nsfw_level,
            premium_subscription_count=guild_fields.premium_subscription_count,
            preferred_locale=guild_fields.preferred_locale,
            public_updates_channel_id=guild_fields.public_updates_channel_id,
            approximate_member_count=approximate_member_count,
            approximate_active_member_count=approximate_active_member_count,
            roles=roles,
            emojis=emojis,
            stickers=stickers,
        )

    @typing_extensions.override
    def deserialize_gateway_guild(
        self, payload: data_binding.JSONObject, *, user_id: snowflakes.Snowflake
    ) -> entity_factory.GatewayGuildDefinition:
        guild_id = snowflakes.Snowflake(payload["id"])
        return _GatewayGuildDefinition(id=guild_id, payload=payload, entity_factory=self, user_id=user_id)

    #################
    # INVITE MODELS #
    #################

    @typing_extensions.override
    def deserialize_vanity_url(self, payload: data_binding.JSONObject) -> invite_models.VanityURL:
        return invite_models.VanityURL(app=self._app, code=payload["code"], uses=int(payload["uses"]))

    def _set_invite_attributes(self, payload: data_binding.JSONObject) -> _InviteFields:
        guild: invite_models.InviteGuild | None = None
        guild_id: snowflakes.Snowflake | None = None
        if "guild" in payload:
            guild_payload = payload["guild"]
            raw_welcome_screen = guild_payload.get("welcome_screen")

            guild = invite_models.InviteGuild(
                app=self._app,
                id=snowflakes.Snowflake(guild_payload["id"]),
                name=guild_payload["name"],
                features=[guild_models.GuildFeature(feature) for feature in guild_payload["features"]],
                icon_hash=guild_payload["icon"],
                splash_hash=guild_payload["splash"],
                banner_hash=guild_payload["banner"],
                description=guild_payload["description"],
                verification_level=guild_models.GuildVerificationLevel(guild_payload["verification_level"]),
                vanity_url_code=guild_payload["vanity_url_code"],
                welcome_screen=self.deserialize_welcome_screen(raw_welcome_screen) if raw_welcome_screen else None,
                nsfw_level=guild_models.GuildNSFWLevel(guild_payload["nsfw_level"]),
            )
            guild_id = guild.id
        elif "guild_id" in payload:
            guild_id = snowflakes.Snowflake(payload["guild_id"])

        channel: channel_models.PartialChannel | None = None
        if (raw_channel := payload.get("channel")) is not None:
            channel = self.deserialize_partial_channel(raw_channel)
            channel_id = channel.id
        else:
            channel_id = snowflakes.Snowflake(payload["channel_id"])

        target_application: application_models.InviteApplication | None = None
        if (invite_payload := payload.get("target_application")) is not None:
            target_application = application_models.InviteApplication(
                app=self._app,
                id=snowflakes.Snowflake(invite_payload["id"]),
                name=invite_payload["name"],
                description=invite_payload["description"] or None,
                public_key=bytes.fromhex(invite_payload["verify_key"]),
                icon_hash=invite_payload.get("icon"),
                cover_image_hash=invite_payload.get("cover_image"),
            )

        approximate_active_member_count = (
            int(payload["approximate_presence_count"]) if "approximate_presence_count" in payload else None
        )
        approximate_member_count = (
            int(payload["approximate_member_count"]) if "approximate_member_count" in payload else None
        )
        return _InviteFields(
            code=payload["code"],
            guild=guild,
            guild_id=guild_id,
            channel=channel,
            channel_id=channel_id,
            inviter=self.deserialize_user(payload["inviter"]) if "inviter" in payload else None,
            target_type=invite_models.TargetType(payload["target_type"]) if "target_type" in payload else None,
            target_user=self.deserialize_user(payload["target_user"]) if "target_user" in payload else None,
            target_application=target_application,
            approximate_active_member_count=approximate_active_member_count,
            approximate_member_count=approximate_member_count,
        )

    @typing_extensions.override
    def deserialize_invite(self, payload: data_binding.JSONObject) -> invite_models.Invite:
        invite_fields = self._set_invite_attributes(payload)

        expires_at: datetime.datetime | None = None
        if raw_expires_at := payload.get("expires_at"):
            expires_at = time.iso8601_datetime_string_to_datetime(raw_expires_at)

        return invite_models.Invite(
            app=self._app,
            code=invite_fields.code,
            guild=invite_fields.guild,
            guild_id=invite_fields.guild_id,
            channel=invite_fields.channel,
            channel_id=invite_fields.channel_id,
            inviter=invite_fields.inviter,
            target_type=invite_fields.target_type,
            target_user=invite_fields.target_user,
            target_application=invite_fields.target_application,
            approximate_member_count=invite_fields.approximate_member_count,
            approximate_active_member_count=invite_fields.approximate_active_member_count,
            expires_at=expires_at,
        )

    @typing_extensions.override
    def deserialize_invite_with_metadata(self, payload: data_binding.JSONObject) -> invite_models.InviteWithMetadata:
        invite_fields = self._set_invite_attributes(payload)
        created_at = time.iso8601_datetime_string_to_datetime(payload["created_at"])
        max_uses = int(payload["max_uses"])

        expires_at: datetime.datetime | None = None
        max_age: datetime.timedelta | None = None
        if (raw_max_age := payload["max_age"]) > 0:
            max_age = datetime.timedelta(seconds=raw_max_age)
            expires_at = created_at + max_age

        return invite_models.InviteWithMetadata(
            app=self._app,
            code=invite_fields.code,
            guild=invite_fields.guild,
            guild_id=invite_fields.guild_id,
            channel=invite_fields.channel,
            channel_id=invite_fields.channel_id,
            inviter=invite_fields.inviter,
            target_type=invite_fields.target_type,
            target_user=invite_fields.target_user,
            target_application=invite_fields.target_application,
            approximate_member_count=invite_fields.approximate_member_count,
            approximate_active_member_count=invite_fields.approximate_active_member_count,
            uses=int(payload["uses"]),
            max_uses=max_uses if max_uses > 0 else None,
            max_age=max_age,
            is_temporary=payload["temporary"],
            created_at=created_at,
            expires_at=expires_at,
        )

    ######################
    # INTERACTION MODELS #
    ######################

    def _deserialize_command_option(self, payload: data_binding.JSONObject) -> commands.CommandOption:
        choices: list[commands.CommandChoice] | None = None
        if raw_choices := payload.get("choices"):
            choices = [
                commands.CommandChoice(
                    name=choice["name"],
                    name_localizations=choice.get("name_localizations") or {},
                    value=choice["value"],
                )
                for choice in raw_choices
            ]

        suboptions: list[commands.CommandOption] | None = None
        if raw_options := payload.get("options"):
            suboptions = [self._deserialize_command_option(option) for option in raw_options]

        channel_types: typing.Sequence[channel_models.ChannelType | int] | None = None
        if raw_channel_types := payload.get("channel_types"):
            channel_types = [channel_models.ChannelType(channel_type) for channel_type in raw_channel_types]

        name_localizations: typing.Mapping[str, str]
        if raw_name_localizations := payload.get("name_localizations"):
            name_localizations = {locales.Locale(k): raw_name_localizations[k] for k in raw_name_localizations}
        else:
            name_localizations = {}

        description_localizations: typing.Mapping[str, str]
        if raw_description_localizations := payload.get("description_localizations"):
            description_localizations = {
                locales.Locale(k): raw_description_localizations[k] for k in raw_description_localizations
            }
        else:
            description_localizations = {}

        return commands.CommandOption(
            type=commands.OptionType(payload["type"]),
            name=payload["name"],
            description=payload["description"],
            is_required=payload.get("required", False),
            choices=choices,
            options=suboptions,
            channel_types=channel_types,
            autocomplete=payload.get("autocomplete", False),
            min_value=payload.get("min_value"),
            max_value=payload.get("max_value"),
            name_localizations=name_localizations,
            description_localizations=description_localizations,
            min_length=payload.get("min_length"),
            max_length=payload.get("max_length"),
        )

    @typing_extensions.override
    def deserialize_slash_command(
        self,
        payload: data_binding.JSONObject,
        *,
        guild_id: undefined.UndefinedNoneOr[snowflakes.Snowflake] = undefined.UNDEFINED,
    ) -> commands.SlashCommand:
        if guild_id is undefined.UNDEFINED:
            raw_guild_id = payload["guild_id"]
            guild_id = snowflakes.Snowflake(raw_guild_id) if raw_guild_id is not None else None

        options: list[commands.CommandOption] | None = None
        if raw_options := payload.get("options"):
            options = [self._deserialize_command_option(option) for option in raw_options]

        name_localizations: typing.Mapping[locales.Locale | str, str]
        if raw_name_localizations := payload.get("name_localizations"):
            name_localizations = {locales.Locale(k): raw_name_localizations[k] for k in raw_name_localizations}
        else:
            name_localizations = {}

        description_localizations: typing.Mapping[locales.Locale | str, str]
        if raw_description_localizations := payload.get("description_localizations"):
            description_localizations = {
                locales.Locale(k): raw_description_localizations[k] for k in raw_description_localizations
            }
        else:
            description_localizations = {}

        # Discord considers 0 the same thing as ADMINISTRATORS, but we make it nicer to work with
        # by setting it correctly.
        default_member_permissions = payload["default_member_permissions"]
        if default_member_permissions == 0:
            default_member_permissions = permission_models.Permissions.ADMINISTRATOR
        else:
            default_member_permissions = permission_models.Permissions(default_member_permissions or 0)

        integration_types = [
            application_models.ApplicationIntegrationType(int(integration_type))
            for integration_type in payload.get("integration_types", ())
        ]

        context_types = [
            application_models.ApplicationContextType(int(context)) for context in payload.get("contexts") or ()
        ]

        return commands.SlashCommand(
            app=self._app,
            id=snowflakes.Snowflake(payload["id"]),
            type=commands.CommandType(payload["type"]),
            application_id=snowflakes.Snowflake(payload["application_id"]),
            name=payload["name"],
            description=payload["description"],
            options=options,
            default_member_permissions=default_member_permissions,
            is_nsfw=payload.get("nsfw", False),
            guild_id=guild_id,
            version=snowflakes.Snowflake(payload["version"]),
            name_localizations=name_localizations,
            description_localizations=description_localizations,
            integration_types=integration_types,
            context_types=context_types,
        )

    @typing_extensions.override
    def deserialize_context_menu_command(
        self,
        payload: data_binding.JSONObject,
        *,
        guild_id: undefined.UndefinedNoneOr[snowflakes.Snowflake] = undefined.UNDEFINED,
    ) -> commands.ContextMenuCommand:
        if guild_id is undefined.UNDEFINED:
            raw_guild_id = payload["guild_id"]
            guild_id = snowflakes.Snowflake(raw_guild_id) if raw_guild_id is not None else None

        name_localizations: typing.Mapping[locales.Locale | str, str]
        if raw_name_localizations := payload.get("name_localizations"):
            name_localizations = {locales.Locale(k): raw_name_localizations[k] for k in raw_name_localizations}
        else:
            name_localizations = {}

        # Discord considers 0 the same thing as ADMINISTRATORS, but we make it nicer to work with
        # by setting it correctly.
        default_member_permissions = payload["default_member_permissions"]
        if default_member_permissions == 0:
            default_member_permissions = permission_models.Permissions.ADMINISTRATOR
        else:
            default_member_permissions = permission_models.Permissions(default_member_permissions or 0)

        integration_types = [
            application_models.ApplicationIntegrationType(int(integration_type))
            for integration_type in payload.get("integration_types", ())
        ]

        context_types = [
            application_models.ApplicationContextType(int(context)) for context in payload.get("contexts") or ()
        ]

        return commands.ContextMenuCommand(
            app=self._app,
            id=snowflakes.Snowflake(payload["id"]),
            type=commands.CommandType(payload["type"]),
            application_id=snowflakes.Snowflake(payload["application_id"]),
            name=payload["name"],
            default_member_permissions=default_member_permissions,
            is_nsfw=payload.get("nsfw", False),
            guild_id=guild_id,
            version=snowflakes.Snowflake(payload["version"]),
            name_localizations=name_localizations,
            integration_types=integration_types,
            context_types=context_types,
        )

    @typing_extensions.override
    def deserialize_command(
        self,
        payload: data_binding.JSONObject,
        *,
        guild_id: undefined.UndefinedNoneOr[snowflakes.Snowflake] = undefined.UNDEFINED,
    ) -> commands.PartialCommand:
        command_type = commands.CommandType(payload["type"])

        if deserialize := self._command_mapping.get(command_type):
            return deserialize(payload, guild_id=guild_id)

        _LOGGER.debug("Unknown command type %s", command_type)
        msg = f"Unrecognised command type {command_type}"
        raise errors.UnrecognisedEntityError(msg)

    @typing_extensions.override
    def deserialize_guild_command_permissions(
        self, payload: data_binding.JSONObject
    ) -> commands.GuildCommandPermissions:
        permissions = [
            commands.CommandPermission(
                id=snowflakes.Snowflake(perm["id"]),
                type=commands.CommandPermissionType(perm["type"]),
                has_access=perm["permission"],
            )
            for perm in payload["permissions"]
        ]
        return commands.GuildCommandPermissions(
            id=snowflakes.Snowflake(payload["id"]),
            application_id=snowflakes.Snowflake(payload["application_id"]),
            command_id=snowflakes.Snowflake(payload["id"]),
            guild_id=snowflakes.Snowflake(payload["guild_id"]),
            permissions=permissions,
        )

    @typing_extensions.override
    def serialize_command_permission(self, permission: commands.CommandPermission) -> data_binding.JSONObject:
        return {"id": str(permission.id), "type": permission.type, "permission": permission.has_access}

    def _deserialize_interaction_command_option(
        self, payload: data_binding.JSONObject
    ) -> command_interactions.CommandInteractionOption:
        suboptions: typing.Sequence[command_interactions.CommandInteractionOption] | None = None
        if raw_suboptions := payload.get("options"):
            suboptions = [self._deserialize_interaction_command_option(suboption) for suboption in raw_suboptions]

        option_type = commands.OptionType(payload["type"])
        value = payload.get("value")
        if modifier := _interaction_option_type_mapping.get(option_type):
            value = modifier(value)

        return command_interactions.CommandInteractionOption(
            name=payload["name"],
            type=option_type,
            value=value,
            options=suboptions,  # type: ignore[arg-type]  # MyPy gets the type equality wrong here.
        )

    def _deserialize_autocomplete_interaction_option(
        self, payload: data_binding.JSONObject
    ) -> command_interactions.AutocompleteInteractionOption:
        suboptions: typing.Sequence[command_interactions.AutocompleteInteractionOption] | None = None
        if raw_suboptions := payload.get("options"):
            suboptions = [self._deserialize_autocomplete_interaction_option(suboption) for suboption in raw_suboptions]

        is_focused = payload.get("focused", False)

        option_type = commands.OptionType(payload["type"])
        value = payload.get("value")
        if is_focused and (modifier := _interaction_option_type_mapping.get(option_type)):
            value = modifier(value)

        return command_interactions.AutocompleteInteractionOption(
            name=payload["name"],
            type=option_type,
            value=value,
            options=suboptions,  # type: ignore[arg-type]  # MyPy gets the type equality wrong here.
            is_focused=is_focused,
        )

    def _deserialize_interaction_member(
        self, payload: data_binding.JSONObject, *, guild_id: snowflakes.Snowflake, user: user_models.User | None = None
    ) -> base_interactions.InteractionMember:
        if not user:
            user = self.deserialize_user(payload["user"])

        role_ids = [snowflakes.Snowflake(role_id) for role_id in payload["roles"]]
        # If Discord ever does start including this here without warning we don't want to duplicate the entry.
        if guild_id not in role_ids:
            role_ids.append(guild_id)

        premium_since: datetime.datetime | None = None
        if (raw_premium_since := payload.get("premium_since")) is not None:
            premium_since = time.iso8601_datetime_string_to_datetime(raw_premium_since)

        if raw_disabled_until := payload.get("communication_disabled_until"):
            disabled_until = time.iso8601_datetime_string_to_datetime(raw_disabled_until)
        else:
            disabled_until = None

        guild_flags = guild_models.GuildMemberFlags(payload.get("flags") or guild_models.GuildMemberFlags.NONE)

        avatar_decoration = self._deserialize_avatar_decoration(payload.get("avatar_decoration_data"))

        # TODO: deduplicate member unmarshalling logic
        return base_interactions.InteractionMember(
            user=user,
            guild_id=guild_id,
            role_ids=role_ids,
            joined_at=time.iso8601_datetime_string_to_datetime(payload["joined_at"]),
            premium_since=premium_since,
            guild_avatar_decoration=avatar_decoration,
            guild_avatar_hash=payload.get("avatar"),
            guild_banner_hash=payload.get("banner"),
            nickname=payload.get("nick"),
            is_deaf=payload.get("deaf", undefined.UNDEFINED),
            is_mute=payload.get("mute", undefined.UNDEFINED),
            is_pending=payload.get("pending", undefined.UNDEFINED),
            permissions=permission_models.Permissions(int(payload["permissions"])),
            raw_communication_disabled_until=disabled_until,
            guild_flags=guild_flags,
        )

    def _deserialize_interaction_channel(
        self, payload: data_binding.JSONObject
    ) -> base_interactions.InteractionChannel:
        channel_id = snowflakes.Snowflake(payload["id"])

        thread_metadata = (
            self._deserialize_thread_metadata(payload["thread_metadata"]) if "thread_metadata" in payload else None
        )

        return base_interactions.InteractionChannel(
            app=self._app,
            id=channel_id,
            type=channel_models.ChannelType(payload["type"]),
            name=payload.get("name"),
            # Even tho (at the time of writing) it is documented that these partial channels will always contain
            # this field, they are explicitly avoided for DM channels.
            permissions=permission_models.Permissions(int(payload.get("permissions", 0))),
            parent_id=snowflakes.Snowflake(payload["parent_id"]) if payload.get("parent_id") else None,
            thread_metadata=thread_metadata,
        )

    def _deserialize_resolved_option_data(
        self, payload: data_binding.JSONObject, *, guild_id: snowflakes.Snowflake | None = None
    ) -> base_interactions.ResolvedOptionData:
        channels: dict[snowflakes.Snowflake, base_interactions.InteractionChannel] = {}
        if raw_channels := payload.get("channels"):
            for channel_payload in raw_channels.values():
                channel_id = snowflakes.Snowflake(channel_payload["id"])
                channels[channel_id] = self._deserialize_interaction_channel(channel_payload)

        if raw_users := payload.get("users"):
            users = {u.id: u for u in map(self.deserialize_user, raw_users.values())}

        else:
            users = {}

        members: dict[snowflakes.Snowflake, base_interactions.InteractionMember] = {}
        if raw_members := payload.get("members"):
            for raw_user_id, member_payload in raw_members.items():
                assert guild_id is not None
                user_id = snowflakes.Snowflake(raw_user_id)
                members[user_id] = self._deserialize_interaction_member(
                    member_payload, user=users[user_id], guild_id=guild_id
                )

        if raw_roles := payload.get("roles"):
            assert guild_id is not None
            roles_iter = (self.deserialize_role(role, guild_id=guild_id) for role in raw_roles.values())
            roles = {r.id: r for r in roles_iter}

        else:
            roles = {}

        if raw_messages := payload.get("messages"):
            messages = {m.id: m for m in map(self.deserialize_message, raw_messages.values())}

        else:
            messages = {}

        if raw_attachments := payload.get("attachments"):
            attachments = {a.id: a for a in map(self._deserialize_message_attachment, raw_attachments.values())}

        else:
            attachments = {}

        return base_interactions.ResolvedOptionData(
            attachments=attachments, channels=channels, members=members, messages=messages, roles=roles, users=users
        )

    @typing_extensions.override
    def deserialize_command_interaction(
        self, payload: data_binding.JSONObject
    ) -> command_interactions.CommandInteraction:
        data_payload = payload["data"]

        guild_id: snowflakes.Snowflake | None = None
        if raw_guild_id := payload.get("guild_id"):
            guild_id = snowflakes.Snowflake(raw_guild_id)

        options = [self._deserialize_interaction_command_option(option) for option in data_payload.get("options", ())]

        member: base_interactions.InteractionMember | None
        if member_payload := payload.get("member"):
            assert guild_id is not None
            member = self._deserialize_interaction_member(member_payload, guild_id=guild_id)
            # See https://github.com/discord/discord-api-docs/pull/2568
            user = member.user

        else:
            member = None
            user = self.deserialize_user(payload["user"])

        resolved: base_interactions.ResolvedOptionData | None = None
        if resolved_payload := data_payload.get("resolved"):
            resolved = self._deserialize_resolved_option_data(resolved_payload, guild_id=guild_id)

        target_id: snowflakes.Snowflake | None = None
        if raw_target_id := data_payload.get("target_id"):
            target_id = snowflakes.Snowflake(raw_target_id)

        entitlements = [self.deserialize_entitlement(entitlement) for entitlement in payload.get("entitlements", ())]

        authorizing_integration_owners = {
            application_models.ApplicationIntegrationType(int(integration_type)): snowflakes.Snowflake(
                integration_owner_id
            )
            for integration_type, integration_owner_id in payload["authorizing_integration_owners"].items()
        }

        return command_interactions.CommandInteraction(
            app=self._app,
            application_id=snowflakes.Snowflake(payload["application_id"]),
            id=snowflakes.Snowflake(payload["id"]),
            type=base_interactions.InteractionType(payload["type"]),
            guild_id=guild_id,
            guild_locale=locales.Locale(payload["guild_locale"]) if "guild_locale" in payload else None,
            locale=locales.Locale(payload["locale"]),
            channel=self._deserialize_interaction_channel(payload["channel"]),
            member=member,
            user=user,
            token=payload["token"],
            version=payload["version"],
            command_id=snowflakes.Snowflake(data_payload["id"]),
            command_name=data_payload["name"],
            command_type=commands.CommandType(data_payload.get("type", commands.CommandType.SLASH)),
            options=options,
            resolved=resolved,
            target_id=target_id,
            app_permissions=permission_models.Permissions(payload["app_permissions"]),
            registered_guild_id=snowflakes.Snowflake(data_payload["guild_id"]) if "guild_id" in data_payload else None,
            entitlements=entitlements,
            authorizing_integration_owners=authorizing_integration_owners,
            context=application_models.ApplicationContextType(payload["context"]),
        )

    @typing_extensions.override
    def deserialize_autocomplete_interaction(
        self, payload: data_binding.JSONObject
    ) -> command_interactions.AutocompleteInteraction:
        data_payload = payload["data"]

        guild_id: snowflakes.Snowflake | None = None
        if raw_guild_id := payload.get("guild_id"):
            guild_id = snowflakes.Snowflake(raw_guild_id)

        options = [self._deserialize_autocomplete_interaction_option(option) for option in data_payload["options"]]

        member: base_interactions.InteractionMember | None
        if member_payload := payload.get("member"):
            assert guild_id is not None
            member = self._deserialize_interaction_member(member_payload, guild_id=guild_id)
            # See https://github.com/discord/discord-api-docs/pull/2568
            user = member.user

        else:
            member = None
            user = self.deserialize_user(payload["user"])

        authorizing_integration_owners = {
            application_models.ApplicationIntegrationType(int(integration_type)): snowflakes.Snowflake(
                integration_owner_id
            )
            for integration_type, integration_owner_id in payload["authorizing_integration_owners"].items()
        }

        return command_interactions.AutocompleteInteraction(
            app=self._app,
            application_id=snowflakes.Snowflake(payload["application_id"]),
            id=snowflakes.Snowflake(payload["id"]),
            type=base_interactions.InteractionType(payload["type"]),
            guild_id=guild_id,
            channel=self._deserialize_interaction_channel(payload["channel"]),
            member=member,
            user=user,
            token=payload["token"],
            version=payload["version"],
            command_id=snowflakes.Snowflake(data_payload["id"]),
            command_name=data_payload["name"],
            command_type=commands.CommandType(data_payload.get("type", commands.CommandType.SLASH)),
            options=options,
            locale=locales.Locale(payload["locale"]),
            app_permissions=permission_models.Permissions(payload["app_permissions"]),
            guild_locale=locales.Locale(payload["guild_locale"]) if "guild_locale" in payload else None,
            registered_guild_id=snowflakes.Snowflake(data_payload["guild_id"]) if "guild_id" in data_payload else None,
            entitlements=[self.deserialize_entitlement(entitlement) for entitlement in payload.get("entitlements", ())],
            authorizing_integration_owners=authorizing_integration_owners,
            context=application_models.ApplicationContextType(payload["context"]),
        )

    @typing_extensions.override
    def deserialize_modal_interaction(self, payload: data_binding.JSONObject) -> modal_interactions.ModalInteraction:
        data_payload = payload["data"]

        guild_id: snowflakes.Snowflake | None = None
        if raw_guild_id := payload.get("guild_id"):
            guild_id = snowflakes.Snowflake(raw_guild_id)

        member: base_interactions.InteractionMember | None
        if member_payload := payload.get("member"):
            assert guild_id is not None
            member = self._deserialize_interaction_member(member_payload, guild_id=guild_id)
            # See https://github.com/discord/discord-api-docs/pull/2568
            user = member.user

        else:
            member = None
            user = self.deserialize_user(payload["user"])

        message: message_models.Message | None = None
        if message_payload := payload.get("message"):
            message = self.deserialize_message(message_payload)

        authorizing_integration_owners = {
            application_models.ApplicationIntegrationType(int(integration_type)): snowflakes.Snowflake(
                integration_owner_id
            )
            for integration_type, integration_owner_id in payload["authorizing_integration_owners"].items()
        }

        return modal_interactions.ModalInteraction(
            app=self._app,
            application_id=snowflakes.Snowflake(payload["application_id"]),
            id=snowflakes.Snowflake(payload["id"]),
            type=base_interactions.InteractionType(payload["type"]),
            guild_id=guild_id,
            app_permissions=permission_models.Permissions(payload["app_permissions"]),
            guild_locale=locales.Locale(payload["guild_locale"]) if "guild_locale" in payload else None,
            locale=locales.Locale(payload["locale"]),
            channel=self._deserialize_interaction_channel(payload["channel"]),
            member=member,
            user=user,
            token=payload["token"],
            version=payload["version"],
            custom_id=data_payload["custom_id"],
            components=self._deserialize_modal_components(data_payload["components"]),
            message=message,
            entitlements=[self.deserialize_entitlement(entitlement) for entitlement in payload.get("entitlements", ())],
            authorizing_integration_owners=authorizing_integration_owners,
            context=application_models.ApplicationContextType(payload["context"]),
        )

    @typing_extensions.override
    def deserialize_interaction(self, payload: data_binding.JSONObject) -> base_interactions.PartialInteraction:
        interaction_type = base_interactions.InteractionType(payload["type"])

        if deserialize := self._interaction_type_mapping.get(interaction_type):
            return deserialize(payload)

        _LOGGER.debug("Unknown interaction type %s", interaction_type)
        msg = f"Unrecognised interaction type {interaction_type}"
        raise errors.UnrecognisedEntityError(msg)

    @typing_extensions.override
    def serialize_command_option(self, option: commands.CommandOption) -> data_binding.JSONObject:
        payload: typing.MutableMapping[str, typing.Any] = {
            "type": option.type,
            "name": option.name,
            "description": option.description,
            "required": option.is_required,
            "name_localizations": option.name_localizations,
            "description_localizations": option.description_localizations,
        }

        if option.channel_types is not None:
            payload["channel_types"] = option.channel_types

        if option.choices is not None:
            payload["choices"] = [
                {"name": choice.name, "name_localizations": choice.name_localizations, "value": choice.value}
                for choice in option.choices
            ]

        if option.options is not None:
            payload["options"] = [self.serialize_command_option(suboption) for suboption in option.options]

        if option.autocomplete:
            payload["autocomplete"] = True

        if option.min_value is not None:
            payload["min_value"] = option.min_value
        if option.max_value is not None:
            payload["max_value"] = option.max_value

        if option.min_length is not None:
            payload["min_length"] = option.min_length
        if option.max_length is not None:
            payload["max_length"] = option.max_length

        return payload

    @typing_extensions.override
    def deserialize_component_interaction(
        self, payload: data_binding.JSONObject
    ) -> component_interactions.ComponentInteraction:
        data_payload = payload["data"]

        guild_id = None
        if raw_guild_id := payload.get("guild_id"):
            guild_id = snowflakes.Snowflake(raw_guild_id)

        member: base_interactions.InteractionMember | None
        if member_payload := payload.get("member"):
            assert guild_id is not None
            member = self._deserialize_interaction_member(member_payload, guild_id=guild_id)
            # See https://github.com/discord/discord-api-docs/pull/2568
            user = member.user

        else:
            member = None
            user = self.deserialize_user(payload["user"])

        resolved: base_interactions.ResolvedOptionData | None = None
        if resolved_payload := data_payload.get("resolved"):
            resolved = self._deserialize_resolved_option_data(resolved_payload, guild_id=guild_id)

        authorizing_integration_owners = {
            application_models.ApplicationIntegrationType(int(integration_type)): snowflakes.Snowflake(
                integration_owner_id
            )
            for integration_type, integration_owner_id in payload["authorizing_integration_owners"].items()
        }

        return component_interactions.ComponentInteraction(
            app=self._app,
            application_id=snowflakes.Snowflake(payload["application_id"]),
            id=snowflakes.Snowflake(payload["id"]),
            type=base_interactions.InteractionType(payload["type"]),
            guild_id=guild_id,
            channel=self._deserialize_interaction_channel(payload["channel"]),
            member=member,
            user=user,
            token=payload["token"],
            values=data_payload.get("values") or (),
            resolved=resolved,
            version=payload["version"],
            custom_id=data_payload["custom_id"],
            component_type=component_models.ComponentType(data_payload["component_type"]),
            message=self.deserialize_message(payload["message"]),
            locale=locales.Locale(payload["locale"]),
            guild_locale=locales.Locale(payload["guild_locale"]) if "guild_locale" in payload else None,
            app_permissions=permission_models.Permissions(payload["app_permissions"]),
            entitlements=[self.deserialize_entitlement(entitlement) for entitlement in payload.get("entitlements", ())],
            authorizing_integration_owners=authorizing_integration_owners,
            context=application_models.ApplicationContextType(payload["context"]),
        )

    ##################
    # STICKER MODELS #
    ##################

    @typing_extensions.override
    def deserialize_sticker_pack(self, payload: data_binding.JSONObject) -> sticker_models.StickerPack:
        pack_stickers: list[sticker_models.StandardSticker] = [
            self.deserialize_standard_sticker(p) for p in payload["stickers"]
        ]

        cover_sticker_id: snowflakes.Snowflake | None = None
        if raw_cover_sticker_id := payload.get("cover_sticker_id"):
            cover_sticker_id = snowflakes.Snowflake(raw_cover_sticker_id)

        banner_asset_id: snowflakes.Snowflake | None = None
        if raw_banner_asset_id := payload.get("banner_asset_id"):
            banner_asset_id = snowflakes.Snowflake(raw_banner_asset_id)

        return sticker_models.StickerPack(
            id=snowflakes.Snowflake(payload["id"]),
            name=payload["name"],
            description=payload["description"],
            cover_sticker_id=cover_sticker_id,
            stickers=pack_stickers,
            sku_id=snowflakes.Snowflake(payload["sku_id"]),
            banner_asset_id=banner_asset_id,
        )

    @typing_extensions.override
    def deserialize_partial_sticker(self, payload: data_binding.JSONObject) -> sticker_models.PartialSticker:
        return sticker_models.PartialSticker(
            id=snowflakes.Snowflake(payload["id"]),
            name=payload["name"],
            format_type=sticker_models.StickerFormatType(payload["format_type"]),
        )

    @typing_extensions.override
    def deserialize_standard_sticker(self, payload: data_binding.JSONObject) -> sticker_models.StandardSticker:
        return sticker_models.StandardSticker(
            id=snowflakes.Snowflake(payload["id"]),
            name=payload["name"],
            description=payload["description"],
            format_type=sticker_models.StickerFormatType(payload["format_type"]),
            pack_id=snowflakes.Snowflake(payload["pack_id"]),
            sort_value=payload["sort_value"],
            tags=[tag.strip() for tag in payload["tags"].split(",")],
        )

    @typing_extensions.override
    def deserialize_guild_sticker(self, payload: data_binding.JSONObject) -> sticker_models.GuildSticker:
        return sticker_models.GuildSticker(
            id=snowflakes.Snowflake(payload["id"]),
            name=payload["name"],
            description=payload["description"],
            format_type=sticker_models.StickerFormatType(payload["format_type"]),
            guild_id=snowflakes.Snowflake(payload["guild_id"]),
            is_available=payload["available"],
            tag=payload["tags"],
            user=self.deserialize_user(payload["user"]) if "user" in payload else None,
        )

    ####################
    # COMPONENT MODELS #
    ####################

    def _deserialize_modal_components(
        self, payloads: data_binding.JSONArray
    ) -> typing.Sequence[component_models.ModalActionRowComponent]:
        top_level_components: list[component_models.ModalActionRowComponent] = []

        for payload in payloads:
            top_level_component_type = component_models.ComponentType(payload["type"])

            if top_level_component_type != component_models.ComponentType.ACTION_ROW:
                _LOGGER.debug("Unknown top-level message component type %s", top_level_component_type)
                continue

            components: list[component_models.ModalComponentTypesT] = []

            for component_payload in payload["components"]:
                component_type = component_models.ComponentType(component_payload["type"])

                if (deserializer := self._modal_component_type_mapping.get(component_type)) is None:
                    _LOGGER.debug("Unknown component type %s", component_type)
                    continue

                components.append(deserializer(component_payload))

            if components:
                # If we somehow get a top-level component full of unknown components, ignore the top-level
                # component all-together
                top_level_components.append(
                    component_models.ActionRowComponent(
                        type=top_level_component_type, id=payload["id"], components=components
                    )
                )

        return top_level_components

    def _deserialize_top_level_components(
        self, payloads: data_binding.JSONArray
    ) -> typing.Sequence[component_models.TopLevelComponentTypesT]:
        top_level_components: list[component_models.TopLevelComponentTypesT] = []

        for payload in payloads:
            top_level_component_type = component_models.ComponentType(payload["type"])

            if deserializer := self._top_level_components_mapping.get(top_level_component_type):
                top_level_components.append(deserializer(payload))
            else:
                _LOGGER.debug("Unknown component type %s", top_level_component_type)
                continue

        return top_level_components

    def _deserialize_button(self, payload: data_binding.JSONObject) -> component_models.ButtonComponent:
        emoji_payload = payload.get("emoji")
        return component_models.ButtonComponent(
            type=component_models.ComponentType(payload["type"]),
            id=payload["id"],
            style=component_models.ButtonStyle(payload["style"]),
            label=payload.get("label"),
            emoji=self.deserialize_emoji(emoji_payload) if emoji_payload else None,
            custom_id=payload.get("custom_id"),
            url=payload.get("url"),
            is_disabled=payload.get("disabled", False),
        )

    def _deserialize_select_menu(self, payload: data_binding.JSONObject) -> component_models.SelectMenuComponent:
        return component_models.SelectMenuComponent(
            type=component_models.ComponentType(payload["type"]),
            id=payload["id"],
            custom_id=payload["custom_id"],
            placeholder=payload.get("placeholder"),
            min_values=payload.get("min_values", 1),
            max_values=payload.get("max_values", 1),
            is_disabled=payload.get("disabled", False),
        )

    def _deserialize_text_select_menu(
        self, payload: data_binding.JSONObject
    ) -> component_models.TextSelectMenuComponent:
        options: list[component_models.SelectMenuOption] = []
        if "options" in payload:
            for option_payload in payload["options"]:
                emoji = None
                if emoji_payload := option_payload.get("emoji"):
                    emoji = self.deserialize_emoji(emoji_payload)

                options.append(
                    component_models.SelectMenuOption(
                        label=option_payload["label"],
                        value=option_payload["value"],
                        description=option_payload.get("description"),
                        emoji=emoji,
                        is_default=option_payload.get("default", False),
                    )
                )

        return component_models.TextSelectMenuComponent(
            type=component_models.ComponentType(payload["type"]),
            id=payload["id"],
            custom_id=payload["custom_id"],
            options=options,
            placeholder=payload.get("placeholder"),
            min_values=payload.get("min_values", 1),
            max_values=payload.get("max_values", 1),
            is_disabled=payload.get("disabled", False),
        )

    def _deserialize_channel_select_menu(
        self, payload: data_binding.JSONObject
    ) -> component_models.ChannelSelectMenuComponent:
        channel_types: list[int | channel_models.ChannelType] = []
        if "channel_types" in payload:
            channel_types.extend(channel_models.ChannelType(t) for t in payload["channel_types"])

        return component_models.ChannelSelectMenuComponent(
            type=component_models.ComponentType(payload["type"]),
            id=payload["id"],
            custom_id=payload["custom_id"],
            channel_types=channel_types,
            placeholder=payload.get("placeholder"),
            min_values=payload.get("min_values", 1),
            max_values=payload.get("max_values", 1),
            is_disabled=payload.get("disabled", False),
        )

    def _deserialize_text_input(self, payload: data_binding.JSONObject) -> component_models.TextInputComponent:
        return component_models.TextInputComponent(
            type=component_models.ComponentType(payload["type"]),
            id=payload["id"],
            custom_id=payload["custom_id"],
            value=payload["value"],
        )

    def _deserialize_media(self, payload: data_binding.JSONObject) -> component_models.MediaResource:
        height: undefined.UndefinedNoneOr[int] = undefined.UNDEFINED
        if "height" in payload:
            height = payload.get("height")

        width: undefined.UndefinedNoneOr[int] = undefined.UNDEFINED
        if "width" in payload:
            width = payload.get("width")

        content_type: undefined.UndefinedNoneOr[str] = undefined.UNDEFINED
        if "content_type" in payload:
            content_type = payload.get("content_type")

        loading_state: undefined.UndefinedNoneOr[component_models.MediaLoadingType] = undefined.UNDEFINED
        if "loading_state" in payload:
            if state := payload.get("loading_state"):
                loading_state = component_models.MediaLoadingType(state)
            else:
                loading_state = None

        return component_models.MediaResource(
            resource=files.ensure_resource(payload["url"]),
            proxy_resource=files.ensure_resource(payload["proxy_url"]) if "proxy_url" in payload else None,
            height=height,
            width=width,
            content_type=content_type,
            loading_state=loading_state,
        )

    def _deserialize_action_row_component(
        self, payload: data_binding.JSONObject
    ) -> component_models.ActionRowComponent[component_models.PartialComponent]:
        components: list[component_models.PartialComponent] = []

        for component_payload in payload["components"]:
            component_type = component_models.ComponentType(component_payload["type"])

            if (deserializer := self._action_row_component_type_mapping.get(component_type)) is None:
                _LOGGER.debug("Unknown component type %s", component_type)
                continue

            components.append(deserializer(component_payload))

        return component_models.ActionRowComponent(
            type=component_models.ComponentType.ACTION_ROW, id=payload["id"], components=components
        )

    def _deserialize_section_component(self, payload: data_binding.JSONObject) -> component_models.SectionComponent:
        accessory_payload = payload["accessory"]
        accessory_type = component_models.ComponentType(accessory_payload["type"])
        if (accessory_deserializer := self._section_accessory_mapping.get(accessory_type)) is None:
            _LOGGER.debug("Unknown section accessory type %s", accessory_type)
            raise errors.UnrecognisedEntityError(f"Unknown section accessory type {accessory_type}")
        accessory = accessory_deserializer(accessory_payload)

        components: list[component_models.SectionComponentTypesT] = []
        for component_payload in payload["components"]:
            component_type = component_models.ComponentType(component_payload["type"])

            if (deserializer := self._section_component_mapping.get(component_type)) is None:
                _LOGGER.debug("Unknown section component with type %s", accessory_type)
                continue

            components.append(deserializer(component_payload))

        return component_models.SectionComponent(
            type=component_models.ComponentType.SECTION, id=payload["id"], components=components, accessory=accessory
        )

    def _deserialize_thumbnail_component(self, payload: data_binding.JSONObject) -> component_models.ThumbnailComponent:
        return component_models.ThumbnailComponent(
            type=component_models.ComponentType.THUMBNAIL,
            id=payload["id"],
            media=self._deserialize_media(payload["media"]),
            description=payload.get("description", None),
            is_spoiler=payload.get("spoiler", False),
        )

    def _deserialize_text_display_component(
        self, payload: data_binding.JSONObject
    ) -> component_models.TextDisplayComponent:
        return component_models.TextDisplayComponent(
            type=component_models.ComponentType.TEXT_DISPLAY, id=payload["id"], content=payload["content"]
        )

    def _deserialize_media_gallery_component(
        self, payload: data_binding.JSONObject
    ) -> component_models.MediaGalleryComponent:
        return component_models.MediaGalleryComponent(
            type=component_models.ComponentType.MEDIA_GALLERY,
            id=payload["id"],
            items=[self._deserialize_media_gallery_item(item) for item in payload["items"]],
        )

    def _deserialize_media_gallery_item(self, payload: data_binding.JSONObject) -> component_models.MediaGalleryItem:
        return component_models.MediaGalleryItem(
            media=self._deserialize_media(payload["media"]),
            description=payload.get("description"),
            is_spoiler=payload.get("spoiler", False),
        )

    def _deserialize_separator_component(self, payload: data_binding.JSONObject) -> component_models.SeparatorComponent:
        return component_models.SeparatorComponent(
            type=component_models.ComponentType.SEPARATOR,
            id=payload["id"],
            spacing=component_models.SpacingType(payload["spacing"]),
            divider=payload.get("divider", False),
        )

    def _deserialize_file_component(self, payload: data_binding.JSONObject) -> component_models.FileComponent:
        return component_models.FileComponent(
            type=component_models.ComponentType.FILE,
            id=payload["id"],
            file=self._deserialize_media(payload["file"]),
            is_spoiler=payload.get("spoiler", False),
        )

    def _deserialize_container_component(self, payload: data_binding.JSONObject) -> component_models.ContainerComponent:
        components: list[component_models.ContainerTypesT] = []

        for component_payload in payload["components"]:
            component_type = component_models.ComponentType(component_payload["type"])

            if component_type == component_models.ComponentType.ACTION_ROW:
                if action_row := self._deserialize_action_row_component(component_payload):
                    components.append(action_row)

                continue

            if (deserializer := self._container_component_mapping.get(component_type)) is None:
                _LOGGER.debug("Unknown component type %s", component_type)
                continue

            components.append(deserializer(component_payload))

        accent_color: typing.Optional[color_models.Color] = None
        if raw_accent_color := payload.get("accent_color"):
            accent_color = color_models.Color.from_int(raw_accent_color)

        return component_models.ContainerComponent(
            type=component_models.ComponentType.CONTAINER,
            id=payload.get("id", None),
            accent_color=accent_color,
            is_spoiler=payload.get("spoiler", False),
            components=components,
        )

    ##################
    # MESSAGE MODELS #
    ##################

    def _deserialize_message_activity(self, payload: data_binding.JSONObject) -> message_models.MessageActivity:
        return message_models.MessageActivity(
            type=message_models.MessageActivityType(payload["type"]), party_id=payload.get("party_id")
        )

    def _deserialize_message_application(self, payload: data_binding.JSONObject) -> message_models.MessageApplication:
        return message_models.MessageApplication(
            id=snowflakes.Snowflake(payload["id"]),
            name=payload["name"],
            description=payload["description"] or None,
            icon_hash=payload["icon"],
            cover_image_hash=payload.get("cover_image"),
        )

    def _deserialize_message_attachment(self, payload: data_binding.JSONObject) -> message_models.Attachment:
        return message_models.Attachment(
            id=snowflakes.Snowflake(payload["id"]),
            filename=payload["filename"],
            title=payload.get("title"),
            description=payload.get("description"),
            media_type=payload.get("content_type"),
            size=int(payload["size"]),
            url=payload["url"],
            proxy_url=payload["proxy_url"],
            height=payload.get("height"),
            width=payload.get("width"),
            is_ephemeral=payload.get("ephemeral", False),
            duration=payload.get("duration_secs"),
            waveform=payload.get("waveform"),
        )

    def _deserialize_message_reaction(self, payload: data_binding.JSONObject) -> message_models.Reaction:
        return message_models.Reaction(
            count=int(payload["count"]), emoji=self.deserialize_emoji(payload["emoji"]), is_me=payload["me"]
        )

    def _deserialize_message_reference(self, payload: data_binding.JSONObject) -> message_models.MessageReference:
        message_reference_message_id: snowflakes.Snowflake | None = None
        if "message_id" in payload:
            message_reference_message_id = snowflakes.Snowflake(payload["message_id"])

        message_reference_guild_id: snowflakes.Snowflake | None = None
        if "guild_id" in payload:
            message_reference_guild_id = snowflakes.Snowflake(payload["guild_id"])

        return message_models.MessageReference(
            app=self._app,
            id=message_reference_message_id,
            channel_id=snowflakes.Snowflake(payload["channel_id"]),
            guild_id=message_reference_guild_id,
        )

    def _deserialize_partial_message_interaction_metadata(
        self, payload: data_binding.JSONObject
    ) -> base_interactions.PartialInteractionMetadata:
        authorizing_integration_owners = {
            application_models.ApplicationIntegrationType(int(integration_type)): snowflakes.Snowflake(
                integration_owner_id
            )
            for integration_type, integration_owner_id in payload["authorizing_integration_owners"].items()
        }
        return base_interactions.PartialInteractionMetadata(
            interaction_id=snowflakes.Snowflake(payload["id"]),
            type=base_interactions.InteractionType(payload["type"]),
            user=self.deserialize_user(payload["user"]),
            authorizing_integration_owners=authorizing_integration_owners,
            original_response_message_id=snowflakes.Snowflake(payload["original_response_message_id"])
            if "original_response_message_id" in payload
            else None,
        )

    def _deserialize_command_interaction_metadata(
        self, payload: data_binding.JSONObject
    ) -> command_interactions.CommandInteractionMetadata:
        partial_message_interaction_metadata = self._deserialize_partial_message_interaction_metadata(payload)

        return command_interactions.CommandInteractionMetadata(
            interaction_id=partial_message_interaction_metadata.interaction_id,
            type=partial_message_interaction_metadata.type,
            user=partial_message_interaction_metadata.user,
            authorizing_integration_owners=partial_message_interaction_metadata.authorizing_integration_owners,
            original_response_message_id=partial_message_interaction_metadata.original_response_message_id,
            target_user=self.deserialize_user(payload["target_user"]) if "target_user" in payload else None,
            target_message_id=snowflakes.Snowflake(payload["target_message_id"])
            if "target_message_id" in payload
            else None,
        )

    def _deserialize_message_component_interaction_metadata(
        self, payload: data_binding.JSONObject
    ) -> component_interactions.ComponentInteractionMetadata:
        partial_message_interaction_metadata = self._deserialize_partial_message_interaction_metadata(payload)

        return component_interactions.ComponentInteractionMetadata(
            interaction_id=partial_message_interaction_metadata.interaction_id,
            type=partial_message_interaction_metadata.type,
            user=partial_message_interaction_metadata.user,
            authorizing_integration_owners=partial_message_interaction_metadata.authorizing_integration_owners,
            original_response_message_id=partial_message_interaction_metadata.original_response_message_id,
            interacted_message_id=snowflakes.Snowflake(payload["interacted_message_id"]),
        )

    def _deserialize_modal_interaction_metadata(
        self, payload: data_binding.JSONObject
    ) -> modal_interactions.ModalInteractionMetadata:
        partial_message_interaction_metadata = self._deserialize_partial_message_interaction_metadata(payload)
        triggering_interaction_metadata = self._deserialize_interaction_metadata(
            payload["triggering_interaction_metadata"]
        )

        return modal_interactions.ModalInteractionMetadata(
            interaction_id=partial_message_interaction_metadata.interaction_id,
            type=partial_message_interaction_metadata.type,
            user=partial_message_interaction_metadata.user,
            authorizing_integration_owners=partial_message_interaction_metadata.authorizing_integration_owners,
            original_response_message_id=partial_message_interaction_metadata.original_response_message_id,
            triggering_interaction_metadata=triggering_interaction_metadata,
        )

    def _deserialize_interaction_metadata(
        self, payload: data_binding.JSONObject
    ) -> base_interactions.PartialInteractionMetadata:
        interaction_metadata_type = base_interactions.InteractionType(payload["type"])
        if deserializer := self._interaction_metadata_mapping.get(interaction_metadata_type):
            return deserializer(payload)
        _LOGGER.debug("Unrecognised interaction metadata type: %s", interaction_metadata_type)
        msg = f"Unrecognised interaction metadata type: {interaction_metadata_type}"
        raise errors.UnrecognisedEntityError(msg)

    @typing_extensions.override
    def deserialize_partial_message(  # noqa: C901, PLR0912, PLR0915
        self, payload: data_binding.JSONObject
    ) -> message_models.PartialMessage:
        author: undefined.UndefinedOr[user_models.User] = undefined.UNDEFINED
        if author_pl := payload.get("author"):
            author = self.deserialize_user(author_pl)

        guild_id: snowflakes.Snowflake | None = None
        member: undefined.UndefinedNoneOr[guild_models.Member] = None
        if "guild_id" in payload:
            guild_id = snowflakes.Snowflake(payload["guild_id"])

            # Webhook messages will never have a member attached to them
            if member_pl := payload.get("member"):
                assert author is not undefined.UNDEFINED, "received message with a member object without a user object"
                member = self.deserialize_member(member_pl, user=author, guild_id=guild_id)
            elif author is not undefined.UNDEFINED:
                member = undefined.UNDEFINED

        timestamp: undefined.UndefinedOr[datetime.datetime] = undefined.UNDEFINED
        if "timestamp" in payload:
            timestamp = time.iso8601_datetime_string_to_datetime(payload["timestamp"])

        edited_timestamp: undefined.UndefinedNoneOr[datetime.datetime] = undefined.UNDEFINED
        if "edited_timestamp" in payload:
            if (raw_edited_timestamp := payload["edited_timestamp"]) is not None:
                edited_timestamp = time.iso8601_datetime_string_to_datetime(raw_edited_timestamp)
            else:
                edited_timestamp = None

        attachments: undefined.UndefinedOr[list[message_models.Attachment]] = undefined.UNDEFINED
        if "attachments" in payload:
            attachments = [self._deserialize_message_attachment(attachment) for attachment in payload["attachments"]]

        embeds: undefined.UndefinedOr[list[embed_models.Embed]] = undefined.UNDEFINED
        if "embeds" in payload:
            embeds = [self.deserialize_embed(embed) for embed in payload["embeds"]]

        poll: undefined.UndefinedOr[poll_models.Poll] = undefined.UNDEFINED
        if "poll" in payload:
            poll = self.deserialize_poll(payload["poll"])

        reactions: undefined.UndefinedOr[list[message_models.Reaction]] = undefined.UNDEFINED
        if "reactions" in payload:
            reactions = [self._deserialize_message_reaction(reaction) for reaction in payload["reactions"]]

        activity: undefined.UndefinedOr[message_models.MessageActivity] = undefined.UNDEFINED
        if "activity" in payload:
            activity = self._deserialize_message_activity(payload["activity"])

        application: undefined.UndefinedOr[message_models.MessageApplication] = undefined.UNDEFINED
        if "application" in payload:
            application = self._deserialize_message_application(payload["application"])

        message_reference: undefined.UndefinedOr[message_models.MessageReference] = undefined.UNDEFINED
        if "message_reference" in payload:
            message_reference = self._deserialize_message_reference(payload["message_reference"])

        referenced_message: undefined.UndefinedNoneOr[message_models.Message] = undefined.UNDEFINED
        if "referenced_message" in payload:
            if (referenced_message_payload := payload["referenced_message"]) is not None:
                referenced_message = self.deserialize_message(referenced_message_payload)
            else:
                referenced_message = None

        stickers: undefined.UndefinedOr[typing.Sequence[sticker_models.PartialSticker]] = undefined.UNDEFINED
        if "sticker_items" in payload:
            stickers = [self.deserialize_partial_sticker(sticker) for sticker in payload["sticker_items"]]
        # This is only here for backwards compatibility as old messages still return this field
        elif "stickers" in payload:
            stickers = [self.deserialize_partial_sticker(sticker) for sticker in payload["stickers"]]

        content = payload.get("content", undefined.UNDEFINED)
        if content is not undefined.UNDEFINED:
            content = content or None  # Default to None if content is an empty string

        application_id: undefined.UndefinedNoneOr[snowflakes.Snowflake] = undefined.UNDEFINED
        if raw_application_id := payload.get("application_id"):
            application_id = snowflakes.Snowflake(raw_application_id)

        components: undefined.UndefinedOr[typing.Sequence[component_models.TopLevelComponentTypesT]] = (
            undefined.UNDEFINED
        )
        if component_payloads := payload.get("components"):
            components = self._deserialize_top_level_components(component_payloads)

        channel_mentions: undefined.UndefinedOr[dict[snowflakes.Snowflake, channel_models.PartialChannel]] = (
            undefined.UNDEFINED
        )
        if raw_channel_mentions := payload.get("mention_channels"):
            channel_mentions = {c.id: c for c in map(self.deserialize_partial_channel, raw_channel_mentions)}

        user_mentions: undefined.UndefinedOr[dict[snowflakes.Snowflake, user_models.User]] = undefined.UNDEFINED
        if raw_user_mentions := payload.get("mentions"):
            user_mentions = {u.id: u for u in map(self.deserialize_user, raw_user_mentions)}

        role_mention_ids: undefined.UndefinedOr[list[snowflakes.Snowflake]] = undefined.UNDEFINED
        if raw_role_mention_ids := payload.get("mention_roles"):
            role_mention_ids = [snowflakes.Snowflake(i) for i in raw_role_mention_ids]

        interaction_metadata = None
        if interaction_metadata_payload := payload.get("interaction_metadata"):
            interaction_metadata = self._deserialize_interaction_metadata(interaction_metadata_payload)

        return message_models.PartialMessage(
            app=self._app,
            id=snowflakes.Snowflake(payload["id"]),
            channel_id=snowflakes.Snowflake(payload["channel_id"]),
            guild_id=guild_id,
            author=author,
            member=member,
            content=content,
            timestamp=timestamp,
            edited_timestamp=edited_timestamp,
            is_tts=payload.get("tts", undefined.UNDEFINED),
            attachments=attachments,
            embeds=embeds,
            poll=poll,
            reactions=reactions,
            is_pinned=payload.get("pinned", undefined.UNDEFINED),
            webhook_id=snowflakes.Snowflake(payload["webhook_id"]) if "webhook_id" in payload else undefined.UNDEFINED,
            type=message_models.MessageType(payload["type"]) if "type" in payload else undefined.UNDEFINED,
            activity=activity,
            application=application,
            message_reference=message_reference,
            referenced_message=referenced_message,
            flags=message_models.MessageFlag(payload["flags"]) if "flags" in payload else undefined.UNDEFINED,
            stickers=stickers,
            nonce=payload.get("nonce", undefined.UNDEFINED),
            application_id=application_id,
            components=components,
            channel_mentions=channel_mentions,
            user_mentions=user_mentions,
            role_mention_ids=role_mention_ids,
            mentions_everyone=payload.get("mention_everyone", undefined.UNDEFINED),
            interaction_metadata=interaction_metadata,
        )

    @typing_extensions.override
    def deserialize_message(self, payload: data_binding.JSONObject) -> message_models.Message:  # noqa: PLR0912, PLR0915
        author = self.deserialize_user(payload["author"])

        guild_id: snowflakes.Snowflake | None = None
        member: guild_models.Member | None = None
        if "guild_id" in payload:
            guild_id = snowflakes.Snowflake(payload["guild_id"])

            if member_pl := payload.get("member"):
                member = self.deserialize_member(member_pl, user=author, guild_id=guild_id)

        edited_timestamp: datetime.datetime | None = None
        if (raw_edited_timestamp := payload["edited_timestamp"]) is not None:
            edited_timestamp = time.iso8601_datetime_string_to_datetime(raw_edited_timestamp)

        attachments = [self._deserialize_message_attachment(attachment) for attachment in payload["attachments"]]

        embeds = [self.deserialize_embed(embed) for embed in payload["embeds"]]

        poll: poll_models.Poll | None = None
        if "poll" in payload:
            poll = self.deserialize_poll(payload["poll"])

        if "reactions" in payload:
            reactions = [self._deserialize_message_reaction(reaction) for reaction in payload["reactions"]]
        else:
            reactions = []

        activity: message_models.MessageActivity | None = None
        if "activity" in payload:
            activity = self._deserialize_message_activity(payload["activity"])

        message_reference: message_models.MessageReference | None = None
        if "message_reference" in payload:
            message_reference = self._deserialize_message_reference(payload["message_reference"])

        referenced_message: message_models.PartialMessage | None = None
        if referenced_message_payload := payload.get("referenced_message"):
            referenced_message = self.deserialize_partial_message(referenced_message_payload)

        application: message_models.MessageApplication | None = None
        if "application" in payload:
            application = self._deserialize_message_application(payload["application"])

        if "sticker_items" in payload:
            stickers = [self.deserialize_partial_sticker(sticker) for sticker in payload["sticker_items"]]
        elif "stickers" in payload:
            stickers = [self.deserialize_partial_sticker(sticker) for sticker in payload["stickers"]]
        else:
            stickers = []

        thread: channel_models.GuildThreadChannel | None = None
        if thread_payload := payload.get("thread"):
            thread = self.deserialize_guild_thread(thread_payload)

        components: typing.Sequence[component_models.TopLevelComponentTypesT]
        if component_payloads := payload.get("components"):
            components = self._deserialize_top_level_components(component_payloads)
        else:
            components = []

        user_mentions = {u.id: u for u in map(self.deserialize_user, payload.get("mentions", ()))}
        role_mention_ids = [snowflakes.Snowflake(i) for i in payload.get("mention_roles", ())]
        channel_mentions = {u.id: u for u in map(self.deserialize_partial_channel, payload.get("mention_channels", ()))}

        interaction_metadata = None
        if interaction_metadata_payload := payload.get("interaction_metadata"):
            interaction_metadata = self._deserialize_interaction_metadata(interaction_metadata_payload)

        return message_models.Message(
            app=self._app,
            id=snowflakes.Snowflake(payload["id"]),
            channel_id=snowflakes.Snowflake(payload["channel_id"]),
            guild_id=guild_id,
            author=author,
            member=member,
            content=payload["content"] or None,
            timestamp=time.iso8601_datetime_string_to_datetime(payload["timestamp"]),
            edited_timestamp=edited_timestamp,
            is_tts=payload["tts"],
            attachments=attachments,
            embeds=embeds,
            poll=poll,
            reactions=reactions,
            is_pinned=payload["pinned"],
            webhook_id=snowflakes.Snowflake(payload["webhook_id"]) if "webhook_id" in payload else None,
            type=message_models.MessageType(payload["type"]),
            activity=activity,
            application=application,
            message_reference=message_reference,
            referenced_message=referenced_message,
            flags=message_models.MessageFlag(payload["flags"]),
            stickers=stickers,
            nonce=payload.get("nonce"),
            application_id=snowflakes.Snowflake(payload["application_id"]) if "application_id" in payload else None,
            components=components,
            user_mentions=user_mentions,
            channel_mentions=channel_mentions,
            role_mention_ids=role_mention_ids,
            mentions_everyone=payload.get("mention_everyone", False),
            thread=thread,
            interaction_metadata=interaction_metadata,
        )

    ###################
    # PRESENCE MODELS #
    ###################

    @typing_extensions.override
    def deserialize_member_presence(
        self,
        payload: data_binding.JSONObject,
        *,
        guild_id: undefined.UndefinedOr[snowflakes.Snowflake] = undefined.UNDEFINED,
    ) -> presence_models.MemberPresence:
        activities: list[presence_models.RichActivity] = []
        for activity_payload in payload["activities"]:
            timestamps: presence_models.ActivityTimestamps | None = None
            if "timestamps" in activity_payload:
                timestamps_payload = activity_payload["timestamps"]
                start = (
                    time.unix_epoch_to_datetime(timestamps_payload["start"]) if "start" in timestamps_payload else None
                )
                end = time.unix_epoch_to_datetime(timestamps_payload["end"]) if "end" in timestamps_payload else None
                timestamps = presence_models.ActivityTimestamps(start=start, end=end)

            application_id = (
                snowflakes.Snowflake(activity_payload["application_id"])
                if "application_id" in activity_payload
                else None
            )

            party: presence_models.ActivityParty | None = None
            if "party" in activity_payload:
                party_payload = activity_payload["party"]

                current_size: int | None
                max_size: int | None
                if "size" in party_payload:
                    raw_current_size, raw_max_size = party_payload["size"]
                    current_size = int(raw_current_size)
                    max_size = int(raw_max_size)
                else:
                    current_size = max_size = None

                party = presence_models.ActivityParty(
                    id=party_payload.get("id"), current_size=current_size, max_size=max_size
                )

            assets: presence_models.ActivityAssets | None = None
            if "assets" in activity_payload:
                assets_payload = activity_payload["assets"]
                assets = presence_models.ActivityAssets(
                    application_id=application_id,
                    large_image=assets_payload.get("large_image"),
                    large_text=assets_payload.get("large_text"),
                    small_image=assets_payload.get("small_image"),
                    small_text=assets_payload.get("small_text"),
                )

            secrets: presence_models.ActivitySecret | None = None
            if "secrets" in activity_payload:
                secrets_payload = activity_payload["secrets"]
                secrets = presence_models.ActivitySecret(
                    join=secrets_payload.get("join"),
                    spectate=secrets_payload.get("spectate"),
                    match=secrets_payload.get("match"),
                )

            emoji: emoji_models.Emoji | None = None
            raw_emoji = activity_payload.get("emoji")
            if raw_emoji is not None:
                emoji = self.deserialize_emoji(raw_emoji)

            activity = presence_models.RichActivity(
                name=activity_payload["name"],
                # RichActivity's generated init already declares a converter for the "type" field
                type=activity_payload["type"],
                url=activity_payload.get("url"),
                created_at=time.unix_epoch_to_datetime(activity_payload["created_at"]),
                timestamps=timestamps,
                application_id=application_id,
                details=activity_payload.get("details"),
                state=activity_payload.get("state"),
                emoji=emoji,
                party=party,
                assets=assets,
                secrets=secrets,
                is_instance=activity_payload.get("instance"),  # TODO: can we safely default this to False?
                flags=presence_models.ActivityFlag(activity_payload["flags"]) if "flags" in activity_payload else None,
                buttons=activity_payload.get("buttons") or [],
            )
            activities.append(activity)

        client_status_payload = payload["client_status"]
        desktop = (
            presence_models.Status(client_status_payload["desktop"])
            if "desktop" in client_status_payload
            else presence_models.Status.OFFLINE
        )
        mobile = (
            presence_models.Status(client_status_payload["mobile"])
            if "mobile" in client_status_payload
            else presence_models.Status.OFFLINE
        )
        web = (
            presence_models.Status(client_status_payload["web"])
            if "web" in client_status_payload
            else presence_models.Status.OFFLINE
        )
        client_status = presence_models.ClientStatus(desktop=desktop, mobile=mobile, web=web)

        return presence_models.MemberPresence(
            app=self._app,
            user_id=snowflakes.Snowflake(payload["user"]["id"]),
            guild_id=guild_id if guild_id is not undefined.UNDEFINED else snowflakes.Snowflake(payload["guild_id"]),
            visible_status=presence_models.Status(payload["status"]),
            activities=activities,
            client_status=client_status,
        )

    ##########################
    # SCHEDULED EVENT MODELS #
    ##########################

    @typing_extensions.override
    def deserialize_scheduled_external_event(
        self, payload: data_binding.JSONObject
    ) -> scheduled_events_models.ScheduledExternalEvent:
        creator: user_models.User | None = None
        if raw_creator := payload.get("creator"):
            creator = self.deserialize_user(raw_creator)

        return scheduled_events_models.ScheduledExternalEvent(
            app=self._app,
            id=snowflakes.Snowflake(payload["id"]),
            guild_id=snowflakes.Snowflake(payload["guild_id"]),
            name=payload["name"],
            description=payload.get("description"),
            start_time=time.iso8601_datetime_string_to_datetime(payload["scheduled_start_time"]),
            end_time=time.iso8601_datetime_string_to_datetime(payload["scheduled_end_time"]),
            privacy_level=scheduled_events_models.EventPrivacyLevel(payload["privacy_level"]),
            status=scheduled_events_models.ScheduledEventStatus(payload["status"]),
            entity_type=scheduled_events_models.ScheduledEventType(payload["entity_type"]),
            creator=creator,
            user_count=payload.get("user_count"),
            image_hash=payload.get("image"),
            location=payload["entity_metadata"]["location"],
        )

    @typing_extensions.override
    def deserialize_scheduled_stage_event(
        self, payload: data_binding.JSONObject
    ) -> scheduled_events_models.ScheduledStageEvent:
        creator: user_models.User | None = None
        if raw_creator := payload.get("creator"):
            creator = self.deserialize_user(raw_creator)

        end_time: datetime.datetime | None = None
        if raw_end_time := payload.get("scheduled_end_time"):
            end_time = time.iso8601_datetime_string_to_datetime(raw_end_time)

        return scheduled_events_models.ScheduledStageEvent(
            app=self._app,
            id=snowflakes.Snowflake(payload["id"]),
            guild_id=snowflakes.Snowflake(payload["guild_id"]),
            name=payload["name"],
            description=payload.get("description"),
            start_time=time.iso8601_datetime_string_to_datetime(payload["scheduled_start_time"]),
            end_time=end_time,
            privacy_level=scheduled_events_models.EventPrivacyLevel(payload["privacy_level"]),
            status=scheduled_events_models.ScheduledEventStatus(payload["status"]),
            entity_type=scheduled_events_models.ScheduledEventType(payload["entity_type"]),
            creator=creator,
            user_count=payload.get("user_count"),
            image_hash=payload.get("image"),
            channel_id=snowflakes.Snowflake(payload["channel_id"]),
        )

    @typing_extensions.override
    def deserialize_scheduled_voice_event(
        self, payload: data_binding.JSONObject
    ) -> scheduled_events_models.ScheduledVoiceEvent:
        creator: user_models.User | None = None
        if raw_creator := payload.get("creator"):
            creator = self.deserialize_user(raw_creator)

        end_time: datetime.datetime | None = None
        if raw_end_time := payload.get("scheduled_end_time"):
            end_time = time.iso8601_datetime_string_to_datetime(raw_end_time)

        return scheduled_events_models.ScheduledVoiceEvent(
            app=self._app,
            id=snowflakes.Snowflake(payload["id"]),
            guild_id=snowflakes.Snowflake(payload["guild_id"]),
            name=payload["name"],
            description=payload.get("description"),
            start_time=time.iso8601_datetime_string_to_datetime(payload["scheduled_start_time"]),
            end_time=end_time,
            privacy_level=scheduled_events_models.EventPrivacyLevel(payload["privacy_level"]),
            status=scheduled_events_models.ScheduledEventStatus(payload["status"]),
            entity_type=scheduled_events_models.ScheduledEventType(payload["entity_type"]),
            creator=creator,
            user_count=payload.get("user_count"),
            image_hash=payload.get("image"),
            channel_id=snowflakes.Snowflake(payload["channel_id"]),
        )

    @typing_extensions.override
    def deserialize_scheduled_event(self, payload: data_binding.JSONObject) -> scheduled_events_models.ScheduledEvent:
        event_type = scheduled_events_models.ScheduledEventType(payload["entity_type"])

        if converter := self._scheduled_event_type_mapping.get(event_type):
            return converter(payload)

        _LOGGER.debug("Unrecognised scheduled event type %s", event_type)
        msg = f"Unrecognised scheduled event type {event_type}"
        raise errors.UnrecognisedEntityError(msg)

    @typing_extensions.override
    def deserialize_scheduled_event_user(
        self,
        payload: data_binding.JSONObject,
        *,
        guild_id: undefined.UndefinedOr[snowflakes.Snowflake] = undefined.UNDEFINED,
    ) -> scheduled_events_models.ScheduledEventUser:
        user = self.deserialize_user(payload["user"])

        member: guild_models.Member | None = None
        if raw_member := payload.get("member"):
            member = self.deserialize_member(raw_member, user=user, guild_id=guild_id)

        return scheduled_events_models.ScheduledEventUser(
            event_id=snowflakes.Snowflake(payload["guild_scheduled_event_id"]), user=user, member=member
        )

    ###################
    # TEMPLATE MODELS #
    ###################

    @typing_extensions.override
    def deserialize_template(self, payload: data_binding.JSONObject) -> template_models.Template:
        source_guild_payload = payload["serialized_source_guild"]
        # For some reason the guild ID isn't on the actual guild object in this special case.
        guild_id = snowflakes.Snowflake(payload["source_guild_id"])
        default_message_notifications = guild_models.GuildMessageNotificationsLevel(
            source_guild_payload["default_message_notifications"]
        )
        explicit_content_filter = guild_models.GuildExplicitContentFilterLevel(
            source_guild_payload["explicit_content_filter"]
        )

        roles: dict[snowflakes.Snowflake, template_models.TemplateRole] = {}
        for role_payload in source_guild_payload["roles"]:
            role = template_models.TemplateRole(
                app=self._app,
                id=snowflakes.Snowflake(role_payload["id"]),
                name=role_payload["name"],
                permissions=permission_models.Permissions(int(role_payload["permissions"])),
                color=color_models.Color(role_payload["color"]),
                is_hoisted=role_payload["hoist"],
                is_mentionable=role_payload["mentionable"],
            )
            roles[role.id] = role

        channels = {}
        for channel_payload in source_guild_payload["channels"]:
            channel = self.deserialize_channel(channel_payload, guild_id=guild_id)
            assert isinstance(channel, channel_models.GuildChannel)
            channels[channel.id] = channel

        afk_channel_id = source_guild_payload["afk_channel_id"]
        system_channel_id = source_guild_payload["system_channel_id"]

        source_guild = template_models.TemplateGuild(
            app=self._app,
            id=guild_id,
            # For some reason in this case they use the key "icon_hash" rather than "icon".
            # Cause Discord:TM:
            icon_hash=source_guild_payload["icon_hash"],
            name=source_guild_payload["name"],
            description=source_guild_payload["description"],
            verification_level=guild_models.GuildVerificationLevel(source_guild_payload["verification_level"]),
            default_message_notifications=default_message_notifications,
            explicit_content_filter=explicit_content_filter,
            preferred_locale=locales.Locale(source_guild_payload["preferred_locale"]),
            afk_timeout=datetime.timedelta(seconds=source_guild_payload["afk_timeout"]),
            roles=roles,
            channels=channels,
            afk_channel_id=snowflakes.Snowflake(afk_channel_id) if afk_channel_id is not None else None,
            system_channel_id=snowflakes.Snowflake(system_channel_id) if system_channel_id is not None else None,
            system_channel_flags=guild_models.GuildSystemChannelFlag(source_guild_payload["system_channel_flags"]),
        )

        return template_models.Template(
            app=self._app,
            code=payload["code"],
            name=payload["name"],
            description=payload["description"],
            usage_count=payload["usage_count"],
            creator=self.deserialize_user(payload["creator"]),
            created_at=time.iso8601_datetime_string_to_datetime(payload["created_at"]),
            updated_at=time.iso8601_datetime_string_to_datetime(payload["updated_at"]),
            source_guild=source_guild,
            is_unsynced=bool(payload["is_dirty"]),
        )

    ###############
    # USER MODELS #
    ###############

    def _deserialize_avatar_decoration(
        self, payload: data_binding.JSONObject | None
    ) -> user_models.AvatarDecoration | None:
        if not payload:
            return None

        expires_at = (
            time.unix_epoch_to_datetime(payload["expires_at"], is_millis=False) if payload.get("expires_at") else None
        )
        return user_models.AvatarDecoration(
            asset_hash=payload["asset"], sku_id=snowflakes.Snowflake(payload["sku_id"]), expires_at=expires_at
        )

    def _set_user_attributes(self, payload: data_binding.JSONObject) -> _UserFields:
        accent_color = payload.get("accent_color")
        avatar_decoration = self._deserialize_avatar_decoration(payload.get("avatar_decoration_data"))
        return _UserFields(
            id=snowflakes.Snowflake(payload["id"]),
            discriminator=payload["discriminator"],
            username=payload["username"],
            global_name=payload.get("global_name"),
            avatar_decoration=avatar_decoration,
            avatar_hash=payload["avatar"],
            banner_hash=payload.get("banner", None),
            accent_color=color_models.Color(accent_color) if accent_color is not None else None,
            is_bot=payload.get("bot", False),
            is_system=payload.get("system", False),
        )

    @typing_extensions.override
    def deserialize_user(self, payload: data_binding.JSONObject) -> user_models.User:
        user_fields = self._set_user_attributes(payload)
        flags = (
            user_models.UserFlag(payload["public_flags"]) if "public_flags" in payload else user_models.UserFlag.NONE
        )
        return user_models.UserImpl(
            app=self._app,
            id=user_fields.id,
            discriminator=user_fields.discriminator,
            username=user_fields.username,
            global_name=payload.get("global_name"),
            avatar_decoration=user_fields.avatar_decoration,
            avatar_hash=user_fields.avatar_hash,
            banner_hash=user_fields.banner_hash,
            accent_color=user_fields.accent_color,
            is_bot=user_fields.is_bot,
            is_system=user_fields.is_system,
            flags=flags,
        )

    @typing_extensions.override
    def deserialize_my_user(self, payload: data_binding.JSONObject) -> user_models.OwnUser:
        user_fields = self._set_user_attributes(payload)
        return user_models.OwnUser(
            app=self._app,
            id=user_fields.id,
            discriminator=user_fields.discriminator,
            username=user_fields.username,
            global_name=payload.get("global_name"),
            avatar_decoration=user_fields.avatar_decoration,
            avatar_hash=user_fields.avatar_hash,
            banner_hash=user_fields.banner_hash,
            accent_color=user_fields.accent_color,
            is_bot=user_fields.is_bot,
            is_system=user_fields.is_system,
            is_mfa_enabled=payload["mfa_enabled"],
            locale=locales.Locale(payload["locale"]) if "locale" in payload else None,
            is_verified=payload.get("verified"),
            email=payload.get("email"),
            flags=user_models.UserFlag(payload["flags"]),
            premium_type=user_models.PremiumType(payload["premium_type"]) if "premium_type" in payload else None,
        )

    ################
    # VOICE MODELS #
    ################

    @typing_extensions.override
    def deserialize_voice_state(
        self,
        payload: data_binding.JSONObject,
        *,
        guild_id: undefined.UndefinedOr[snowflakes.Snowflake] = undefined.UNDEFINED,
        member: undefined.UndefinedOr[guild_models.Member] = undefined.UNDEFINED,
    ) -> voice_models.VoiceState:
        if guild_id is undefined.UNDEFINED:
            guild_id = snowflakes.Snowflake(payload["guild_id"])

        channel_id: snowflakes.Snowflake | None = None
        if (raw_channel_id := payload["channel_id"]) is not None:
            channel_id = snowflakes.Snowflake(raw_channel_id)

        member_obj: guild_models.Member | None = None
        if member is undefined.UNDEFINED:
            # It is insanely rare for this to happen, but we can receive voice states
            # with no member object attached to them unfortunately.
            member_obj = self.deserialize_member(payload["member"], guild_id=guild_id) if "member" in payload else None
        else:
            member_obj = member

        requested_to_speak_at: datetime.datetime | None = None
        if raw_requested_to_speak_at := payload.get("request_to_speak_timestamp"):
            requested_to_speak_at = time.iso8601_datetime_string_to_datetime(raw_requested_to_speak_at)

        return voice_models.VoiceState(
            app=self._app,
            guild_id=guild_id,
            channel_id=channel_id,
            user_id=snowflakes.Snowflake(payload["user_id"]),
            member=member_obj,
            session_id=payload["session_id"],
            is_guild_deafened=payload["deaf"],
            is_guild_muted=payload["mute"],
            is_self_deafened=payload["self_deaf"],
            is_self_muted=payload["self_mute"],
            is_streaming=payload.get("self_stream", False),
            is_video_enabled=payload["self_video"],
            is_suppressed=payload["suppress"],
            requested_to_speak_at=requested_to_speak_at,
        )

    @typing_extensions.override
    def deserialize_voice_region(self, payload: data_binding.JSONObject) -> voice_models.VoiceRegion:
        return voice_models.VoiceRegion(
            id=payload["id"],
            name=payload["name"],
            is_optimal_location=payload["optimal"],
            is_deprecated=payload["deprecated"],
            is_custom=payload["custom"],
        )

    ##################
    # WEBHOOK MODELS #
    ##################

    @typing_extensions.override
    def deserialize_incoming_webhook(self, payload: data_binding.JSONObject) -> webhook_models.IncomingWebhook:
        application_id: snowflakes.Snowflake | None = None
        if (raw_application_id := payload.get("application_id")) is not None:
            application_id = snowflakes.Snowflake(raw_application_id)

        return webhook_models.IncomingWebhook(
            app=self._app,
            id=snowflakes.Snowflake(payload["id"]),
            type=webhook_models.WebhookType(payload["type"]),
            guild_id=snowflakes.Snowflake(payload["guild_id"]),
            channel_id=snowflakes.Snowflake(payload["channel_id"]),
            author=self.deserialize_user(payload["user"]) if "user" in payload else None,
            name=payload["name"],
            avatar_hash=payload["avatar"],
            token=payload.get("token"),
            application_id=application_id,
        )

    @typing_extensions.override
    def deserialize_channel_follower_webhook(
        self, payload: data_binding.JSONObject
    ) -> webhook_models.ChannelFollowerWebhook:
        application_id: snowflakes.Snowflake | None = None
        if raw_application_id := payload.get("application_id"):
            application_id = snowflakes.Snowflake(raw_application_id)

        source_channel: channel_models.PartialChannel | None = None
        if raw_source_channel := payload.get("source_channel"):
            # In this case the channel type isn't provided as we can safely
            # assume it's a news channel.
            raw_source_channel.setdefault("type", channel_models.ChannelType.GUILD_NEWS)
            source_channel = self.deserialize_partial_channel(raw_source_channel)

        source_guild: guild_models.PartialGuild | None = None
        if source_guild_payload := payload.get("source_guild"):
            source_guild = guild_models.PartialGuild(
                app=self._app,
                id=snowflakes.Snowflake(source_guild_payload["id"]),
                name=source_guild_payload["name"],
                icon_hash=source_guild_payload.get("icon"),
            )

        return webhook_models.ChannelFollowerWebhook(
            app=self._app,
            id=snowflakes.Snowflake(payload["id"]),
            type=webhook_models.WebhookType(payload["type"]),
            guild_id=snowflakes.Snowflake(payload["guild_id"]),
            channel_id=snowflakes.Snowflake(payload["channel_id"]),
            author=self.deserialize_user(payload["user"]) if "user" in payload else None,
            name=payload["name"],
            avatar_hash=payload["avatar"],
            application_id=application_id,
            source_channel=source_channel,
            source_guild=source_guild,
        )

    @typing_extensions.override
    def deserialize_application_webhook(self, payload: data_binding.JSONObject) -> webhook_models.ApplicationWebhook:
        return webhook_models.ApplicationWebhook(
            app=self._app,
            id=snowflakes.Snowflake(payload["id"]),
            type=webhook_models.WebhookType(payload["type"]),
            name=payload["name"],
            avatar_hash=payload["avatar"],
            application_id=snowflakes.Snowflake(payload["application_id"]),
        )

    @typing_extensions.override
    def deserialize_webhook(self, payload: data_binding.JSONObject) -> webhook_models.PartialWebhook:
        webhook_type = webhook_models.WebhookType(payload["type"])

        if converter := self._webhook_type_mapping.get(webhook_type):
            return converter(payload)

        _LOGGER.debug("Unrecognised webhook type %s", webhook_type)
        msg = f"Unrecognised webhook type {webhook_type}"
        raise errors.UnrecognisedEntityError(msg)

    ##################
    #  MONETIZATION  #
    ##################

    @typing_extensions.override
    def deserialize_entitlement(self, payload: data_binding.JSONObject) -> monetization_models.Entitlement:
        starts_at = time.iso8601_datetime_string_to_datetime(payload["starts_at"]) if payload.get("starts_at") else None

        return monetization_models.Entitlement(
            id=snowflakes.Snowflake(payload["id"]),
            type=monetization_models.EntitlementType(payload["type"]),
            sku_id=snowflakes.Snowflake(payload["sku_id"]),
            application_id=snowflakes.Snowflake(payload["application_id"]),
            guild_id=snowflakes.Snowflake(payload["guild_id"]) if "guild_id" in payload else None,
            user_id=snowflakes.Snowflake(payload["user_id"]) if "user_id" in payload else None,
            is_deleted=payload["deleted"],
            starts_at=starts_at,
            ends_at=time.iso8601_datetime_string_to_datetime(payload["ends_at"]) if payload.get("ends_at") else None,
            subscription_id=snowflakes.Snowflake(payload["subscription_id"]) if "subscription_id" in payload else None,
        )

    @typing_extensions.override
    def deserialize_sku(self, payload: data_binding.JSONObject) -> monetization_models.SKU:
        return monetization_models.SKU(
            id=snowflakes.Snowflake(payload["id"]),
            type=monetization_models.SKUType(payload["type"]),
            application_id=snowflakes.Snowflake(payload["application_id"]),
            name=payload["name"],
            slug=payload["slug"],
            flags=monetization_models.SKUFlags(payload["flags"]),
        )

    ###############
    # POLL MODELS #
    ###############

    def _deserialize_poll_media(self, payload: data_binding.JSONObject) -> poll_models.PollMedia:
        return poll_models.PollMedia(
            text=payload.get("text"), emoji=self.deserialize_emoji(payload["emoji"]) if "emoji" in payload else None
        )

    @typing_extensions.override
    def deserialize_poll(self, payload: data_binding.JSONObject) -> poll_models.Poll:
        answers: list[poll_models.PollAnswer] = []
        for answer_payload in payload["answers"]:
            answer = poll_models.PollAnswer(
                answer_id=answer_payload["answer_id"],
                poll_media=self._deserialize_poll_media(answer_payload["poll_media"]),
            )

            answers.append(answer)

        expiry: datetime.datetime | None = None
        if expiry_payload := payload["expiry"]:
            expiry = time.iso8601_datetime_string_to_datetime(expiry_payload)

        results: poll_models.PollResult | None = None
        if (result_payload := payload.get("results")) is not None:
            is_finalized = result_payload["is_finalized"]

            answer_counts = tuple(
                poll_models.PollAnswerCount(id=payload["id"], count=payload["count"], me_voted=payload["me_voted"])
                for payload in result_payload["answer_counts"]
            )
            results = poll_models.PollResult(is_finalized=is_finalized, answer_counts=answer_counts)

        return poll_models.Poll(
            question=self._deserialize_poll_media(payload["question"]),
            answers=answers,
            expiry=expiry,
            allow_multiselect=payload["allow_multiselect"],
            layout_type=poll_models.PollLayoutType(payload["layout_type"]),
            results=results,
        )<|MERGE_RESOLUTION|>--- conflicted
+++ resolved
@@ -446,31 +446,28 @@
     """
 
     __slots__: typing.Sequence[str] = (
+        "_action_row_component_type_mapping",
         "_app",
         "_audit_log_entry_converters",
         "_audit_log_event_mapping",
         "_command_mapping",
-<<<<<<< HEAD
-        "_action_row_component_type_mapping",
-        "_top_level_components_mapping",
-        "_modal_component_type_mapping",
         "_container_component_mapping",
-=======
->>>>>>> ba709ff6
         "_dm_channel_type_mapping",
         "_guild_channel_type_mapping",
         "_interaction_metadata_mapping",
         "_interaction_type_mapping",
         "_message_component_type_mapping",
         "_modal_component_type_mapping",
+        "_modal_component_type_mapping",
         "_scheduled_event_type_mapping",
-        "_thread_channel_type_mapping",
-        "_webhook_type_mapping",
         "_section_accessory_mapping",
         "_section_component_mapping",
+        "_thread_channel_type_mapping",
+        "_top_level_components_mapping",
+        "_webhook_type_mapping",
     )
 
-    def __init__(self, app: traits.RESTAware) -> None:  # noqa: CFQ001 - Too long
+    def __init__(self, app: traits.RESTAware) -> None:
         self._app = app
         self._audit_log_entry_converters: dict[str, typing.Callable[[typing.Any], typing.Any]] = {
             audit_log_models.AuditLogChangeKey.OWNER_ID: snowflakes.Snowflake,
@@ -3253,7 +3250,8 @@
         accessory_type = component_models.ComponentType(accessory_payload["type"])
         if (accessory_deserializer := self._section_accessory_mapping.get(accessory_type)) is None:
             _LOGGER.debug("Unknown section accessory type %s", accessory_type)
-            raise errors.UnrecognisedEntityError(f"Unknown section accessory type {accessory_type}")
+            msg = f"Unknown section accessory type {accessory_type}"
+            raise errors.UnrecognisedEntityError(msg)
         accessory = accessory_deserializer(accessory_payload)
 
         components: list[component_models.SectionComponentTypesT] = []
@@ -3336,7 +3334,7 @@
 
             components.append(deserializer(component_payload))
 
-        accent_color: typing.Optional[color_models.Color] = None
+        accent_color: color_models.Color | None = None
         if raw_accent_color := payload.get("accent_color"):
             accent_color = color_models.Color.from_int(raw_accent_color)
 
