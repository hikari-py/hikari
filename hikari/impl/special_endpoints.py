--- conflicted
+++ resolved
@@ -1124,9 +1124,6 @@
         self._is_dm_enabled = state
         return self
 
-<<<<<<< HEAD
-    def build(self, entity_factory: entity_factory_.EntityFactory, /) -> typing.MutableMapping[str, typing.Any]:
-=======
     @property
     def name_localizations(self) -> typing.Mapping[typing.Union[locales.Locale, str], str]:
         return self._name_localizations
@@ -1140,7 +1137,6 @@
         return self
 
     def build(self, _: entity_factory_.EntityFactory, /) -> typing.MutableMapping[str, typing.Any]:
->>>>>>> d87f16af
         data = data_binding.JSONObjectBuilder()
         data["name"] = self._name
         data["type"] = self.type
