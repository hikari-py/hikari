--- conflicted
+++ resolved
@@ -45,15 +45,8 @@
     "SelectOptionBuilder",
     "SlashCommandBuilder",
     "TextInputBuilder",
-<<<<<<< HEAD
-    "InteractionModalBuilder",
-    "MessageActionRowBuilder",
-    "ModalActionRowBuilder",
-    "ChannelRepositioner",
-=======
     "TextSelectMenuBuilder",
     "TypingIndicator",
->>>>>>> 5cc4d1aa
 )
 
 import asyncio
