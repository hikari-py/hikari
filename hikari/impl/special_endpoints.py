--- conflicted
+++ resolved
@@ -29,37 +29,31 @@
     "AutocompleteChoiceBuilder",
     "ChannelSelectMenuBuilder",
     "CommandBuilder",
+    "ContainerComponentBuilder",
     "ContextMenuCommandBuilder",
+    "FileComponentBuilder",
     "InteractionAutocompleteBuilder",
     "InteractionDeferredBuilder",
     "InteractionMessageBuilder",
     "InteractionModalBuilder",
     "InteractiveButtonBuilder",
     "LinkButtonBuilder",
+    "MediaGalleryComponentBuilder",
+    "MediaGalleryItemBuilder",
     "MessageActionRowBuilder",
     "ModalActionRowBuilder",
     "PollAnswerBuilder",
     "PollBuilder",
+    "SectionComponentBuilder",
     "SelectMenuBuilder",
     "SelectOptionBuilder",
+    "SeparatorComponentBuilder",
     "SlashCommandBuilder",
+    "TextDisplayComponentBuilder",
     "TextInputBuilder",
-<<<<<<< HEAD
-    "InteractionModalBuilder",
-    "MessageActionRowBuilder",
-    "SectionComponentBuilder",
-    "TextDisplayComponentBuilder",
+    "TextSelectMenuBuilder",
     "ThumbnailComponentBuilder",
-    "MediaGalleryComponentBuilder",
-    "MediaGalleryItemBuilder",
-    "SeparatorComponentBuilder",
-    "FileComponentBuilder",
-    "ContainerComponentBuilder",
-    "ModalActionRowBuilder",
-=======
-    "TextSelectMenuBuilder",
     "TypingIndicator",
->>>>>>> ba709ff6
 )
 
 import asyncio
@@ -87,11 +81,6 @@
 from hikari.internal import routes
 from hikari.internal import time
 
-if not typing.TYPE_CHECKING:
-    # This is insanely hacky, but it is needed for ruff to not complain until it gets type inference
-    from hikari.internal import typing_extensions
-
-
 if typing.TYPE_CHECKING:
     import types
 
@@ -100,6 +89,7 @@
 
     from hikari import applications
     from hikari import audit_logs
+    from hikari import colors
     from hikari import embeds as embeds_
     from hikari import guilds
     from hikari import permissions as permissions_
@@ -1322,12 +1312,8 @@
 @attrs_extensions.with_copy
 @attrs.define(kw_only=True, weakref_slot=False)
 class _ButtonBuilder(special_endpoints.ButtonBuilder):
-<<<<<<< HEAD
     _id: undefined.UndefinedOr[int] = attrs.field(alias="id", default=undefined.UNDEFINED)
-    _style: typing.Union[int, component_models.ButtonStyle] = attrs.field(alias="style")
-=======
     _style: int | component_models.ButtonStyle = attrs.field(alias="style")
->>>>>>> ba709ff6
     _custom_id: undefined.UndefinedOr[str] = attrs.field()
     _url: undefined.UndefinedOr[str] = attrs.field()
     _emoji: snowflakes.Snowflakeish | emojis.Emoji | str | undefined.UndefinedType = attrs.field(
@@ -1347,16 +1333,13 @@
         return component_models.ComponentType.BUTTON
 
     @property
-<<<<<<< HEAD
+    @typing_extensions.override
     def id(self) -> undefined.UndefinedOr[int]:
         return self._id
 
     @property
-    def style(self) -> typing.Union[int, component_models.ButtonStyle]:
-=======
     @typing_extensions.override
     def style(self) -> int | component_models.ButtonStyle:
->>>>>>> ba709ff6
         return self._style
 
     @property
@@ -1390,14 +1373,10 @@
         self._is_disabled = state
         return self
 
-<<<<<<< HEAD
+    @typing_extensions.override
     def build(
         self,
     ) -> tuple[typing.MutableMapping[str, typing.Any], typing.Sequence[files.Resource[files.AsyncReader]]]:
-=======
-    @typing_extensions.override
-    def build(self) -> typing.MutableMapping[str, typing.Any]:
->>>>>>> ba709ff6
         data = data_binding.JSONObjectBuilder()
 
         data["type"] = component_models.ComponentType.BUTTON
@@ -1546,12 +1525,8 @@
 class SelectMenuBuilder(special_endpoints.SelectMenuBuilder):
     """Builder class for select menus."""
 
-<<<<<<< HEAD
-    _type: typing.Union[component_models.ComponentType, int] = attrs.field(alias="type")
     _id: undefined.UndefinedOr[int] = attrs.field(alias="id", default=undefined.UNDEFINED)
-=======
     _type: component_models.ComponentType | int = attrs.field(alias="type")
->>>>>>> ba709ff6
     _custom_id: str = attrs.field(alias="custom_id")
     _placeholder: undefined.UndefinedOr[str] = attrs.field(alias="placeholder", default=undefined.UNDEFINED)
     _min_values: int = attrs.field(alias="min_values", default=0)
@@ -1564,14 +1539,12 @@
         return self._type
 
     @property
-<<<<<<< HEAD
+    @typing_extensions.override
     def id(self) -> undefined.UndefinedOr[int]:
         return self._id
 
     @property
-=======
-    @typing_extensions.override
->>>>>>> ba709ff6
+    @typing_extensions.override
     def custom_id(self) -> str:
         return self._custom_id
 
@@ -1620,14 +1593,10 @@
         self._max_values = value
         return self
 
-<<<<<<< HEAD
+    @typing_extensions.override
     def build(
         self,
     ) -> tuple[typing.MutableMapping[str, typing.Any], typing.Sequence[files.Resource[files.AsyncReader]]]:
-=======
-    @typing_extensions.override
-    def build(self) -> typing.MutableMapping[str, typing.Any]:
->>>>>>> ba709ff6
         data = data_binding.JSONObjectBuilder()
 
         data["type"] = self._type
@@ -1737,16 +1706,11 @@
         self._options.append(option)
         return self
 
-<<<<<<< HEAD
+    @typing_extensions.override
     def build(
         self,
     ) -> tuple[typing.MutableMapping[str, typing.Any], typing.Sequence[files.Resource[files.AsyncReader]]]:
         payload, attachments = super().build()
-=======
-    @typing_extensions.override
-    def build(self) -> typing.MutableMapping[str, typing.Any]:
-        data = super().build()
->>>>>>> ba709ff6
 
         payload["options"] = [option.build() for option in self._options]
         return payload, attachments
@@ -1772,16 +1736,11 @@
         self._channel_types = value
         return self
 
-<<<<<<< HEAD
+    @typing_extensions.override
     def build(
         self,
     ) -> tuple[typing.MutableMapping[str, typing.Any], typing.Sequence[files.Resource[files.AsyncReader]]]:
         payload, attachments = super().build()
-=======
-    @typing_extensions.override
-    def build(self) -> typing.MutableMapping[str, typing.Any]:
-        data = super().build()
->>>>>>> ba709ff6
 
         payload["channel_types"] = self._channel_types
         return payload, attachments
@@ -1811,14 +1770,12 @@
         return component_models.ComponentType.TEXT_INPUT
 
     @property
-<<<<<<< HEAD
+    @typing_extensions.override
     def id(self) -> undefined.UndefinedOr[int]:
         return self._id
 
     @property
-=======
-    @typing_extensions.override
->>>>>>> ba709ff6
+    @typing_extensions.override
     def custom_id(self) -> str:
         return self._custom_id
 
@@ -1897,14 +1854,10 @@
         self._max_length = max_length
         return self
 
-<<<<<<< HEAD
+    @typing_extensions.override
     def build(
         self,
     ) -> tuple[typing.MutableMapping[str, typing.Any], typing.Sequence[files.Resource[files.AsyncReader]]]:
-=======
-    @typing_extensions.override
-    def build(self) -> typing.MutableMapping[str, typing.Any]:
->>>>>>> ba709ff6
         data = data_binding.JSONObjectBuilder()
 
         data["type"] = component_models.ComponentType.TEXT_INPUT
@@ -1925,16 +1878,11 @@
 class MessageActionRowBuilder(special_endpoints.MessageActionRowBuilder):
     """Standard implementation of [`hikari.api.special_endpoints.MessageActionRowBuilder`][]."""
 
-<<<<<<< HEAD
     _id: undefined.UndefinedOr[int] = attrs.field(alias="id", default=undefined.UNDEFINED)
     _components: list[special_endpoints.MessageActionRowBuilderComponentsT] = attrs.field(
         alias="components", factory=list
     )
-    _stored_type: typing.Optional[int] = attrs.field(default=None, init=False)
-=======
-    _components: list[special_endpoints.ComponentBuilder] = attrs.field(alias="components", factory=list)
     _stored_type: int | None = attrs.field(default=None, init=False)
->>>>>>> ba709ff6
 
     @property
     @typing_extensions.override
@@ -1942,16 +1890,13 @@
         return component_models.ComponentType.ACTION_ROW
 
     @property
-<<<<<<< HEAD
+    @typing_extensions.override
     def id(self) -> undefined.UndefinedOr[int]:
         return self._id
 
     @property
+    @typing_extensions.override
     def components(self) -> typing.Sequence[special_endpoints.MessageActionRowBuilderComponentsT]:
-=======
-    @typing_extensions.override
-    def components(self) -> typing.Sequence[special_endpoints.ComponentBuilder]:
->>>>>>> ba709ff6
         return self._components.copy()
 
     def _assert_can_add_type(self, type_: component_models.ComponentType | int, /) -> None:
@@ -1961,12 +1906,8 @@
 
         self._stored_type = type_
 
-<<<<<<< HEAD
+    @typing_extensions.override
     def add_component(self, component: special_endpoints.MessageActionRowBuilderComponentsT, /) -> Self:
-=======
-    @typing_extensions.override
-    def add_component(self, component: special_endpoints.ComponentBuilder, /) -> Self:
->>>>>>> ba709ff6
         self._assert_can_add_type(component.type)
         self._components.append(component)
         return self
@@ -2076,7 +2017,7 @@
         self.add_component(component)
         return component
 
-<<<<<<< HEAD
+    @typing_extensions.override
     def build(
         self,
     ) -> tuple[typing.MutableMapping[str, typing.Any], typing.Sequence[files.Resource[files.AsyncReader]]]:
@@ -2095,30 +2036,17 @@
         payload.put_array("components", components_payload)
 
         return payload, attachments
-=======
-    @typing_extensions.override
-    def build(self) -> typing.MutableMapping[str, typing.Any]:
-        return {
-            "type": component_models.ComponentType.ACTION_ROW,
-            "components": [component.build() for component in self._components],
-        }
->>>>>>> ba709ff6
 
 
 @attrs.define(kw_only=True, weakref_slot=False)
 class ModalActionRowBuilder(special_endpoints.ModalActionRowBuilder):
     """Standard implementation of [`hikari.api.special_endpoints.ModalActionRowBuilder`][]."""
 
-<<<<<<< HEAD
     _id: undefined.UndefinedOr[int] = attrs.field(alias="id", default=undefined.UNDEFINED)
     _components: list[special_endpoints.ModalActionRowBuilderComponentsT] = attrs.field(
         alias="components", factory=list
     )
-    _stored_type: typing.Optional[int] = attrs.field(init=False, default=None)
-=======
-    _components: list[special_endpoints.ComponentBuilder] = attrs.field(alias="components", factory=list)
     _stored_type: int | None = attrs.field(init=False, default=None)
->>>>>>> ba709ff6
 
     @property
     @typing_extensions.override
@@ -2126,16 +2054,13 @@
         return component_models.ComponentType.ACTION_ROW
 
     @property
-<<<<<<< HEAD
+    @typing_extensions.override
     def id(self) -> undefined.UndefinedOr[int]:
         return self._id
 
     @property
+    @typing_extensions.override
     def components(self) -> typing.Sequence[special_endpoints.ModalActionRowBuilderComponentsT]:
-=======
-    @typing_extensions.override
-    def components(self) -> typing.Sequence[special_endpoints.ComponentBuilder]:
->>>>>>> ba709ff6
         return self._components.copy()
 
     def _assert_can_add_type(self, type_: component_models.ComponentType | int, /) -> None:
@@ -2145,12 +2070,8 @@
 
         self._stored_type = type_
 
-<<<<<<< HEAD
+    @typing_extensions.override
     def add_component(self, component: special_endpoints.ModalActionRowBuilderComponentsT, /) -> Self:
-=======
-    @typing_extensions.override
-    def add_component(self, component: special_endpoints.ComponentBuilder, /) -> Self:
->>>>>>> ba709ff6
         self._assert_can_add_type(component.type)
         self._components.append(component)
         return self
@@ -2182,7 +2103,7 @@
             )
         )
 
-<<<<<<< HEAD
+    @typing_extensions.override
     def build(
         self,
     ) -> tuple[typing.MutableMapping[str, typing.Any], typing.Sequence[files.Resource[files.AsyncReader]]]:
@@ -2215,30 +2136,37 @@
     _accessory: special_endpoints.SectionBuilderAccessoriesT = attrs.field(alias="accessory")
 
     @property
+    @typing_extensions.override
     def type(self) -> typing.Literal[component_models.ComponentType.SECTION]:
         return component_models.ComponentType.SECTION
 
     @property
+    @typing_extensions.override
     def id(self) -> undefined.UndefinedOr[int]:
         return self._id
 
     @property
+    @typing_extensions.override
     def components(self) -> typing.Sequence[special_endpoints.SectionBuilderComponentsT]:
         return self._components.copy()
 
     @property
+    @typing_extensions.override
     def accessory(self) -> special_endpoints.SectionBuilderAccessoriesT:
         return self._accessory
 
+    @typing_extensions.override
     def add_component(self, component: special_endpoints.SectionBuilderComponentsT) -> Self:
         self._components.append(component)
         return self
 
+    @typing_extensions.override
     def add_text_display(self, content: str, *, id: undefined.UndefinedOr[int] = undefined.UNDEFINED) -> Self:
         component = TextDisplayComponentBuilder(id=id, content=content)
         self.add_component(component)
         return self
 
+    @typing_extensions.override
     def build(
         self,
     ) -> tuple[typing.MutableMapping[str, typing.Any], typing.Sequence[files.Resource[files.AsyncReader]]]:
@@ -2270,17 +2198,21 @@
     _content: str = attrs.field(alias="content")
 
     @property
+    @typing_extensions.override
     def type(self) -> typing.Literal[component_models.ComponentType.TEXT_DISPLAY]:
         return component_models.ComponentType.TEXT_DISPLAY
 
     @property
+    @typing_extensions.override
     def id(self) -> undefined.UndefinedOr[int]:
         return self._id
 
     @property
+    @typing_extensions.override
     def content(self) -> str:
         return self._content
 
+    @typing_extensions.override
     def build(
         self,
     ) -> tuple[typing.MutableMapping[str, typing.Any], typing.Sequence[files.Resource[files.AsyncReader]]]:
@@ -2303,25 +2235,31 @@
     _spoiler: bool = attrs.field(alias="spoiler", default=False)
 
     @property
+    @typing_extensions.override
     def type(self) -> typing.Literal[component_models.ComponentType.THUMBNAIL]:
         return component_models.ComponentType.THUMBNAIL
 
     @property
+    @typing_extensions.override
     def id(self) -> undefined.UndefinedOr[int]:
         return self._id
 
     @property
+    @typing_extensions.override
     def media(self) -> files.Resourceish:
         return self._media
 
     @property
+    @typing_extensions.override
     def description(self) -> undefined.UndefinedOr[str]:
         return self._description
 
     @property
+    @typing_extensions.override
     def is_spoiler(self) -> bool:
         return self._spoiler
 
+    @typing_extensions.override
     def build(
         self,
     ) -> tuple[typing.MutableMapping[str, typing.Any], typing.Sequence[files.Resource[files.AsyncReader]]]:
@@ -2346,21 +2284,26 @@
     _items: list[special_endpoints.MediaGalleryItemBuilder] = attrs.field(alias="items", factory=list)
 
     @property
+    @typing_extensions.override
     def type(self) -> typing.Literal[component_models.ComponentType.MEDIA_GALLERY]:
         return component_models.ComponentType.MEDIA_GALLERY
 
     @property
+    @typing_extensions.override
     def id(self) -> undefined.UndefinedOr[int]:
         return self._id
 
     @property
+    @typing_extensions.override
     def items(self) -> typing.Sequence[special_endpoints.MediaGalleryItemBuilder]:
         return self._items.copy()
 
+    @typing_extensions.override
     def add_item(self, item: special_endpoints.MediaGalleryItemBuilder) -> Self:
         self._items.append(item)
         return self
 
+    @typing_extensions.override
     def add_media_gallery_item(
         self,
         media: files.Resourceish,
@@ -2371,6 +2314,7 @@
         self.add_item(MediaGalleryItemBuilder(media=media, description=description, spoiler=spoiler))
         return self
 
+    @typing_extensions.override
     def build(
         self,
     ) -> tuple[typing.MutableMapping[str, typing.Any], typing.Sequence[files.Resource[files.AsyncReader]]]:
@@ -2398,17 +2342,21 @@
     _spoiler: bool = attrs.field(alias="spoiler", default=False)
 
     @property
+    @typing_extensions.override
     def media(self) -> files.Resourceish:
         return self._media
 
     @property
+    @typing_extensions.override
     def description(self) -> undefined.UndefinedOr[str]:
         return self._description
 
     @property
+    @typing_extensions.override
     def is_spoiler(self) -> bool:
         return self._spoiler
 
+    @typing_extensions.override
     def build(
         self,
     ) -> tuple[typing.MutableMapping[str, typing.Any], typing.Sequence[files.Resource[files.AsyncReader]]]:
@@ -2433,21 +2381,26 @@
     _divider: undefined.UndefinedOr[bool] = attrs.field(alias="divider", default=undefined.UNDEFINED)
 
     @property
+    @typing_extensions.override
     def type(self) -> typing.Literal[component_models.ComponentType.SEPARATOR]:
         return component_models.ComponentType.SEPARATOR
 
     @property
+    @typing_extensions.override
     def id(self) -> undefined.UndefinedOr[int]:
         return self._id
 
     @property
+    @typing_extensions.override
     def spacing(self) -> undefined.UndefinedOr[component_models.SpacingType]:
         return self._spacing
 
     @property
+    @typing_extensions.override
     def divider(self) -> undefined.UndefinedOr[bool]:
         return self._divider
 
+    @typing_extensions.override
     def build(
         self,
     ) -> tuple[typing.MutableMapping[str, typing.Any], typing.Sequence[files.Resource[files.AsyncReader]]]:
@@ -2469,21 +2422,26 @@
     _spoiler: bool = attrs.field(alias="spoiler", default=False)
 
     @property
+    @typing_extensions.override
     def type(self) -> typing.Literal[component_models.ComponentType.FILE]:
         return component_models.ComponentType.FILE
 
     @property
+    @typing_extensions.override
     def id(self) -> undefined.UndefinedOr[int]:
         return self._id
 
     @property
+    @typing_extensions.override
     def file(self) -> files.Resourceish:
         return self._file
 
     @property
+    @typing_extensions.override
     def is_spoiler(self) -> bool:
         return self._spoiler
 
+    @typing_extensions.override
     def build(
         self,
     ) -> tuple[typing.MutableMapping[str, typing.Any], typing.Sequence[files.Resource[files.AsyncReader]]]:
@@ -2509,29 +2467,36 @@
     _components: list[special_endpoints.ContainerBuilderComponentsT] = attrs.field(alias="components", factory=list)
 
     @property
+    @typing_extensions.override
     def type(self) -> typing.Literal[component_models.ComponentType.CONTAINER]:
         return component_models.ComponentType.CONTAINER
 
     @property
+    @typing_extensions.override
     def id(self) -> undefined.UndefinedOr[int]:
         return self._id
 
     @property
+    @typing_extensions.override
     def accent_color(self) -> undefined.UndefinedOr[colors.Color]:
         return self._accent_color
 
     @property
+    @typing_extensions.override
     def is_spoiler(self) -> bool:
         return self._spoiler
 
     @property
+    @typing_extensions.override
     def components(self) -> typing.Sequence[special_endpoints.ContainerBuilderComponentsT]:
         return self._components.copy()
 
+    @typing_extensions.override
     def add_component(self, component: special_endpoints.ContainerBuilderComponentsT) -> Self:
         self._components.append(component)
         return self
 
+    @typing_extensions.override
     def add_action_row(
         self,
         components: typing.Sequence[special_endpoints.MessageActionRowBuilderComponentsT],
@@ -2542,11 +2507,13 @@
         self.add_component(component)
         return self
 
+    @typing_extensions.override
     def add_text_display(self, content: str, *, id: undefined.UndefinedOr[int] = undefined.UNDEFINED) -> Self:
         component = TextDisplayComponentBuilder(id=id, content=content)
         self.add_component(component)
         return self
 
+    @typing_extensions.override
     def add_media_gallery(
         self,
         items: typing.Sequence[special_endpoints.MediaGalleryItemBuilder],
@@ -2557,6 +2524,7 @@
         self.add_component(component)
         return self
 
+    @typing_extensions.override
     def add_separator(
         self,
         *,
@@ -2568,6 +2536,7 @@
         self.add_component(component)
         return self
 
+    @typing_extensions.override
     def add_file(
         self, file: files.Resourceish, *, spoiler: bool = False, id: undefined.UndefinedOr[int] = undefined.UNDEFINED
     ) -> Self:
@@ -2575,6 +2544,7 @@
         self.add_component(component)
         return self
 
+    @typing_extensions.override
     def build(
         self,
     ) -> tuple[typing.MutableMapping[str, typing.Any], typing.Sequence[files.Resource[files.AsyncReader]]]:
@@ -2594,13 +2564,6 @@
         payload.put_array("components", components_payload)
 
         return payload, attachments
-=======
-    @typing_extensions.override
-    def build(self) -> typing.MutableMapping[str, typing.Any]:
-        return {
-            "type": component_models.ComponentType.ACTION_ROW,
-            "components": [component.build() for component in self._components],
-        }
 
 
 @attrs.define(kw_only=True, weakref_slot=False)
@@ -2696,5 +2659,4 @@
             elif emoji_name is not undefined.UNDEFINED:
                 payload["emoji"] = {"name": emoji_name}
 
-        return {"poll_media": payload}
->>>>>>> ba709ff6
+        return {"poll_media": payload}