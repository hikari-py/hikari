--- conflicted
+++ resolved
@@ -26,6 +26,15 @@
 from __future__ import annotations
 
 __all__: typing.Sequence[str] = (
+    "AutoModBlockMemberInteractionActionBuilder",
+    "AutoModBlockMessageActionBuilder",
+    "AutoModKeywordPresetTriggerBuilder",
+    "AutoModKeywordTriggerBuilder",
+    "AutoModMemberProfileTriggerBuilder",
+    "AutoModMentionSpamTriggerBuilder",
+    "AutoModSendAlertMessageActionBuilder",
+    "AutoModSpamTriggerBuilder",
+    "AutoModTimeoutActionBuilder",
     "AutocompleteChoiceBuilder",
     "ChannelSelectMenuBuilder",
     "CommandBuilder",
@@ -51,24 +60,9 @@
     "SlashCommandBuilder",
     "TextDisplayComponentBuilder",
     "TextInputBuilder",
-<<<<<<< HEAD
-    "InteractionModalBuilder",
-    "MessageActionRowBuilder",
-    "ModalActionRowBuilder",
-    "AutoModBlockMessageActionBuilder",
-    "AutoModSendAlertMessageActionBuilder",
-    "AutoModTimeoutActionBuilder",
-    "AutoModBlockMemberInteractionActionBuilder",
-    "AutoModKeywordTriggerBuilder",
-    "AutoModSpamTriggerBuilder",
-    "AutoModKeywordPresetTriggerBuilder",
-    "AutoModMentionSpamTriggerBuilder",
-    "AutoModMemberProfileTriggerBuilder",
-=======
     "TextSelectMenuBuilder",
     "ThumbnailComponentBuilder",
     "TypingIndicator",
->>>>>>> 904a3879
 )
 
 import asyncio
@@ -2636,11 +2630,50 @@
 
     @typing_extensions.override
     def build(self) -> typing.MutableMapping[str, typing.Any]:
-<<<<<<< HEAD
-        return {
-            "type": component_models.ComponentType.ACTION_ROW,
-            "components": [component.build() for component in self._components],
-        }
+        payload = data_binding.JSONObjectBuilder()
+
+        payload.put("question", {"text": self._question_text})
+        payload.put("answers", [answer.build() for answer in self._answers])
+        payload.put("duration", self._duration)
+        payload.put("allow_multiselect", self._allow_multiselect)
+        payload.put("layout_type", self._layout_type)
+
+        return payload
+
+
+@attrs.define(kw_only=True, weakref_slot=False)
+class PollAnswerBuilder(special_endpoints.PollAnswerBuilder):
+    """Standard implementation of [`hikari.api.special_endpoints.PollAnswerBuilder`][]."""
+
+    _text: undefined.UndefinedOr[str] = attrs.field(alias="text", default=undefined.UNDEFINED)
+    _emoji: undefined.UndefinedOr[emojis.Emoji] = attrs.field(alias="emoji", default=undefined.UNDEFINED)
+
+    @property
+    @typing_extensions.override
+    def text(self) -> undefined.UndefinedOr[str]:
+        return self._text
+
+    @property
+    @typing_extensions.override
+    def emoji(self) -> undefined.UndefinedOr[emojis.Emoji]:
+        return self._emoji
+
+    @typing_extensions.override
+    def build(self) -> typing.MutableMapping[str, typing.Any]:
+        payload = data_binding.JSONObjectBuilder()
+
+        payload.put("text", self._text)
+
+        if self._emoji is not undefined.UNDEFINED:
+            emoji_id, emoji_name = _build_emoji(self._emoji)
+
+            if emoji_id is not undefined.UNDEFINED:
+                payload["emoji"] = {"id": emoji_id}
+
+            elif emoji_name is not undefined.UNDEFINED:
+                payload["emoji"] = {"name": emoji_name}
+
+        return {"poll_media": payload}
 
 
 @attrs.define(kw_only=True, weakref_slot=False)
@@ -2650,13 +2683,16 @@
     _custom_message: str | None = attrs.field(alias="custom_message", default=None)
 
     @property
+    @typing_extensions.override
     def type(self) -> typing.Literal[auto_mod.AutoModActionType.BLOCK_MESSAGE]:
         return auto_mod.AutoModActionType.BLOCK_MESSAGE
 
     @property
+    @typing_extensions.override
     def custom_message(self) -> str | None:
         return self._custom_message
 
+    @typing_extensions.override
     def build(self) -> typing.MutableMapping[str, typing.Any]:
         return {"type": self.type, "metadata": {"custom_message": self.custom_message}}
 
@@ -2668,13 +2704,16 @@
     _channel_id: snowflakes.Snowflake = attrs.field(alias="channel_id")
 
     @property
+    @typing_extensions.override
     def type(self) -> typing.Literal[auto_mod.AutoModActionType.SEND_ALERT_MESSAGE]:
         return auto_mod.AutoModActionType.SEND_ALERT_MESSAGE
 
     @property
+    @typing_extensions.override
     def channel_id(self) -> snowflakes.Snowflake:
         return self._channel_id
 
+    @typing_extensions.override
     def build(self) -> typing.MutableMapping[str, typing.Any]:
         return {"type": self.type, "metadata": {"channel_id": self.channel_id}}
 
@@ -2686,13 +2725,16 @@
     _duration_seconds: int = attrs.field(alias="duration_seconds")
 
     @property
+    @typing_extensions.override
     def type(self) -> typing.Literal[auto_mod.AutoModActionType.TIMEOUT]:
         return auto_mod.AutoModActionType.TIMEOUT
 
     @property
+    @typing_extensions.override
     def duration_seconds(self) -> int:
         return self._duration_seconds
 
+    @typing_extensions.override
     def build(self) -> typing.MutableMapping[str, typing.Any]:
         return {"type": self.type, "metadata": {"duration_seconds": self.duration_seconds}}
 
@@ -2702,9 +2744,11 @@
     """Standard implementation of [`hikari.api.special_endpoints.AutoModBlockMemberInteractionActionBuilder`][]."""
 
     @property
+    @typing_extensions.override
     def type(self) -> typing.Literal[auto_mod.AutoModActionType.BLOCK_MEMBER_INTERACTION]:
         return auto_mod.AutoModActionType.BLOCK_MEMBER_INTERACTION
 
+    @typing_extensions.override
     def build(self) -> typing.MutableMapping[str, typing.Any]:
         return {"type": self.type, "metadata": {}}
 
@@ -2720,21 +2764,26 @@
     _allow_list: list[str] = attrs.field(alias="allow_list", factory=list)
 
     @property
+    @typing_extensions.override
     def type(self) -> typing.Literal[auto_mod.AutoModTriggerType.KEYWORD]:
         return auto_mod.AutoModTriggerType.KEYWORD
 
     @property
+    @typing_extensions.override
     def keyword_filter(self) -> typing.Sequence[str]:
         return self._keyword_filter
 
     @property
+    @typing_extensions.override
     def regex_patterns(self) -> typing.Sequence[str]:
         return self._regex_patterns
 
     @property
+    @typing_extensions.override
     def allow_list(self) -> typing.Sequence[str]:
         return self._allow_list
 
+    @typing_extensions.override
     def build(self) -> typing.MutableMapping[str, typing.Any]:
         return {
             "keyword_filter": self.keyword_filter,
@@ -2748,9 +2797,11 @@
     """Standard implementation of [`hikari.api.special_endpoints.AutoModSpamTriggerBuilder`][]."""
 
     @property
+    @typing_extensions.override
     def type(self) -> typing.Literal[auto_mod.AutoModTriggerType.SPAM]:
         return auto_mod.AutoModTriggerType.SPAM
 
+    @typing_extensions.override
     def build(self) -> typing.MutableMapping[str, typing.Any]:
         return {}
 
@@ -2764,17 +2815,21 @@
     _allow_list: list[str] = attrs.field(alias="allow_list", factory=list)
 
     @property
+    @typing_extensions.override
     def type(self) -> typing.Literal[auto_mod.AutoModTriggerType.KEYWORD_PRESET]:
         return auto_mod.AutoModTriggerType.KEYWORD_PRESET
 
     @property
+    @typing_extensions.override
     def presets(self) -> typing.Sequence[auto_mod.AutoModKeywordPresetType]:
         return self._presets
 
     @property
+    @typing_extensions.override
     def allow_list(self) -> typing.Sequence[str]:
         return self._allow_list
 
+    @typing_extensions.override
     def build(self) -> typing.MutableMapping[str, typing.Any]:
         return {"presets": self.presets, "allow_list": self.allow_list}
 
@@ -2788,17 +2843,21 @@
     _mention_raid_protection_enabled: bool = attrs.field(alias="mention_raid_protection_enabled")
 
     @property
+    @typing_extensions.override
     def type(self) -> typing.Literal[auto_mod.AutoModTriggerType.MENTION_SPAM]:
         return auto_mod.AutoModTriggerType.MENTION_SPAM
 
     @property
+    @typing_extensions.override
     def mention_total_limit(self) -> int:
         return self._mention_total_limit
 
     @property
+    @typing_extensions.override
     def mention_raid_protection_enabled(self) -> bool:
         return self._mention_raid_protection_enabled
 
+    @typing_extensions.override
     def build(self) -> typing.MutableMapping[str, typing.Any]:
         return {
             "mention_total_limit": self.mention_total_limit,
@@ -2817,70 +2876,29 @@
     _allow_list: list[str] = attrs.field(alias="allow_list", factory=list)
 
     @property
+    @typing_extensions.override
     def type(self) -> typing.Literal[auto_mod.AutoModTriggerType.MEMBER_PROFILE]:
         return auto_mod.AutoModTriggerType.MEMBER_PROFILE
 
     @property
+    @typing_extensions.override
     def keyword_filter(self) -> typing.Sequence[str]:
         return self._keyword_filter
 
     @property
+    @typing_extensions.override
     def regex_patterns(self) -> typing.Sequence[str]:
         return self._regex_patterns
 
     @property
+    @typing_extensions.override
     def allow_list(self) -> typing.Sequence[str]:
         return self._allow_list
 
+    @typing_extensions.override
     def build(self) -> typing.MutableMapping[str, typing.Any]:
         return {
             "keyword_filter": self.keyword_filter,
             "regex_patterns": self.regex_patterns,
             "allow_list": self.allow_list,
-        }
-=======
-        payload = data_binding.JSONObjectBuilder()
-
-        payload.put("question", {"text": self._question_text})
-        payload.put("answers", [answer.build() for answer in self._answers])
-        payload.put("duration", self._duration)
-        payload.put("allow_multiselect", self._allow_multiselect)
-        payload.put("layout_type", self._layout_type)
-
-        return payload
-
-
-@attrs.define(kw_only=True, weakref_slot=False)
-class PollAnswerBuilder(special_endpoints.PollAnswerBuilder):
-    """Standard implementation of [`hikari.api.special_endpoints.PollAnswerBuilder`][]."""
-
-    _text: undefined.UndefinedOr[str] = attrs.field(alias="text", default=undefined.UNDEFINED)
-    _emoji: undefined.UndefinedOr[emojis.Emoji] = attrs.field(alias="emoji", default=undefined.UNDEFINED)
-
-    @property
-    @typing_extensions.override
-    def text(self) -> undefined.UndefinedOr[str]:
-        return self._text
-
-    @property
-    @typing_extensions.override
-    def emoji(self) -> undefined.UndefinedOr[emojis.Emoji]:
-        return self._emoji
-
-    @typing_extensions.override
-    def build(self) -> typing.MutableMapping[str, typing.Any]:
-        payload = data_binding.JSONObjectBuilder()
-
-        payload.put("text", self._text)
-
-        if self._emoji is not undefined.UNDEFINED:
-            emoji_id, emoji_name = _build_emoji(self._emoji)
-
-            if emoji_id is not undefined.UNDEFINED:
-                payload["emoji"] = {"id": emoji_id}
-
-            elif emoji_name is not undefined.UNDEFINED:
-                payload["emoji"] = {"name": emoji_name}
-
-        return {"poll_media": payload}
->>>>>>> 904a3879
+        }