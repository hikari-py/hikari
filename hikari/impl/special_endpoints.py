# -*- coding: utf-8 -*-
# cython: language_level=3
# Copyright (c) 2020 Nekokatt
# Copyright (c) 2021-present davfsa
#
# Permission is hereby granted, free of charge, to any person obtaining a copy
# of this software and associated documentation files (the "Software"), to deal
# in the Software without restriction, including without limitation the rights
# to use, copy, modify, merge, publish, distribute, sublicense, and/or sell
# copies of the Software, and to permit persons to whom the Software is
# furnished to do so, subject to the following conditions:
#
# The above copyright notice and this permission notice shall be included in all
# copies or substantial portions of the Software.
#
# THE SOFTWARE IS PROVIDED "AS IS", WITHOUT WARRANTY OF ANY KIND, EXPRESS OR
# IMPLIED, INCLUDING BUT NOT LIMITED TO THE WARRANTIES OF MERCHANTABILITY,
# FITNESS FOR A PARTICULAR PURPOSE AND NONINFRINGEMENT. IN NO EVENT SHALL THE
# AUTHORS OR COPYRIGHT HOLDERS BE LIABLE FOR ANY CLAIM, DAMAGES OR OTHER
# LIABILITY, WHETHER IN AN ACTION OF CONTRACT, TORT OR OTHERWISE, ARISING FROM,
# OUT OF OR IN CONNECTION WITH THE SOFTWARE OR THE USE OR OTHER DEALINGS IN THE
# SOFTWARE.
"""Special endpoint implementations.

You should never need to make any of these objects manually.
"""
from __future__ import annotations

__all__: typing.Sequence[str] = (
    "ActionRowBuilder",
    "CommandBuilder",
    "SlashCommandBuilder",
    "ContextMenuCommandBuilder",
    "TypingIndicator",
    "GuildBuilder",
    "InteractionAutocompleteBuilder",
    "InteractionDeferredBuilder",
    "InteractionMessageBuilder",
    "InteractiveButtonBuilder",
    "LinkButtonBuilder",
    "SelectMenuBuilder",
<<<<<<< HEAD
    "TextInputBuilder",
    "InteractionModalBuilder",
]
=======
)
>>>>>>> 6bb63612

import asyncio
import typing

import attr

from hikari import channels
from hikari import commands
from hikari import emojis
from hikari import errors
from hikari import files
from hikari import iterators
from hikari import messages
from hikari import snowflakes
from hikari import undefined
from hikari.api import special_endpoints
from hikari.interactions import base_interactions
from hikari.internal import attr_extensions
from hikari.internal import data_binding
from hikari.internal import mentions
from hikari.internal import routes
from hikari.internal import time

if typing.TYPE_CHECKING:
    import concurrent.futures
    import types

    from hikari import applications
    from hikari import audit_logs
    from hikari import colors
    from hikari import embeds as embeds_
    from hikari import guilds
    from hikari import permissions as permissions_
    from hikari import scheduled_events
    from hikari import users
    from hikari import voices
    from hikari.api import entity_factory as entity_factory_
    from hikari.api import rest as rest_api

    _T = typing.TypeVar("_T")
    _CommandBuilderT = typing.TypeVar("_CommandBuilderT", bound="CommandBuilder")
    _SlashCommandBuilderT = typing.TypeVar("_SlashCommandBuilderT", bound="SlashCommandBuilder")
    _InteractionMessageBuilderT = typing.TypeVar("_InteractionMessageBuilderT", bound="InteractionMessageBuilder")
    _InteractionDeferredBuilderT = typing.TypeVar("_InteractionDeferredBuilderT", bound="InteractionDeferredBuilder")
    _InteractionAutocompleteBuilderT = typing.TypeVar(
        "_InteractionAutocompleteBuilderT", bound="InteractionAutocompleteBuilder"
    )
    _InteractionModalBuilderT = typing.TypeVar("_InteractionModalBuilderT", bound="InteractionModalBuilder")
    _ActionRowBuilderT = typing.TypeVar("_ActionRowBuilderT", bound="ActionRowBuilder")
    _ButtonBuilderT = typing.TypeVar("_ButtonBuilderT", bound="_ButtonBuilder[typing.Any]")
    _SelectOptionBuilderT = typing.TypeVar("_SelectOptionBuilderT", bound="_SelectOptionBuilder[typing.Any]")
    _SelectMenuBuilderT = typing.TypeVar("_SelectMenuBuilderT", bound="SelectMenuBuilder[typing.Any]")
    _TextInputBuilderT = typing.TypeVar("_TextInputBuilderT", bound="TextInputBuilder[typing.Any]")

    # Hack around used to avoid recursive generic types leading to type checker issues in builders
    class _ContainerProto(typing.Protocol):
        def add_component(self: _T, component: special_endpoints.ComponentBuilder, /) -> _T:
            raise NotImplementedError


_ContainerProtoT = typing.TypeVar("_ContainerProtoT", bound="_ContainerProto")


@typing.final
class TypingIndicator(special_endpoints.TypingIndicator):
    """Result type of `hikari.api.rest.RESTClient.trigger_typing`.

    This is an object that can either be awaited like a coroutine to trigger
    the typing indicator once, or an async context manager to keep triggering
    the typing indicator repeatedly until the context finishes.

    !!! note
        This is a helper class that is used by `hikari.api.rest.RESTClient`.
        You should only ever need to use instances of this class that are
        produced by that API.
    """

    __slots__: typing.Sequence[str] = ("_route", "_request_call", "_task", "_rest_close_event", "_task_name")

    def __init__(
        self,
        request_call: typing.Callable[
            ..., typing.Coroutine[None, None, typing.Union[None, data_binding.JSONObject, data_binding.JSONArray]]
        ],
        channel: snowflakes.SnowflakeishOr[channels.TextableChannel],
        rest_closed_event: asyncio.Event,
    ) -> None:
        self._route = routes.POST_CHANNEL_TYPING.compile(channel=channel)
        self._request_call = request_call
        self._task_name = f"repeatedly trigger typing in {channel}"
        self._task: typing.Optional[asyncio.Task[None]] = None
        self._rest_close_event = rest_closed_event

    def __await__(self) -> typing.Generator[typing.Any, typing.Any, typing.Any]:
        return self._request_call(self._route).__await__()

    async def __aenter__(self) -> None:
        if self._task is not None:
            raise TypeError("Cannot enter a typing indicator context more than once")
        self._task = asyncio.create_task(self._keep_typing(), name=self._task_name)

    async def __aexit__(
        self,
        exc_type: typing.Optional[typing.Type[BaseException]],
        exc_val: typing.Optional[BaseException],
        exc_tb: typing.Optional[types.TracebackType],
    ) -> None:
        # This will always be true, but this keeps MyPy quiet.
        if self._task is not None:
            self._task.cancel()

    # These are only included at runtime in-order to avoid the model being typed as a synchronous context manager.
    if not typing.TYPE_CHECKING:

        def __enter__(self) -> typing.NoReturn:
            # This is async only.
            cls = type(self)
            raise TypeError(f"{cls.__module__}.{cls.__qualname__} is async-only, did you mean 'async with'?") from None

        def __exit__(
            self,
            exc_type: typing.Optional[typing.Type[Exception]],
            exc_val: typing.Optional[Exception],
            exc_tb: typing.Optional[types.TracebackType],
        ) -> None:
            return None

    async def _keep_typing(self) -> None:
        # Cancelled error will occur when the context manager is requested to
        # stop.
        try:
            # If the REST API closes while typing, just stop.
            while not self._rest_close_event.is_set():
                # Use slightly less than 10s to ensure latency does not
                # cause the typing indicator to stop showing for a split
                # second if the request is slow to execute.
                try:
                    await asyncio.gather(self, asyncio.wait_for(self._rest_close_event.wait(), timeout=9.0))
                except asyncio.TimeoutError:
                    pass

        except (asyncio.CancelledError, errors.ComponentStateConflictError):
            pass


# As a note, slotting allows us to override the settable properties while staying within the interface's spec.
@attr_extensions.with_copy
@attr.define(kw_only=True, weakref_slot=False)
class GuildBuilder(special_endpoints.GuildBuilder):
    """Result type of `hikari.api.rest.RESTClient.guild_builder`.

    This is used to create a guild in a tidy way using the HTTP API, since
    the logic behind creating a guild on an API level is somewhat confusing
    and detailed.

    !!! note
        This is a helper class that is used by `hikari.api.rest.RESTClient`.
        You should only ever need to use instances of this class that are
        produced by that API, thus, any details about the constructor are
        omitted from the following examples for brevity.

    Examples
    --------
    Creating an empty guild.

    ```py
    guild = await rest.guild_builder("My Server!").create()
    ```

    Creating a guild with an icon

    ```py
    from hikari.files import WebResourceStream

    guild_builder = rest.guild_builder("My Server!")
    guild_builder.icon = WebResourceStream("cat.png", "http://...")
    guild = await guild_builder.create()
    ```

    Adding roles to your guild.

    ```py
    from hikari.permissions import Permissions

    guild_builder = rest.guild_builder("My Server!")

    everyone_role_id = guild_builder.add_role("@everyone")
    admin_role_id = guild_builder.add_role("Admins", permissions=Permissions.ADMINISTRATOR)

    await guild_builder.create()
    ```

    !!! warning
        The first role must always be the `@everyone` role.

    !!! note
        If you call `add_role`, the default roles provided by discord will
        be created. This also applies to the `add_` functions for
        text channels/voice channels/categories.

    !!! note
        Functions that return a `hikari.snowflakes.Snowflake` do
        **not** provide the final ID that the object will have once the
        API call is made. The returned IDs are only able to be used to
        re-reference particular objects while building the guild format.

        This is provided to allow creation of channels within categories,
        and to provide permission overwrites.

    Adding a text channel to your guild.

    ```py
    guild_builder = rest.guild_builder("My Server!")

    category_id = guild_builder.add_category("My safe place")
    channel_id = guild_builder.add_text_channel("general", parent_id=category_id)

    await guild_builder.create()
    ```
    """

    # Required arguments.
    _entity_factory: entity_factory_.EntityFactory = attr.field(metadata={attr_extensions.SKIP_DEEP_COPY: True})
    _executor: typing.Optional[concurrent.futures.Executor] = attr.field(
        metadata={attr_extensions.SKIP_DEEP_COPY: True}
    )
    _name: str = attr.field()
    _request_call: typing.Callable[
        ..., typing.Coroutine[None, None, typing.Union[None, data_binding.JSONObject, data_binding.JSONArray]]
    ] = attr.field(metadata={attr_extensions.SKIP_DEEP_COPY: True})

    # Optional arguments.
    default_message_notifications: undefined.UndefinedOr[guilds.GuildMessageNotificationsLevel] = attr.field(
        default=undefined.UNDEFINED
    )
    explicit_content_filter_level: undefined.UndefinedOr[guilds.GuildExplicitContentFilterLevel] = attr.field(
        default=undefined.UNDEFINED
    )
    icon: undefined.UndefinedOr[files.Resourceish] = attr.field(default=undefined.UNDEFINED)
    verification_level: undefined.UndefinedOr[typing.Union[guilds.GuildVerificationLevel, int]] = attr.field(
        default=undefined.UNDEFINED
    )

    # Non-arguments
    _channels: typing.MutableSequence[data_binding.JSONObject] = attr.field(factory=list, init=False)
    _counter: int = attr.field(default=0, init=False)
    _roles: typing.MutableSequence[data_binding.JSONObject] = attr.field(factory=list, init=False)

    @property
    def name(self) -> str:
        return self._name

    async def create(self) -> guilds.RESTGuild:
        route = routes.POST_GUILDS.compile()
        payload = data_binding.JSONObjectBuilder()
        payload.put("name", self.name)
        payload.put_array("roles", self._roles if self._roles else undefined.UNDEFINED)
        payload.put_array("channels", self._channels if self._channels else undefined.UNDEFINED)
        payload.put("verification_level", self.verification_level)
        payload.put("default_message_notifications", self.default_message_notifications)
        payload.put("explicit_content_filter", self.explicit_content_filter_level)

        if self.icon is not undefined.UNDEFINED:
            icon = files.ensure_resource(self.icon)

            async with icon.stream(executor=self._executor) as stream:
                data_uri = await stream.data_uri()
                payload.put("icon", data_uri)

        response = await self._request_call(route, json=payload)
        assert isinstance(response, dict)
        return self._entity_factory.deserialize_rest_guild(response)

    def add_role(
        self,
        name: str,
        /,
        *,
        color: undefined.UndefinedOr[colors.Colorish] = undefined.UNDEFINED,
        colour: undefined.UndefinedOr[colors.Colorish] = undefined.UNDEFINED,
        hoist: undefined.UndefinedOr[bool] = undefined.UNDEFINED,
        mentionable: undefined.UndefinedOr[bool] = undefined.UNDEFINED,
        permissions: undefined.UndefinedOr[permissions_.Permissions] = undefined.UNDEFINED,
        position: undefined.UndefinedOr[int] = undefined.UNDEFINED,
    ) -> snowflakes.Snowflake:
        if not undefined.any_undefined(color, colour):
            raise TypeError("Cannot specify 'color' and 'colour' together.")

        if len(self._roles) == 0:
            if name != "@everyone":
                raise ValueError("First role must always be the '@everyone' role")
            if not undefined.all_undefined(color, colour, hoist, mentionable, position):
                raise ValueError(
                    "Cannot pass 'color', 'colour', 'hoist', 'mentionable' nor 'position' to the '@everyone' role."
                )

        snowflake_id = self._new_snowflake()
        payload = data_binding.JSONObjectBuilder()
        payload.put_snowflake("id", snowflake_id)
        payload.put("name", name)
        payload.put("color", color, conversion=colors.Color.of)
        payload.put("color", colour, conversion=colors.Color.of)
        payload.put("hoist", hoist)
        payload.put("mentionable", mentionable)
        payload.put("permissions", permissions)
        payload.put("position", position)
        self._roles.append(payload)
        return snowflake_id

    def add_category(
        self,
        name: str,
        /,
        *,
        position: undefined.UndefinedOr[int] = undefined.UNDEFINED,
        permission_overwrites: undefined.UndefinedOr[
            typing.Collection[channels.PermissionOverwrite]
        ] = undefined.UNDEFINED,
        nsfw: undefined.UndefinedOr[bool] = undefined.UNDEFINED,
    ) -> snowflakes.Snowflake:
        snowflake_id = self._new_snowflake()
        payload = data_binding.JSONObjectBuilder()
        payload.put_snowflake("id", snowflake_id)
        payload.put("name", name)
        payload.put("type", channels.ChannelType.GUILD_CATEGORY)
        payload.put("position", position)
        payload.put("nsfw", nsfw)

        payload.put_array(
            "permission_overwrites",
            permission_overwrites,
            conversion=self._entity_factory.serialize_permission_overwrite,
        )

        self._channels.append(payload)
        return snowflake_id

    def add_text_channel(
        self,
        name: str,
        /,
        *,
        parent_id: undefined.UndefinedOr[snowflakes.Snowflake] = undefined.UNDEFINED,
        topic: undefined.UndefinedOr[str] = undefined.UNDEFINED,
        rate_limit_per_user: undefined.UndefinedOr[time.Intervalish] = undefined.UNDEFINED,
        position: undefined.UndefinedOr[int] = undefined.UNDEFINED,
        permission_overwrites: undefined.UndefinedOr[
            typing.Collection[channels.PermissionOverwrite]
        ] = undefined.UNDEFINED,
        nsfw: undefined.UndefinedOr[bool] = undefined.UNDEFINED,
    ) -> snowflakes.Snowflake:
        snowflake_id = self._new_snowflake()
        payload = data_binding.JSONObjectBuilder()
        payload.put_snowflake("id", snowflake_id)
        payload.put("name", name)
        payload.put("type", channels.ChannelType.GUILD_TEXT)
        payload.put("topic", topic)
        payload.put("rate_limit_per_user", rate_limit_per_user, conversion=time.timespan_to_int)
        payload.put("position", position)
        payload.put("nsfw", nsfw)
        payload.put_snowflake("parent_id", parent_id)

        payload.put_array(
            "permission_overwrites",
            permission_overwrites,
            conversion=self._entity_factory.serialize_permission_overwrite,
        )

        self._channels.append(payload)
        return snowflake_id

    def add_voice_channel(
        self,
        name: str,
        /,
        *,
        parent_id: undefined.UndefinedOr[snowflakes.Snowflake] = undefined.UNDEFINED,
        bitrate: undefined.UndefinedOr[int] = undefined.UNDEFINED,
        video_quality_mode: undefined.UndefinedOr[typing.Union[channels.VideoQualityMode, int]] = undefined.UNDEFINED,
        position: undefined.UndefinedOr[int] = undefined.UNDEFINED,
        permission_overwrites: undefined.UndefinedOr[
            typing.Collection[channels.PermissionOverwrite]
        ] = undefined.UNDEFINED,
        region: undefined.UndefinedNoneOr[typing.Union[voices.VoiceRegion, str]],
        user_limit: undefined.UndefinedOr[int] = undefined.UNDEFINED,
    ) -> snowflakes.Snowflake:
        snowflake_id = self._new_snowflake()
        payload = data_binding.JSONObjectBuilder()
        payload.put_snowflake("id", snowflake_id)
        payload.put("name", name)
        payload.put("type", channels.ChannelType.GUILD_VOICE)
        payload.put("video_quality_mode", video_quality_mode)
        payload.put("bitrate", bitrate)
        payload.put("position", position)
        payload.put("user_limit", user_limit)
        payload.put_snowflake("parent_id", parent_id)
        payload.put("rtc_region", region, conversion=str)

        payload.put_array(
            "permission_overwrites",
            permission_overwrites,
            conversion=self._entity_factory.serialize_permission_overwrite,
        )

        self._channels.append(payload)
        return snowflake_id

    def add_stage_channel(
        self,
        name: str,
        /,
        *,
        parent_id: undefined.UndefinedOr[snowflakes.Snowflake] = undefined.UNDEFINED,
        bitrate: undefined.UndefinedOr[int] = undefined.UNDEFINED,
        position: undefined.UndefinedOr[int] = undefined.UNDEFINED,
        permission_overwrites: undefined.UndefinedOr[
            typing.Collection[channels.PermissionOverwrite]
        ] = undefined.UNDEFINED,
        region: undefined.UndefinedNoneOr[typing.Union[voices.VoiceRegion, str]],
        user_limit: undefined.UndefinedOr[int] = undefined.UNDEFINED,
    ) -> snowflakes.Snowflake:
        snowflake_id = self._new_snowflake()
        payload = data_binding.JSONObjectBuilder()
        payload.put_snowflake("id", snowflake_id)
        payload.put("name", name)
        payload.put("type", channels.ChannelType.GUILD_STAGE)
        payload.put("bitrate", bitrate)
        payload.put("position", position)
        payload.put("user_limit", user_limit)
        payload.put_snowflake("parent_id", parent_id)
        payload.put("rtc_region", region, conversion=str)

        payload.put_array(
            "permission_overwrites",
            permission_overwrites,
            conversion=self._entity_factory.serialize_permission_overwrite,
        )

        self._channels.append(payload)
        return snowflake_id

    def _new_snowflake(self) -> snowflakes.Snowflake:
        value = self._counter
        self._counter += 1
        return snowflakes.Snowflake.from_data(time.utc_datetime(), 0, 0, value)


# We use an explicit forward reference for this, since this breaks potential
# circular import issues (once the file has executed, using those resources is
# not an issue for us).
class MessageIterator(iterators.BufferedLazyIterator["messages.Message"]):
    """Implementation of an iterator for message history."""

    __slots__: typing.Sequence[str] = ("_entity_factory", "_request_call", "_direction", "_first_id", "_route")

    def __init__(
        self,
        entity_factory: entity_factory_.EntityFactory,
        request_call: typing.Callable[
            ..., typing.Coroutine[None, None, typing.Union[None, data_binding.JSONObject, data_binding.JSONArray]]
        ],
        channel: snowflakes.SnowflakeishOr[channels.TextableChannel],
        direction: str,
        first_id: undefined.UndefinedOr[str],
    ) -> None:
        super().__init__()
        self._entity_factory = entity_factory
        self._request_call = request_call
        self._direction = direction
        self._first_id = first_id
        self._route = routes.GET_CHANNEL_MESSAGES.compile(channel=channel)

    async def _next_chunk(self) -> typing.Optional[typing.Generator[messages.Message, typing.Any, None]]:
        query = data_binding.StringMapBuilder()
        query.put(self._direction, self._first_id)
        query.put("limit", 100)

        chunk = await self._request_call(compiled_route=self._route, query=query)
        assert isinstance(chunk, list)

        if not chunk:
            return None
        if self._direction == "after":
            chunk.reverse()

        self._first_id = chunk[-1]["id"]
        return (self._entity_factory.deserialize_message(m) for m in chunk)


# We use an explicit forward reference for this, since this breaks potential
# circular import issues (once the file has executed, using those resources is
# not an issue for us).
class ReactorIterator(iterators.BufferedLazyIterator["users.User"]):
    """Implementation of an iterator for message reactions."""

    __slots__: typing.Sequence[str] = ("_entity_factory", "_first_id", "_route", "_request_call")

    def __init__(
        self,
        entity_factory: entity_factory_.EntityFactory,
        request_call: typing.Callable[
            ..., typing.Coroutine[None, None, typing.Union[None, data_binding.JSONObject, data_binding.JSONArray]]
        ],
        channel: snowflakes.SnowflakeishOr[channels.TextableChannel],
        message: snowflakes.SnowflakeishOr[messages.PartialMessage],
        emoji: str,
    ) -> None:
        super().__init__()
        self._entity_factory = entity_factory
        self._request_call = request_call
        self._first_id = undefined.UNDEFINED
        self._route = routes.GET_REACTIONS.compile(channel=channel, message=message, emoji=emoji)

    async def _next_chunk(self) -> typing.Optional[typing.Generator[users.User, typing.Any, None]]:
        query = data_binding.StringMapBuilder()
        query.put("after", self._first_id)
        query.put("limit", 100)

        chunk = await self._request_call(compiled_route=self._route, query=query)
        assert isinstance(chunk, list)

        if not chunk:
            return None

        self._first_id = chunk[-1]["id"]
        return (self._entity_factory.deserialize_user(u) for u in chunk)


# We use an explicit forward reference for this, since this breaks potential
# circular import issues (once the file has executed, using those resources is
# not an issue for us).
class OwnGuildIterator(iterators.BufferedLazyIterator["applications.OwnGuild"]):
    """Implementation of an iterator for retrieving guilds you are in."""

    __slots__: typing.Sequence[str] = ("_entity_factory", "_request_call", "_route", "_newest_first", "_first_id")

    def __init__(
        self,
        entity_factory: entity_factory_.EntityFactory,
        request_call: typing.Callable[
            ..., typing.Coroutine[None, None, typing.Union[None, data_binding.JSONObject, data_binding.JSONArray]]
        ],
        newest_first: bool,
        first_id: str,
    ) -> None:
        super().__init__()
        self._entity_factory = entity_factory
        self._newest_first = newest_first
        self._request_call = request_call
        self._first_id = first_id
        self._route = routes.GET_MY_GUILDS.compile()

    async def _next_chunk(self) -> typing.Optional[typing.Generator[applications.OwnGuild, typing.Any, None]]:
        query = data_binding.StringMapBuilder()
        query.put("before" if self._newest_first else "after", self._first_id)
        # We rely on Discord's default for the limit here since for this endpoint this has always scaled
        # along side the maximum page size limit to match the maximum amount of guilds a user can be in.

        chunk = await self._request_call(compiled_route=self._route, query=query)
        assert isinstance(chunk, list)

        if not chunk:
            return None

        if self._newest_first:
            chunk.reverse()

        self._first_id = chunk[-1]["id"]
        return (self._entity_factory.deserialize_own_guild(g) for g in chunk)


# We use an explicit forward reference for this, since this breaks potential
# circular import issues (once the file has executed, using those resources is
# not an issue for us).
class MemberIterator(iterators.BufferedLazyIterator["guilds.Member"]):
    """Implementation of an iterator for retrieving members in a guild."""

    __slots__: typing.Sequence[str] = ("_entity_factory", "_guild_id", "_request_call", "_route", "_first_id")

    def __init__(
        self,
        entity_factory: entity_factory_.EntityFactory,
        request_call: typing.Callable[
            ..., typing.Coroutine[None, None, typing.Union[None, data_binding.JSONObject, data_binding.JSONArray]]
        ],
        guild: snowflakes.SnowflakeishOr[guilds.PartialGuild],
    ) -> None:
        super().__init__()
        self._guild_id = snowflakes.Snowflake(str(int(guild)))
        self._route = routes.GET_GUILD_MEMBERS.compile(guild=guild)
        self._request_call = request_call
        self._entity_factory = entity_factory
        # This starts at the default provided by discord instead of the max snowflake
        # because that caused discord to take about 2 seconds more to return the first response.
        self._first_id = undefined.UNDEFINED

    async def _next_chunk(self) -> typing.Optional[typing.Generator[guilds.Member, typing.Any, None]]:
        query = data_binding.StringMapBuilder()
        query.put("after", self._first_id)
        query.put("limit", 1000)

        chunk = await self._request_call(compiled_route=self._route, query=query)
        assert isinstance(chunk, list)

        if not chunk:
            return None

        self._first_id = chunk[-1]["user"]["id"]

        return (self._entity_factory.deserialize_member(m, guild_id=self._guild_id) for m in chunk)


# We use an explicit forward reference for this, since this breaks potential
# circular import issues (once the file has executed, using those resources is
# not an issue for us).
class ScheduledEventUserIterator(iterators.BufferedLazyIterator["scheduled_events.ScheduledEventUser"]):
    """Implementation of an iterator for retrieving the users subscribed to a scheduled event."""

    __slots__: typing.Sequence[str] = (
        "_entity_factory",
        "_first_id",
        "_guild_id",
        "_newest_first",
        "_request_call",
        "_route",
    )

    def __init__(
        self,
        entity_factory: entity_factory_.EntityFactory,
        request_call: typing.Callable[
            ..., typing.Coroutine[None, None, typing.Union[None, data_binding.JSONObject, data_binding.JSONArray]]
        ],
        newest_first: bool,
        first_id: str,
        guild: snowflakes.SnowflakeishOr[guilds.PartialGuild],
        event: snowflakes.SnowflakeishOr[scheduled_events.ScheduledEvent],
    ) -> None:
        super().__init__()
        self._entity_factory = entity_factory
        self._first_id = first_id
        self._guild_id = snowflakes.Snowflake(guild)
        self._newest_first = newest_first
        self._request_call = request_call
        self._route = routes.GET_GUILD_SCHEDULED_EVENT_USERS.compile(guild=guild, scheduled_event=event)

    async def _next_chunk(
        self,
    ) -> typing.Optional[typing.Generator[scheduled_events.ScheduledEventUser, typing.Any, None]]:
        query = data_binding.StringMapBuilder()
        query.put("before" if self._newest_first else "after", self._first_id)
        query.put("limit", 100)
        query.put("with_member", True)

        chunk = await self._request_call(compiled_route=self._route, query=query)
        assert isinstance(chunk, list)

        if not chunk:
            return None

        if self._newest_first:
            # These are always returned in ascending order by `.user.id`.
            chunk.reverse()

        self._first_id = chunk[-1]["user"]["id"]
        return (self._entity_factory.deserialize_scheduled_event_user(u, guild_id=self._guild_id) for u in chunk)


# We use an explicit forward reference for this, since this breaks potential
# circular import issues (once the file has executed, using those resources is
# not an issue for us).
class AuditLogIterator(iterators.LazyIterator["audit_logs.AuditLog"]):
    """Iterator implementation for an audit log."""

    __slots__: typing.Sequence[str] = (
        "_entity_factory",
        "_action_type",
        "_request_call",
        "_route",
        "_first_id",
        "_user",
    )

    def __init__(
        self,
        entity_factory: entity_factory_.EntityFactory,
        request_call: typing.Callable[
            ..., typing.Coroutine[None, None, typing.Union[None, data_binding.JSONObject, data_binding.JSONArray]]
        ],
        guild: snowflakes.SnowflakeishOr[guilds.PartialGuild],
        before: undefined.UndefinedOr[str],
        user: undefined.UndefinedOr[snowflakes.SnowflakeishOr[users.PartialUser]],
        action_type: undefined.UndefinedOr[typing.Union["audit_logs.AuditLogEventType", int]],
    ) -> None:
        self._action_type = action_type
        self._entity_factory = entity_factory
        self._first_id = before
        self._request_call = request_call
        self._route = routes.GET_GUILD_AUDIT_LOGS.compile(guild=guild)
        self._user = user

    async def __anext__(self) -> audit_logs.AuditLog:
        query = data_binding.StringMapBuilder()
        query.put("limit", 100)
        query.put("user_id", self._user)
        query.put("action_type", self._action_type, conversion=int)
        query.put("before", self._first_id)

        response = await self._request_call(compiled_route=self._route, query=query)
        assert isinstance(response, dict)

        audit_log_entries = response["audit_log_entries"]
        if not audit_log_entries:
            raise StopAsyncIteration

        log = self._entity_factory.deserialize_audit_log(response)
        # Since deserialize_audit_log may skip entries it doesn't recognise,
        # first_id has to be calculated based on the raw payload as log.entries
        # may be missing entries.
        self._first_id = str(min(entry["id"] for entry in audit_log_entries))
        return log


@attr_extensions.with_copy
@attr.define(kw_only=False, weakref_slot=False)
class InteractionAutocompleteBuilder(special_endpoints.InteractionAutocompleteBuilder):
    """Standard implementation of `hikari.api.special_endpoints.InteractionAutocompleteBuilder`."""

    _choices: typing.Sequence[commands.CommandChoice] = attr.field(factory=list)

    @property
    def type(self) -> typing.Literal[base_interactions.ResponseType.AUTOCOMPLETE]:
        return base_interactions.ResponseType.AUTOCOMPLETE

    @property
    def choices(self) -> typing.Sequence[commands.CommandChoice]:
        return self._choices

    def set_choices(
        self: _InteractionAutocompleteBuilderT, choices: typing.Sequence[commands.CommandChoice], /
    ) -> _InteractionAutocompleteBuilderT:
        """Set autocomplete choices.

        Returns
        -------
        InteractionAutocompleteBuilder
            Object of this builder.
        """
        self._choices = choices
        return self

    def build(
        self, _: entity_factory_.EntityFactory, /
    ) -> typing.Tuple[data_binding.JSONObject, typing.Sequence[files.Resource[files.AsyncReader]]]:
        data = {"choices": [{"name": choice.name, "value": choice.value} for choice in self._choices]}
        return {"type": self.type, "data": data}, ()


@attr_extensions.with_copy
@attr.define(kw_only=False, weakref_slot=False)
class InteractionDeferredBuilder(special_endpoints.InteractionDeferredBuilder):
    """Standard implementation of `hikari.api.special_endpoints.InteractionDeferredBuilder`.

    Parameters
    ----------
    type : hikari.interactions.base_interactions.DeferredResponseTypesT
        The type of interaction response this is.
    """

    # Required arguments.
    _type: base_interactions.DeferredResponseTypesT = attr.field(
        converter=base_interactions.ResponseType,
        validator=attr.validators.in_(base_interactions.DEFERRED_RESPONSE_TYPES),
    )

    _flags: typing.Union[undefined.UndefinedType, int, messages.MessageFlag] = attr.field(
        default=undefined.UNDEFINED, kw_only=True
    )

    @property
    def type(self) -> base_interactions.DeferredResponseTypesT:
        return self._type

    @property
    def flags(self) -> typing.Union[undefined.UndefinedType, int, messages.MessageFlag]:
        return self._flags

    def set_flags(
        self: _InteractionDeferredBuilderT, flags: typing.Union[undefined.UndefinedType, int, messages.MessageFlag], /
    ) -> _InteractionDeferredBuilderT:
        self._flags = flags
        return self

    def build(
        self, _: entity_factory_.EntityFactory, /
    ) -> typing.Tuple[data_binding.JSONObject, typing.Sequence[files.Resource[files.AsyncReader]]]:
        if self._flags is not undefined.UNDEFINED:
            return {"type": self._type, "data": {"flags": self._flags}}, ()

        return {"type": self._type}, ()


@attr_extensions.with_copy
@attr.define(kw_only=False, weakref_slot=False)
class InteractionMessageBuilder(special_endpoints.InteractionMessageBuilder):
    """Standard implementation of `hikari.api.special_endpoints.InteractionMessageBuilder`.

    Parameters
    ----------
    type : hikari.interactions.base_interactions.MessageResponseTypesT
        The type of interaction response this is.

    Other Parameters
    ----------------
    content : hikari.undefined.UndefinedOr[builtins.str]
        The content of this response, if supplied. This follows the same rules
        as "content" on create message.
    """

    # Required arguments.
    _type: base_interactions.MessageResponseTypesT = attr.field(
        converter=base_interactions.ResponseType,
        validator=attr.validators.in_(base_interactions.MESSAGE_RESPONSE_TYPES),
    )

    # Not-required arguments.
    _content: undefined.UndefinedOr[str] = attr.field(default=undefined.UNDEFINED)

    # Key-word only not-required arguments.
    _flags: typing.Union[int, messages.MessageFlag, undefined.UndefinedType] = attr.field(
        default=undefined.UNDEFINED, kw_only=True
    )
    _is_tts: undefined.UndefinedOr[bool] = attr.field(default=undefined.UNDEFINED, kw_only=True)
    _mentions_everyone: undefined.UndefinedOr[bool] = attr.field(default=undefined.UNDEFINED, kw_only=True)
    _role_mentions: undefined.UndefinedOr[
        typing.Union[snowflakes.SnowflakeishSequence[guilds.PartialRole], bool]
    ] = attr.field(default=undefined.UNDEFINED, kw_only=True)
    _user_mentions: undefined.UndefinedOr[
        typing.Union[snowflakes.SnowflakeishSequence[users.PartialUser], bool]
    ] = attr.field(default=undefined.UNDEFINED, kw_only=True)
    _attachments: undefined.UndefinedOr[typing.List[files.Resourceish]] = attr.field(
        default=undefined.UNDEFINED, kw_only=True
    )
    _components: undefined.UndefinedOr[typing.List[special_endpoints.ComponentBuilder]] = attr.field(
        default=undefined.UNDEFINED, kw_only=True
    )
    _embeds: undefined.UndefinedOr[typing.List[embeds_.Embed]] = attr.field(default=undefined.UNDEFINED, kw_only=True)

    @property
    def attachments(self) -> undefined.UndefinedOr[typing.Sequence[files.Resourceish]]:
        return self._attachments.copy() if self._attachments is not undefined.UNDEFINED else undefined.UNDEFINED

    @property
    def content(self) -> undefined.UndefinedOr[str]:
        return self._content

    @property
    def components(self) -> undefined.UndefinedOr[typing.Sequence[special_endpoints.ComponentBuilder]]:
        return self._components.copy() if self._components is not undefined.UNDEFINED else undefined.UNDEFINED

    @property
    def embeds(self) -> undefined.UndefinedOr[typing.Sequence[embeds_.Embed]]:
        return self._embeds.copy() if self._embeds is not undefined.UNDEFINED else undefined.UNDEFINED

    @property
    def flags(self) -> typing.Union[undefined.UndefinedType, int, messages.MessageFlag]:
        return self._flags

    @property
    def is_tts(self) -> undefined.UndefinedOr[bool]:
        return self._is_tts

    @property
    def mentions_everyone(self) -> undefined.UndefinedOr[bool]:
        return self._mentions_everyone

    @property
    def role_mentions(
        self,
    ) -> undefined.UndefinedOr[typing.Union[snowflakes.SnowflakeishSequence[guilds.PartialRole], bool]]:
        return self._role_mentions

    @property
    def type(self) -> base_interactions.MessageResponseTypesT:
        return self._type

    @property
    def user_mentions(
        self,
    ) -> undefined.UndefinedOr[typing.Union[snowflakes.SnowflakeishSequence[users.PartialUser], bool]]:
        return self._user_mentions

    def add_attachment(
        self: _InteractionMessageBuilderT, attachment: files.Resourceish, /
    ) -> _InteractionMessageBuilderT:
        if self._attachments is undefined.UNDEFINED:
            self._attachments = []

        self._attachments.append(attachment)
        return self

    def add_component(
        self: _InteractionMessageBuilderT, component: special_endpoints.ComponentBuilder, /
    ) -> _InteractionMessageBuilderT:
        if self._components is undefined.UNDEFINED:
            self._components = []

        self._components.append(component)
        return self

    def add_embed(self: _InteractionMessageBuilderT, embed: embeds_.Embed, /) -> _InteractionMessageBuilderT:
        if self._embeds is undefined.UNDEFINED:
            self._embeds = []

        self._embeds.append(embed)
        return self

    def set_content(
        self: _InteractionMessageBuilderT, content: undefined.UndefinedOr[str], /
    ) -> _InteractionMessageBuilderT:
        self._content = str(content) if content is not undefined.UNDEFINED else undefined.UNDEFINED
        return self

    def set_flags(
        self: _InteractionMessageBuilderT, flags: typing.Union[undefined.UndefinedType, int, messages.MessageFlag], /
    ) -> _InteractionMessageBuilderT:
        self._flags = flags
        return self

    def set_tts(self: _InteractionMessageBuilderT, tts: undefined.UndefinedOr[bool], /) -> _InteractionMessageBuilderT:
        self._is_tts = tts
        return self

    def set_mentions_everyone(
        self: _InteractionMessageBuilderT, state: undefined.UndefinedOr[bool] = undefined.UNDEFINED, /
    ) -> _InteractionMessageBuilderT:
        self._mentions_everyone = state
        return self

    def set_role_mentions(
        self: _InteractionMessageBuilderT,
        role_mentions: undefined.UndefinedOr[
            typing.Union[snowflakes.SnowflakeishSequence[guilds.PartialRole], bool]
        ] = undefined.UNDEFINED,
        /,
    ) -> _InteractionMessageBuilderT:
        self._role_mentions = role_mentions
        return self

    def set_user_mentions(
        self: _InteractionMessageBuilderT,
        user_mentions: undefined.UndefinedOr[
            typing.Union[snowflakes.SnowflakeishSequence[users.PartialUser], bool]
        ] = undefined.UNDEFINED,
        /,
    ) -> _InteractionMessageBuilderT:
        self._user_mentions = user_mentions
        return self

    def build(
        self, entity_factory: entity_factory_.EntityFactory, /
    ) -> typing.Tuple[data_binding.JSONObject, typing.Sequence[files.Resource[files.AsyncReader]]]:
        data = data_binding.JSONObjectBuilder()
        data.put("content", self.content)

        if self._attachments:
            final_attachments = [files.ensure_resource(attachment) for attachment in self._attachments]

        else:
            final_attachments = []

        if self._embeds is not undefined.UNDEFINED:
            embeds: typing.List[data_binding.JSONObject] = []
            for embed, attachments in map(entity_factory.serialize_embed, self._embeds):
                final_attachments.extend(attachments)
                embeds.append(embed)

            data["embeds"] = embeds

        data.put_array("components", self._components, conversion=lambda component: component.build())
        data.put("flags", self.flags)
        data.put("tts", self.is_tts)

        if (
            not undefined.all_undefined(self.mentions_everyone, self.user_mentions, self.role_mentions)
            or self.type is base_interactions.ResponseType.MESSAGE_CREATE
        ):
            data["allowed_mentions"] = mentions.generate_allowed_mentions(
                self.mentions_everyone, undefined.UNDEFINED, self.user_mentions, self.role_mentions
            )

        return {"type": self._type, "data": data}, final_attachments


@attr.define(kw_only=False, weakref_slot=False)
class InteractionModalBuilder(special_endpoints.InteractionModalBuilder):
    """Standard implementation of `hikari.api.special_endpoints.InteractionModalBuilder`."""

    _title: str = attr.field()
    _custom_id: str = attr.field()
    _components: typing.List[special_endpoints.ComponentBuilder] = attr.field(factory=list)

    @property
    def type(self) -> typing.Literal[base_interactions.ResponseType.MODAL]:
        return base_interactions.ResponseType.MODAL

    @property
    def title(self) -> str:
        return self._title

    @property
    def custom_id(self) -> str:
        return self._custom_id

    @property
    def components(self) -> typing.Sequence[special_endpoints.ComponentBuilder]:
        return self._components

    def set_title(self: _InteractionModalBuilderT, title: str, /) -> _InteractionModalBuilderT:
        self._title = title
        return self

    def set_custom_id(self: _InteractionModalBuilderT, custom_id: str, /) -> _InteractionModalBuilderT:
        self._custom_id = custom_id
        return self

    def add_component(
        self: _InteractionModalBuilderT, component: special_endpoints.ComponentBuilder, /
    ) -> _InteractionModalBuilderT:
        self._components.append(component)
        return self

    def build(self, entity_factory: entity_factory_.EntityFactory, /) -> data_binding.JSONObject:
        data = data_binding.JSONObjectBuilder()
        data.put("title", self._title)
        data.put("custom_id", self._custom_id)
        data.put_array("components", self._components, conversion=lambda component: component.build())

        return {"type": self.type, "data": data}


@attr.define(kw_only=False, weakref_slot=False)
class CommandBuilder(special_endpoints.CommandBuilder):
    """Standard implementation of `hikari.api.special_endpoints.CommandBuilder`."""

    _name: str = attr.field()

    _id: undefined.UndefinedOr[snowflakes.Snowflake] = attr.field(default=undefined.UNDEFINED, kw_only=True)
    _default_permission: undefined.UndefinedOr[bool] = attr.field(default=undefined.UNDEFINED, kw_only=True)

    @property
    def id(self) -> undefined.UndefinedOr[snowflakes.Snowflake]:
        return self._id

    @property
    def default_permission(self) -> undefined.UndefinedOr[bool]:
        return self._default_permission

    @property
    def name(self) -> str:
        return self._name

    def set_id(self: _CommandBuilderT, id_: undefined.UndefinedOr[snowflakes.Snowflakeish], /) -> _CommandBuilderT:
        self._id = snowflakes.Snowflake(id_) if id_ is not undefined.UNDEFINED else undefined.UNDEFINED
        return self

    def set_default_permission(self: _CommandBuilderT, state: undefined.UndefinedOr[bool], /) -> _CommandBuilderT:
        self._default_permission = state
        return self

    def build(self, entity_factory: entity_factory_.EntityFactory, /) -> data_binding.JSONObjectBuilder:
        data = data_binding.JSONObjectBuilder()
        data["name"] = self._name
        data["type"] = self.type
        data.put_snowflake("id", self._id)
        data.put("default_permission", self._default_permission)
        return data


@attr_extensions.with_copy
@attr.define(kw_only=False, weakref_slot=False)
class SlashCommandBuilder(CommandBuilder, special_endpoints.SlashCommandBuilder):
    """Builder class for slash commands."""

    _description: str = attr.field()
    _options: typing.List[commands.CommandOption] = attr.field(factory=list, kw_only=True)

    @property
    def description(self) -> str:
        return self._description

    @property
    def type(self) -> commands.CommandType:
        return commands.CommandType.SLASH

    def add_option(self: _SlashCommandBuilderT, option: commands.CommandOption) -> _SlashCommandBuilderT:
        self._options.append(option)
        return self

    @property
    def options(self) -> typing.Sequence[commands.CommandOption]:
        return self._options.copy()

    def build(self, entity_factory: entity_factory_.EntityFactory, /) -> data_binding.JSONObjectBuilder:
        data = super().build(entity_factory)
        data.put("description", self._description)
        data.put_array("options", self._options, conversion=entity_factory.serialize_command_option)
        return data

    async def create(
        self,
        rest: rest_api.RESTClient,
        application: snowflakes.SnowflakeishOr[guilds.PartialApplication],
        /,
        *,
        guild: undefined.UndefinedOr[snowflakes.SnowflakeishOr[guilds.PartialGuild]] = undefined.UNDEFINED,
    ) -> commands.SlashCommand:
        return await rest.create_slash_command(
            application,
            self._name,
            self._description,
            guild=guild,
            default_permission=self._default_permission,
            options=self._options,
        )


@attr_extensions.with_copy
@attr.define(kw_only=False, weakref_slot=False)
class ContextMenuCommandBuilder(CommandBuilder, special_endpoints.ContextMenuCommandBuilder):
    """Builder class for context menu commands."""

    _type: commands.CommandType = attr.field()
    # name is re-declared here to ensure type is before it in the initializer's args.
    _name: str = attr.field()

    @property
    def type(self) -> commands.CommandType:
        return self._type

    async def create(
        self,
        rest: rest_api.RESTClient,
        application: snowflakes.SnowflakeishOr[guilds.PartialApplication],
        /,
        *,
        guild: undefined.UndefinedOr[snowflakes.SnowflakeishOr[guilds.PartialGuild]] = undefined.UNDEFINED,
    ) -> commands.ContextMenuCommand:
        return await rest.create_context_menu_command(
            application, self._type, self._name, guild=guild, default_permission=self._default_permission
        )


def _build_emoji(
    emoji: typing.Union[snowflakes.Snowflakeish, emojis.Emoji, str, undefined.UndefinedType] = undefined.UNDEFINED
) -> typing.Tuple[undefined.UndefinedOr[str], undefined.UndefinedOr[str]]:
    """Build an emoji into the format accepted in buttons.

    Parameters
    ----------
    emoji : typing.Union[hikari.snowflakes.Snowflakeish, hikari.emojis.Emoji, builtins.str, hikari.undefined.UndefinedType]
        The ID, object or raw string of an emoji to set on a component.

    Returns
    -------
    typing.Tuple[hikari.undefined.UndefinedOr[builtins.str], hikari.undefined.UndefinedOr[builtins.str]]
        A union of the custom emoji's id if defined (index 0) or the unicode
        emoji's string representation (index 1).
    """  # noqa E501 - Line too long
    # Since these builder classes may be re-used, this method should be called when the builder is being constructed.
    if emoji is not undefined.UNDEFINED:
        if isinstance(emoji, (int, emojis.CustomEmoji)):
            return str(int(emoji)), undefined.UNDEFINED

        return undefined.UNDEFINED, str(emoji)

    return undefined.UNDEFINED, undefined.UNDEFINED


@attr_extensions.with_copy
@attr.define(kw_only=True, weakref_slot=False)
class _ButtonBuilder(special_endpoints.ButtonBuilder[_ContainerProtoT]):
    _container: _ContainerProtoT = attr.field()
    _style: typing.Union[int, messages.ButtonStyle] = attr.field()
    _custom_id: undefined.UndefinedOr[str] = attr.field(default=undefined.UNDEFINED)
    _url: undefined.UndefinedOr[str] = attr.field(default=undefined.UNDEFINED)
    _emoji: typing.Union[snowflakes.Snowflakeish, emojis.Emoji, str, undefined.UndefinedType] = attr.field(
        default=undefined.UNDEFINED
    )
    _emoji_id: undefined.UndefinedOr[str] = attr.field(default=undefined.UNDEFINED)
    _emoji_name: undefined.UndefinedOr[str] = attr.field(default=undefined.UNDEFINED)
    _label: undefined.UndefinedOr[str] = attr.field(default=undefined.UNDEFINED)
    _is_disabled: bool = attr.field(default=False)

    @property
    def style(self) -> typing.Union[int, messages.ButtonStyle]:
        return self._style

    @property
    def emoji(self) -> typing.Union[snowflakes.Snowflakeish, emojis.Emoji, str, undefined.UndefinedType]:
        return self._emoji

    @property
    def label(self) -> undefined.UndefinedOr[str]:
        return self._label

    @property
    def is_disabled(self) -> bool:
        return self._is_disabled

    def set_emoji(
        self: _ButtonBuilderT,
        emoji: typing.Union[snowflakes.Snowflakeish, emojis.Emoji, str, undefined.UndefinedType],
        /,
    ) -> _ButtonBuilderT:
        self._emoji_id, self._emoji_name = _build_emoji(emoji)
        self._emoji = emoji
        return self

    def set_label(self: _ButtonBuilderT, label: undefined.UndefinedOr[str], /) -> _ButtonBuilderT:
        self._label = label
        return self

    def set_is_disabled(self: _ButtonBuilderT, state: bool, /) -> _ButtonBuilderT:
        self._is_disabled = state
        return self

    def add_to_container(self) -> _ContainerProtoT:
        self._container.add_component(self)
        return self._container

    def build(self) -> data_binding.JSONObject:
        data = data_binding.JSONObjectBuilder()

        data["type"] = messages.ComponentType.BUTTON
        data["style"] = self._style
        data["disabled"] = self._is_disabled
        data.put("label", self._label)

        if self._emoji_id is not undefined.UNDEFINED:
            data["emoji"] = {"id": self._emoji_id}

        elif self._emoji_name is not undefined.UNDEFINED:
            data["emoji"] = {"name": self._emoji_name}

        data.put("custom_id", self._custom_id)
        data.put("url", self._url)

        return data


@attr.define(kw_only=True, weakref_slot=False)
class LinkButtonBuilder(_ButtonBuilder[_ContainerProtoT], special_endpoints.LinkButtonBuilder[_ContainerProtoT]):
    """Builder class for link buttons."""

    _url: str = attr.field()

    @property
    def url(self) -> str:
        return self._url


@attr.define(kw_only=True, weakref_slot=False)
class InteractiveButtonBuilder(
    _ButtonBuilder[_ContainerProtoT], special_endpoints.InteractiveButtonBuilder[_ContainerProtoT]
):
    """Builder class for interactive buttons."""

    _custom_id: str = attr.field()

    @property
    def custom_id(self) -> str:
        return self._custom_id


@attr_extensions.with_copy
@attr.define(kw_only=True, weakref_slot=False)
class _SelectOptionBuilder(special_endpoints.SelectOptionBuilder["_SelectMenuBuilderT"]):
    """Builder class for select menu options."""

    _menu: _SelectMenuBuilderT = attr.field()
    _label: str = attr.field()
    _value: str = attr.field()
    _description: undefined.UndefinedOr[str] = attr.field(default=undefined.UNDEFINED)
    _emoji: typing.Union[snowflakes.Snowflakeish, emojis.Emoji, str, undefined.UndefinedType] = attr.field(
        default=undefined.UNDEFINED
    )
    _emoji_id: undefined.UndefinedOr[str] = attr.field(default=undefined.UNDEFINED)
    _emoji_name: undefined.UndefinedOr[str] = attr.field(default=undefined.UNDEFINED)
    _is_default: bool = attr.field(default=False)

    @property
    def label(self) -> str:
        return self._label

    @property
    def value(self) -> str:
        return self._value

    @property
    def description(self) -> undefined.UndefinedOr[str]:
        return self._description

    @property
    def emoji(self) -> typing.Union[snowflakes.Snowflakeish, emojis.Emoji, str, undefined.UndefinedType]:
        return self._emoji

    @property
    def is_default(self) -> bool:
        return self._is_default

    def set_description(self: _SelectOptionBuilderT, value: undefined.UndefinedOr[str], /) -> _SelectOptionBuilderT:
        self._description = value
        return self

    def set_emoji(
        self: _SelectOptionBuilderT,
        emoji: typing.Union[snowflakes.Snowflakeish, emojis.Emoji, str, undefined.UndefinedType],
        /,
    ) -> _SelectOptionBuilderT:
        self._emoji_id, self._emoji_name = _build_emoji(emoji)
        self._emoji = emoji
        return self

    def set_is_default(self: _SelectOptionBuilderT, state: bool, /) -> _SelectOptionBuilderT:
        self._is_default = state
        return self

    def add_to_menu(self) -> _SelectMenuBuilderT:
        self._menu.add_raw_option(self)
        return self._menu

    def build(self) -> data_binding.JSONObject:
        data = data_binding.JSONObjectBuilder()

        data["label"] = self._label
        data["value"] = self._value
        data["default"] = self._is_default
        data.put("description", self._description)

        if self._emoji_id is not undefined.UNDEFINED:
            data["emoji"] = {"id": self._emoji_id}

        elif self._emoji_name is not undefined.UNDEFINED:
            data["emoji"] = {"name": self._emoji_name}

        return data


@attr_extensions.with_copy
@attr.define(kw_only=True, weakref_slot=False)
class SelectMenuBuilder(special_endpoints.SelectMenuBuilder[_ContainerProtoT]):
    """Builder class for select menus."""

    _container: _ContainerProtoT = attr.field()
    _custom_id: str = attr.field()
    # Any has to be used here as we can't access Self type in this context
    _options: typing.List[special_endpoints.SelectOptionBuilder[typing.Any]] = attr.field(factory=list)
    _placeholder: undefined.UndefinedOr[str] = attr.field(default=undefined.UNDEFINED)
    _min_values: int = attr.field(default=0)
    _max_values: int = attr.field(default=1)
    _is_disabled: bool = attr.field(default=False)

    @property
    def custom_id(self) -> str:
        return self._custom_id

    @property
    def is_disabled(self) -> bool:
        return self._is_disabled

    @property
    def options(
        self: _SelectMenuBuilderT,
    ) -> typing.Sequence[special_endpoints.SelectOptionBuilder[_SelectMenuBuilderT]]:
        return self._options.copy()

    @property
    def placeholder(self) -> undefined.UndefinedOr[str]:
        return self._placeholder

    @property
    def min_values(self) -> int:
        return self._min_values

    @property
    def max_values(self) -> int:
        return self._max_values

    def add_option(
        self: _SelectMenuBuilderT, label: str, value: str, /
    ) -> special_endpoints.SelectOptionBuilder[_SelectMenuBuilderT]:
        return _SelectOptionBuilder(menu=self, label=label, value=value)

    def add_raw_option(
        self: _SelectMenuBuilderT, option: special_endpoints.SelectOptionBuilder[_SelectMenuBuilderT], /
    ) -> _SelectMenuBuilderT:
        self._options.append(option)
        return self

    def set_is_disabled(self: _SelectMenuBuilderT, state: bool, /) -> _SelectMenuBuilderT:
        self._is_disabled = state
        return self

    def set_placeholder(self: _SelectMenuBuilderT, value: undefined.UndefinedOr[str], /) -> _SelectMenuBuilderT:
        self._placeholder = value
        return self

    def set_min_values(self: _SelectMenuBuilderT, value: int, /) -> _SelectMenuBuilderT:
        self._min_values = value
        return self

    def set_max_values(self: _SelectMenuBuilderT, value: int, /) -> _SelectMenuBuilderT:
        self._max_values = value
        return self

    def add_to_container(self) -> _ContainerProtoT:
        self._container.add_component(self)
        return self._container

    def build(self) -> data_binding.JSONObject:
        data = data_binding.JSONObjectBuilder()

        data["type"] = messages.ComponentType.SELECT_MENU
        data["custom_id"] = self._custom_id
        data["options"] = [option.build() for option in self._options]
        data.put("placeholder", self._placeholder)
        data.put("min_values", self._min_values)
        data.put("max_values", self._max_values)
        data.put("disabled", self._is_disabled)
        return data


@attr_extensions.with_copy
@attr.define(kw_only=True, weakref_slot=False)
class TextInputBuilder(special_endpoints.TextInputBuilder[_ContainerProtoT]):
    """Standard implementation of `hikari.api.special_endpoints.TextInputBuilder`."""

    _container: _ContainerProtoT = attr.field()
    _custom_id: str = attr.field()
    _label: str = attr.field()

    _style: messages.TextInputStyle = attr.field(default=messages.TextInputStyle.SHORT)
    _placeholder: undefined.UndefinedOr[str] = attr.field(default=undefined.UNDEFINED, kw_only=True)
    _value: undefined.UndefinedOr[str] = attr.field(default=undefined.UNDEFINED, kw_only=True)
    _required: undefined.UndefinedOr[bool] = attr.field(default=undefined.UNDEFINED, kw_only=True)
    _min_length: undefined.UndefinedOr[int] = attr.field(default=undefined.UNDEFINED, kw_only=True)
    _max_length: undefined.UndefinedOr[int] = attr.field(default=undefined.UNDEFINED, kw_only=True)

    @property
    def custom_id(self) -> str:
        return self._custom_id

    @property
    def label(self) -> str:
        return self._label

    @property
    def style(self) -> messages.TextInputStyle:
        return self._style

    @property
    def placeholder(self) -> undefined.UndefinedOr[str]:
        return self._placeholder

    @property
    def value(self) -> undefined.UndefinedOr[str]:
        return self._value

    @property
    def required(self) -> undefined.UndefinedOr[bool]:
        return self._required

    @property
    def min_length(self) -> undefined.UndefinedOr[int]:
        return self._min_length

    @property
    def max_length(self) -> undefined.UndefinedOr[int]:
        return self._max_length

    def set_style(self: _TextInputBuilderT, style: typing.Union[messages.TextInputStyle, int], /) -> _TextInputBuilderT:
        self._style = messages.TextInputStyle(style)
        return self

    def set_custom_id(self: _TextInputBuilderT, custom_id: str, /) -> _TextInputBuilderT:
        self._custom_id = custom_id
        return self

    def set_label(self: _TextInputBuilderT, label: str, /) -> _TextInputBuilderT:
        self._label = label
        return self

    def set_placeholder(self: _TextInputBuilderT, placeholder: str, /) -> _TextInputBuilderT:
        self._placeholder = placeholder
        return self

    def set_value(self: _TextInputBuilderT, value: str, /) -> _TextInputBuilderT:
        self._value = value
        return self

    def set_required(self: _TextInputBuilderT, required: bool, /) -> _TextInputBuilderT:
        self._required = required
        return self

    def set_min_length(self: _TextInputBuilderT, min_length: int, /) -> _TextInputBuilderT:
        self._min_length = min_length
        return self

    def set_max_length(self: _TextInputBuilderT, max_length: int, /) -> _TextInputBuilderT:
        self._max_length = max_length
        return self

    def add_to_container(self) -> _ContainerProtoT:
        self._container.add_component(self)
        return self._container

    def build(self) -> data_binding.JSONObject:
        data = data_binding.JSONObjectBuilder()

        data["type"] = messages.ComponentType.TEXT_INPUT
        data["style"] = self._style
        data["custom_id"] = self._custom_id
        data["label"] = self._label
        data.put("placeholder", self._placeholder)
        data.put("value", self._value)
        data.put("required", self._required)
        data.put("min_length", self._min_length)
        data.put("max_length", self._max_length)

        return data


@attr.define(kw_only=True, weakref_slot=False)
class ActionRowBuilder(special_endpoints.ActionRowBuilder):
    """Standard implementation of `hikari.api.special_endpoints.ActionRowBuilder`."""

    _components: typing.List[special_endpoints.ComponentBuilder] = attr.field(factory=list)
    _stored_type: typing.Optional[messages.ComponentType] = attr.field(default=None)

    @property
    def components(self) -> typing.Sequence[special_endpoints.ComponentBuilder]:
        return self._components.copy()

    def _assert_can_add_type(self, type_: messages.ComponentType, /) -> None:
        if self._stored_type is not None and self._stored_type != type_:
            raise ValueError(
                f"{type_} component type cannot be added to a container which already holds {self._stored_type}"
            )

        self._stored_type = type_

    def add_component(self: _ActionRowBuilderT, component: special_endpoints.ComponentBuilder, /) -> _ActionRowBuilderT:
        self._components.append(component)
        return self

    @typing.overload
    def add_button(
        self: _ActionRowBuilderT, style: messages.InteractiveButtonTypesT, custom_id: str, /
    ) -> special_endpoints.InteractiveButtonBuilder[_ActionRowBuilderT]:
        ...

    @typing.overload
    def add_button(
        self: _ActionRowBuilderT,
        style: typing.Literal[messages.ButtonStyle.LINK, 5],
        url: str,
        /,
    ) -> special_endpoints.LinkButtonBuilder[_ActionRowBuilderT]:
        ...

    @typing.overload
    def add_button(
        self: _ActionRowBuilderT, style: typing.Union[int, messages.ButtonStyle], url_or_custom_id: str, /
    ) -> typing.Union[
        special_endpoints.LinkButtonBuilder[_ActionRowBuilderT],
        special_endpoints.InteractiveButtonBuilder[_ActionRowBuilderT],
    ]:
        ...

    def add_button(
        self: _ActionRowBuilderT, style: typing.Union[int, messages.ButtonStyle], url_or_custom_id: str, /
    ) -> typing.Union[
        special_endpoints.LinkButtonBuilder[_ActionRowBuilderT],
        special_endpoints.InteractiveButtonBuilder[_ActionRowBuilderT],
    ]:
        self._assert_can_add_type(messages.ComponentType.BUTTON)
        if style in messages.InteractiveButtonTypes:
            return InteractiveButtonBuilder(container=self, style=style, custom_id=url_or_custom_id)

        return LinkButtonBuilder(container=self, style=style, url=url_or_custom_id)

    def add_select_menu(
        self: _ActionRowBuilderT, custom_id: str, /
    ) -> special_endpoints.SelectMenuBuilder[_ActionRowBuilderT]:
        self._assert_can_add_type(messages.ComponentType.SELECT_MENU)
        return SelectMenuBuilder(container=self, custom_id=custom_id)

    def add_text_input(
        self: _ActionRowBuilderT,
        custom_id: str,
        label: str,
    ) -> special_endpoints.TextInputBuilder[_ActionRowBuilderT]:
        self._assert_can_add_type(messages.ComponentType.TEXT_INPUT)
        return TextInputBuilder(container=self, custom_id=custom_id, label=label)

    def build(self) -> data_binding.JSONObject:
        return {
            "type": messages.ComponentType.ACTION_ROW,
            "components": [component.build() for component in self._components],
        }<|MERGE_RESOLUTION|>--- conflicted
+++ resolved
@@ -39,13 +39,9 @@
     "InteractiveButtonBuilder",
     "LinkButtonBuilder",
     "SelectMenuBuilder",
-<<<<<<< HEAD
     "TextInputBuilder",
     "InteractionModalBuilder",
-]
-=======
 )
->>>>>>> 6bb63612
 
 import asyncio
 import typing
@@ -1078,13 +1074,15 @@
         self._components.append(component)
         return self
 
-    def build(self, entity_factory: entity_factory_.EntityFactory, /) -> data_binding.JSONObject:
+    def build(
+        self, entity_factory: entity_factory_.EntityFactory, /
+    ) -> typing.Tuple[data_binding.JSONObject, typing.Sequence[files.Resource[files.AsyncReader]]]:
         data = data_binding.JSONObjectBuilder()
         data.put("title", self._title)
         data.put("custom_id", self._custom_id)
         data.put_array("components", self._components, conversion=lambda component: component.build())
 
-        return {"type": self.type, "data": data}
+        return {"type": self.type, "data": data}, ()
 
 
 @attr.define(kw_only=False, weakref_slot=False)
