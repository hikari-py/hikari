# -*- coding: utf-8 -*-
# cython: language_level=3
# Copyright (c) 2020 Nekokatt
# Copyright (c) 2021-present davfsa
#
# Permission is hereby granted, free of charge, to any person obtaining a copy
# of this software and associated documentation files (the "Software"), to deal
# in the Software without restriction, including without limitation the rights
# to use, copy, modify, merge, publish, distribute, sublicense, and/or sell
# copies of the Software, and to permit persons to whom the Software is
# furnished to do so, subject to the following conditions:
#
# The above copyright notice and this permission notice shall be included in all
# copies or substantial portions of the Software.
#
# THE SOFTWARE IS PROVIDED "AS IS", WITHOUT WARRANTY OF ANY KIND, EXPRESS OR
# IMPLIED, INCLUDING BUT NOT LIMITED TO THE WARRANTIES OF MERCHANTABILITY,
# FITNESS FOR A PARTICULAR PURPOSE AND NONINFRINGEMENT. IN NO EVENT SHALL THE
# AUTHORS OR COPYRIGHT HOLDERS BE LIABLE FOR ANY CLAIM, DAMAGES OR OTHER
# LIABILITY, WHETHER IN AN ACTION OF CONTRACT, TORT OR OTHERWISE, ARISING FROM,
# OUT OF OR IN CONNECTION WITH THE SOFTWARE OR THE USE OR OTHER DEALINGS IN THE
# SOFTWARE.
"""Special endpoint implementations.

You should never need to make any of these objects manually.
"""
from __future__ import annotations

__all__: typing.Sequence[str] = (
    "CommandBuilder",
    "SlashCommandBuilder",
    "ContextMenuCommandBuilder",
    "TypingIndicator",
    "GuildBuilder",
    "InteractionAutocompleteBuilder",
    "InteractionDeferredBuilder",
    "InteractionMessageBuilder",
    "InteractiveButtonBuilder",
    "LinkButtonBuilder",
    "SelectMenuBuilder",
    "TextInputBuilder",
    "InteractionModalBuilder",
    "MessageActionRowBuilder",
    "ModalActionRowBuilder",
)

import asyncio
import typing

import attr

from hikari import channels
from hikari import commands
from hikari import components as component_models
from hikari import emojis
from hikari import errors
from hikari import files
from hikari import iterators
from hikari import locales
from hikari import messages
from hikari import snowflakes
from hikari import undefined
from hikari.api import special_endpoints
from hikari.interactions import base_interactions
from hikari.internal import attr_extensions
from hikari.internal import data_binding
from hikari.internal import mentions
from hikari.internal import routes
from hikari.internal import time

if typing.TYPE_CHECKING:
    import concurrent.futures
    import types

    from hikari import applications
    from hikari import audit_logs
    from hikari import colors
    from hikari import embeds as embeds_
    from hikari import guilds
    from hikari import permissions as permissions_
    from hikari import scheduled_events
    from hikari import users
    from hikari import voices
    from hikari.api import entity_factory as entity_factory_
    from hikari.api import rest as rest_api

    _T = typing.TypeVar("_T")
    _CommandBuilderT = typing.TypeVar("_CommandBuilderT", bound="CommandBuilder")
    _SlashCommandBuilderT = typing.TypeVar("_SlashCommandBuilderT", bound="SlashCommandBuilder")
    _InteractionMessageBuilderT = typing.TypeVar("_InteractionMessageBuilderT", bound="InteractionMessageBuilder")
    _InteractionDeferredBuilderT = typing.TypeVar("_InteractionDeferredBuilderT", bound="InteractionDeferredBuilder")
    _InteractionAutocompleteBuilderT = typing.TypeVar(
        "_InteractionAutocompleteBuilderT", bound="InteractionAutocompleteBuilder"
    )
    _InteractionModalBuilderT = typing.TypeVar("_InteractionModalBuilderT", bound="InteractionModalBuilder")
    _MessageActionRowBuilderT = typing.TypeVar("_MessageActionRowBuilderT", bound="MessageActionRowBuilder")
    _ModalActionRowBuilderT = typing.TypeVar("_ModalActionRowBuilderT", bound="ModalActionRowBuilder")
    _ButtonBuilderT = typing.TypeVar("_ButtonBuilderT", bound="_ButtonBuilder[typing.Any]")
    _SelectOptionBuilderT = typing.TypeVar("_SelectOptionBuilderT", bound="_SelectOptionBuilder[typing.Any]")
    _SelectMenuBuilderT = typing.TypeVar("_SelectMenuBuilderT", bound="SelectMenuBuilder[typing.Any]")
    _TextInputBuilderT = typing.TypeVar("_TextInputBuilderT", bound="TextInputBuilder[typing.Any]")

    class _RequestCallSig(typing.Protocol):
        async def __call__(
            self,
            compiled_route: routes.CompiledRoute,
            *,
            query: typing.Optional[data_binding.StringMapBuilder] = None,
            form_builder: typing.Optional[data_binding.URLEncodedFormBuilder] = None,
            json: typing.Union[data_binding.JSONObjectBuilder, data_binding.JSONArray, None] = None,
            reason: undefined.UndefinedOr[str] = undefined.UNDEFINED,
            no_auth: bool = False,
            auth: typing.Optional[str] = None,
        ) -> typing.Union[None, data_binding.JSONObject, data_binding.JSONArray]:
            ...

    class _ThreadDeserializeSig(typing.Protocol["_GuildThreadChannelCovT"]):
        def __call__(
            self,
            payload: data_binding.JSONObject,
            /,
            *,
            guild_id: undefined.UndefinedOr[snowflakes.Snowflake] = undefined.UNDEFINED,
            member: undefined.UndefinedNoneOr[channels.ThreadMember] = undefined.UNDEFINED,
        ) -> _GuildThreadChannelCovT:
            raise NotImplementedError

    # Hack around used to avoid recursive generic types leading to type checker issues in builders
    class _ContainerProto(typing.Protocol):
        def add_component(self: _T, component: special_endpoints.ComponentBuilder, /) -> _T:
            raise NotImplementedError


_ContainerProtoT = typing.TypeVar("_ContainerProtoT", bound="_ContainerProto")
_GuildThreadChannelT = typing.TypeVar("_GuildThreadChannelT", bound=channels.GuildThreadChannel)
_GuildThreadChannelCovT = typing.TypeVar("_GuildThreadChannelCovT", bound=channels.GuildThreadChannel, covariant=True)


@typing.final
class TypingIndicator(special_endpoints.TypingIndicator):
    """Result type of `hikari.api.rest.RESTClient.trigger_typing`.

    This is an object that can either be awaited like a coroutine to trigger
    the typing indicator once, or an async context manager to keep triggering
    the typing indicator repeatedly until the context finishes.

    .. note::
        This is a helper class that is used by `hikari.api.rest.RESTClient`.
        You should only ever need to use instances of this class that are
        produced by that API.
    """

    __slots__: typing.Sequence[str] = ("_route", "_request_call", "_task", "_rest_close_event", "_task_name")

    def __init__(
        self,
        request_call: _RequestCallSig,
        channel: snowflakes.SnowflakeishOr[channels.TextableChannel],
        rest_closed_event: asyncio.Event,
    ) -> None:
        self._route = routes.POST_CHANNEL_TYPING.compile(channel=channel)
        self._request_call = request_call
        self._task_name = f"repeatedly trigger typing in {channel}"
        self._task: typing.Optional[asyncio.Task[None]] = None
        self._rest_close_event = rest_closed_event

    def __await__(self) -> typing.Generator[typing.Any, typing.Any, typing.Any]:
        return self._request_call(self._route).__await__()

    async def __aenter__(self) -> None:
        if self._task is not None:
            raise TypeError("Cannot enter a typing indicator context more than once")
        self._task = asyncio.create_task(self._keep_typing(), name=self._task_name)

    async def __aexit__(
        self,
        exc_type: typing.Optional[typing.Type[BaseException]],
        exc_val: typing.Optional[BaseException],
        exc_tb: typing.Optional[types.TracebackType],
    ) -> None:
        # This will always be true, but this keeps MyPy quiet.
        if self._task is not None:
            self._task.cancel()

    # These are only included at runtime in-order to avoid the model being typed as a synchronous context manager.
    if not typing.TYPE_CHECKING:

        def __enter__(self) -> typing.NoReturn:
            # This is async only.
            cls = type(self)
            raise TypeError(f"{cls.__module__}.{cls.__qualname__} is async-only, did you mean 'async with'?") from None

        def __exit__(
            self,
            exc_type: typing.Optional[typing.Type[Exception]],
            exc_val: typing.Optional[Exception],
            exc_tb: typing.Optional[types.TracebackType],
        ) -> None:
            return None

    async def _keep_typing(self) -> None:
        # Cancelled error will occur when the context manager is requested to
        # stop.
        try:
            # If the REST API closes while typing, just stop.
            while not self._rest_close_event.is_set():
                # Use slightly less than 10s to ensure latency does not
                # cause the typing indicator to stop showing for a split
                # second if the request is slow to execute.
                try:
                    await asyncio.gather(self, asyncio.wait_for(self._rest_close_event.wait(), timeout=9.0))
                except asyncio.TimeoutError:
                    pass

        except (asyncio.CancelledError, errors.ComponentStateConflictError):
            pass


# As a note, slotting allows us to override the settable properties while staying within the interface's spec.
@attr_extensions.with_copy
@attr.define(kw_only=True, weakref_slot=False)
class GuildBuilder(special_endpoints.GuildBuilder):
    """Result type of `hikari.api.rest.RESTClient.guild_builder`.

    This is used to create a guild in a tidy way using the HTTP API, since
    the logic behind creating a guild on an API level is somewhat confusing
    and detailed.

    .. note::
        If you call `add_role`, the default roles provided by Discord will
        be created. This also applies to the `add_` functions for
        text channels/voice channels/categories.

    .. note::
        Functions that return a `hikari.snowflakes.Snowflake` do
        **not** provide the final ID that the object will have once the
        API call is made. The returned IDs are only able to be used to
        re-reference particular objects while building the guild format
        to allow for the creation of channels within categories,
        and to provide permission overwrites.

    Examples
    --------
    Creating an empty guild:

    .. code-block:: python

        guild = await rest.guild_builder("My Server!").create()

    Creating a guild with an icon:

    .. code-block:: python

        from hikari.files import WebResourceStream

        guild_builder = rest.guild_builder("My Server!")
        guild_builder.icon = WebResourceStream("cat.png", "http://...")
        guild = await guild_builder.create()

    Adding roles to your guild:

    .. code-block:: python

        from hikari.permissions import Permissions

        guild_builder = rest.guild_builder("My Server!")

        everyone_role_id = guild_builder.add_role("@everyone")
        admin_role_id = guild_builder.add_role("Admins", permissions=Permissions.ADMINISTRATOR)

        await guild_builder.create()

    .. warning::
        The first role must always be the `@everyone` role.

    Adding a text channel to your guild:

    .. code-block:: python

        guild_builder = rest.guild_builder("My Server!")

        category_id = guild_builder.add_category("My safe place")
        channel_id = guild_builder.add_text_channel("general", parent_id=category_id)

        await guild_builder.create()
    """

    # Required arguments.
    _entity_factory: entity_factory_.EntityFactory = attr.field(metadata={attr_extensions.SKIP_DEEP_COPY: True})
    _executor: typing.Optional[concurrent.futures.Executor] = attr.field(
        metadata={attr_extensions.SKIP_DEEP_COPY: True}
    )
    _name: str = attr.field()
    _request_call: _RequestCallSig = attr.field(metadata={attr_extensions.SKIP_DEEP_COPY: True})

    # Optional arguments.
    default_message_notifications: undefined.UndefinedOr[guilds.GuildMessageNotificationsLevel] = attr.field(
        default=undefined.UNDEFINED
    )
    explicit_content_filter_level: undefined.UndefinedOr[guilds.GuildExplicitContentFilterLevel] = attr.field(
        default=undefined.UNDEFINED
    )
    icon: undefined.UndefinedOr[files.Resourceish] = attr.field(default=undefined.UNDEFINED)
    verification_level: undefined.UndefinedOr[typing.Union[guilds.GuildVerificationLevel, int]] = attr.field(
        default=undefined.UNDEFINED
    )

    # Non-arguments
    _channels: typing.MutableSequence[data_binding.JSONObject] = attr.field(factory=list, init=False)
    _counter: int = attr.field(default=0, init=False)
    _roles: typing.MutableSequence[data_binding.JSONObject] = attr.field(factory=list, init=False)

    @property
    def name(self) -> str:
        return self._name

    async def create(self) -> guilds.RESTGuild:
        route = routes.POST_GUILDS.compile()
        payload = data_binding.JSONObjectBuilder()
        payload.put("name", self.name)
        payload.put_array("roles", self._roles if self._roles else undefined.UNDEFINED)
        payload.put_array("channels", self._channels if self._channels else undefined.UNDEFINED)
        payload.put("verification_level", self.verification_level)
        payload.put("default_message_notifications", self.default_message_notifications)
        payload.put("explicit_content_filter", self.explicit_content_filter_level)

        if self.icon is not undefined.UNDEFINED:
            icon = files.ensure_resource(self.icon)

            async with icon.stream(executor=self._executor) as stream:
                data_uri = await stream.data_uri()
                payload.put("icon", data_uri)

        response = await self._request_call(route, json=payload)
        assert isinstance(response, dict)
        return self._entity_factory.deserialize_rest_guild(response)

    def add_role(
        self,
        name: str,
        /,
        *,
        color: undefined.UndefinedOr[colors.Colorish] = undefined.UNDEFINED,
        colour: undefined.UndefinedOr[colors.Colorish] = undefined.UNDEFINED,
        hoist: undefined.UndefinedOr[bool] = undefined.UNDEFINED,
        mentionable: undefined.UndefinedOr[bool] = undefined.UNDEFINED,
        permissions: undefined.UndefinedOr[permissions_.Permissions] = undefined.UNDEFINED,
        position: undefined.UndefinedOr[int] = undefined.UNDEFINED,
    ) -> snowflakes.Snowflake:
        if not undefined.any_undefined(color, colour):
            raise TypeError("Cannot specify 'color' and 'colour' together.")

        if len(self._roles) == 0:
            if name != "@everyone":
                raise ValueError("First role must always be the '@everyone' role")
            if not undefined.all_undefined(color, colour, hoist, mentionable, position):
                raise ValueError(
                    "Cannot pass 'color', 'colour', 'hoist', 'mentionable' nor 'position' to the '@everyone' role."
                )

        snowflake_id = self._new_snowflake()
        payload = data_binding.JSONObjectBuilder()
        payload.put_snowflake("id", snowflake_id)
        payload.put("name", name)
        payload.put("color", color, conversion=colors.Color.of)
        payload.put("color", colour, conversion=colors.Color.of)
        payload.put("hoist", hoist)
        payload.put("mentionable", mentionable)
        payload.put("permissions", permissions)
        payload.put("position", position)
        self._roles.append(payload)
        return snowflake_id

    def add_category(
        self,
        name: str,
        /,
        *,
        position: undefined.UndefinedOr[int] = undefined.UNDEFINED,
        permission_overwrites: undefined.UndefinedOr[
            typing.Collection[channels.PermissionOverwrite]
        ] = undefined.UNDEFINED,
        nsfw: undefined.UndefinedOr[bool] = undefined.UNDEFINED,
    ) -> snowflakes.Snowflake:
        snowflake_id = self._new_snowflake()
        payload = data_binding.JSONObjectBuilder()
        payload.put_snowflake("id", snowflake_id)
        payload.put("name", name)
        payload.put("type", channels.ChannelType.GUILD_CATEGORY)
        payload.put("position", position)
        payload.put("nsfw", nsfw)

        payload.put_array(
            "permission_overwrites",
            permission_overwrites,
            conversion=self._entity_factory.serialize_permission_overwrite,
        )

        self._channels.append(payload)
        return snowflake_id

    def add_text_channel(
        self,
        name: str,
        /,
        *,
        parent_id: undefined.UndefinedOr[snowflakes.Snowflake] = undefined.UNDEFINED,
        topic: undefined.UndefinedOr[str] = undefined.UNDEFINED,
        rate_limit_per_user: undefined.UndefinedOr[time.Intervalish] = undefined.UNDEFINED,
        position: undefined.UndefinedOr[int] = undefined.UNDEFINED,
        permission_overwrites: undefined.UndefinedOr[
            typing.Collection[channels.PermissionOverwrite]
        ] = undefined.UNDEFINED,
        nsfw: undefined.UndefinedOr[bool] = undefined.UNDEFINED,
    ) -> snowflakes.Snowflake:
        snowflake_id = self._new_snowflake()
        payload = data_binding.JSONObjectBuilder()
        payload.put_snowflake("id", snowflake_id)
        payload.put("name", name)
        payload.put("type", channels.ChannelType.GUILD_TEXT)
        payload.put("topic", topic)
        payload.put("rate_limit_per_user", rate_limit_per_user, conversion=time.timespan_to_int)
        payload.put("position", position)
        payload.put("nsfw", nsfw)
        payload.put_snowflake("parent_id", parent_id)

        payload.put_array(
            "permission_overwrites",
            permission_overwrites,
            conversion=self._entity_factory.serialize_permission_overwrite,
        )

        self._channels.append(payload)
        return snowflake_id

    def add_voice_channel(
        self,
        name: str,
        /,
        *,
        parent_id: undefined.UndefinedOr[snowflakes.Snowflake] = undefined.UNDEFINED,
        bitrate: undefined.UndefinedOr[int] = undefined.UNDEFINED,
        video_quality_mode: undefined.UndefinedOr[typing.Union[channels.VideoQualityMode, int]] = undefined.UNDEFINED,
        position: undefined.UndefinedOr[int] = undefined.UNDEFINED,
        permission_overwrites: undefined.UndefinedOr[
            typing.Collection[channels.PermissionOverwrite]
        ] = undefined.UNDEFINED,
        region: undefined.UndefinedNoneOr[typing.Union[voices.VoiceRegion, str]],
        user_limit: undefined.UndefinedOr[int] = undefined.UNDEFINED,
    ) -> snowflakes.Snowflake:
        snowflake_id = self._new_snowflake()
        payload = data_binding.JSONObjectBuilder()
        payload.put_snowflake("id", snowflake_id)
        payload.put("name", name)
        payload.put("type", channels.ChannelType.GUILD_VOICE)
        payload.put("video_quality_mode", video_quality_mode)
        payload.put("bitrate", bitrate)
        payload.put("position", position)
        payload.put("user_limit", user_limit)
        payload.put_snowflake("parent_id", parent_id)
        payload.put("rtc_region", region, conversion=str)

        payload.put_array(
            "permission_overwrites",
            permission_overwrites,
            conversion=self._entity_factory.serialize_permission_overwrite,
        )

        self._channels.append(payload)
        return snowflake_id

    def add_stage_channel(
        self,
        name: str,
        /,
        *,
        parent_id: undefined.UndefinedOr[snowflakes.Snowflake] = undefined.UNDEFINED,
        bitrate: undefined.UndefinedOr[int] = undefined.UNDEFINED,
        position: undefined.UndefinedOr[int] = undefined.UNDEFINED,
        permission_overwrites: undefined.UndefinedOr[
            typing.Collection[channels.PermissionOverwrite]
        ] = undefined.UNDEFINED,
        region: undefined.UndefinedNoneOr[typing.Union[voices.VoiceRegion, str]],
        user_limit: undefined.UndefinedOr[int] = undefined.UNDEFINED,
    ) -> snowflakes.Snowflake:
        snowflake_id = self._new_snowflake()
        payload = data_binding.JSONObjectBuilder()
        payload.put_snowflake("id", snowflake_id)
        payload.put("name", name)
        payload.put("type", channels.ChannelType.GUILD_STAGE)
        payload.put("bitrate", bitrate)
        payload.put("position", position)
        payload.put("user_limit", user_limit)
        payload.put_snowflake("parent_id", parent_id)
        payload.put("rtc_region", region, conversion=str)

        payload.put_array(
            "permission_overwrites",
            permission_overwrites,
            conversion=self._entity_factory.serialize_permission_overwrite,
        )

        self._channels.append(payload)
        return snowflake_id

    def _new_snowflake(self) -> snowflakes.Snowflake:
        value = self._counter
        self._counter += 1
        return snowflakes.Snowflake.from_data(time.utc_datetime(), 0, 0, value)


# We use an explicit forward reference for this, since this breaks potential
# circular import issues (once the file has executed, using those resources is
# not an issue for us).
class MessageIterator(iterators.BufferedLazyIterator["messages.Message"]):
    """Implementation of an iterator for message history."""

    __slots__: typing.Sequence[str] = ("_entity_factory", "_request_call", "_direction", "_first_id", "_route")

    def __init__(
        self,
        entity_factory: entity_factory_.EntityFactory,
        request_call: _RequestCallSig,
        channel: snowflakes.SnowflakeishOr[channels.TextableChannel],
        direction: str,
        first_id: undefined.UndefinedOr[str],
    ) -> None:
        super().__init__()
        self._entity_factory = entity_factory
        self._request_call = request_call
        self._direction = direction
        self._first_id = first_id
        self._route = routes.GET_CHANNEL_MESSAGES.compile(channel=channel)

    async def _next_chunk(self) -> typing.Optional[typing.Generator[messages.Message, typing.Any, None]]:
        query = data_binding.StringMapBuilder()
        query.put(self._direction, self._first_id)
        query.put("limit", 100)

        chunk = await self._request_call(compiled_route=self._route, query=query)
        assert isinstance(chunk, list)

        if not chunk:
            return None
        if self._direction == "after":
            chunk.reverse()

        self._first_id = chunk[-1]["id"]
        return (self._entity_factory.deserialize_message(m) for m in chunk)


# We use an explicit forward reference for this, since this breaks potential
# circular import issues (once the file has executed, using those resources is
# not an issue for us).
class ReactorIterator(iterators.BufferedLazyIterator["users.User"]):
    """Implementation of an iterator for message reactions."""

    __slots__: typing.Sequence[str] = ("_entity_factory", "_first_id", "_route", "_request_call")

    def __init__(
        self,
        entity_factory: entity_factory_.EntityFactory,
        request_call: _RequestCallSig,
        channel: snowflakes.SnowflakeishOr[channels.TextableChannel],
        message: snowflakes.SnowflakeishOr[messages.PartialMessage],
        emoji: str,
    ) -> None:
        super().__init__()
        self._entity_factory = entity_factory
        self._request_call = request_call
        self._first_id = undefined.UNDEFINED
        self._route = routes.GET_REACTIONS.compile(channel=channel, message=message, emoji=emoji)

    async def _next_chunk(self) -> typing.Optional[typing.Generator[users.User, typing.Any, None]]:
        query = data_binding.StringMapBuilder()
        query.put("after", self._first_id)
        query.put("limit", 100)

        chunk = await self._request_call(compiled_route=self._route, query=query)
        assert isinstance(chunk, list)

        if not chunk:
            return None

        self._first_id = chunk[-1]["id"]
        return (self._entity_factory.deserialize_user(u) for u in chunk)


# We use an explicit forward reference for this, since this breaks potential
# circular import issues (once the file has executed, using those resources is
# not an issue for us).
class OwnGuildIterator(iterators.BufferedLazyIterator["applications.OwnGuild"]):
    """Implementation of an iterator for retrieving guilds you are in."""

    __slots__: typing.Sequence[str] = ("_entity_factory", "_request_call", "_route", "_newest_first", "_first_id")

    def __init__(
        self,
        entity_factory: entity_factory_.EntityFactory,
        request_call: _RequestCallSig,
        newest_first: bool,
        first_id: str,
    ) -> None:
        super().__init__()
        self._entity_factory = entity_factory
        self._newest_first = newest_first
        self._request_call = request_call
        self._first_id = first_id
        self._route = routes.GET_MY_GUILDS.compile()

    async def _next_chunk(self) -> typing.Optional[typing.Generator[applications.OwnGuild, typing.Any, None]]:
        query = data_binding.StringMapBuilder()
        query.put("before" if self._newest_first else "after", self._first_id)
        # We rely on Discord's default for the limit here since for this endpoint this has always scaled
        # along side the maximum page size limit to match the maximum amount of guilds a user can be in.

        chunk = await self._request_call(compiled_route=self._route, query=query)
        assert isinstance(chunk, list)

        if not chunk:
            return None

        if self._newest_first:
            chunk.reverse()

        self._first_id = chunk[-1]["id"]
        return (self._entity_factory.deserialize_own_guild(g) for g in chunk)


# We use an explicit forward reference for this, since this breaks potential
# circular import issues (once the file has executed, using those resources is
# not an issue for us).
class GuildBanIterator(iterators.BufferedLazyIterator["guilds.GuildBan"]):
    """Iterator implementation for retrieving guild bans."""

    __slots__: typing.Sequence[str] = (
        "_entity_factory",
        "_guild_id",
        "_request_call",
        "_route",
        "_first_id",
        "_newest_first",
    )

    def __init__(
        self,
        entity_factory: entity_factory_.EntityFactory,
        request_call: _RequestCallSig,
        guild: snowflakes.SnowflakeishOr[guilds.PartialGuild],
        newest_first: bool,
        first_id: str,
    ) -> None:
        super().__init__()
        self._guild_id = snowflakes.Snowflake(str(int(guild)))
        self._route = routes.GET_GUILD_BANS.compile(guild=guild)
        self._request_call = request_call
        self._entity_factory = entity_factory
        self._first_id = first_id
        self._newest_first = newest_first

    async def _next_chunk(self) -> typing.Optional[typing.Generator[guilds.GuildBan, typing.Any, None]]:
        query = data_binding.StringMapBuilder()
        query.put("before" if self._newest_first else "after", self._first_id)
        query.put("limit", 1000)

        chunk = await self._request_call(compiled_route=self._route, query=query)
        assert isinstance(chunk, list)

        if not chunk:
            return None

        if self._newest_first:
            # These are always returned in ascending order by `.user.id`.
            chunk.reverse()

        self._first_id = chunk[-1]["user"]["id"]
        return (self._entity_factory.deserialize_guild_member_ban(b) for b in chunk)


# We use an explicit forward reference for this, since this breaks potential
# circular import issues (once the file has executed, using those resources is
# not an issue for us).
class MemberIterator(iterators.BufferedLazyIterator["guilds.Member"]):
    """Implementation of an iterator for retrieving members in a guild."""

    __slots__: typing.Sequence[str] = ("_entity_factory", "_guild_id", "_request_call", "_route", "_first_id")

    def __init__(
        self,
        entity_factory: entity_factory_.EntityFactory,
        request_call: _RequestCallSig,
        guild: snowflakes.SnowflakeishOr[guilds.PartialGuild],
    ) -> None:
        super().__init__()
        self._guild_id = snowflakes.Snowflake(str(int(guild)))
        self._route = routes.GET_GUILD_MEMBERS.compile(guild=guild)
        self._request_call = request_call
        self._entity_factory = entity_factory
        # This starts at the default provided by Discord instead of the max snowflake
        # because that caused Discord to take about 2 seconds more to return the first response.
        self._first_id = undefined.UNDEFINED

    async def _next_chunk(self) -> typing.Optional[typing.Generator[guilds.Member, typing.Any, None]]:
        query = data_binding.StringMapBuilder()
        query.put("after", self._first_id)
        query.put("limit", 1000)

        chunk = await self._request_call(compiled_route=self._route, query=query)
        assert isinstance(chunk, list)

        if not chunk:
            return None

        self._first_id = chunk[-1]["user"]["id"]

        return (self._entity_factory.deserialize_member(m, guild_id=self._guild_id) for m in chunk)


# We use an explicit forward reference for this, since this breaks potential
# circular import issues (once the file has executed, using those resources is
# not an issue for us).
class ScheduledEventUserIterator(iterators.BufferedLazyIterator["scheduled_events.ScheduledEventUser"]):
    """Implementation of an iterator for retrieving the users subscribed to a scheduled event."""

    __slots__: typing.Sequence[str] = (
        "_entity_factory",
        "_first_id",
        "_guild_id",
        "_newest_first",
        "_request_call",
        "_route",
    )

    def __init__(
        self,
        entity_factory: entity_factory_.EntityFactory,
        request_call: _RequestCallSig,
        newest_first: bool,
        first_id: str,
        guild: snowflakes.SnowflakeishOr[guilds.PartialGuild],
        event: snowflakes.SnowflakeishOr[scheduled_events.ScheduledEvent],
    ) -> None:
        super().__init__()
        self._entity_factory = entity_factory
        self._first_id = first_id
        self._guild_id = snowflakes.Snowflake(guild)
        self._newest_first = newest_first
        self._request_call = request_call
        self._route = routes.GET_GUILD_SCHEDULED_EVENT_USERS.compile(guild=guild, scheduled_event=event)

    async def _next_chunk(
        self,
    ) -> typing.Optional[typing.Generator[scheduled_events.ScheduledEventUser, typing.Any, None]]:
        query = data_binding.StringMapBuilder()
        query.put("before" if self._newest_first else "after", self._first_id)
        query.put("limit", 100)
        query.put("with_member", True)

        chunk = await self._request_call(compiled_route=self._route, query=query)
        assert isinstance(chunk, list)

        if not chunk:
            return None

        if self._newest_first:
            # These are always returned in ascending order by `.user.id`.
            chunk.reverse()

        self._first_id = chunk[-1]["user"]["id"]
        return (self._entity_factory.deserialize_scheduled_event_user(u, guild_id=self._guild_id) for u in chunk)


# We use an explicit forward reference for this, since this breaks potential
# circular import issues (once the file has executed, using those resources is
# not an issue for us).
class AuditLogIterator(iterators.LazyIterator["audit_logs.AuditLog"]):
    """Iterator implementation for an audit log."""

    __slots__: typing.Sequence[str] = (
        "_entity_factory",
        "_action_type",
        "_request_call",
        "_route",
        "_first_id",
        "_user",
    )

    def __init__(
        self,
        entity_factory: entity_factory_.EntityFactory,
        request_call: _RequestCallSig,
        guild: snowflakes.SnowflakeishOr[guilds.PartialGuild],
        before: undefined.UndefinedOr[str],
        user: undefined.UndefinedOr[snowflakes.SnowflakeishOr[users.PartialUser]],
        action_type: undefined.UndefinedOr[typing.Union["audit_logs.AuditLogEventType", int]],
    ) -> None:
        self._action_type = action_type
        self._entity_factory = entity_factory
        self._first_id = before
        self._request_call = request_call
        self._route = routes.GET_GUILD_AUDIT_LOGS.compile(guild=guild)
        self._user = user

    async def __anext__(self) -> audit_logs.AuditLog:
        query = data_binding.StringMapBuilder()
        query.put("limit", 100)
        query.put("user_id", self._user)
        query.put("action_type", self._action_type, conversion=int)
        query.put("before", self._first_id)

        response = await self._request_call(compiled_route=self._route, query=query)
        assert isinstance(response, dict)

        audit_log_entries = response["audit_log_entries"]
        if not audit_log_entries:
            raise StopAsyncIteration

        log = self._entity_factory.deserialize_audit_log(response)
        # Since deserialize_audit_log may skip entries it doesn't recognise,
        # first_id has to be calculated based on the raw payload as log.entries
        # may be missing entries.
        self._first_id = str(min(entry["id"] for entry in audit_log_entries))
        return log


class GuildThreadIterator(iterators.BufferedLazyIterator[_GuildThreadChannelT]):
    """Iterator implemented for guild thread endpoints."""

    __slots__: typing.Sequence[str] = (
        "_before_is_timestamp",
        "_deserialize",
        "_entity_factory",
        "_has_more",
        "_next_before",
        "_request_call",
        "_route",
    )

    def __init__(
        self,
        deserialize: _ThreadDeserializeSig[_GuildThreadChannelCovT],
        entity_factory: entity_factory_.EntityFactory,
        request_call: _RequestCallSig,
        route: routes.CompiledRoute,
        before: undefined.UndefinedOr[str],
        before_is_timestamp: bool,
    ) -> None:
        super().__init__()
        self._before_is_timestamp = before_is_timestamp
        self._deserialize = deserialize
        self._entity_factory = entity_factory
        self._has_more = True
        self._next_before = before
        self._request_call = request_call
        self._route = route

    async def _next_chunk(self) -> typing.Optional[typing.Generator[_GuildThreadChannelCovT, typing.Any, None]]:
        if not self._has_more:
            return None

        query = data_binding.StringMapBuilder()
        query.put("limit", 100)
        query.put("before", self._next_before)

        response = await self._request_call(compiled_route=self._route, query=query)
        assert isinstance(response, dict)

        if not (threads := response["threads"]):
            # Since GET is idempotent, has_more should always be false if there
            # are no threads in the current response.
            self._has_more = False
            return None

        self._has_more = response["has_more"]
        members = {int(member["id"]): member for member in response["members"]}
        if self._before_is_timestamp:
            self._next_before = (
                time.iso8601_datetime_string_to_datetime(threads[-1]["thread_metadata"]["archive_timestamp"])
            ).isoformat()

        else:
            self._next_before = str(int(threads[-1]["id"]))

        return (
            self._deserialize(
                payload,
                member=_maybe_cast(self._entity_factory.deserialize_thread_member, members.get(int(payload["id"]))),
            )
            for payload in threads
        )


def _maybe_cast(
    callback: typing.Callable[[data_binding.JSONObject], _T], data: typing.Optional[data_binding.JSONObject]
) -> typing.Optional[_T]:
    if data:
        return callback(data)

    return None


@attr_extensions.with_copy
@attr.define(kw_only=False, weakref_slot=False)
class InteractionAutocompleteBuilder(special_endpoints.InteractionAutocompleteBuilder):
    """Standard implementation of `hikari.api.special_endpoints.InteractionAutocompleteBuilder`."""

    _choices: typing.Sequence[commands.CommandChoice] = attr.field(factory=list)

    @property
    def type(self) -> typing.Literal[base_interactions.ResponseType.AUTOCOMPLETE]:
        return base_interactions.ResponseType.AUTOCOMPLETE

    @property
    def choices(self) -> typing.Sequence[commands.CommandChoice]:
        return self._choices

    def set_choices(
        self: _InteractionAutocompleteBuilderT, choices: typing.Sequence[commands.CommandChoice], /
    ) -> _InteractionAutocompleteBuilderT:
        """Set autocomplete choices.

        Returns
        -------
        InteractionAutocompleteBuilder
            Object of this builder.
        """
        self._choices = choices
        return self

    def build(
        self, _: entity_factory_.EntityFactory, /
    ) -> typing.Tuple[typing.MutableMapping[str, typing.Any], typing.Sequence[files.Resource[files.AsyncReader]]]:
        data = {"choices": [{"name": choice.name, "value": choice.value} for choice in self._choices]}
        return {"type": self.type, "data": data}, ()


@attr_extensions.with_copy
@attr.define(kw_only=False, weakref_slot=False)
class InteractionDeferredBuilder(special_endpoints.InteractionDeferredBuilder):
    """Standard implementation of `hikari.api.special_endpoints.InteractionDeferredBuilder`.

    Parameters
    ----------
    type : hikari.interactions.base_interactions.DeferredResponseTypesT
        The type of interaction response this is.
    """

    # Required arguments.
    _type: base_interactions.DeferredResponseTypesT = attr.field(
        converter=base_interactions.ResponseType,
        validator=attr.validators.in_(base_interactions.DEFERRED_RESPONSE_TYPES),
    )

    _flags: typing.Union[undefined.UndefinedType, int, messages.MessageFlag] = attr.field(
        default=undefined.UNDEFINED, kw_only=True
    )

    @property
    def type(self) -> base_interactions.DeferredResponseTypesT:
        return self._type

    @property
    def flags(self) -> typing.Union[undefined.UndefinedType, int, messages.MessageFlag]:
        return self._flags

    def set_flags(
        self: _InteractionDeferredBuilderT, flags: typing.Union[undefined.UndefinedType, int, messages.MessageFlag], /
    ) -> _InteractionDeferredBuilderT:
        self._flags = flags
        return self

    def build(
        self, _: entity_factory_.EntityFactory, /
    ) -> typing.Tuple[typing.MutableMapping[str, typing.Any], typing.Sequence[files.Resource[files.AsyncReader]]]:
        if self._flags is not undefined.UNDEFINED:
            return {"type": self._type, "data": {"flags": self._flags}}, ()

        return {"type": self._type}, ()


@attr_extensions.with_copy
@attr.define(kw_only=False, weakref_slot=False)
class InteractionMessageBuilder(special_endpoints.InteractionMessageBuilder):
    """Standard implementation of `hikari.api.special_endpoints.InteractionMessageBuilder`.

    Parameters
    ----------
    type : hikari.interactions.base_interactions.MessageResponseTypesT
        The type of interaction response this is.

    Other Parameters
    ----------------
    content : hikari.undefined.UndefinedOr[str]
        The content of this response, if supplied. This follows the same rules
        as "content" on create message.
    """

    # Required arguments.
    _type: base_interactions.MessageResponseTypesT = attr.field(
        converter=base_interactions.ResponseType,
        validator=attr.validators.in_(base_interactions.MESSAGE_RESPONSE_TYPES),
    )

    # Not-required arguments.
    _content: undefined.UndefinedOr[str] = attr.field(default=undefined.UNDEFINED)

    # Key-word only not-required arguments.
    _flags: typing.Union[int, messages.MessageFlag, undefined.UndefinedType] = attr.field(
        default=undefined.UNDEFINED, kw_only=True
    )
    _is_tts: undefined.UndefinedOr[bool] = attr.field(default=undefined.UNDEFINED, kw_only=True)
    _mentions_everyone: undefined.UndefinedOr[bool] = attr.field(default=undefined.UNDEFINED, kw_only=True)
    _role_mentions: undefined.UndefinedOr[
        typing.Union[snowflakes.SnowflakeishSequence[guilds.PartialRole], bool]
    ] = attr.field(default=undefined.UNDEFINED, kw_only=True)
    _user_mentions: undefined.UndefinedOr[
        typing.Union[snowflakes.SnowflakeishSequence[users.PartialUser], bool]
    ] = attr.field(default=undefined.UNDEFINED, kw_only=True)
    _attachments: undefined.UndefinedNoneOr[typing.List[files.Resourceish]] = attr.field(
        default=undefined.UNDEFINED, kw_only=True
    )
    _components: undefined.UndefinedOr[typing.List[special_endpoints.ComponentBuilder]] = attr.field(
        default=undefined.UNDEFINED, kw_only=True
    )
    _embeds: undefined.UndefinedOr[typing.List[embeds_.Embed]] = attr.field(default=undefined.UNDEFINED, kw_only=True)

    @property
    def attachments(self) -> undefined.UndefinedNoneOr[typing.Sequence[files.Resourceish]]:
        return self._attachments.copy() if self._attachments else self._attachments

    @property
    def content(self) -> undefined.UndefinedOr[str]:
        return self._content

    @property
    def components(self) -> undefined.UndefinedOr[typing.Sequence[special_endpoints.ComponentBuilder]]:
        return self._components.copy() if self._components is not undefined.UNDEFINED else undefined.UNDEFINED

    @property
    def embeds(self) -> undefined.UndefinedOr[typing.Sequence[embeds_.Embed]]:
        return self._embeds.copy() if self._embeds is not undefined.UNDEFINED else undefined.UNDEFINED

    @property
    def flags(self) -> typing.Union[undefined.UndefinedType, int, messages.MessageFlag]:
        return self._flags

    @property
    def is_tts(self) -> undefined.UndefinedOr[bool]:
        return self._is_tts

    @property
    def mentions_everyone(self) -> undefined.UndefinedOr[bool]:
        return self._mentions_everyone

    @property
    def role_mentions(
        self,
    ) -> undefined.UndefinedOr[typing.Union[snowflakes.SnowflakeishSequence[guilds.PartialRole], bool]]:
        return self._role_mentions

    @property
    def type(self) -> base_interactions.MessageResponseTypesT:
        return self._type

    @property
    def user_mentions(
        self,
    ) -> undefined.UndefinedOr[typing.Union[snowflakes.SnowflakeishSequence[users.PartialUser], bool]]:
        return self._user_mentions

    def clear_attachments(self: _InteractionMessageBuilderT, /) -> _InteractionMessageBuilderT:
        self._attachments = None
        return self

    def add_attachment(
        self: _InteractionMessageBuilderT, attachment: files.Resourceish, /
    ) -> _InteractionMessageBuilderT:
        if not self._attachments:
            self._attachments = []

        self._attachments.append(attachment)
        return self

    def add_component(
        self: _InteractionMessageBuilderT, component: special_endpoints.ComponentBuilder, /
    ) -> _InteractionMessageBuilderT:
        if self._components is undefined.UNDEFINED:
            self._components = []

        self._components.append(component)
        return self

    def add_embed(self: _InteractionMessageBuilderT, embed: embeds_.Embed, /) -> _InteractionMessageBuilderT:
        if self._embeds is undefined.UNDEFINED:
            self._embeds = []

        self._embeds.append(embed)
        return self

    def set_content(
        self: _InteractionMessageBuilderT, content: undefined.UndefinedOr[str], /
    ) -> _InteractionMessageBuilderT:
        self._content = str(content) if content is not undefined.UNDEFINED else undefined.UNDEFINED
        return self

    def set_flags(
        self: _InteractionMessageBuilderT, flags: typing.Union[undefined.UndefinedType, int, messages.MessageFlag], /
    ) -> _InteractionMessageBuilderT:
        self._flags = flags
        return self

    def set_tts(self: _InteractionMessageBuilderT, tts: undefined.UndefinedOr[bool], /) -> _InteractionMessageBuilderT:
        self._is_tts = tts
        return self

    def set_mentions_everyone(
        self: _InteractionMessageBuilderT, state: undefined.UndefinedOr[bool] = undefined.UNDEFINED, /
    ) -> _InteractionMessageBuilderT:
        self._mentions_everyone = state
        return self

    def set_role_mentions(
        self: _InteractionMessageBuilderT,
        role_mentions: undefined.UndefinedOr[
            typing.Union[snowflakes.SnowflakeishSequence[guilds.PartialRole], bool]
        ] = undefined.UNDEFINED,
        /,
    ) -> _InteractionMessageBuilderT:
        self._role_mentions = role_mentions
        return self

    def set_user_mentions(
        self: _InteractionMessageBuilderT,
        user_mentions: undefined.UndefinedOr[
            typing.Union[snowflakes.SnowflakeishSequence[users.PartialUser], bool]
        ] = undefined.UNDEFINED,
        /,
    ) -> _InteractionMessageBuilderT:
        self._user_mentions = user_mentions
        return self

    def build(
        self, entity_factory: entity_factory_.EntityFactory, /
    ) -> typing.Tuple[typing.MutableMapping[str, typing.Any], typing.Sequence[files.Resource[files.AsyncReader]]]:
        data = data_binding.JSONObjectBuilder()
        data.put("content", self.content)

        final_attachments = []
        if self._attachments:
            attachments_payload = []

            for f in self._attachments:
                if isinstance(f, messages.Attachment):
                    attachments_payload.append({"id": f.id, "filename": f.filename})
                    continue

                final_attachments.append(files.ensure_resource(f))

            if attachments_payload:
                data.put("attachments", attachments_payload)

        elif self._attachments is None:
            data.put("attachments", None)

        if self._embeds is not undefined.UNDEFINED:
            embeds: typing.List[data_binding.JSONObject] = []
            for embed, attachments in map(entity_factory.serialize_embed, self._embeds):
                final_attachments.extend(attachments)
                embeds.append(embed)

            data["embeds"] = embeds

        data.put_array("components", self._components, conversion=lambda component: component.build())
        data.put("flags", self.flags)
        data.put("tts", self.is_tts)

        if (
            not undefined.all_undefined(self.mentions_everyone, self.user_mentions, self.role_mentions)
            or self.type is base_interactions.ResponseType.MESSAGE_CREATE
        ):
            data["allowed_mentions"] = mentions.generate_allowed_mentions(
                self.mentions_everyone, undefined.UNDEFINED, self.user_mentions, self.role_mentions
            )

        return {"type": self._type, "data": data}, final_attachments


@attr.define(kw_only=False, weakref_slot=False)
class InteractionModalBuilder(special_endpoints.InteractionModalBuilder):
    """Standard implementation of `hikari.api.special_endpoints.InteractionModalBuilder`."""

    _title: str = attr.field()
    _custom_id: str = attr.field()
    _components: typing.List[special_endpoints.ComponentBuilder] = attr.field(factory=list)

    @property
    def type(self) -> typing.Literal[base_interactions.ResponseType.MODAL]:
        return base_interactions.ResponseType.MODAL

    @property
    def title(self) -> str:
        return self._title

    @property
    def custom_id(self) -> str:
        return self._custom_id

    @property
    def components(self) -> typing.Sequence[special_endpoints.ComponentBuilder]:
        return self._components

    def set_title(self: _InteractionModalBuilderT, title: str, /) -> _InteractionModalBuilderT:
        self._title = title
        return self

    def set_custom_id(self: _InteractionModalBuilderT, custom_id: str, /) -> _InteractionModalBuilderT:
        self._custom_id = custom_id
        return self

    def add_component(
        self: _InteractionModalBuilderT, component: special_endpoints.ComponentBuilder, /
    ) -> _InteractionModalBuilderT:
        self._components.append(component)
        return self

    def build(
        self, entity_factory: entity_factory_.EntityFactory, /
    ) -> typing.Tuple[typing.MutableMapping[str, typing.Any], typing.Sequence[files.Resource[files.AsyncReader]]]:
        data = data_binding.JSONObjectBuilder()
        data.put("title", self._title)
        data.put("custom_id", self._custom_id)
        data.put_array("components", self._components, conversion=lambda component: component.build())

        return {"type": self.type, "data": data}, ()


@attr.define(kw_only=False, weakref_slot=False)
class CommandBuilder(special_endpoints.CommandBuilder):
    """Standard implementation of `hikari.api.special_endpoints.CommandBuilder`."""

    _name: str = attr.field()

    _id: undefined.UndefinedOr[snowflakes.Snowflake] = attr.field(default=undefined.UNDEFINED, kw_only=True)
    _default_member_permissions: typing.Union[undefined.UndefinedType, int, permissions_.Permissions] = attr.field(
        default=undefined.UNDEFINED, kw_only=True
    )
    _is_dm_enabled: undefined.UndefinedOr[bool] = attr.field(default=undefined.UNDEFINED, kw_only=True)
    _is_nsfw: undefined.UndefinedOr[bool] = attr.field(default=undefined.UNDEFINED, kw_only=True)

    _name_localizations: typing.Mapping[typing.Union[locales.Locale, str], str] = attr.field(factory=dict, kw_only=True)

    @property
    def id(self) -> undefined.UndefinedOr[snowflakes.Snowflake]:
        return self._id

    @property
    def default_member_permissions(self) -> typing.Union[undefined.UndefinedType, permissions_.Permissions, int]:
        return self._default_member_permissions

    @property
    def is_dm_enabled(self) -> undefined.UndefinedOr[bool]:
        return self._is_dm_enabled

    @property
    def is_nsfw(self) -> undefined.UndefinedOr[bool]:
        return self._is_dm_enabled

    @property
    def name(self) -> str:
        return self._name

    def set_id(self: _CommandBuilderT, id_: undefined.UndefinedOr[snowflakes.Snowflakeish], /) -> _CommandBuilderT:
        self._id = snowflakes.Snowflake(id_) if id_ is not undefined.UNDEFINED else undefined.UNDEFINED
        return self

    def set_default_member_permissions(
        self: _CommandBuilderT,
        default_member_permissions: typing.Union[undefined.UndefinedType, int, permissions_.Permissions],
        /,
    ) -> _CommandBuilderT:
        self._default_member_permissions = default_member_permissions
        return self

    def set_is_dm_enabled(self: _CommandBuilderT, state: undefined.UndefinedOr[bool], /) -> _CommandBuilderT:
        self._is_dm_enabled = state
        return self

    def set_is_nsfw(self: _CommandBuilderT, state: undefined.UndefinedOr[bool], /) -> _CommandBuilderT:
        self._is_nsfw = state
        return self

    @property
    def name_localizations(self) -> typing.Mapping[typing.Union[locales.Locale, str], str]:
        return self._name_localizations

    def set_name_localizations(
        self: _CommandBuilderT,
        name_localizations: typing.Mapping[typing.Union[locales.Locale, str], str],
        /,
    ) -> _CommandBuilderT:
        self._name_localizations = name_localizations
        return self

    def build(self, _: entity_factory_.EntityFactory, /) -> typing.MutableMapping[str, typing.Any]:
        data = data_binding.JSONObjectBuilder()
        data["name"] = self._name
        data["type"] = self.type
        data.put_snowflake("id", self._id)
        data.put("name_localizations", self._name_localizations)
        data.put("dm_permission", self._is_dm_enabled)
        data.put("nsfw", self._is_nsfw)

        # Discord considers 0 the same thing as ADMINISTRATORS, but we make it nicer to work with
        # by using it correctly.
        if self._default_member_permissions != 0:
            data.put("default_member_permissions", self._default_member_permissions)

        return data


@attr_extensions.with_copy
@attr.define(kw_only=False, weakref_slot=False)
class SlashCommandBuilder(CommandBuilder, special_endpoints.SlashCommandBuilder):
    """Builder class for slash commands."""

    _description: str = attr.field()
    _options: typing.List[commands.CommandOption] = attr.field(factory=list, kw_only=True)
    _description_localizations: typing.Mapping[typing.Union[locales.Locale, str], str] = attr.field(
        factory=dict, kw_only=True
    )

    @property
    def description(self) -> str:
        return self._description

    @property
    def type(self) -> commands.CommandType:
        return commands.CommandType.SLASH

    def add_option(self: _SlashCommandBuilderT, option: commands.CommandOption) -> _SlashCommandBuilderT:
        self._options.append(option)
        return self

    @property
    def options(self) -> typing.Sequence[commands.CommandOption]:
        return self._options.copy()

    @property
    def description_localizations(
        self,
    ) -> typing.Mapping[typing.Union[locales.Locale, str], str]:
        return self._description_localizations

    def set_description_localizations(
        self: _SlashCommandBuilderT,
        description_localizations: typing.Mapping[typing.Union[locales.Locale, str], str],
        /,
    ) -> _SlashCommandBuilderT:
        self._description_localizations = description_localizations
        return self

    def build(self, entity_factory: entity_factory_.EntityFactory, /) -> typing.MutableMapping[str, typing.Any]:
        data = super().build(entity_factory)
        # Under this context we know this'll always be a JSONObjectBuilder but
        # the return types need to be kept as MutableMapping to avoid exposing an
        # internal type on the public API.
        assert isinstance(data, data_binding.JSONObjectBuilder)
        data.put("description", self._description)
        data.put_array("options", self._options, conversion=entity_factory.serialize_command_option)
        data.put("description_localizations", self._description_localizations)
        return data

    async def create(
        self,
        rest: rest_api.RESTClient,
        application: snowflakes.SnowflakeishOr[guilds.PartialApplication],
        /,
        *,
        guild: undefined.UndefinedOr[snowflakes.SnowflakeishOr[guilds.PartialGuild]] = undefined.UNDEFINED,
    ) -> commands.SlashCommand:
        return await rest.create_slash_command(
            application,
            self._name,
            self._description,
            guild=guild,
            options=self._options,
            name_localizations=self._name_localizations,
            description_localizations=self._description_localizations,
            default_member_permissions=self._default_member_permissions,
            dm_enabled=self._is_dm_enabled,
            nsfw=self._is_nsfw,
        )


@attr_extensions.with_copy
@attr.define(kw_only=False, weakref_slot=False)
class ContextMenuCommandBuilder(CommandBuilder, special_endpoints.ContextMenuCommandBuilder):
    """Builder class for context menu commands."""

    _type: commands.CommandType = attr.field()
    # name is re-declared here to ensure type is before it in the initializer's args.
    _name: str = attr.field()

    @property
    def type(self) -> commands.CommandType:
        return self._type

    async def create(
        self,
        rest: rest_api.RESTClient,
        application: snowflakes.SnowflakeishOr[guilds.PartialApplication],
        /,
        *,
        guild: undefined.UndefinedOr[snowflakes.SnowflakeishOr[guilds.PartialGuild]] = undefined.UNDEFINED,
    ) -> commands.ContextMenuCommand:
        return await rest.create_context_menu_command(
            application,
            self._type,
            self._name,
            guild=guild,
            name_localizations=self._name_localizations,
            default_member_permissions=self._default_member_permissions,
            dm_enabled=self._is_dm_enabled,
            nsfw=self.is_nsfw,
        )


def _build_emoji(
    emoji: typing.Union[snowflakes.Snowflakeish, emojis.Emoji, str, undefined.UndefinedType] = undefined.UNDEFINED
) -> typing.Tuple[undefined.UndefinedOr[str], undefined.UndefinedOr[str]]:
    """Build an emoji into the format accepted in buttons.

    Parameters
    ----------
    emoji : typing.Union[hikari.snowflakes.Snowflakeish, hikari.emojis.Emoji, str, hikari.undefined.UndefinedType]
        The ID, object or raw string of an emoji to set on a component.

    Returns
    -------
    typing.Tuple[hikari.undefined.UndefinedOr[str], hikari.undefined.UndefinedOr[str]]
        A union of the custom emoji's id if defined (index 0) or the unicode
        emoji's string representation (index 1).
    """
    # Since these builder classes may be re-used, this method should be called when the builder is being constructed.
    if emoji is not undefined.UNDEFINED:
        if isinstance(emoji, (int, emojis.CustomEmoji)):
            return str(int(emoji)), undefined.UNDEFINED

        return undefined.UNDEFINED, str(emoji)

    return undefined.UNDEFINED, undefined.UNDEFINED


@attr_extensions.with_copy
@attr.define(kw_only=True, weakref_slot=False)
class _ButtonBuilder(special_endpoints.ButtonBuilder[_ContainerProtoT]):
    _container: _ContainerProtoT = attr.field()
    _style: typing.Union[int, component_models.ButtonStyle] = attr.field()
    _custom_id: undefined.UndefinedOr[str] = attr.field(default=undefined.UNDEFINED)
    _url: undefined.UndefinedOr[str] = attr.field(default=undefined.UNDEFINED)
    _emoji: typing.Union[snowflakes.Snowflakeish, emojis.Emoji, str, undefined.UndefinedType] = attr.field(
        default=undefined.UNDEFINED
    )
    _emoji_id: undefined.UndefinedOr[str] = attr.field(default=undefined.UNDEFINED)
    _emoji_name: undefined.UndefinedOr[str] = attr.field(default=undefined.UNDEFINED)
    _label: undefined.UndefinedOr[str] = attr.field(default=undefined.UNDEFINED)
    _is_disabled: bool = attr.field(default=False)

    @property
    def style(self) -> typing.Union[int, component_models.ButtonStyle]:
        return self._style

    @property
    def emoji(self) -> typing.Union[snowflakes.Snowflakeish, emojis.Emoji, str, undefined.UndefinedType]:
        return self._emoji

    @property
    def label(self) -> undefined.UndefinedOr[str]:
        return self._label

    @property
    def is_disabled(self) -> bool:
        return self._is_disabled

    def set_emoji(
        self: _ButtonBuilderT,
        emoji: typing.Union[snowflakes.Snowflakeish, emojis.Emoji, str, undefined.UndefinedType],
        /,
    ) -> _ButtonBuilderT:
        self._emoji_id, self._emoji_name = _build_emoji(emoji)
        self._emoji = emoji
        return self

    def set_label(self: _ButtonBuilderT, label: undefined.UndefinedOr[str], /) -> _ButtonBuilderT:
        self._label = label
        return self

    def set_is_disabled(self: _ButtonBuilderT, state: bool, /) -> _ButtonBuilderT:
        self._is_disabled = state
        return self

    def add_to_container(self) -> _ContainerProtoT:
        self._container.add_component(self)
        return self._container

    def build(self) -> typing.MutableMapping[str, typing.Any]:
        data = data_binding.JSONObjectBuilder()

        data["type"] = component_models.ComponentType.BUTTON
        data["style"] = self._style
        data["disabled"] = self._is_disabled
        data.put("label", self._label)

        if self._emoji_id is not undefined.UNDEFINED:
            data["emoji"] = {"id": self._emoji_id}

        elif self._emoji_name is not undefined.UNDEFINED:
            data["emoji"] = {"name": self._emoji_name}

        data.put("custom_id", self._custom_id)
        data.put("url", self._url)

        return data


@attr.define(kw_only=True, weakref_slot=False)
class LinkButtonBuilder(_ButtonBuilder[_ContainerProtoT], special_endpoints.LinkButtonBuilder[_ContainerProtoT]):
    """Builder class for link buttons."""

    _url: str = attr.field()

    @property
    def url(self) -> str:
        return self._url


@attr.define(kw_only=True, weakref_slot=False)
class InteractiveButtonBuilder(
    _ButtonBuilder[_ContainerProtoT], special_endpoints.InteractiveButtonBuilder[_ContainerProtoT]
):
    """Builder class for interactive buttons."""

    _custom_id: str = attr.field()

    @property
    def custom_id(self) -> str:
        return self._custom_id


@attr_extensions.with_copy
@attr.define(kw_only=True, weakref_slot=False)
class _SelectOptionBuilder(special_endpoints.SelectOptionBuilder["_SelectMenuBuilderT"]):
    """Builder class for select menu options."""

    _menu: _SelectMenuBuilderT = attr.field()
    _label: str = attr.field()
    _value: str = attr.field()
    _description: undefined.UndefinedOr[str] = attr.field(default=undefined.UNDEFINED)
    _emoji: typing.Union[snowflakes.Snowflakeish, emojis.Emoji, str, undefined.UndefinedType] = attr.field(
        default=undefined.UNDEFINED
    )
    _emoji_id: undefined.UndefinedOr[str] = attr.field(default=undefined.UNDEFINED)
    _emoji_name: undefined.UndefinedOr[str] = attr.field(default=undefined.UNDEFINED)
    _is_default: bool = attr.field(default=False)

    @property
    def label(self) -> str:
        return self._label

    @property
    def value(self) -> str:
        return self._value

    @property
    def description(self) -> undefined.UndefinedOr[str]:
        return self._description

    @property
    def emoji(self) -> typing.Union[snowflakes.Snowflakeish, emojis.Emoji, str, undefined.UndefinedType]:
        return self._emoji

    @property
    def is_default(self) -> bool:
        return self._is_default

    def set_description(self: _SelectOptionBuilderT, value: undefined.UndefinedOr[str], /) -> _SelectOptionBuilderT:
        self._description = value
        return self

    def set_emoji(
        self: _SelectOptionBuilderT,
        emoji: typing.Union[snowflakes.Snowflakeish, emojis.Emoji, str, undefined.UndefinedType],
        /,
    ) -> _SelectOptionBuilderT:
        self._emoji_id, self._emoji_name = _build_emoji(emoji)
        self._emoji = emoji
        return self

    def set_is_default(self: _SelectOptionBuilderT, state: bool, /) -> _SelectOptionBuilderT:
        self._is_default = state
        return self

    def add_to_menu(self) -> _SelectMenuBuilderT:
        self._menu.add_raw_option(self)
        return self._menu

    def build(self) -> typing.MutableMapping[str, typing.Any]:
        data = data_binding.JSONObjectBuilder()

        data["label"] = self._label
        data["value"] = self._value
        data["default"] = self._is_default
        data.put("description", self._description)

        if self._emoji_id is not undefined.UNDEFINED:
            data["emoji"] = {"id": self._emoji_id}

        elif self._emoji_name is not undefined.UNDEFINED:
            data["emoji"] = {"name": self._emoji_name}

        return data


@attr_extensions.with_copy
@attr.define(kw_only=True, weakref_slot=False)
class SelectMenuBuilder(special_endpoints.SelectMenuBuilder[_ContainerProtoT]):
    """Builder class for select menus."""

    _container: _ContainerProtoT = attr.field()
    _custom_id: str = attr.field()
    # Any has to be used here as we can't access Self type in this context
    _options: typing.List[special_endpoints.SelectOptionBuilder[typing.Any]] = attr.field(factory=list)
    _placeholder: undefined.UndefinedOr[str] = attr.field(default=undefined.UNDEFINED)
    _min_values: int = attr.field(default=0)
    _max_values: int = attr.field(default=1)
    _is_disabled: bool = attr.field(default=False)

    @property
    def custom_id(self) -> str:
        return self._custom_id

    @property
    def is_disabled(self) -> bool:
        return self._is_disabled

    @property
    def options(
        self: _SelectMenuBuilderT,
    ) -> typing.Sequence[special_endpoints.SelectOptionBuilder[_SelectMenuBuilderT]]:
        return self._options.copy()

    @property
    def placeholder(self) -> undefined.UndefinedOr[str]:
        return self._placeholder

    @property
    def min_values(self) -> int:
        return self._min_values

    @property
    def max_values(self) -> int:
        return self._max_values

    def add_option(
        self: _SelectMenuBuilderT, label: str, value: str, /
    ) -> special_endpoints.SelectOptionBuilder[_SelectMenuBuilderT]:
        return _SelectOptionBuilder(menu=self, label=label, value=value)

    def add_raw_option(
        self: _SelectMenuBuilderT, option: special_endpoints.SelectOptionBuilder[_SelectMenuBuilderT], /
    ) -> _SelectMenuBuilderT:
        self._options.append(option)
        return self

    def set_is_disabled(self: _SelectMenuBuilderT, state: bool, /) -> _SelectMenuBuilderT:
        self._is_disabled = state
        return self

    def set_placeholder(self: _SelectMenuBuilderT, value: undefined.UndefinedOr[str], /) -> _SelectMenuBuilderT:
        self._placeholder = value
        return self

    def set_min_values(self: _SelectMenuBuilderT, value: int, /) -> _SelectMenuBuilderT:
        self._min_values = value
        return self

    def set_max_values(self: _SelectMenuBuilderT, value: int, /) -> _SelectMenuBuilderT:
        self._max_values = value
        return self

    def add_to_container(self) -> _ContainerProtoT:
        self._container.add_component(self)
        return self._container

    def build(self) -> typing.MutableMapping[str, typing.Any]:
        data = data_binding.JSONObjectBuilder()

        data["type"] = component_models.ComponentType.SELECT_MENU
        data["custom_id"] = self._custom_id
        data["options"] = [option.build() for option in self._options]
        data.put("placeholder", self._placeholder)
        data.put("min_values", self._min_values)
        data.put("max_values", self._max_values)
        data.put("disabled", self._is_disabled)
        return data


@attr_extensions.with_copy
@attr.define(kw_only=True, weakref_slot=False)
class TextInputBuilder(special_endpoints.TextInputBuilder[_ContainerProtoT]):
    """Standard implementation of `hikari.api.special_endpoints.TextInputBuilder`."""

    _container: _ContainerProtoT = attr.field()
    _custom_id: str = attr.field()
    _label: str = attr.field()

    _style: component_models.TextInputStyle = attr.field(default=component_models.TextInputStyle.SHORT)
    _placeholder: undefined.UndefinedOr[str] = attr.field(default=undefined.UNDEFINED, kw_only=True)
    _value: undefined.UndefinedOr[str] = attr.field(default=undefined.UNDEFINED, kw_only=True)
    _required: undefined.UndefinedOr[bool] = attr.field(default=undefined.UNDEFINED, kw_only=True)
    _min_length: undefined.UndefinedOr[int] = attr.field(default=undefined.UNDEFINED, kw_only=True)
    _max_length: undefined.UndefinedOr[int] = attr.field(default=undefined.UNDEFINED, kw_only=True)

    @property
    def custom_id(self) -> str:
        return self._custom_id

    @property
    def label(self) -> str:
        return self._label

    @property
    def style(self) -> component_models.TextInputStyle:
        return self._style

    @property
    def placeholder(self) -> undefined.UndefinedOr[str]:
        return self._placeholder

    @property
    def value(self) -> undefined.UndefinedOr[str]:
        return self._value

    @property
    def required(self) -> undefined.UndefinedOr[bool]:
        return self._required

    @property
    def min_length(self) -> undefined.UndefinedOr[int]:
        return self._min_length

    @property
    def max_length(self) -> undefined.UndefinedOr[int]:
        return self._max_length

    def set_style(
        self: _TextInputBuilderT, style: typing.Union[component_models.TextInputStyle, int], /
    ) -> _TextInputBuilderT:
        self._style = component_models.TextInputStyle(style)
        return self

    def set_custom_id(self: _TextInputBuilderT, custom_id: str, /) -> _TextInputBuilderT:
        self._custom_id = custom_id
        return self

    def set_label(self: _TextInputBuilderT, label: str, /) -> _TextInputBuilderT:
        self._label = label
        return self

    def set_placeholder(self: _TextInputBuilderT, placeholder: str, /) -> _TextInputBuilderT:
        self._placeholder = placeholder
        return self

    def set_value(self: _TextInputBuilderT, value: str, /) -> _TextInputBuilderT:
        self._value = value
        return self

    def set_required(self: _TextInputBuilderT, required: bool, /) -> _TextInputBuilderT:
        self._required = required
        return self

    def set_min_length(self: _TextInputBuilderT, min_length: int, /) -> _TextInputBuilderT:
        self._min_length = min_length
        return self

    def set_max_length(self: _TextInputBuilderT, max_length: int, /) -> _TextInputBuilderT:
        self._max_length = max_length
        return self

    def add_to_container(self) -> _ContainerProtoT:
        self._container.add_component(self)
        return self._container

    def build(self) -> typing.MutableMapping[str, typing.Any]:
        data = data_binding.JSONObjectBuilder()

        data["type"] = component_models.ComponentType.TEXT_INPUT
        data["style"] = self._style
        data["custom_id"] = self._custom_id
        data["label"] = self._label
        data.put("placeholder", self._placeholder)
        data.put("value", self._value)
        data.put("required", self._required)
        data.put("min_length", self._min_length)
        data.put("max_length", self._max_length)

        return data


@attr.define(kw_only=True, weakref_slot=False)
class MessageActionRowBuilder(special_endpoints.MessageActionRowBuilder):
    """Standard implementation of `hikari.api.special_endpoints.ActionRowBuilder`."""

    _components: typing.List[special_endpoints.ComponentBuilder] = attr.field(factory=list)
<<<<<<< HEAD
    _stored_type: typing.Optional[messages.ComponentType] = attr.field(default=None, init=False)
=======
    _stored_type: typing.Optional[component_models.ComponentType] = attr.field(default=None)
>>>>>>> b638e0cc

    @property
    def components(self) -> typing.Sequence[special_endpoints.ComponentBuilder]:
        return self._components.copy()

    def _assert_can_add_type(self, type_: component_models.ComponentType, /) -> None:
        if self._stored_type is not None and self._stored_type != type_:
            raise ValueError(
                f"{type_} component type cannot be added to a container which already holds {self._stored_type}"
            )

        self._stored_type = type_

    def add_component(
        self: _MessageActionRowBuilderT, component: special_endpoints.ComponentBuilder, /
    ) -> _MessageActionRowBuilderT:
        self._components.append(component)
        return self

    @typing.overload
    def add_button(
        self: _MessageActionRowBuilderT, style: component_models.InteractiveButtonTypesT, custom_id: str, /
    ) -> special_endpoints.InteractiveButtonBuilder[_MessageActionRowBuilderT]:
        ...

    @typing.overload
    def add_button(
        self: _MessageActionRowBuilderT,
        style: typing.Literal[component_models.ButtonStyle.LINK, 5],
        url: str,
        /,
    ) -> special_endpoints.LinkButtonBuilder[_MessageActionRowBuilderT]:
        ...

    @typing.overload
    def add_button(
        self: _MessageActionRowBuilderT,
        style: typing.Union[int, component_models.ButtonStyle],
        url_or_custom_id: str,
        /,
    ) -> typing.Union[
        special_endpoints.LinkButtonBuilder[_MessageActionRowBuilderT],
        special_endpoints.InteractiveButtonBuilder[_MessageActionRowBuilderT],
    ]:
        ...

    def add_button(
        self: _MessageActionRowBuilderT,
        style: typing.Union[int, component_models.ButtonStyle],
        url_or_custom_id: str,
        /,
    ) -> typing.Union[
        special_endpoints.LinkButtonBuilder[_MessageActionRowBuilderT],
        special_endpoints.InteractiveButtonBuilder[_MessageActionRowBuilderT],
    ]:
        self._assert_can_add_type(component_models.ComponentType.BUTTON)
        if style in component_models.InteractiveButtonTypes:
            return InteractiveButtonBuilder(container=self, style=style, custom_id=url_or_custom_id)

        return LinkButtonBuilder(container=self, style=style, url=url_or_custom_id)

    def add_select_menu(
        self: _MessageActionRowBuilderT, custom_id: str, /
    ) -> special_endpoints.SelectMenuBuilder[_MessageActionRowBuilderT]:
        self._assert_can_add_type(component_models.ComponentType.SELECT_MENU)
        return SelectMenuBuilder(container=self, custom_id=custom_id)

    def build(self) -> typing.MutableMapping[str, typing.Any]:
        return {
            "type": component_models.ComponentType.ACTION_ROW,
            "components": [component.build() for component in self._components],
        }


@attr.define(kw_only=True, weakref_slot=False)
class ModalActionRowBuilder(special_endpoints.ModalActionRowBuilder):
    """Standard implementation of `hikari.api.special_endpoints.ActionRowBuilder`."""

    _components: typing.List[special_endpoints.ComponentBuilder] = attr.field(factory=list)
    _stored_type: typing.Optional[component_models.ComponentType] = attr.field(default=None)

    @property
    def components(self) -> typing.Sequence[special_endpoints.ComponentBuilder]:
        return self._components.copy()

    def _assert_can_add_type(self, type_: component_models.ComponentType, /) -> None:
        if self._stored_type is not None and self._stored_type != type_:
            raise ValueError(
                f"{type_} component type cannot be added to a container which already holds {self._stored_type}"
            )

        self._stored_type = type_

    def add_component(
        self: _ModalActionRowBuilderT, component: special_endpoints.ComponentBuilder, /
    ) -> _ModalActionRowBuilderT:
        self._components.append(component)
        return self

    def add_text_input(
        self: _ModalActionRowBuilderT,
        custom_id: str,
        label: str,
    ) -> special_endpoints.TextInputBuilder[_ModalActionRowBuilderT]:
        self._assert_can_add_type(component_models.ComponentType.TEXT_INPUT)
        return TextInputBuilder(container=self, custom_id=custom_id, label=label)

    def build(self) -> typing.MutableMapping[str, typing.Any]:
        return {
            "type": component_models.ComponentType.ACTION_ROW,
            "components": [component.build() for component in self._components],
        }<|MERGE_RESOLUTION|>--- conflicted
+++ resolved
@@ -1812,11 +1812,7 @@
     """Standard implementation of `hikari.api.special_endpoints.ActionRowBuilder`."""
 
     _components: typing.List[special_endpoints.ComponentBuilder] = attr.field(factory=list)
-<<<<<<< HEAD
-    _stored_type: typing.Optional[messages.ComponentType] = attr.field(default=None, init=False)
-=======
-    _stored_type: typing.Optional[component_models.ComponentType] = attr.field(default=None)
->>>>>>> b638e0cc
+    _stored_type: typing.Optional[component_models.ComponentType] = attr.field(default=None, init=False)
 
     @property
     def components(self) -> typing.Sequence[special_endpoints.ComponentBuilder]:
