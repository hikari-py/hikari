#!/usr/bin/env python3
# -*- coding: utf-8 -*-
# Copyright © Nekoka.tt 2019
#
# This file is part of Hikari.
#
# Hikari is free software: you can redistribute it and/or modify
# it under the terms of the GNU Lesser General Public License as published by
# the Free Software Foundation, either version 3 of the License, or
# (at your option) any later version.
#
# Hikari is distributed in the hope that it will be useful,
# but WITHOUT ANY WARRANTY; without even the implied warranty of
# MERCHANTABILITY or FITNESS FOR A PARTICULAR PURPOSE.  See the
# GNU Lesser General Public License for more details.
#
# You should have received a copy of the GNU Lesser General Public License
# along with Hikari. If not, see <https://www.gnu.org/licenses/>.
"""
Models for the Status API.
"""
from __future__ import annotations

<<<<<<< HEAD
import dataclasses
import datetime
import typing

from hikari.utils import dateutils, maps

=======
>>>>>>> 8927bcf2
__all__ = (
    "Subscriber",
    "Subscription",
    "Page",
    "Status",
    "Component",
    "Components",
    "IncidentUpdate",
    "Incident",
    "Incidents",
    "ScheduledMaintenance",
    "ScheduledMaintenances",
    "Summary",
)


@dataclasses.dataclass()
class Subscriber:
    """
    A subscription to an incident.
    """

    __slots__ = ("id", "email", "mode", "quarantined_at", "incident", "skip_confirmation_notification", "purge_at")

    #: The ID of the subscriber.
    #:
    #: Note:
    #:     Unlike the rest of this API, this ID is a :class:`str` and *not* an :class:`int` type.
    id: str
    #: The email address of the subscription.
    email: str
    #: The mode of the subscription.
    mode: str
    #: The date/time the description was quarantined at.
    quarantined_at: typing.Optional[datetime.datetime]
    #: The optional incident that this subscription is for.
    incident: typing.Optional[Incident]
    #: True if the confirmation notification is skipped.
    skip_confirmation_notification: typing.Optional[bool]
    #: The optional date/time to stop the subscription..
    purge_at: typing.Optional[datetime.datetime]

    @staticmethod
    def from_dict(payload):
        return Subscriber(
            id=payload["id"],
            email=payload["email"],
            mode=payload["mode"],
            quarantined_at=maps.get_from_map_as(payload, "quarantined_at", dateutils.parse_iso_8601_datetime),
            incident=maps.get_from_map_as(payload, "incident", Incident.from_dict),
            skip_confirmation_notification=maps.get_from_map_as(payload, "skip_confirmation_notification", bool),
            purge_at=maps.get_from_map_as(payload, "purge_at", dateutils.parse_iso_8601_datetime),
        )


@dataclasses.dataclass()
class Subscription:
    """
    A subscription to an incident.
    """

    __slots__ = ("subscriber",)

    #: The subscription body.
    subscriber: Subscriber

    @staticmethod
    def from_dict(payload):
        return Subscription(subscriber=Subscriber.from_dict(payload["subscriber"]))


@dataclasses.dataclass()
class Page:
    """
    A page element.
    """

    __slots__ = ("id", "name", "url", "updated_at")

    #: The ID of the page.
    #:
    #: Note:
    #:     Unlike the rest of this API, this ID is a :class:`str` and *not* an :class:`int` type.
    id: str
    #: The name of the page.
    name: str
    #: A permalink to the page.
    url: str
    #: The date and time that the page was last updated at.
    updated_at: datetime.datetime

    @staticmethod
    def from_dict(payload):
        return Page(
            id=payload["id"],
            name=payload["name"],
            url=payload["url"],
            updated_at=maps.get_from_map_as(payload, "updated_at", dateutils.parse_iso_8601_datetime),
        )


@dataclasses.dataclass()
class Status:
    """
    A status description.
    """

    __slots__ = ("indicator", "description")

    #: The indicator that specifies the state of the service.
    indicator: typing.Optional[str]
    #: The optional description of the service state.
    description: typing.Optional[str]

    @staticmethod
    def from_dict(payload):
        return Status(indicator=payload.get("indicator"), description=payload.get("description"))


@dataclasses.dataclass()
class Component:
    """
    A component description.
    """

    __slots__ = ("id", "name", "created_at", "page_id", "position", "updated_at", "description")

    #: The ID of the component.
    #:
    #: Note:
    #:     Unlike the rest of this API, this ID is a :class:`str` and *not* an :class:`int` type.
    id: str
    #: The name of the component.
    name: str
    #: The date and time the component came online for the first time.
    created_at: datetime.datetime
    #: The ID of the status page for this component.
    #:
    #: Note:
    #:     Unlike the rest of this API, this ID is a :class:`str` and *not* an :class:`int` type.
    page_id: str
    #: The position of the component in the list of components.
    position: int
    #: The date/time that this component last was updated at.
    updated_at: datetime.datetime
    #: The optional description of the component.
    description: typing.Optional[str]

    @staticmethod
    def from_dict(payload):
        return Component(
            id=payload["id"],
            name=payload["name"],
            created_at=maps.get_from_map_as(payload, "created_at", dateutils.parse_iso_8601_datetime),
            page_id=payload["page_id"],
            position=maps.get_from_map_as(payload, "position", int),
            updated_at=maps.get_from_map_as(payload, "updated_at", dateutils.parse_iso_8601_datetime),
            description=payload.get("description"),
        )


@dataclasses.dataclass()
class Components:
    """
    A collection of :class:`Component` objects.
    """

    __slots__ = ("page", "components")

    #: The page for this list of components.
    page: Page
    #: The list of components.
    components: typing.List[Component]

    @staticmethod
    def from_dict(payload):
        return Components(
            page=Page.from_dict(payload["page"]),
            components=[Component.from_dict(c) for c in payload.get("components", [])],
        )


@dataclasses.dataclass()
class IncidentUpdate:
    """
    An informative status update for a specific incident.
    """

    __slots__ = ("body", "created_at", "display_at", "incident_id", "status", "id", "updated_at")

    #: The ID of this incident update.
    #:
    #: Note:
    #:     Unlike the rest of this API, this ID is a :class:`str` and *not* an :class:`int` type.
    id: str
    #: The content in this update.
    body: str
    #: Time and date the incident update was made at.
    created_at: datetime.datetime
    #: The date/time to display the update at.
    display_at: typing.Optional[datetime.datetime]
    #: The ID of the corresponding incident.
    #:
    #: Note:
    #:     Unlike the rest of this API, this ID is a :class:`str` and *not* an :class:`int` type.
    incident_id: str
    #: The status of the service during this incident update.
    status: str
    #: The date/time that the update was last changed.
    updated_at: typing.Optional[datetime.datetime]

    @staticmethod
    def from_dict(payload):
        return IncidentUpdate(
            id=payload["id"],
            body=payload["body"],
            created_at=maps.get_from_map_as(payload, "created_at", dateutils.parse_iso_8601_datetime),
            display_at=maps.get_from_map_as(payload, "display_at", dateutils.parse_iso_8601_datetime),
            incident_id=payload["incident_id"],
            status=payload["status"],
            updated_at=maps.get_from_map_as(payload, "updated_at", dateutils.parse_iso_8601_datetime),
        )


@dataclasses.dataclass()
class Incident:
    """
    An incident.
    """

    __slots__ = (
        "id",
        "name",
        "impact",
        "incident_updates",
        "monitoring_at",
        "page_id",
        "resolved_at",
        "shortlink",
        "status",
        "updated_at",
    )

    #: The ID of the incident.
    #:
    #: Note:
    #:     Unlike the rest of this API, this ID is a :class:`str` and *not* an :class:`int` type.
    id: str
    #: The name of the incident.
    name: str
    #: The impact of the incident.
    impact: str
    #: A list of zero or more updates to the status of this incident.
    incident_updates: typing.List[IncidentUpdate]
    #: The date and time, if applicable, that the faulty component(s) were being monitored at.
    monitoring_at: typing.Optional[datetime.datetime]
    #: The ID of the page describing this incident.
    #:
    #: Note:
    #:     Unlike the rest of this API, this ID is a :class:`str` and *not* an :class:`int` type.
    page_id: str
    #: The date and time that the incident finished, if applicable.
    resolved_at: typing.Optional[datetime.datetime]
    #: A short permalink to the page describing the incident.
    shortlink: str
    #: The incident status.
    status: str
    #: The last time the status of the incident was updated.
    updated_at: datetime.datetime

    @staticmethod
    def from_dict(payload):
        return Incident(
            id=payload["id"],
            name=payload["name"],
            status=payload["status"],
            updated_at=maps.get_from_map_as(
                payload, "updated_at", dateutils.parse_iso_8601_datetime, default_on_error=True
            ),
            incident_updates=[IncidentUpdate.from_dict(i) for i in payload.get("incident_updates", [])],
            monitoring_at=maps.get_from_map_as(
                payload, "monitoring_at", dateutils.parse_iso_8601_datetime, default_on_error=True
            ),
            resolved_at=maps.get_from_map_as(
                payload, "resolved_at", dateutils.parse_iso_8601_datetime, default_on_error=True
            ),
            shortlink=payload["shortlink"],
            page_id=payload["page_id"],
            impact=payload["impact"],
        )


@dataclasses.dataclass()
class Incidents:
    """
    A collection of :class:`Incident` objects.
    """

    __slot__ = ("page", "incidents")

    #: The page listing the incidents.
    page: Page
    #: The list of incidents on the page.
    incidents: typing.List[Incident]

    @staticmethod
    def from_dict(payload):
        return Incidents(Page.from_dict(payload["page"]), [Incident.from_dict(i) for i in payload["incidents"]])


@dataclasses.dataclass()
class ScheduledMaintenance:
    """
    A description of a maintenance that is scheduled to be performed.
    """

    __slots__ = (
        "id",
        "name",
        "impact",
        "incident_updates",
        "monitoring_at",
        "page_id",
        "resolved_at",
        "scheduled_for",
        "scheduled_until",
        "status",
        "updated_at",
    )

    #: The ID of the entry.
    #:
    #: Note:
    #:     Unlike the rest of this API, this ID is a :class:`str` and *not* an :class:`int` type.
    id: str
    #: The name of the entry.
    name: str
    #: The impact of the entry.
    impact: str
    #: Zero or more updates to this event.
    incident_updates: typing.List[IncidentUpdate]
    #: The date and time the event was being monitored since, if applicable.
    monitoring_at: typing.Optional[datetime.datetime]
    #: The ID of the page describing this event.
    #:
    #: Note:
    #:     Unlike the rest of this API, this ID is a :class:`str` and *not* an :class:`int` type.
    page_id: str
    #: The optional date/time the event finished at.
    resolved_at: typing.Optional[datetime.datetime]
    #: The date/time that the event was scheduled for.
    scheduled_for: typing.Optional[datetime.datetime]
    #: The date/time that the event was scheduled until.
    scheduled_until: typing.Optional[datetime.datetime]
    #: The status of the event.
    status: str
    #: The date/time that the event was last updated at.
    updated_at: datetime.datetime

    @staticmethod
    def from_dict(payload):
        return ScheduledMaintenance(
            id=payload["id"],
            name=payload["name"],
            impact=payload["impact"],
            incident_updates=[IncidentUpdate.from_dict(iu) for iu in payload.get("incident_updates", [])],
            monitoring_at=maps.get_from_map_as(
                payload, "monitoring_at", dateutils.parse_iso_8601_datetime, default_on_error=True
            ),
            page_id=payload["page_id"],
            resolved_at=maps.get_from_map_as(
                payload, "resolved_at", dateutils.parse_iso_8601_datetime, default_on_error=True
            ),
            scheduled_for=maps.get_from_map_as(
                payload, "scheduled_for", dateutils.parse_iso_8601_datetime, default_on_error=True
            ),
            scheduled_until=maps.get_from_map_as(
                payload, "scheduled_until", dateutils.parse_iso_8601_datetime, default_on_error=True
            ),
            status=payload["status"],
            updated_at=maps.get_from_map_as(
                payload, "updated_at", dateutils.parse_iso_8601_datetime, default_on_error=True
            ),
        )


@dataclasses.dataclass()
class ScheduledMaintenances:
    """
    A collection of maintenance events.
    """

    __slots__ = ("page", "scheduled_maintenances")

    #: The page containing this information.
    page: Page
    #: The list of items on the page.
    scheduled_maintenances: typing.List[ScheduledMaintenance]

    @staticmethod
    def from_dict(payload):
        return ScheduledMaintenances(
            page=Page.from_dict(payload["page"]),
            scheduled_maintenances=[ScheduledMaintenance.from_dict(sm) for sm in payload["scheduled_maintenances"]],
        )


@dataclasses.dataclass()
class Summary:
    """
    A description of the overall API status.
    """

    __slots__ = ("page", "status", "components", "incidents", "scheduled_maintenances")

    #: The page describing this summary.
    page: Page
    #: The overall system status.
    status: Status
    #: The status of each component in the system.
    components: typing.List[Component]
    #: The list of incidents that have occurred/are occurring to components in this system.
    incidents: typing.List[Incident]
    #: A list of maintenance tasks that have been/will be undertaken.
    scheduled_maintenances: typing.List[ScheduledMaintenance]

    @staticmethod
    def from_dict(payload):
        return Summary(
            page=Page.from_dict(payload["page"]),
            scheduled_maintenances=[ScheduledMaintenance.from_dict(sm) for sm in payload["scheduled_maintenances"]],
            incidents=[Incident.from_dict(i) for i in payload["incidents"]],
            components=[Component.from_dict(c) for c in payload["components"]],
            status=Status.from_dict(payload["status"]),
        )<|MERGE_RESOLUTION|>--- conflicted
+++ resolved
@@ -20,16 +20,12 @@
 Models for the Status API.
 """
 from __future__ import annotations
-
-<<<<<<< HEAD
 import dataclasses
 import datetime
 import typing
 
 from hikari.utils import dateutils, maps
 
-=======
->>>>>>> 8927bcf2
 __all__ = (
     "Subscriber",
     "Subscription",
