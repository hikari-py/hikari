--- conflicted
+++ resolved
@@ -465,136 +465,6 @@
 
     __slots__: typing.Sequence[str] = ()
 
-<<<<<<< HEAD
-    async def join(self, until_close: bool = True) -> None:
-        """Wait indefinitely until the application closes.
-
-        This can be placed in a task and cancelled without affecting the
-        application runtime itself. Any exceptions raised by shards will be
-        propagated to here.
-
-        Other Parameters
-        ----------------
-        until_close : bool
-            Defaults to `True`. If set, the waiter will stop as soon as
-            a request for shut down is processed. This can allow you to break
-            and begin closing your own resources.
-
-            If `False`, then this will wait until all shards' tasks
-            have died.
-        """
-        raise NotImplementedError
-
-    def run(
-        self,
-        *,
-        activity: typing.Optional[presences.Activity] = None,
-        afk: bool = False,
-        close_passed_executor: bool = False,
-        idle_since: typing.Optional[datetime.datetime] = None,
-        ignore_session_start_limit: bool = False,
-        large_threshold: int = 250,
-        status: presences.Status = presences.Status.ONLINE,
-        shard_ids: typing.Optional[typing.AbstractSet[int]] = None,
-        shard_count: typing.Optional[int] = None,
-    ) -> None:
-        """Start the bot and block until it's finished running.
-
-        Other Parameters
-        ----------------
-        activity : typing.Optional[hikari.presences.Activity]
-            The initial activity to display in the bot user presence, or
-            `None` (default) to not show any.
-        afk : bool
-            The initial AFK state to display in the bot user presence, or
-            `False` (default) to not show any.
-        close_passed_executor : bool
-            Defaults to `False`. If `True`, any custom
-            `concurrent.futures.Executor` passed to the constructor will be
-            shut down when the application terminates. This does not affect the
-            default executor associated with the event loop, and will not
-            do anything if you do not provide a custom executor to the
-            constructor.
-        idle_since : typing.Optional[datetime.datetime]
-            The `datetime.datetime` the user should be marked as being idle
-            since, or `None` (default) to not show this.
-        ignore_session_start_limit : bool
-            Defaults to `False`. If `False`, then attempting
-            to start more sessions than you are allowed in a 24 hour window
-            will throw a `hikari.errors.GatewayError` rather than going ahead
-            and hitting the IDENTIFY limit, which may result in your token
-            being reset. Setting to `True` disables this behavior.
-        large_threshold : int
-            Threshold for members in a guild before it is treated as being
-            "large" and no longer sending member details in the `GUILD CREATE`
-            event. Defaults to `250`.
-        status : hikari.presences.Status
-            The initial status to show for the user presence on startup.
-            Defaults to `hikari.presences.Status.ONLINE`.
-        shard_ids : typing.Optional[typing.AbstractSet[int]]
-            The shard IDs to create shards for. If not `None`, then
-            a non-`None` `shard_count` must ALSO be provided. Defaults to
-            `None`, which means the Discord-recommended count is used
-            for your application instead.
-        shard_count : typing.Optional[int]
-            The number of shards to use in the entire distributed application.
-            Defaults to `None` which results in the count being
-            determined dynamically on startup.
-        """
-        raise NotImplementedError
-
-    async def start(
-        self,
-        *,
-        activity: typing.Optional[presences.Activity] = None,
-        afk: bool = False,
-        idle_since: typing.Optional[datetime.datetime] = None,
-        ignore_session_start_limit: bool = False,
-        large_threshold: int = 250,
-        shard_ids: typing.Optional[typing.AbstractSet[int]] = None,
-        shard_count: typing.Optional[int] = None,
-        status: presences.Status = presences.Status.ONLINE,
-    ) -> None:
-        """Start the bot, wait for all shards to become ready, and then return.
-
-        Other Parameters
-        ----------------
-        activity : typing.Optional[hikari.presences.Activity]
-            The initial activity to display in the bot user presence, or
-            `None` (default) to not show any.
-        afk : bool
-            The initial AFK state to display in the bot user presence, or
-            `False` (default) to not show any.
-        idle_since : typing.Optional[datetime.datetime]
-            The `datetime.datetime` the user should be marked as being idle
-            since, or `None` (default) to not show this.
-        ignore_session_start_limit : bool
-            Defaults to `False`. If `False`, then attempting
-            to start more sessions than you are allowed in a 24 hour window
-            will throw a `hikari.errors.GatewayError` rather than going ahead
-            and hitting the IDENTIFY limit, which may result in your token
-            being reset. Setting to `True` disables this behavior.
-        large_threshold : int
-            Threshold for members in a guild before it is treated as being
-            "large" and no longer sending member details in the `GUILD CREATE`
-            event. Defaults to `250`.
-        shard_ids : typing.Optional[typing.AbstractSet[int]]
-            The shard IDs to create shards for. If not `None`, then
-            a non-`None` `shard_count` must ALSO be provided. Defaults to
-            `None`, which means the Discord-recommended count is used
-            for your application instead.
-        shard_count : typing.Optional[int]
-            The number of shards to use in the entire distributed application.
-            Defaults to `None` which results in the count being
-            determined dynamically on startup.
-        status : hikari.presences.Status
-            The initial status to show for the user presence on startup.
-            Defaults to `hikari.presences.Status.ONLINE`.
-        """
-        raise NotImplementedError
-
-=======
->>>>>>> d87f16af
 
 @typing.runtime_checkable
 class RESTBotAware(InteractionServerAware, Runnable, fast_protocol.FastProtocolChecking, typing.Protocol):
