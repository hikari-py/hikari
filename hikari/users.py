# -*- coding: utf-8 -*-
# cython: language_level=3
# Copyright (c) 2020 Nekokatt
# Copyright (c) 2021-present davfsa
#
# Permission is hereby granted, free of charge, to any person obtaining a copy
# of this software and associated documentation files (the "Software"), to deal
# in the Software without restriction, including without limitation the rights
# to use, copy, modify, merge, publish, distribute, sublicense, and/or sell
# copies of the Software, and to permit persons to whom the Software is
# furnished to do so, subject to the following conditions:
#
# The above copyright notice and this permission notice shall be included in all
# copies or substantial portions of the Software.
#
# THE SOFTWARE IS PROVIDED "AS IS", WITHOUT WARRANTY OF ANY KIND, EXPRESS OR
# IMPLIED, INCLUDING BUT NOT LIMITED TO THE WARRANTIES OF MERCHANTABILITY,
# FITNESS FOR A PARTICULAR PURPOSE AND NONINFRINGEMENT. IN NO EVENT SHALL THE
# AUTHORS OR COPYRIGHT HOLDERS BE LIABLE FOR ANY CLAIM, DAMAGES OR OTHER
# LIABILITY, WHETHER IN AN ACTION OF CONTRACT, TORT OR OTHERWISE, ARISING FROM,
# OUT OF OR IN CONNECTION WITH THE SOFTWARE OR THE USE OR OTHER DEALINGS IN THE
# SOFTWARE.
"""Application and entities that are used to describe Users on Discord."""

from __future__ import annotations

__all__: typing.Sequence[str] = ("PartialUser", "User", "OwnUser", "UserFlag", "PremiumType")

import abc
import typing

import attr

from hikari import snowflakes
from hikari import traits
from hikari import undefined
from hikari import urls
from hikari.internal import attr_extensions
from hikari.internal import enums
from hikari.internal import routes

if typing.TYPE_CHECKING:
    from hikari import channels
    from hikari import colors
    from hikari import embeds as embeds_
    from hikari import files
    from hikari import guilds
    from hikari import locales
    from hikari import messages
    from hikari.api import special_endpoints


@typing.final
class UserFlag(enums.Flag):
    """The known user flags that represent account badges."""

    NONE = 0
    """None."""

    DISCORD_EMPLOYEE = 1 << 0
    """Discord Employee."""

    PARTNERED_SERVER_OWNER = 1 << 1
    """Owner of a partnered Discord server."""

    HYPESQUAD_EVENTS = 1 << 2
    """HypeSquad Events."""

    BUG_HUNTER_LEVEL_1 = 1 << 3
    """Bug Hunter Level 1."""

    HYPESQUAD_BRAVERY = 1 << 6
    """House of Bravery."""

    HYPESQUAD_BRILLIANCE = 1 << 7
    """House of Brilliance."""

    HYPESQUAD_BALANCE = 1 << 8
    """House of Balance."""

    EARLY_SUPPORTER = 1 << 9
    """Early Supporter."""

    TEAM_USER = 1 << 10
    """Team user."""

    BUG_HUNTER_LEVEL_2 = 1 << 14
    """Bug Hunter Level 2."""

    VERIFIED_BOT = 1 << 16
    """Verified Bot."""

    EARLY_VERIFIED_DEVELOPER = 1 << 17
    """Early verified Bot Developer.

    Only applies to users that verified their account before 20th August 2019.
    """

    DISCORD_CERTIFIED_MODERATOR = 1 << 18
    """Discord Certified Moderator."""

    BOT_HTTP_INTERACTIONS = 1 << 19
    """Bot uses only HTTP interactions and is shown in the active member list."""


@typing.final
class PremiumType(int, enums.Enum):
    """The types of Nitro."""

    NONE = 0
    """No premium."""

    NITRO_CLASSIC = 1
    """Premium including basic perks like animated emojis and avatars."""

    NITRO = 2
    """Premium including all perks (e.g. 2 server boosts)."""


class PartialUser(snowflakes.Unique, abc.ABC):
    """A partial interface for a user.

    Fields may or may not be present, and should be explicitly checked
    before using them to ensure they are not `hikari.undefined.UNDEFINED`.

    This is used for endpoints and events that only expose partial user
    information.

    For full user info, consider calling the `fetch_self` method to perform an
    API call.
    """

    __slots__: typing.Sequence[str] = ()

    @property
    @abc.abstractmethod
    def app(self) -> traits.RESTAware:
        """Client application that models may use for procedures."""

    @property
    @abc.abstractmethod
    def avatar_hash(self) -> undefined.UndefinedNoneOr[str]:
        """Avatar hash for the user, if they have one, otherwise `None`."""

    @property
    @abc.abstractmethod
    def banner_hash(self) -> undefined.UndefinedNoneOr[str]:
        """Banner hash for the user, if they have one, otherwise `hikari.undefined.UNDEFINED`."""

    @property
    @abc.abstractmethod
    def accent_color(self) -> undefined.UndefinedNoneOr[colors.Color]:
        """Custom banner color for the user if set, else `None`.

        Will be `hikari.undefined.UNDEFINED` if not known.

        The official client will decide the default color if not set.
        """  # noqa: D401 - Imperative mood

    @property
    def accent_colour(self) -> undefined.UndefinedNoneOr[colors.Color]:
        """Alias for the `accent_color` field."""
        return self.accent_color

    @property
    @abc.abstractmethod
    def discriminator(self) -> undefined.UndefinedOr[str]:
        """Discriminator for the user."""

    @property
    @abc.abstractmethod
    def username(self) -> undefined.UndefinedOr[str]:
        """Username for the user."""

    @property
    @abc.abstractmethod
    def is_bot(self) -> undefined.UndefinedOr[bool]:
        """Whether this user is a bot account."""

    @property
    @abc.abstractmethod
    def is_system(self) -> undefined.UndefinedOr[bool]:
        """Whether  this user is a system account."""

    @property
    @abc.abstractmethod
    def flags(self) -> undefined.UndefinedOr[UserFlag]:
        """Flag bits that are set for the user."""

    @property
    @abc.abstractmethod
    def mention(self) -> str:
        """Return a raw mention string for the given user.

        Examples
        --------
        .. code-block:: python

            >>> some_user.mention
            '<@123456789123456789>'
        """

    async def fetch_dm_channel(self) -> channels.DMChannel:
        """Fetch the DM channel for this user.

        Returns
        -------
        hikari.channels.DMChannel
            The requested channel.

        Raises
        ------
        hikari.errors.UnauthorizedError
            If you are unauthorized to make the request (invalid/missing token).
        hikari.errors.NotFoundError
            If the user is not found.
        hikari.errors.RateLimitTooLongError
            Raised in the event that a rate limit occurs that is
            longer than `max_rate_limit` when making a request.
        hikari.errors.RateLimitedError
            Usually, Hikari will handle and retry on hitting
            rate-limits automatically. This includes most bucket-specific
            rate-limits and global rate-limits. In some rare edge cases,
            however, Discord implements other undocumented rules for
            rate-limiting, such as limits per attribute. These cannot be
            detected or handled normally by Hikari due to their undocumented
            nature, and will trigger this exception if they occur.
        hikari.errors.InternalServerError
            If an internal error occurs on Discord while handling the request.
        """
        return await self.app.rest.create_dm_channel(self.id)

    async def fetch_self(self) -> User:
        """Get this user's up-to-date object by performing an API call.

        Returns
        -------
        hikari.users.User
            The requested user object.

        Raises
        ------
        hikari.errors.NotFoundError
            If the user is not found.
        hikari.errors.RateLimitTooLongError
            Raised in the event that a rate limit occurs that is
            longer than `max_rate_limit` when making a request.
        hikari.errors.RateLimitedError
            Usually, Hikari will handle and retry on hitting
            rate-limits automatically. This includes most bucket-specific
            rate-limits and global rate-limits. In some rare edge cases,
            however, Discord implements other undocumented rules for
            rate-limiting, such as limits per attribute. These cannot be
            detected or handled normally by Hikari due to their undocumented
            nature, and will trigger this exception if they occur.
        hikari.errors.InternalServerError
            If an internal error occurs on Discord while handling the request.
        """
        return await self.app.rest.fetch_user(user=self.id)

    async def send(
        self,
        content: undefined.UndefinedOr[typing.Any] = undefined.UNDEFINED,
        *,
        attachment: undefined.UndefinedOr[files.Resourceish] = undefined.UNDEFINED,
        attachments: undefined.UndefinedOr[typing.Sequence[files.Resourceish]] = undefined.UNDEFINED,
        component: undefined.UndefinedOr[special_endpoints.ComponentBuilder] = undefined.UNDEFINED,
        components: undefined.UndefinedOr[typing.Sequence[special_endpoints.ComponentBuilder]] = undefined.UNDEFINED,
        embed: undefined.UndefinedOr[embeds_.Embed] = undefined.UNDEFINED,
        embeds: undefined.UndefinedOr[typing.Sequence[embeds_.Embed]] = undefined.UNDEFINED,
        tts: undefined.UndefinedOr[bool] = undefined.UNDEFINED,
        reply: undefined.UndefinedOr[snowflakes.SnowflakeishOr[messages.PartialMessage]] = undefined.UNDEFINED,
        mentions_everyone: undefined.UndefinedOr[bool] = undefined.UNDEFINED,
        mentions_reply: undefined.UndefinedOr[bool] = undefined.UNDEFINED,
        user_mentions: undefined.UndefinedOr[
            typing.Union[snowflakes.SnowflakeishSequence[PartialUser], bool]
        ] = undefined.UNDEFINED,
        role_mentions: undefined.UndefinedOr[
            typing.Union[snowflakes.SnowflakeishSequence[guilds.PartialRole], bool]
        ] = undefined.UNDEFINED,
    ) -> messages.Message:
        """Send a message to this user in DM's.

        Parameters
        ----------
        content : hikari.undefined.UndefinedOr[typing.Any]
            If provided, the message contents. If
            `hikari.undefined.UNDEFINED`, then nothing will be sent
            in the content. Any other value here will be cast to a
            `str`.

            If this is a `hikari.embeds.Embed` and no `embed` nor `embeds` kwarg
            is provided, then this will instead update the embed. This allows
            for simpler syntax when sending an embed alone.

            Likewise, if this is a `hikari.files.Resource`, then the
            content is instead treated as an attachment if no `attachment` and
            no `attachments` kwargs are provided.

        Other Parameters
        ----------------
        attachment : hikari.undefined.UndefinedOr[hikari.files.Resourceish]
            If provided, the message attachment. This can be a resource,
            or string of a path on your computer or a URL.
<<<<<<< HEAD

            Attachments can be passed as many different things, to aid in
            convenience.

            - If a `pathlib.PurePath` or `str` to a valid URL, the
                resource at the given URL will be streamed to Discord when
                sending the message. Subclasses of
                `hikari.files.WebResource` such as
                `hikari.files.URL`,
                `hikari.messages.Attachment`,
                `hikari.emojis.Emoji`,
                `EmbedResource`, etc will also be uploaded this way.
                This will use bit-inception, so only a small percentage of the
                resource will remain in memory at any one time, thus aiding in
                scalability.
            - If a `hikari.files.Bytes` is passed, or a `str`
                that contains a valid data URI is passed, then this is uploaded
                with a randomized file name if not provided.
            - If a `hikari.files.File`, `pathlib.PurePath` or
                `str` that is an absolute or relative path to a file
                on your file system is passed, then this resource is uploaded
                as an attachment using non-blocking code internally and streamed
                using bit-inception where possible. This depends on the
                type of `concurrent.futures.Executor` that is being used for
                the application (default is a thread pool which supports this
                behaviour).
        attachments : hikari.undefined.UndefinedOr[typing.Sequence[hikari.files.Resourceish]],
=======
        attachments : hikari.undefined.UndefinedOr[typing.Sequence[hikari.files.Resourceish]]
>>>>>>> 2118ff2b
            If provided, the message attachments. These can be resources, or
            strings consisting of paths on your computer or URLs.
        component : hikari.undefined.UndefinedOr[hikari.api.special_endpoints.ComponentBuilder]
            If provided, builder object of the component to include in this message.
        components : hikari.undefined.UndefinedOr[typing.Sequence[hikari.api.special_endpoints.ComponentBuilder]]
            If provided, a sequence of the component builder objects to include
            in this message.
        embed : hikari.undefined.UndefinedOr[hikari.embeds.Embed]
            If provided, the message embed.
        embeds : hikari.undefined.UndefinedOr[typing.Sequence[hikari.embeds.Embed]]
            If provided, the message embeds.
        tts : hikari.undefined.UndefinedOr[bool]
            If provided, whether the message will be read out by a screen
            reader using Discord's TTS (text-to-speech) system.
        reply : hikari.undefined.UndefinedOr[hikari.snowflakes.SnowflakeishOr[hikari.messages.PartialMessage]]
            If provided, the message to reply to.
        mentions_everyone : hikari.undefined.UndefinedOr[bool]
            If provided, whether the message should parse @everyone/@here
            mentions.
        mentions_reply : hikari.undefined.UndefinedOr[bool]
            If provided, whether to mention the author of the message
            that is being replied to.

            This will not do anything if not being used with `reply`.
        user_mentions : hikari.undefined.UndefinedOr[typing.Union[hikari.snowflakes.SnowflakeishSequence[hikari.users.PartialUser], bool]]
            If provided, and `True`, all user mentions will be detected.
            If provided, and `False`, all user mentions will be ignored
            if appearing in the message body.
            Alternatively this may be a collection of
            `hikari.snowflakes.Snowflake`, or
            `hikari.users.PartialUser` derivatives to enforce mentioning
            specific users.
        role_mentions : hikari.undefined.UndefinedOr[typing.Union[hikari.snowflakes.SnowflakeishSequence[hikari.guilds.PartialRole], bool]]
            If provided, and `True`, all role mentions will be detected.
            If provided, and `False`, all role mentions will be ignored
            if appearing in the message body.
            Alternatively this may be a collection of
            `hikari.snowflakes.Snowflake`, or
            `hikari.guilds.PartialRole` derivatives to enforce mentioning
            specific roles.

        Returns
        -------
        hikari.messages.Message
            The created message.

        Raises
        ------
        ValueError
            If more than 100 unique objects/entities are passed for
            `role_mentions` or `user_mentions`.
        TypeError
            If both `attachment` and `attachments` are specified.
        hikari.errors.BadRequestError
            This may be raised in several discrete situations, such as messages
            being empty with no attachments or embeds; messages with more than
            2000 characters in them, embeds that exceed one of the many embed
            limits; too many attachments; attachments that are too large;
            invalid image URLs in embeds; `reply` not found or not in the same
            channel; too many components.
        hikari.errors.UnauthorizedError
            If you are unauthorized to make the request (invalid/missing token).
        hikari.errors.ForbiddenError
            If you are missing the `SEND_MESSAGES` in the channel or the
            person you are trying to message has the DM's disabled.
        hikari.errors.NotFoundError
            If the user is not found.
        hikari.errors.RateLimitTooLongError
            Raised in the event that a rate limit occurs that is
            longer than `max_rate_limit` when making a request.
        hikari.errors.RateLimitedError
            Usually, Hikari will handle and retry on hitting
            rate-limits automatically. This includes most bucket-specific
            rate-limits and global rate-limits. In some rare edge cases,
            however, Discord implements other undocumented rules for
            rate-limiting, such as limits per attribute. These cannot be
            detected or handled normally by Hikari due to their undocumented
            nature, and will trigger this exception if they occur.
        hikari.errors.InternalServerError
            If an internal error occurs on Discord while handling the request.
        """  # noqa: E501 - Line too long
        channel_id = None
        if isinstance(self.app, traits.CacheAware):
            channel_id = self.app.cache.get_dm_channel_id(self.id)

        if channel_id is None:
            channel_id = (await self.fetch_dm_channel()).id

        return await self.app.rest.create_message(
            channel=channel_id,
            content=content,
            attachment=attachment,
            attachments=attachments,
            component=component,
            components=components,
            embed=embed,
            embeds=embeds,
            tts=tts,
            reply=reply,
            mentions_everyone=mentions_everyone,
            user_mentions=user_mentions,
            role_mentions=role_mentions,
            mentions_reply=mentions_reply,
        )


class User(PartialUser, abc.ABC):
    """Interface for any user-like object.

    This does not include partial users, as they may not be fully formed.
    """

    __slots__: typing.Sequence[str] = ()

    @property
    @abc.abstractmethod
    def app(self) -> traits.RESTAware:
        """Client application that models may use for procedures."""

    @property
    @abc.abstractmethod
    def accent_color(self) -> typing.Optional[colors.Color]:
        """The custom banner color for the user, if set else `None`.

        The official client will decide the default color if not set.
        """  # noqa: D401 - Imperative mood

    @property
    def accent_colour(self) -> typing.Optional[colors.Color]:
        """Alias for the `accent_color` field."""
        return self.accent_color

    @property
    @abc.abstractmethod
    def avatar_hash(self) -> typing.Optional[str]:
        """Avatar hash for the user, if they have one, otherwise `None`."""

    @property
    def avatar_url(self) -> typing.Optional[files.URL]:
        """Avatar URL for the user, if they have one set.

        May be `None` if no custom avatar is set. In this case, you
        should use `default_avatar_url` instead.
        """
        return self.make_avatar_url()

    @property
    @abc.abstractmethod
    def banner_hash(self) -> typing.Optional[str]:
        """Banner hash for the user, if they have one, otherwise `hikari.undefined.UNDEFINED`."""

    @property
    def banner_url(self) -> typing.Optional[files.URL]:
        """Banner URL for the user, if they have one set.

        May be `None` if no custom banner is set.
        """
        return self.make_banner_url()

    @property
    def default_avatar_url(self) -> files.URL:
        """Default avatar URL for this user."""  # noqa: D401 - Imperative mood
        return routes.CDN_DEFAULT_USER_AVATAR.compile_to_file(
            urls.CDN_URL,
            discriminator=int(self.discriminator) % 5,
            file_format="png",
        )

    @property
    def display_avatar_url(self) -> files.URL:
        """Display avatar URL for this user."""
        return self.make_avatar_url() or self.default_avatar_url

    @property
    @abc.abstractmethod
    def discriminator(self) -> str:
        """Discriminator for the user."""

    @property
    @abc.abstractmethod
    def flags(self) -> UserFlag:
        """Flag bits that are set for the user."""

    @property
    @abc.abstractmethod
    def is_bot(self) -> bool:
        """Whether this user is a bot account."""

    @property
    @abc.abstractmethod
    def is_system(self) -> bool:
        """Whether this user is a system account."""

    @property
    @abc.abstractmethod
    def mention(self) -> str:
        """Return a raw mention string for the given user.

        Examples
        --------
        .. code-block:: python

            >>> some_user.mention
            '<@123456789123456789>'
        """

    @property
    @abc.abstractmethod
    def username(self) -> str:
        """Username for the user."""

    def make_avatar_url(self, *, ext: typing.Optional[str] = None, size: int = 4096) -> typing.Optional[files.URL]:
        """Generate the avatar URL for this user, if set.

        If no custom avatar is set, this returns `None`. You can then
        use the `default_avatar_url` attribute instead to fetch the displayed
        URL.

        Parameters
        ----------
        ext : typing.Optional[str]
            The ext to use for this URL, defaults to `png` or `gif`.
            Supports `png`, `jpeg`, `jpg`, `webp` and `gif` (when
            animated). Will be ignored for default avatars which can only be
            `png`.

            If `None`, then the correct default extension is
            determined based on whether the icon is animated or not.
        size : int
            The size to set for the URL, defaults to `4096`.
            Can be any power of two between 16 and 4096.
            Will be ignored for default avatars.

        Returns
        -------
        typing.Optional[hikari.files.URL]
            The URL to the avatar, or `None` if not present.

        Raises
        ------
        ValueError
            If `size` is not a power of two or not between 16 and 4096.
        """
        if self.avatar_hash is None:
            return None

        if ext is None:
            if self.avatar_hash.startswith("a_"):
                ext = "gif"
            else:
                ext = "png"

        return routes.CDN_USER_AVATAR.compile_to_file(
            urls.CDN_URL,
            user_id=self.id,
            hash=self.avatar_hash,
            size=size,
            file_format=ext,
        )

    def make_banner_url(self, *, ext: typing.Optional[str] = None, size: int = 4096) -> typing.Optional[files.URL]:
        """Generate the banner URL for this user, if set.

        If no custom banner is set, this returns `None`.

        Parameters
        ----------
        ext : typing.Optional[str]
            The ext to use for this URL, defaults to `png` or `gif`.
            Supports `png`, `jpeg`, `jpg`, `webp` and `gif` (when
            animated).

            If `None`, then the correct default extension is
            determined based on whether the banner is animated or not.
        size : int
            The size to set for the URL, defaults to `4096`.
            Can be any power of two between 16 and 4096.

        Returns
        -------
        typing.Optional[hikari.files.URL]
            The URL to the banner, or `None` if not present.

        Raises
        ------
        ValueError
            If `size` is not a power of two or not between 16 and 4096.
        """
        if self.banner_hash is None:
            return None

        if ext is None:
            if self.banner_hash.startswith("a_"):
                ext = "gif"
            else:
                ext = "png"

        return routes.CDN_USER_BANNER.compile_to_file(
            urls.CDN_URL,
            user_id=self.id,
            hash=self.banner_hash,
            size=size,
            file_format=ext,
        )


@attr_extensions.with_copy
@attr.define(hash=True, kw_only=True, weakref_slot=False)
class PartialUserImpl(PartialUser):
    """Implementation for partial information about a user.

    This is pretty much the same as a normal user, but information may not be
    present.
    """

    id: snowflakes.Snowflake = attr.field(hash=True, repr=True)
    """The ID of this user."""

    app: traits.RESTAware = attr.field(
        repr=False, eq=False, hash=False, metadata={attr_extensions.SKIP_DEEP_COPY: True}
    )
    """Client application that models may use for procedures."""

    discriminator: undefined.UndefinedOr[str] = attr.field(eq=False, hash=False, repr=True)
    """Four-digit discriminator for the user."""

    username: undefined.UndefinedOr[str] = attr.field(eq=False, hash=False, repr=True)
    """Username of the user."""

    avatar_hash: undefined.UndefinedNoneOr[str] = attr.field(eq=False, hash=False, repr=False)
    """Avatar hash of the user, if a custom avatar is set."""

    banner_hash: undefined.UndefinedNoneOr[str] = attr.field(eq=False, hash=False, repr=False)
    """Banner hash of the user, if a custom banner is set."""

    accent_color: undefined.UndefinedNoneOr[colors.Color] = attr.field(eq=False, hash=False, repr=False)
    """The custom banner color for the user, if set.

    The official client will decide the default color if not set.
    """

    is_bot: undefined.UndefinedOr[bool] = attr.field(eq=False, hash=False, repr=True)
    """Whether this user is a bot account."""

    is_system: undefined.UndefinedOr[bool] = attr.field(eq=False, hash=False, repr=True)
    """Whether this user is a system account."""

    flags: undefined.UndefinedOr[UserFlag] = attr.field(eq=False, hash=False, repr=True)
    """Public flags for this user."""

    @property
    def mention(self) -> str:
        """Return a raw mention string for the given user.

        Examples
        --------
        .. code-block:: python

            >>> some_user.mention
            '<@123456789123456789>'
        """
        return f"<@{self.id}>"

    def __str__(self) -> str:
        if self.username is undefined.UNDEFINED or self.discriminator is undefined.UNDEFINED:
            return f"Partial user ID {self.id}"
        return f"{self.username}#{self.discriminator}"


@attr.define(hash=True, kw_only=True, weakref_slot=False)
class UserImpl(PartialUserImpl, User):
    """Concrete implementation of user information."""

    discriminator: str = attr.field(eq=False, hash=False, repr=True)
    """The user's discriminator."""

    username: str = attr.field(eq=False, hash=False, repr=True)
    """The user's username."""

    avatar_hash: typing.Optional[str] = attr.field(eq=False, hash=False, repr=False)
    """The user's avatar hash, if they have one, otherwise `None`."""

    banner_hash: typing.Optional[str] = attr.field(eq=False, hash=False, repr=False)
    """Banner hash of the user, if they have one, otherwise `None`"""

    accent_color: typing.Optional[colors.Color] = attr.field(eq=False, hash=False, repr=False)
    """The custom banner color for the user, if set.

    The official client will decide the default color if not set.
    """  # noqa: D401 - Imperative mood

    is_bot: bool = attr.field(eq=False, hash=False, repr=True)
    """`True` if this user is a bot account, `False` otherwise."""

    is_system: bool = attr.field(eq=False, hash=False, repr=True)
    """`True` if this user is a system account, `False` otherwise."""

    flags: UserFlag = attr.field(eq=False, hash=False, repr=True)
    """The public flags for this user."""


@attr.define(hash=True, kw_only=True, weakref_slot=False)
class OwnUser(UserImpl):
    """Represents a user with extended OAuth2 information."""

    is_mfa_enabled: bool = attr.field(eq=False, hash=False, repr=False)
    """Whether the user's account has multi-factor authentication enabled."""

    locale: typing.Optional[typing.Union[str, locales.Locale]] = attr.field(eq=False, hash=False, repr=False)
    """The user's set locale.

    This is not provided in the `READY` event.
    """

    is_verified: typing.Optional[bool] = attr.field(eq=False, hash=False, repr=False)
    """Whether the email for this user's account has been verified.

    Will be `None` if retrieved through the OAuth2 flow without the `email`
    scope.
    """

    email: typing.Optional[str] = attr.field(eq=False, hash=False, repr=False)
    """The user's set email.

    Will be `None` if retrieved through OAuth2 flow without the `email`
    scope. Will always be `None` for bot users.
    """

    premium_type: typing.Union[PremiumType, int, None] = attr.field(eq=False, hash=False, repr=False)
    """The type of Nitro Subscription this user account had.

    This will always be `None` for bots.
    """

    async def fetch_self(self) -> OwnUser:
        """Get this user's up-to-date object.

        Returns
        -------
        hikari.users.OwnUser
            The requested user object.

        Raises
        ------
        hikari.errors.UnauthorizedError
            If you are unauthorized to make the request (invalid/missing token).
        hikari.errors.RateLimitTooLongError
            Raised in the event that a rate limit occurs that is
            longer than `max_rate_limit` when making a request.
        hikari.errors.RateLimitedError
            Usually, Hikari will handle and retry on hitting
            rate-limits automatically. This includes most bucket-specific
            rate-limits and global rate-limits. In some rare edge cases,
            however, Discord implements other undocumented rules for
            rate-limiting, such as limits per attribute. These cannot be
            detected or handled normally by Hikari due to their undocumented
            nature, and will trigger this exception if they occur.
        hikari.errors.InternalServerError
            If an internal error occurs on Discord while handling the request.
        """
        return await self.app.rest.fetch_my_user()

    async def fetch_dm_channel(self) -> typing.NoReturn:
        raise TypeError("Unable to fetch your own DM channel")

    async def send(
        self,
        content: undefined.UndefinedOr[typing.Any] = undefined.UNDEFINED,
        *,
        attachment: undefined.UndefinedOr[files.Resourceish] = undefined.UNDEFINED,
        attachments: undefined.UndefinedOr[typing.Sequence[files.Resourceish]] = undefined.UNDEFINED,
        component: undefined.UndefinedOr[special_endpoints.ComponentBuilder] = undefined.UNDEFINED,
        components: undefined.UndefinedOr[typing.Sequence[special_endpoints.ComponentBuilder]] = undefined.UNDEFINED,
        embed: undefined.UndefinedOr[embeds_.Embed] = undefined.UNDEFINED,
        embeds: undefined.UndefinedOr[typing.Sequence[embeds_.Embed]] = undefined.UNDEFINED,
        nonce: undefined.UndefinedOr[str] = undefined.UNDEFINED,
        tts: undefined.UndefinedOr[bool] = undefined.UNDEFINED,
        reply: undefined.UndefinedOr[snowflakes.SnowflakeishOr[messages.PartialMessage]] = undefined.UNDEFINED,
        mentions_everyone: undefined.UndefinedOr[bool] = undefined.UNDEFINED,
        mentions_reply: undefined.UndefinedOr[bool] = undefined.UNDEFINED,
        user_mentions: undefined.UndefinedOr[
            typing.Union[snowflakes.SnowflakeishSequence[PartialUser], bool]
        ] = undefined.UNDEFINED,
        role_mentions: undefined.UndefinedOr[
            typing.Union[snowflakes.SnowflakeishSequence[guilds.PartialRole], bool]
        ] = undefined.UNDEFINED,
    ) -> typing.NoReturn:
        raise TypeError("Unable to send a DM to yourself")<|MERGE_RESOLUTION|>--- conflicted
+++ resolved
@@ -302,7 +302,6 @@
         attachment : hikari.undefined.UndefinedOr[hikari.files.Resourceish]
             If provided, the message attachment. This can be a resource,
             or string of a path on your computer or a URL.
-<<<<<<< HEAD
 
             Attachments can be passed as many different things, to aid in
             convenience.
@@ -329,10 +328,7 @@
                 type of `concurrent.futures.Executor` that is being used for
                 the application (default is a thread pool which supports this
                 behaviour).
-        attachments : hikari.undefined.UndefinedOr[typing.Sequence[hikari.files.Resourceish]],
-=======
         attachments : hikari.undefined.UndefinedOr[typing.Sequence[hikari.files.Resourceish]]
->>>>>>> 2118ff2b
             If provided, the message attachments. These can be resources, or
             strings consisting of paths on your computer or URLs.
         component : hikari.undefined.UndefinedOr[hikari.api.special_endpoints.ComponentBuilder]
