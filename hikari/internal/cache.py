--- conflicted
+++ resolved
@@ -742,21 +742,12 @@
     message_reference: messages.MessageReference | None = attrs.field()
     flags: messages.MessageFlag = attrs.field()
     stickers: tuple[stickers_.PartialSticker, ...] = attrs.field()
-<<<<<<< HEAD
-    nonce: typing.Optional[str] = attrs.field()
-    referenced_message: typing.Optional[RefCell[MessageData]] = attrs.field()
-    application_id: typing.Optional[snowflakes.Snowflake] = attrs.field()
-    components: tuple[components_.TopLevelComponentTypesT, ...] = attrs.field()
-    thread: typing.Optional[channels_.GuildThreadChannel] = attrs.field()
-    interaction_metadata: typing.Optional[base_interactions.PartialInteractionMetadata] = attrs.field()
-=======
     nonce: str | None = attrs.field()
     referenced_message: RefCell[MessageData] | None = attrs.field()
     application_id: snowflakes.Snowflake | None = attrs.field()
-    components: tuple[components_.MessageActionRowComponent, ...] = attrs.field()
+    components: tuple[components_.TopLevelComponentTypesT, ...] = attrs.field()
     thread: channels_.GuildThreadChannel | None = attrs.field()
     interaction_metadata: base_interactions.PartialInteractionMetadata | None = attrs.field()
->>>>>>> ba709ff6
 
     @classmethod
     @typing_extensions.override
