--- conflicted
+++ resolved
@@ -40,14 +40,10 @@
 import typing
 
 if typing.TYPE_CHECKING:
+    import logging
+
     # typing_extensions is a dependency of mypy, and pyright vendors it.
-<<<<<<< HEAD
-    import logging
-
     from typing_extensions import TypeGuard
-=======
-    import typing_extensions
->>>>>>> 6ddd49dc
 
 T_co = typing.TypeVar("T_co", covariant=True)
 T_inv = typing.TypeVar("T_inv")
