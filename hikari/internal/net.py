--- conflicted
+++ resolved
@@ -119,11 +119,7 @@
     http_settings: config.HTTPSettings,
     raise_for_status: bool,
     trust_env: bool,
-<<<<<<< HEAD
     default_headers: typing.Optional[typing.Mapping[str, str]] = None,
-    ws_response_cls: typing.Type[aiohttp.ClientWebSocketResponse] = aiohttp.ClientWebSocketResponse,
-=======
->>>>>>> f4e3b2dd
 ) -> aiohttp.ClientSession:
     """Generate a client session using the given settings.
 
@@ -145,27 +141,14 @@
         connector on shutdown. Otherwise, you must do it manually.
     http_settings : hikari.impl.config.HTTPSettings
         HTTP settings to use.
-<<<<<<< HEAD
-    raise_for_status : builtins.bool
-        `builtins.True` to default to throwing exceptions if a request
-        fails, or `builtins.False` to default to not.
-    trust_env : builtins.bool
-        `builtins.True` to trust anything in environment variables
-        and the `netrc` file, `builtins.False` to ignore it.
-    default_headers : typing.Optional[typing.Mapping[str, str]]
-        If provided, the default headers to use for every request.
-    ws_response_cls : typing.Type[aiohttp.ClientWebSocketResponse]
-        The websocket response class to use.
-
-        Defaults to `aiohttp.ClientWebSocketResponse`.
-=======
     raise_for_status : bool
         `True` to default to throwing exceptions if a request
         fails, or `False` to default to not.
     trust_env : bool
         `True` to trust anything in environment variables
         and the `netrc` file, `False` to ignore it.
->>>>>>> f4e3b2dd
+    default_headers : typing.Optional[typing.Mapping[str, str]]
+        If provided, the default headers to use for every request.
 
     Returns
     -------
