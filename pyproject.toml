--- conflicted
+++ resolved
@@ -200,15 +200,11 @@
     "ignore:.*assertions not in test modules or plugins will be ignored .*:pytest.PytestConfigWarning",
 ]
 required_plugins = ["pytest-asyncio"]
-<<<<<<< HEAD
-asyncio_default_fixture_loop_scope = "function"
-=======
 
 asyncio_default_fixture_loop_scope = "function"
 asyncio_default_test_loop_scope = "function"
 asyncio_debug = true
 asyncio_mode = "strict"
->>>>>>> 9205376c
 
 [tool.towncrier]
 package = "hikari"
