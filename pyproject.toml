--- conflicted
+++ resolved
@@ -99,13 +99,8 @@
     # Image viewer ext
     # "mkdocs-glightbox==0.3.7",
 ]
-<<<<<<< HEAD
 mypy = ["mypy[faster-cache]==1.15.0", { include-group = "types" }]
-pyright = ["pyright==1.1.397", { include-group = "types" }]
-=======
-mypy = ["mypy[faster-cache]==1.15.0"]
-pyright = ["pyright==1.1.398"]
->>>>>>> 91937ea0
+pyright = ["pyright==1.1.398", { include-group = "types" }]
 pytest = [
     "mock==5.2.0",
     "pytest==8.3.5",
