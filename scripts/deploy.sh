#!/bin/sh
# Copyright (c) 2020 Nekokatt
# Copyright (c) 2021-present davfsa
#
# Permission is hereby granted, free of charge, to any person obtaining a copy
# of this software and associated documentation files (the "Software"), to deal
# in the Software without restriction, including without limitation the rights
# to use, copy, modify, merge, publish, distribute, sublicense, and/or sell
# copies of the Software, and to permit persons to whom the Software is
# furnished to do so, subject to the following conditions:
#
# The above copyright notice and this permission notice shall be included in all
# copies or substantial portions of the Software.
#
# THE SOFTWARE IS PROVIDED "AS IS", WITHOUT WARRANTY OF ANY KIND, EXPRESS OR
# IMPLIED, INCLUDING BUT NOT LIMITED TO THE WARRANTIES OF MERCHANTABILITY,
# FITNESS FOR A PARTICULAR PURPOSE AND NONINFRINGEMENT. IN NO EVENT SHALL THE
# AUTHORS OR COPYRIGHT HOLDERS BE LIABLE FOR ANY CLAIM, DAMAGES OR OTHER
# LIABILITY, WHETHER IN AN ACTION OF CONTRACT, TORT OR OTHERWISE, ARISING FROM,
# OUT OF OR IN CONNECTION WITH THE SOFTWARE OR THE USE OR OTHER DEALINGS IN THE
# SOFTWARE.
set -e

if [ $(ls -1 changes/*.*.md 2>/dev/null | wc -l) != 0 ]; then
    echo "Cannot create release if CHANGELOG fragment files exist under 'changes/'!" && exit 1
fi

echo "Defined environment variables"
env | grep -oP "^[^=]+" | sort

if [ -z ${VERSION+x} ]; then echo '$VERSION environment variable is missing' && exit 1; fi
if [ -z "${VERSION}" ]; then echo '$VERSION environment variable is empty' && exit 1; fi
if [ -z ${REPO_SLUG+x} ]; then echo '$REPO_SLUG environment variable is missing' && exit 1; fi
if [ -z "${REPO_SLUG}" ]; then echo '$REPO_SLUG environment variable is empty' && exit 1; fi
if [ -z ${DEPLOY_WEBHOOK_URL+x} ]; then echo '$DEPLOY_WEBHOOK_URL environment variable is missing' && exit 1; fi
if [ -z "${DEPLOY_WEBHOOK_URL}" ]; then echo '$DEPLOY_WEBHOOK_URL environment variable is empty' && exit 1; fi
if [ -z ${TWINE_USERNAME+x} ]; then echo '$TWINE_USERNAME environment variable is missing' && exit 1; fi
if [ -z "${TWINE_USERNAME}" ]; then echo '$TWINE_USERNAME environment variable is empty' && exit 1; fi
if [ -z ${TWINE_PASSWORD+x} ]; then echo '$TWINE_PASSWORD environment variable is missing' && exit 1; fi
if [ -z "${TWINE_PASSWORD}" ]; then echo '$TWINE_PASSWORD environment variable is empty' && exit 1; fi

regex='__version__: typing\.Final\[str\] = "([^"]*)"'
if [[ $(cat hikari/_about.py) =~ $regex ]]; then
  if [ "${BASH_REMATCH[1]}" != "${VERSION}" ]; then
    echo "Variable '__version__' does not match the version this deploy is for! [__version__='${BASH_REMATCH[1]}'; VERSION='${VERSION}']" && exit 1
  fi
else
  echo "Variable '__version__' not found in about!" && exit 1
fi

echo "===== INSTALLING DEPENDENCIES ====="
<<<<<<< HEAD
# Note: We install each of these separately due to issues with the new PIP resolver
# https://github.com/pypa/pip/issues/9187
pip install setuptools
pip install wheel
pip install twine
pip install -r requirements.txt
=======
pip install -r requirements.txt -r dev-requirements/release.txt -r dev-requirements/nox.txt
>>>>>>> d87f16af

REF=$(git rev-parse HEAD)

echo "===== DEPLOYING TO PYPI ====="
echo "-- Setting __git_sha1__ (ref: ${REF}) --"
sed "/^__git_sha1__.*/, \${s||__git_sha1__: typing.Final[str] = \"${REF}\"|g; b}; \$q1" -i hikari/_about.py || (echo "Variable '__git_sha1__' not found in about!" && exit 1)
echo "=========================================================================="
cat hikari/_about.py
echo "=========================================================================="
python -m hikari
echo "=========================================================================="

python setup.py sdist bdist_wheel
echo "-- Contents of . --"
ls -ahl
echo
echo "-- Contents of ./dist --"
ls -ahl dist

echo "-- Checking generated dists --"
python -m twine check dist/*
echo
echo "-- Uploading to PyPI --"
python -m twine upload --disable-progress-bar --skip-existing dist/* --non-interactive --repository-url https://upload.pypi.org/legacy/

echo "===== SENDING WEBHOOK ====="
bash scripts/deploy-webhook.sh

echo "===== UPDATING VERSION IN REPOSITORY ====="
NEW_VERSION=$(python scripts/increase_version_number.py "${VERSION}")

echo "-- Setting up git --"
git fetch origin
git checkout -f master

echo "-- Bumping to development version (${NEW_VERSION}) --"
sed "/^__version__.*/, \${s||__version__: typing.Final[str] = \"${NEW_VERSION}\"|g; b}; \$q1" -i hikari/_about.py || (echo "Variable '__version__' not found in about!" && exit 1)
sed "/^__docs__.*/, \${s||__docs__: typing.Final[str] = \"https://docs.hikari-py.dev/master\"|g; b}; \$q1" -i hikari/_about.py || (echo "Variable '__docs__' not found in about!" && exit 1)

echo "-- Pushing to repository --"
git commit -am "Bump to development version (${NEW_VERSION})"
git push<|MERGE_RESOLUTION|>--- conflicted
+++ resolved
@@ -49,16 +49,7 @@
 fi
 
 echo "===== INSTALLING DEPENDENCIES ====="
-<<<<<<< HEAD
-# Note: We install each of these separately due to issues with the new PIP resolver
-# https://github.com/pypa/pip/issues/9187
-pip install setuptools
-pip install wheel
-pip install twine
-pip install -r requirements.txt
-=======
 pip install -r requirements.txt -r dev-requirements/release.txt -r dev-requirements/nox.txt
->>>>>>> d87f16af
 
 REF=$(git rev-parse HEAD)
 
